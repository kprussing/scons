--- conflicted
+++ resolved
@@ -507,115 +507,7 @@
 The macro can be be supplied as a complete string including the value,
 or as a tuple (or list) of macro, value, or as a dictionary.
 Example (again gcc syntax in the expanded defines):
-<<<<<<< HEAD
-</para>
-
-<example_commands>
-env = Environment(CPPDEFINES="FOO")
-print("CPPDEFINES={}".format(env['CPPDEFINES']))
-env.Append(CPPDEFINES="BAR=1")
-print("CPPDEFINES={}".format(env['CPPDEFINES']))
-env.Append(CPPDEFINES=("OTHER", 2))
-print("CPPDEFINES={}".format(env['CPPDEFINES']))
-env.Append(CPPDEFINES={"EXTRA": "arg"})
-print("CPPDEFINES={}".format(env['CPPDEFINES']))
-print("CPPDEFINES will expand to {}".format(env.subst("$_CPPDEFFLAGS")))
-</example_commands>
-
-<screen>
-$ scons -Q
-CPPDEFINES=FOO
-CPPDEFINES=['FOO', 'BAR=1']
-CPPDEFINES=['FOO', 'BAR=1', ('OTHER', 2)]
-CPPDEFINES=['FOO', 'BAR=1', ('OTHER', 2), {'EXTRA': 'arg'}]
-CPPDEFINES will expand to -DFOO -DBAR=1 -DOTHER=2 -DEXTRA=arg
-scons: `.' is up to date.
-</screen>
-
-<para>
-Adding a string <parameter>val</parameter>
-to a dictonary &consvar; will enter
-<parameter>val</parameter> as the key in the dict,
-and <literal>None</literal> as its value.
-Using a tuple type to supply a key + value only works
-for the special case of &cv-link-CPPDEFINES;
-described above.
-</para>
-
-<para>
-Although most combinations of types work without
-needing to know the details, some combinations
-do not make sense and a Python exception will be raised.
-</para>
-
-<para>
-When using &f-env-Append; to modify &consvars; 
-which are path specifications (normally, 
-those names which end in <varname>PATH</varname>),
-it is recommended to add the values as a list of strings,
-even if there is only a single string to add.
-The same goes for adding library names to &cv-LIBS;.
-</para>
-
-<example_commands>
-env.Append(CPPPATH=["#/include"])
-</example_commands>
-
-=======
-</para>
-
-<example_commands>
-env = Environment(CPPDEFINES="FOO")
-print("CPPDEFINES={}".format(env['CPPDEFINES']))
-env.Append(CPPDEFINES="BAR=1")
-print("CPPDEFINES={}".format(env['CPPDEFINES']))
-env.Append(CPPDEFINES=("OTHER", 2))
-print("CPPDEFINES={}".format(env['CPPDEFINES']))
-env.Append(CPPDEFINES={"EXTRA": "arg"})
-print("CPPDEFINES={}".format(env['CPPDEFINES']))
-print("CPPDEFINES will expand to {}".format(env.subst("$_CPPDEFFLAGS")))
-</example_commands>
-
-<screen>
-$ scons -Q
-CPPDEFINES=FOO
-CPPDEFINES=['FOO', 'BAR=1']
-CPPDEFINES=['FOO', 'BAR=1', ('OTHER', 2)]
-CPPDEFINES=['FOO', 'BAR=1', ('OTHER', 2), {'EXTRA': 'arg'}]
-CPPDEFINES will expand to -DFOO -DBAR=1 -DOTHER=2 -DEXTRA=arg
-scons: `.' is up to date.
-</screen>
-
-<para>
-Adding a string <parameter>val</parameter>
-to a dictonary &consvar; will enter
-<parameter>val</parameter> as the key in the dict,
-and <literal>None</literal> as its value.
-Using a tuple type to supply a key + value only works
-for the special case of &cv-link-CPPDEFINES;
-described above.
-</para>
-
-<para>
-Although most combinations of types work without
-needing to know the details, some combinations
-do not make sense and a Python exception will be raised.
-</para>
-
-<para>
-When using &f-env-Append; to modify &consvars; 
-which are path specifications (normally, 
-those names which end in <varname>PATH</varname>),
-it is recommended to add the values as a list of strings,
-even if there is only a single string to add.
-The same goes for adding library names to &cv-LIBS;.
-</para>
-
-<example_commands>
-env.Append(CPPPATH=["#/include"])
-</example_commands>
-
->>>>>>> 0d9a99d6
+
 <para>
 See also &f-link-env-AppendUnique;,
 &f-link-env-Prepend; and &f-link-env-PrependUnique;.
