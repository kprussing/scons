<?xml version="1.0" encoding="UTF-8"?>
<screen xmlns="http://www.scons.org/dbxsd/v1.0" xmlns:xsi="http://www.w3.org/2001/XMLSchema-instance" xsi:schemaLocation="http://www.scons.org/dbxsd/v1.0 http://www.scons.org/dbxsd/v1.0/scons.xsd">% <userinput>scons -Q</userinput>
<<<<<<< HEAD
cc -o f3.o -c f3.c
cc -o f5.o -c f5.c
cc -o f4.o -c f4.c
cc -o f1.o -c f1.c
cc -o f2.o -c f2.c
=======
cc -o f4.o -c f4.c
cc -o f2.o -c f2.c
cc -o f1.o -c f1.c
cc -o f5.o -c f5.c
cc -o f3.o -c f3.c
>>>>>>> 4040b4fa
cc -o prog f1.o f2.o f3.o f4.o f5.o
</screen><|MERGE_RESOLUTION|>--- conflicted
+++ resolved
@@ -1,17 +1,9 @@
 <?xml version="1.0" encoding="UTF-8"?>
 <screen xmlns="http://www.scons.org/dbxsd/v1.0" xmlns:xsi="http://www.w3.org/2001/XMLSchema-instance" xsi:schemaLocation="http://www.scons.org/dbxsd/v1.0 http://www.scons.org/dbxsd/v1.0/scons.xsd">% <userinput>scons -Q</userinput>
-<<<<<<< HEAD
-cc -o f3.o -c f3.c
-cc -o f5.o -c f5.c
-cc -o f4.o -c f4.c
-cc -o f1.o -c f1.c
-cc -o f2.o -c f2.c
-=======
 cc -o f4.o -c f4.c
 cc -o f2.o -c f2.c
 cc -o f1.o -c f1.c
 cc -o f5.o -c f5.c
 cc -o f3.o -c f3.c
->>>>>>> 4040b4fa
 cc -o prog f1.o f2.o f3.o f4.o f5.o
 </screen>