--- conflicted
+++ resolved
@@ -106,16 +106,8 @@
     <envar>COMPILATIONDB_USE_ABSPATH=(True|False)</envar>
     which defaults to <constant>False</constant>.
     The entries in this file can be filtered by using
-<<<<<<< HEAD
-    <envar>COMPILATIONDB_USE_PATH_FILTER='fnmatch pattern'</envar> where the
-    filter string is a
-    <ulink url="https://docs.python.org/3/library/fnmatch.html">
-      <citetitle>fnmatch</citetitle>
-    </ulink>
-    based pattern. This filtering can be used for outputting different build
-    variants to different compilation database files.
-=======
-    <envar>COMPILATIONDB_USE_PATH_FILTER='fnmatch pattern'</envar>
+
+    <envar>COMPILATIONDB_PATH_FILTER='fnmatch pattern'</envar>
     where the filter string is a
     <ulink url="https://docs.python.org/3/library/fnmatch.html">
       <citetitle>fnmatch</citetitle>
@@ -123,7 +115,6 @@
     based pattern which is a typical file glob syntax.
     This filtering can be used for outputting different
     build variants to different compilation database files.
->>>>>>> cb5fd47f
 
     </para>
 
@@ -183,11 +174,11 @@
 env.Tool('compilation_db')
 
 env1 = env.Clone()
-env1['COMPILATIONDB_USE_PATH_FILTER'] = 'build/linux32/*'
+env1['COMPILATIONDB_PATH_FILTER'] = 'build/linux32/*'
 env1.CompilationDatabase('compile_commands-linux32.json')
 
 env2 = env.Clone()
-env2['COMPILATIONDB_USE_PATH_FILTER'] = 'build/linux64/*'
+env2['COMPILATIONDB_PATH_FILTER'] = 'build/linux64/*'
 env2.CompilationDatabase('compile_commands-linux64.json')
     </sconstruct>
     <programlisting language="json">
