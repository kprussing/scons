<?xml version="1.0" encoding="UTF-8"?>
<!--

MIT License

Copyright The SCons Foundation

Permission is hereby granted, free of charge, to any person obtaining
a copy of this software and associated documentation files (the
"Software"), to deal in the Software without restriction, including
without limitation the rights to use, copy, modify, merge, publish,
distribute, sublicense, and/or sell copies of the Software, and to
permit persons to whom the Software is furnished to do so, subject to
the following conditions:
#
The above copyright notice and this permission notice shall be included
in all copies or substantial portions of the Software.
#
THE SOFTWARE IS PROVIDED "AS IS", WITHOUT WARRANTY OF ANY
KIND, EXPRESS OR IMPLIED, INCLUDING BUT NOT LIMITED TO THE
WARRANTIES OF MERCHANTABILITY, FITNESS FOR A PARTICULAR PURPOSE AND
NONINFRINGEMENT. IN NO EVENT SHALL THE AUTHORS OR COPYRIGHT HOLDERS BE
LIABLE FOR ANY CLAIM, DAMAGES OR OTHER LIABILITY, WHETHER IN AN ACTION
OF CONTRACT, TORT OR OTHERWISE, ARISING FROM, OUT OF OR IN CONNECTION
WITH THE SOFTWARE OR THE USE OR OTHER DEALINGS IN THE SOFTWARE.

-->

<!DOCTYPE reference [
<!ENTITY % version SYSTEM "../version.xml">
%version;
<!ENTITY % scons SYSTEM '../scons.mod'>
%scons;
<!ENTITY % builders-mod SYSTEM '../generated/builders.mod'>
%builders-mod;
<!ENTITY % functions-mod SYSTEM '../generated/functions.mod'>
%functions-mod;
<!ENTITY % tools-mod SYSTEM '../generated/tools.mod'>
%tools-mod;
<!ENTITY % variables-mod SYSTEM '../generated/variables.mod'>
%variables-mod;
]>

<reference xmlns="http://www.scons.org/dbxsd/v1.0"
           xmlns:xsi="http://www.w3.org/2001/XMLSchema-instance"
           xsi:schemaLocation="http://www.scons.org/dbxsd/v1.0 http://www.scons.org/dbxsd/v1.0/scons.xsd">

  <referenceinfo>
    <title>SCons &buildversion;</title>
    <subtitle>MAN page</subtitle>

    <corpauthor>The SCons Development Team</corpauthor>

    <!-- adding pubdate seems superfluous when copyright year is the same
         and html rendering puts both of them at the top of the page -->
    <pubdate>Released &builddate;</pubdate>
        <copyright>
      <year>&copyright_years;</year>
      <holder>The SCons Foundation</holder>
    </copyright>

    <releaseinfo>Version &buildversion;</releaseinfo>

    <mediaobject role="cover"><imageobject><imagedata fileref="cover.jpg" format="JPG"/></imageobject></mediaobject>

  </referenceinfo>

  <title>SCons &buildversion;</title>
  <subtitle>MAN page</subtitle>

<refentry id='scons1'>
<refmeta>
<refentrytitle>SCONS</refentrytitle>
<manvolnum>1</manvolnum>
<refmiscinfo class='source'>SCons __VERSION__</refmiscinfo>
<refmiscinfo class='manual'>SCons __VERSION__</refmiscinfo>
</refmeta>
<refnamediv id='name'>
<refname>scons</refname>
<refpurpose>a software construction tool</refpurpose>
</refnamediv>
<!-- body begins here -->
<refsynopsisdiv id='synopsis'>
<cmdsynopsis>
  <command>scons</command>
  <arg choice='opt' rep='repeat'><replaceable>options</replaceable></arg>
  <arg choice='opt' rep='repeat'><replaceable>name</replaceable>=<replaceable>val</replaceable></arg>
  <arg choice='opt' rep='repeat'><replaceable>targets</replaceable></arg>
</cmdsynopsis>
</refsynopsisdiv>


<refsect1 id='description'>
<title>DESCRIPTION</title>
<para>
&scons;
orchestrates the construction of software
(and other tangible products such as documentation files)
by determining which
component pieces must be built or rebuilt and invoking the necessary
commands to build them.
&SCons; offers many features to improve developer productivity
such as parallel builds, caching of build artifacts,
automatic dependency scanning,
and a database of information about previous builds so
details do not have to be recalculated each run.
</para>

<para>&scons; requires Python 3.6 or later to run;
there should be no other dependencies or requirements.
unless the experimental Ninja tool is used.
<emphasis>
Support for Python 3.5 is removed since
&SCons; 4.3.0.
The CPython project has retired 3.5:
<ulink url="https://www.python.org/dev/peps/pep-0478"/>.
</emphasis></para>

<para>You set up an &SCons;
build system by writing a script
that describes things to build (<firstterm>targets</firstterm>), and,
if necessary, the rules to build those files (<firstterm>actions</firstterm>).
&SCons; comes with a collection of <firstterm>Builder</firstterm> methods
which apply premade actions for building many common software components
such as executable programs, object files and libraries,
so that for many software projects,
only the targets and input files (<firstterm>sources</firstterm>)
need be specified in a call to a builder.
&SCons; thus can operate at a level of abstraction above that of pure filenames.
For example if you specify a library target named "foo",
&SCons; keeps track of the actual operating system dependent filename
(such as <filename>libfoo.so</filename> on a GNU/Linux system),
and how to refer to that library in later construction steps
that want to use it, so you don't have to specify that precise
information yourself.
&SCons; can also scan automatically for dependency information,
such as header files included by source code files
(for example, <literal>#include</literal>
preprocessor directives in C or C++ files),
so these <firstterm>implicit dependencies</firstterm> do not
have to be specified manually.
&SCons; supports the ability to define new scanners
to support additional input file types.
</para>

<para>Information about files involved in the build,
including a cryptographic hash of the contents,
is cached for later reuse, 
By default content hashes are used to determine if a file
has changed since the last build,
but this can be controlled by selecting an appropriate
<firstterm>&f-link-Decider;</firstterm> function.
Implicit dependency files are also part of out-of-date computation.
The scanned implicit dependency information can optionally be
cached and used to speed up future builds.
A hash of each executed build action is cached,
so that changes to build instructions (changing flags, etc.)
or to the build tools themselves (new version)
can also trigger a rebuild.
</para>

<para>
When invoked, &scons;
looks for a file named
&SConstruct;
in the current directory and reads the
build configuration from that file
(other names are allowed,
see <xref linkend="sconscript_files"/> for more information).
The &SConstruct;
file may specify subsidiary
configuration files by calling the
&f-link-SConscript; function.
By convention,
these subsidiary files are named
&SConscript;,
although any name may be used.
As a result of this naming convention,
the term <firstterm>SConscript files</firstterm>
is used to refer
generically to the complete set of
configuration files for a project
(including the &SConstruct; file),
regardless of the actual file names or number of such files.</para>

<para>Before reading the SConscript files,
&scons;
looks for a directory named
<filename>site_scons</filename>
in various system directories and in the directory containing the
&SConstruct; file
or, if specified, the
directory from the
<link linkend="opt-site-dir"><option>--site-dir</option></link>
option instead, and prepends the ones it
finds to the Python module search path (<varname>sys.path</varname>),
thus allowing modules in such directories to be imported in
the normal Python way in SConscript files.
For each found site directory,
(1) if it contains a file <filename>site_init.py</filename>
that file is evaluated,
and (2) if it contains a directory
<filename>site_tools</filename> the path to that directory
is prepended to the default toolpath.
See the
<link linkend="opt-site-dir"><option>--site-dir</option></link>
and
<link linkend="opt-no-site-dir"><option>--no-site-dir</option></link>
options for details on default paths and
controlling the site directories.
</para>

<para>
SConscript files are written in the
<firstterm>Python</firstterm> programming language,
although it is normally not necessary to be a Python
programmer to use &scons; effectively.
SConscript files are invoked in a context that makes
the facilities described in this manual page available
in their local namespace without any special steps.
Standard Python scripting capabilities
such as flow control, data manipulation, and imported Python libraries
are available to use to handle complicated build situations.
Other Python files can be made a part of the build system,
but they do not automatically have the &SCons; context and
need to import it if they need access (described later).
</para>

<para>
&scons;
reads and executes all of the included SConscript files
<emphasis>before</emphasis>
it begins building any targets.
To make this clear,
&scons;
prints the following messages about what it is doing:</para>

<screen>
$ <userinput>scons foo.out</userinput>
scons: Reading SConscript files ...
scons: done reading SConscript files.
scons: Building targets  ...
cp foo.in foo.out
scons: done building targets.
$
</screen>

<para>The status messages
(lines beginning with the <literal>scons:</literal> tag)
may be suppressed using the
<link linkend="opt-Q"><option>-Q</option></link>
option.</para>

<para>&scons;
does not automatically propagate
the external environment used to execute
&scons;
to the commands used to build target files.
This is so that builds will be guaranteed
repeatable regardless of the environment
variables set at the time
&scons;
is invoked.
This also means that if the compiler or other commands
that you want to use to build your target files
are not in standard system locations,
&scons;
will not find them unless
you explicitly include the locations into the
execution environment by setting the path in the
<varname>ENV</varname> &consvar; in the
internal &consenv;:</para>

<programlisting language="python">
import os
env = Environment(ENV={'PATH': os.environ['PATH']})
</programlisting>

<para>Similarly, if the commands use specific
external environment variables that &scons;
does not recognize, they can be propagated into
the execution environment:</para>

<programlisting language="python">
import os

env = Environment(
    ENV={
        'PATH': os.environ['PATH'],
        'ANDROID_HOME': os.environ['ANDROID_HOME'],
        'ANDROID_NDK_HOME': os.environ['ANDROID_NDK_HOME'],
    }
)
</programlisting>

<para>Or you may explicitly propagate the invoking user's
complete external environment:</para>

<programlisting language="python">
import os
env = Environment(ENV=os.environ.copy())
</programlisting>

<para>This comes at the expense of making your build
dependent on the user's environment being set correctly,
but it may be more convenient for many configurations.
It should not cause problems if done in a build setup which tightly
controls how the environment is set up before invoking
&scons;, as in many continuous
integration setups.
</para>

<para>&scons;
is normally executed in a top-level directory containing an
&SConstruct; file.
When &scons; is invoked,
the command line (including the contents of the
<link linkend="v-SCONSFLAGS">&SCONSFLAGS;</link>
environment variable, if set) is processed.
Command-line options (see <xref linkend="options"/>) are consumed.
Any variable argument assignments are collected, and
remaining arguments are taken as targets to build.</para>

<para>Values of variables to be passed to the SConscript files
may be specified on the command line:</para>

<screen>
<userinput>scons debug=1</userinput>
</screen>

<para>These variables are available through the
<link linkend="v-ARGUMENTS">&ARGUMENTS;</link> dictionary,
and can be used in the SConscript files to modify
the build in any way:</para>

<programlisting language="python">
if ARGUMENTS.get('debug', 0):
    env = Environment(CCFLAGS='-g')
else:
    env = Environment()
</programlisting>

<para>The command-line variable arguments are also available
in the <link linkend="v-ARGLIST">&ARGLIST;</link> list,
indexed by their order on the command line.
This allows you to process them in order rather than by name,
if necessary. Each &ARGLIST; entry is a tuple containing
(<replaceable>argname</replaceable>, <replaceable>argvalue</replaceable>).
</para>

<para>
See <xref linkend="commandline_construction_variables"/>
for more information.
</para>

<para>&scons;
can maintain a cache of target (derived) files that can
be shared between multiple builds.  When derived-file caching is enabled in an
SConscript file, any target files built by
&scons;
will be copied
to the cache.  If an up-to-date target file is found in the cache, it
will be retrieved from the cache instead of being rebuilt locally.
Caching behavior may be disabled and controlled in other ways by the
<link linkend="opt-cache-force"><option>--cache-force</option></link>,
<link linkend="opt-cache-disable"><option>--cache-disable</option></link>,
<link linkend="opt-cache-readonly"><option>--cache-readonly</option></link>,
and
<link linkend="opt-cache-show"><option>--cache-show</option></link>
command-line options.  The
<link linkend="opt-random"><option>--random</option></link>
option is useful to prevent multiple builds
from trying to update the cache simultaneously.</para>

<!--  The following paragraph reflects the default tool search orders -->
<!--  currently in SCons/Tool/__init__.py.  If any of those search orders -->
<!--  change, this documentation should change, too. -->

<para>By default,
&scons;
searches for known programming tools
on various systems and initializes itself based on what is found.
On Windows systems which identify as <emphasis>win32</emphasis>,
&scons;
searches in order for the
Microsoft Visual C++ tools,
the MinGW tool chain,
the Intel compiler tools,
and the PharLap ETS compiler.
On Windows system which identify as <emphasis>cygwin</emphasis>
(that is, if &scons; is invoked from a cygwin shell),
the order changes to prefer the GCC toolchain over the MSVC tools.
On OS/2 systems,
&scons;
searches in order for the
OS/2 compiler,
the GCC tool chain,
and the Microsoft Visual C++ tools,
On SGI IRIX, IBM AIX, Hewlett Packard HP-UX, and Oracle Solaris systems,
&scons;
searches for the native compiler tools
(MIPSpro, Visual Age, aCC, and Forte tools respectively)
and the GCC tool chain.
On all other platforms,
including POSIX (Linux and UNIX) platforms,
&scons;
searches in order
for the GCC tool chain,
and the Intel compiler tools.
These default values may be overridden
by appropriate setting of &consvars;.</para>

<refsect2 id='target_selection'>
<title>Target Selection</title>

<para>&SCons; acts on the <firstterm>selected targets</firstterm>,
whether the requested operation is build, no-exec or clean.
Targets are selected as follows:
</para>
<orderedlist>
<listitem>
<para>
Targets specified on the command line.
These may be files, directories,
or phony targets defined using the &f-link-Alias; function.
Directory targets are scanned by &scons; for any targets
that may be found with a destination in or under that directory.
The targets listed on the command line are made available in the
<link linkend="v-COMMAND_LINE_TARGETS">&COMMAND_LINE_TARGETS;</link> list.
</para>
</listitem>
<listitem>
<para>If no targets are specified on the command line,
&scons; will select those targets
specified in the SConscript files via calls
to the &f-link-Default; function. These are
known as the <firstterm>default targets</firstterm>,
and are made available in the
<link linkend="v-DEFAULT_TARGETS">&DEFAULT_TARGETS;</link> list.
</para>
</listitem>
<listitem>
<para>
If no targets are selected by the previous steps,
&scons; selects the current directory for scanning,
unless command-line options which affect the target
scan are detected
(<link linkend="opt-C"><option>-C</option></link>,
<link linkend="opt-D"><option>-D</option></link>,
<link linkend="opt-u"><option>-u</option></link>,
<link linkend="opt-U"><option>-U</option></link>).
Since targets thus selected were not the result of
user instructions, this target list is not made available
for direct inspection; use the
<link linkend="opt-debug"><option>--debug=explain</option></link>
option if they need to be examined.
</para>
</listitem>
<listitem>
<para>
&scons; always adds to the selected targets any intermediate
targets which are necessary to build the specified ones.
For example, if constructing a shared library or dll from C
source files, &scons; will also build the object files which
will make up the library.
</para>
</listitem>
</orderedlist>

<para>To ignore the default targets specified
through calls to &Default; and instead build all
target files in or below the current directory
specify the current directory (<literal>.</literal>)
as a command-line target:</para>

<screen>
<userinput>scons .</userinput>
</screen>

<para>To build all target files,
including any files outside of the current directory,
supply a command-line target
of the root directory (on POSIX systems):</para>

<screen>
<userinput>scons /</userinput>
</screen>

<para>or the path name(s) of the volume(s) in which all the targets
should be built (on Windows systems):</para>

<screen>
<userinput>scons C:\ D:\</userinput>
</screen>

<para>A subset of a hierarchical tree may be built by
remaining at the top-level directory (where the
&SConstruct;
file lives) and specifying the subdirectory as the target to
build:</para>

<screen>
<userinput>scons src/subdir</userinput>
</screen>

<para>or by changing directory and invoking scons with the
<link linkend="opt-u"><option>-u</option></link>
option, which traverses up the directory
hierarchy until it finds the
&SConstruct;
file, and then builds
targets relatively to the current subdirectory (see
also the related
<link linkend="opt-D"><option>-D</option></link>
and
<link linkend="opt-U"><option>-U</option></link>
options):</para>

<screen>
<userinput>cd src/subdir</userinput>
<userinput>scons -u .</userinput>
</screen>

<para>In all cases, more files may be built than are
requested, as &scons; needs to make
sure any dependent files are built.</para>

<para>Specifying "cleanup" targets in SConscript files is
usually not necessary.
The
<link linkend="opt-clean"><option>-c</option></link>
flag removes all selected targets:
</para>

<screen>
<userinput>scons -c .</userinput>
</screen>

<para>to remove all target files in or under the current directory, or:</para>

<screen>
<userinput>scons -c build export</userinput>
</screen>

<para>to remove target files under <filename>build</filename>
and <filename>export</filename>.</para>

<para>
Additional files or directories to remove can be specified using the
&f-link-Clean; function in the SConscript files.
Conversely, targets that would normally be removed by the
<option>-c</option>
invocation can be retained by calling the
&f-link-NoClean; function with those targets.</para>

<para>&scons;
supports building multiple targets in parallel via a
<link linkend="opt-j"><option>-j</option></link>
option that takes, as its argument, the number
of simultaneous tasks that may be spawned:</para>

<screen>
<userinput>scons -j 4</userinput>
</screen>

<para>builds four targets in parallel, for example.</para>

</refsect2>
</refsect1>

<refsect1 id='options'>
<title>OPTIONS</title>

<para>In general,
&scons;
supports the same command-line options as GNU &Make;
and many of those supported by <application>cons</application>.
</para>

<!-- The recommended approach of multiple <term> entries per <varlistentry> -->
<!-- (if needed) is not used for Options, because the default docbook -->
<!-- presentation format for a varlist has been changed in SCons from -->
<!-- csv to one-per-line to improve the display of Builders and -->
<!-- Functions/Methods in those sections. Do the csv manually. -->

<!-- Note: commented-out options are retained as they may be a model -->
<!-- for future development directions. Do not remove. -->

<variablelist>
  <varlistentry id="opt-b">
  <term><option>-b</option></term>
  <listitem>
<para>Ignored for compatibility with non-GNU versions of &Make;</para>
  </listitem>
  </varlistentry>

  <varlistentry id="opt-clean">
  <term>
    <option>-c</option>,
    <option>--clean</option>,
    <option>--remove</option>
  </term>
  <listitem>
<para>Set <firstterm>clean</firstterm> mode.
Clean up by removing the selected targets,
well as any files or directories associated
with a selected target through calls to the &f-link-Clean; function.
Will not remove any targets which are marked for
preservation through calls to the &f-link-NoClean; function.
</para>
<para>
While clean mode removes targets rather than building them,
work which is done directly in Python code in SConscript files
will still be carried out.  If it is important to avoid some
such work from taking place in clean mode, it should be protected.
An SConscript file can determine which mode
is active by querying &f-link-GetOption;, as in the call
<code>if GetOption("clean"):</code>
</para>
  </listitem>
  </varlistentry>

  <varlistentry id="opt-cache-debug">
  <term>-<option>-cache-debug=<replaceable>file</replaceable></option></term>
  <listitem>
<para>Write debug information about
derived-file caching to the specified
<replaceable>file</replaceable>.
If
<replaceable>file</replaceable>
is a hyphen
(<literal>-</literal>),
the debug information is printed to the standard output.
The printed messages describe what signature-file names
are being looked for in, retrieved from, or written to the
derived-file cache specified by &f-link-CacheDir;.</para>
  </listitem>
  </varlistentry>

  <varlistentry id="opt-cache-disable">
  <term>
    <option>--cache-disable</option>,
    <option>--no-cache</option>
  </term>
  <listitem>
<para>Disable derived-file caching.
&scons;
will neither retrieve files from the cache
nor copy files to the cache.  This option can
be used to temporarily disable the cache without
modifying the build scripts.
</para>
  </listitem>
  </varlistentry>

  <varlistentry id="opt-cache-force">
  <term>
    <option>--cache-force</option>,
    <option>--cache-populate</option>
  </term>
  <listitem>
<para>When using &f-link-CacheDir;,
populate a derived-file cache by copying any already-existing,
up-to-date derived files to the cache,
in addition to files built by this invocation.
This is useful to populate a new cache with
all the current derived files,
or to add to the cache any derived files
recently built with caching disabled via the
<option>--cache-disable</option>
option.</para>
  </listitem>
  </varlistentry>

  <varlistentry id="opt-cache-readonly">
  <term><option>--cache-readonly</option></term>
  <listitem>
<para>Use the derived-file cache, if enabled, to retrieve files,
but do not not update the cache with any files actually
built during this invocation.
</para>
  </listitem>
  </varlistentry>

  <varlistentry id="opt-show">
  <term><option>--cache-show</option></term>
  <listitem>
<para>When using a derived-file cache show the command
that would have been executed to build the file
(or the corresponding <literal>*COMSTR</literal>
contents if set)
even if the file is retrieved from cache.
Without this option, &scons; shows a cache retrieval message
if the file is fetched from cache.
This allows producing consistent output for build logs,
regardless of whether a target
file was rebuilt or retrieved from the cache.</para>
  </listitem>
  </varlistentry>

  <varlistentry id="opt-config">
  <term><option>--config=<replaceable>mode</replaceable></option></term>
  <listitem>
<para>Control how the &f-link-Configure;
call should use or generate the
results of configuration tests.
<replaceable>mode</replaceable> should be one of
the following choices:</para>

  <variablelist> <!-- nested list -->
  <varlistentry>
  <term><emphasis role="bold">auto</emphasis></term>
  <listitem>
<para>&SCons; will use its normal dependency mechanisms
to decide if a test must be rebuilt or not.
This saves time by not running the same configuration tests
every time you invoke scons,
but will overlook changes in system header files
or external commands (such as compilers)
if you don't specify those dependecies explicitly.
This is the default behavior.</para>
  </listitem>
  </varlistentry>

  <varlistentry>
  <term><emphasis role="bold">force</emphasis></term>
  <listitem>
<para>If this mode is specified,
all configuration tests will be re-run
regardless of whether the
cached results are out of date.
This can be used to explicitly
force the configuration tests to be updated
in response to an otherwise unconfigured change
in a system header file or compiler.</para>
  </listitem>
  </varlistentry>

  <varlistentry>
  <term><emphasis role="bold">cache</emphasis></term>
  <listitem>
<para>If this mode is specified,
no configuration tests will be rerun
and all results will be taken from cache.
&scons; will report an error
if <option>--config=cache</option> is specified
and a necessary test does not
have any results in the cache.</para>
  </listitem>
  </varlistentry>
  </variablelist> <!-- end nested list -->

  </listitem>
  </varlistentry>

  <varlistentry id="opt-C">
  <term>
    <option>-C <replaceable>directory</replaceable></option>,
    <option>--directory=<replaceable>directory</replaceable></option>
  </term>
  <listitem>
<para>Run as if &scons; was started in
<replaceable>directory</replaceable>
instead of the current working directory.
That is, change directory before searching for the
&SConstruct;,
&Sconstruct;,
&sconstruct;,
&SConstruct.py;,
&Sconstruct.py;
or
&sconstruct.py;
file or doing anything else.
When multiple
<option>-C</option>
options are given, each subsequent non-absolute
<option>-C</option> <replaceable>directory</replaceable>
is interpreted relative to the preceding one.
This option is similar to using
<link linkend="opt-f"><option>-f <replaceable>directory</replaceable>/SConstruct</option></link>,
but <option>-f</option> does not search for any of the
predefined &SConstruct; names
in the specified directory.
See also options
<link linkend="opt-u"><option>-u</option></link>,
<link linkend="opt-U"><option>-U</option></link>
and
<link linkend="opt-D"><option>-D</option></link>
to change the &SConstruct; search behavior when this option is used.
</para>
  </listitem>
  </varlistentry>

<!--  .TP -->
<!--  \-d -->
<!--  Display dependencies while building target files.  Useful for -->
<!--  figuring out why a specific file is being rebuilt, as well as -->
<!--  general debugging of the build process. -->

  <varlistentry id="opt-D">
  <term><option>-D</option></term>
  <listitem>
<para>Works exactly the same way as the
<link linkend="opt-u"><option>-u</option></link>
option except for the way default targets are handled.
When this option is used and no targets are specified on the command line,
all default targets are built, whether or not they are below the current
directory.</para>
  </listitem>
  </varlistentry>

  <varlistentry id="opt-debug">
  <term><option>--debug=<replaceable>type</replaceable>[<replaceable>,type</replaceable>...]</option></term>
  <listitem>
<para>Debug the build process.
<replaceable>type</replaceable>
specifies the kind of debugging info to emit.
Multiple types may be specified, separated by commas.
The following types are recognized:</para>

  <variablelist> <!-- nested list -->
  <varlistentry>
  <term><emphasis role="bold">action-timestamps</emphasis></term>
  <listitem>
<para>Prints additional time profiling information. For
each command, shows the absolute start and end times.
This may be useful in debugging parallel builds.
Implies the <option>--debug=time</option> option.
</para>
<para><emphasis>Available since &scons; 3.1.</emphasis></para>
  </listitem>
  </varlistentry>

  <varlistentry>
  <term><emphasis role="bold">count</emphasis></term>
  <listitem>
<para>Print how many objects are created
of the various classes used internally by SCons
before and after reading the SConscript files
and before and after building targets.
This is not supported when SCons is executed with the Python
<option>-O</option>
(optimized) option
or when the SCons modules
have been compiled with optimization
(that is, when executing from
<filename>*.pyo</filename>
files).</para>
  </listitem>
  </varlistentry>

  <varlistentry>
  <term><emphasis role="bold">duplicate</emphasis></term>
  <listitem>
<para>Print a line for each unlink/relink (or copy) of a variant file from
its source file.  Includes debugging info for unlinking stale variant
files, as well as unlinking old targets before building them.</para>
  </listitem>
  </varlistentry>

  <varlistentry>
  <term><emphasis role="bold">explain</emphasis></term>
  <listitem>
<para>Print an explanation of why &scons;
is deciding to (re-)build the targets
it selects for building.
</para>
  </listitem>
  </varlistentry>

  <varlistentry>
  <term><emphasis role="bold">findlibs</emphasis></term>
  <listitem>
<para>Instruct the scanner that searches for libraries
to print a message about each potential library
name it is searching for,
and about the actual libraries it finds.</para>
  </listitem>
  </varlistentry>

  <varlistentry>
  <term><emphasis role="bold">includes</emphasis></term>
  <listitem>
<para>Print the include tree after each top-level target is built.
This is generally used to find out what files are included by the sources
of a given derived file:</para>

<screen>
$ <userinput>scons --debug=includes foo.o</userinput>
</screen>

  </listitem>
  </varlistentry>

  <varlistentry>
  <term><emphasis role="bold">memoizer</emphasis></term>
  <listitem>
<para>Prints a summary of hits and misses using the Memoizer,
an internal subsystem that counts
how often SCons uses cached values in memory
instead of recomputing them each time they're needed.</para>
  </listitem>
  </varlistentry>

  <varlistentry>
  <term><emphasis role="bold">memory</emphasis></term>
  <listitem>
<para>Prints how much memory SCons uses
before and after reading the SConscript files
and before and after building targets.</para>
  </listitem>
  </varlistentry>

  <varlistentry>
  <term><emphasis role="bold">objects</emphasis></term>
  <listitem>
<para>Prints a list of the various objects
of the various classes used internally by SCons.</para>
  </listitem>
  </varlistentry>

  <varlistentry>
  <term><emphasis role="bold">pdb</emphasis></term>
  <listitem>
<para>Re-run &scons; under the control of the
<command>pdb</command>
Python debugger.</para>
  </listitem>
  </varlistentry>

  <varlistentry>
  <term><emphasis role="bold">prepare</emphasis></term>
  <listitem>
<para>Print a line each time any target (internal or external)
is prepared for building.
&scons;
prints this for each target it considers, even if that
target is up to date (see also <option>--debug=explain</option>).
This can help debug problems with targets that aren't being
built; it shows whether
&scons;
is at least considering them or not.</para>
  </listitem>
  </varlistentry>

  <varlistentry>
  <term><emphasis role="bold">presub</emphasis></term>
  <listitem>
<para>Print the raw command line used to build each target
before the &consenv; variables are substituted.
Also shows which targets are being built by this command.
Output looks something like this:</para>

<screen>
$ <userinput>scons --debug=presub</userinput>
Building myprog.o with action(s):
  $SHCC $SHCFLAGS $SHCCFLAGS $CPPFLAGS $_CPPINCFLAGS -c -o $TARGET $SOURCES
...
</screen>
  </listitem>
  </varlistentry>

  <varlistentry>
  <term><emphasis role="bold">stacktrace</emphasis></term>
  <listitem>
<para>Prints an internal Python stack trace
when encountering an otherwise unexplained error.</para>
  </listitem>
  </varlistentry>

  <varlistentry>
  <term><emphasis role="bold">time</emphasis></term>
  <listitem>
<para>Prints various time profiling information:</para>
    <itemizedlist>
      <listitem>
<para>The time spent executing each individual build command</para>
      </listitem>
      <listitem>
<para>The total build time (time SCons ran from beginning to end)</para>
      </listitem>
      <listitem>
<para>The total time spent reading and executing SConscript files</para>
      </listitem>
      <listitem>
<para>The total time SCons itself spent running
(that is, not counting reading and executing SConscript files)</para>
      </listitem>
      <listitem>
<para>The total time spent executing all build commands</para></listitem>
      <listitem>
<para>The elapsed wall-clock time spent executing those build commands</para>
      </listitem>
      <listitem>
<para>The time spent processing each file passed to the &SConscriptFunc; function</para>
      </listitem>
    </itemizedlist>
<para>
(When
&scons;
is executed without the
<option>-j</option>
option,
the elapsed wall-clock time will typically
be slightly longer than the total time spent
executing all the build commands,
due to the SCons processing that takes place
in between executing each command.
When
&scons;
is executed
<emphasis>with</emphasis>
the
<option>-j</option>
option,
and your build configuration allows good parallelization,
the elapsed wall-clock time should
be significantly smaller than the
total time spent executing all the build commands,
since multiple build commands and
intervening SCons processing
should take place in parallel.)
</para>
  </listitem>
  </varlistentry>
  </variablelist> <!-- end nested list -->
  </listitem>
  </varlistentry>

  <varlistentry id="opt-diskcheck">
  <term><option>--diskcheck=<replaceable>type</replaceable></option></term>
  <listitem>
<para>Enable specific checks for
whether or not there is a file on disk
where the SCons configuration expects a directory
(or vice versa)
when searching for source and include files.
<replaceable>type</replaceable>
can be an available diskcheck type or
the special tokens <literal>all</literal> or <literal>none</literal>.
A comma-separated string can be used to select multiple checks.
The default setting is <literal>all</literal>.
</para>

<para>Current available checks are:</para>
  <variablelist> <!-- nested list -->
  <varlistentry>
  <term><emphasis role="bold">match</emphasis></term>
  <listitem>
<para>to check that files and directories on disk
match SCons' expected configuration.</para>
  </listitem>
  </varlistentry>
  </variablelist> <!-- end nested list -->

<para>
Disabling some or all of these checks
can provide a performance boost for large configurations,
or when the configuration will check for files and/or directories
across networked or shared file systems,
at the slight increased risk of an incorrect build
or of not handling errors gracefully.
</para>

  </listitem>
  </varlistentry>

  <varlistentry id="opt-duplicate">
  <term><option>--duplicate=<replaceable>ORDER</replaceable></option></term>
  <listitem>
<para>There are three ways to duplicate files in a build tree: hard links,
soft (symbolic) links and copies. The default policy is to
prefer hard links to soft links to copies. You can specify a
different policy with this option.
<replaceable>ORDER</replaceable>
must be one of
<emphasis>hard-soft-copy</emphasis>
(the default),
<emphasis>soft-hard-copy</emphasis>,
<emphasis>hard-copy</emphasis>,
<emphasis>soft-copy</emphasis>
or
<emphasis>copy</emphasis>.
&SCons; will attempt to duplicate files using
the mechanisms in the specified order.</para>
  </listitem>
  </varlistentry>

<!--  .TP -->
<!--  \-e, \-\-environment\-overrides -->
<!--  Variables from the execution environment override construction -->
<!--  variables from the SConscript files. -->

  <varlistentry id="opt-enable-virtualenv">
  <term><option>--enable-virtualenv</option></term>
  <listitem>
<para>Import virtualenv-related variables to SCons.</para>
  </listitem>
  </varlistentry>

  <varlistentry id="opt-experimental">
    <term>
      <option>--experimental=<replaceable>feature</replaceable></option>
    </term>
    <listitem>
      <para>Enable experimental features and/or tools.
        <replaceable>feature</replaceable> can be an available feature name or
        the special tokens <literal>all</literal> or <literal>none</literal>.
        A comma-separated string can be used to select multiple features.
        The default setting is <literal>none</literal>.</para>
      <para>Current available features are: <literal>ninja</literal>.</para>
      <caution><para>
        No Support offered for any features or tools enabled by this flag.
      </para></caution>
      <para><emphasis>Available since &scons; 4.2.</emphasis></para>
    </listitem>
  </varlistentry>

  <varlistentry id="opt-f">
    <term>
      <option>-f <replaceable>file</replaceable></option>,
      <option>--file=<replaceable>file</replaceable></option>,
      <option>--makefile=<replaceable>file</replaceable></option>,
      <option>--sconstruct=<replaceable>file</replaceable></option>
    </term>
    <listitem>
      <para>Use
        <replaceable>file</replaceable>
        as the initial SConscript file.
        Multiple
        <option>-f</option>
        options may be specified,
        in which case
        &scons;
        will read all of the specified files.
      </para>
    </listitem>
  </varlistentry>

  <varlistentry id="opt-h">
  <term>
    <option>-h</option>,
    <option>--help</option>
  </term>
  <listitem>
<para>Print a local help message for this project,
if one is defined in the SConscript files
(see the &f-link-Help; function),
plus a line that refers to the standard &SCons; help message.
If no local help message is defined,
prints the standard &SCons; help message
(as for the <option>-H</option> option)
plus help for any local options defined through &f-link-AddOption;.
Exits after displaying the appropriate message.</para>
<para>
Note that use of this option requires &SCons; to process
the SConscript files, so syntax errors may cause
the help message not to be displayed.
</para>
  </listitem>
  </varlistentry>

  <varlistentry id="opt-hash-chunksize">
  <term>
    <option>--hash-chunksize=<replaceable>KILOBYTES</replaceable></option>
  </term>
  <listitem>
<para>Set the block size used when computing &contentsigs; to
<replaceable>KILOBYTES</replaceable>.
This value determines the size of the chunks which are read in at once when
computing signature hashes.  Files below that size are fully stored in memory
before performing the signature computation while bigger files are read in
block-by-block. A huge block-size leads to high memory consumption while a very
small block-size slows down the build considerably.</para>

<para>The default value is to use a chunk size of 64 kilobytes, which should
be appropriate for most uses.</para>

<para><emphasis>Available since &scons; 4.2.</emphasis></para>
  </listitem>
  </varlistentry>

  <varlistentry id="opt-hash-format">
  <term>
    <option>--hash-format=<replaceable>ALGORITHM</replaceable></option>
  </term>
  <listitem>
<para>Set the hashing algorithm used by SCons to
<replaceable>ALGORITHM</replaceable>.
This value determines the hashing algorithm used in generating
&contentsigs; or &CacheDir; keys.</para>

<para>The supported list of values are: md5, sha1, and sha256.
However, the Python interpreter used to run SCons must have the corresponding
support available in the <systemitem>hashlib</systemitem> module
to use the specified algorithm.</para>

<para>Specifying this value changes the name of the SConsign database.
For example, <option>--hash-format=sha256</option> will create a SConsign
database with name <filename>.sconsign_sha256.dblite</filename>.</para>

<para>If this option is not specified, a the first supported hash format found
is selected. Typically this is MD5, however, if you are on a FIPS-compliant system
and using a version of Python less than 3.9, SHA1 or SHA256 will be chosen as the default.
Python 3.9 and onwards clients will always default to MD5, even in FIPS mode, unless
otherwise specified with the <option>--hash-format</option> option.</para>

<para>For MD5 databases (either explicitly specified with <option>--hash-format=md5</option> or
defaulted), the SConsign database is<filename>.sconsign.dblite</filename>. The newer SHA1 and
SHA256 selections meanwhile store their databases to <filename>.sconsign_algorithmname.dblite</filename></para>

<para><emphasis>Available since &scons; 4.2.</emphasis></para>
  </listitem>
</varlistentry>

  <varlistentry id="opt-H">
  <term>
    <option>-H</option>,
    <option>--help-options</option>
  </term>
  <listitem>
<para>Print the standard help message about &SCons;
command-line options and exit.</para>
  </listitem>
  </varlistentry>

  <varlistentry id="opt-i">
  <term>
    <option>-i</option>,
    <option>--ignore-errors</option>
  </term>
  <listitem>
<para>Ignore all errors from commands executed to rebuild files.</para>

  </listitem>
  </varlistentry>

  <varlistentry id="opt-I">
  <term>
    <option>-I <replaceable>directory</replaceable></option>,
    <option>--include-dir=<replaceable>directory</replaceable></option>
  </term>
  <listitem>
<para>Specifies a
<replaceable>directory</replaceable>
to search for
imported Python modules.  If several
<option>-I</option>
options
are used, the directories are searched in the order specified.</para>
  </listitem>
  </varlistentry>

  <varlistentry id="opt-ignore-virtualenv">
  <term><option>--ignore-virtualenv</option></term>
  <listitem>
<para>Suppress importing virtualenv-related variables to SCons.</para>
  </listitem>
  </varlistentry>

  <varlistentry id="opt-implicit-cache">
  <term><option>--implicit-cache</option></term>
  <listitem>
<para>Cache implicit dependencies.
This causes
&scons;
to use the implicit (scanned) dependencies
from the last time it was run
instead of scanning the files for implicit dependencies.
This can significantly speed up SCons,
but with the following limitations:</para>

<para>&scons;
will not detect changes to implicit dependency search paths
(e.g.  &cv-link-CPPPATH;, &cv-link-LIBPATH;)
that would ordinarily
cause different versions of same-named files to be used.</para>

<para>&scons;
will miss changes in the implicit dependencies
in cases where a new implicit
dependency is added earlier in the implicit dependency search path
(e.g.  &cv-link-CPPPATH;, &cv-link-LIBPATH;)
than a current implicit dependency with the same name.</para>
  </listitem>
  </varlistentry>

  <varlistentry id="opt-implicit-deps-changed">
  <term><option>--implicit-deps-changed</option></term>
  <listitem>
<para>Forces SCons to ignore the cached implicit dependencies. This causes the
implicit dependencies to be rescanned and recached. This implies
<option>--implicit-cache</option>.</para>
  </listitem>
  </varlistentry>

  <varlistentry id="opt-implicit-deps-unchanged">
  <term><option>--implicit-deps-unchanged</option></term>
  <listitem>
<para>Force SCons to ignore changes in the implicit dependencies.
This causes cached implicit dependencies to always be used.
This implies
<option>--implicit-cache</option>.</para>
  </listitem>
  </varlistentry>

  <varlistentry id="opt-install-sandbos">
  <term><option>--install-sandbox=<replaceable>sandbox_path</replaceable></option></term>
  <listitem>
<para>
When using the &Install; builders, prepend
<replaceable>sandbox_path</replaceable>
to the installation paths such that all installed files will be placed
under that directory. This option is unavailable if
one of &b-link-Install;, &b-link-InstallAs; or
&b-link-InstallVersionedLib; is not used in the SConscript files.
</para>
  </listitem>
  </varlistentry>

  <varlistentry id="opt-interactive">
  <term><option>--interactive</option></term>
  <listitem>
<para>Starts SCons in interactive mode.
The SConscript files are read once and a
<computeroutput>scons&gt;&gt;&gt;</computeroutput>
prompt is printed.
Targets may now be rebuilt by typing commands at interactive prompt
without having to re-read the SConscript files
and re-initialize the dependency graph from scratch.</para>

<para>SCons interactive mode supports the following commands:</para>

    <variablelist>
      <varlistentry>
      <term><userinput>build <parameter>[OPTIONS] [TARGETS] ...</parameter></userinput></term>
      <listitem>
<para>Builds the specified
<parameter>TARGETS</parameter>
(and their dependencies)
with the specified
SCons command-line
<parameter>OPTIONS</parameter>.
<emphasis role="bold">b</emphasis>
and
<emphasis role="bold">scons</emphasis>
are synonyms for
<emphasis role="bold">build</emphasis>.
</para>

<para>The following SCons command-line options affect the
<emphasis role="bold">build</emphasis>
command:</para>

<literallayout class="monospaced">
--cache-debug=FILE
--cache-disable, --no-cache
--cache-force, --cache-populate
--cache-readonly
--cache-show
--debug=TYPE
-i, --ignore-errors
-j N, --jobs=N
-k, --keep-going
-n, --no-exec, --just-print, --dry-run, --recon
-Q
-s, --silent, --quiet
--taskmastertrace=FILE
--tree=OPTIONS
</literallayout>

<para>Any other SCons command-line options that are specified
do not cause errors
but have no effect on the
<emphasis role="bold">build</emphasis>
command
(mainly because they affect how the SConscript files are read,
which only happens once at the beginning of interactive mode).</para>
      </listitem>
      </varlistentry>

      <varlistentry>
      <term><userinput>clean <parameter>[OPTIONS] [TARGETS] ...</parameter></userinput></term>
      <listitem>
<para>Cleans the specified
<parameter>TARGETS</parameter>
(and their dependencies)
with the specified
<parameter>OPTIONS</parameter>.
<emphasis role="bold">c</emphasis>
is a synonym.
This command is itself a synonym for
<userinput>build --clean</userinput></para>
      </listitem>
      </varlistentry>

      <varlistentry>
      <term><userinput>exit</userinput></term>
      <listitem>
<para>Exits SCons interactive mode.
You can also exit by terminating input
(<keycombo action="simul">
<keycap>Ctrl</keycap>
<keycap>D</keycap>
</keycombo>
UNIX or Linux systems,
(<keycombo action="simul">
<keycap>Ctrl</keycap>
<keycap>Z</keycap>
</keycombo>
on Windows systems).</para>
      </listitem>
      </varlistentry>

      <varlistentry>
      <term><userinput>help <parameter>[COMMAND]</parameter></userinput></term>
      <listitem>
<para>Provides a help message about
the commands available in SCons interactive mode.
If
<emphasis>COMMAND</emphasis>
is specified,
<emphasis role="bold">h</emphasis>
and
<emphasis role="bold">?</emphasis>
are synonyms.</para>
      </listitem>
      </varlistentry>

      <varlistentry>
      <term><userinput>shell <parameter>[COMMANDLINE]</parameter></userinput></term>
      <listitem>
<para>Executes the specified
<parameter>COMMANDLINE</parameter>
in a subshell.
If no
<parameter>COMMANDLINE</parameter>
is specified,
executes the interactive command interpreter
specified in the
<envar>SHELL</envar>
environment variable
(on UNIX and Linux systems)
or the
<envar>COMSPEC</envar>
environment variable
(on Windows systems).
<emphasis role="bold">sh</emphasis>
and
<emphasis role="bold">!</emphasis>
are synonyms.</para>
      </listitem>
      </varlistentry>

      <varlistentry>
      <term><userinput>version</userinput></term>
      <listitem>
<para>Prints SCons version information.</para>
      </listitem>
      </varlistentry>
    </variablelist>

<para>An empty line repeats the last typed command.
Command-line editing can be used if the
<emphasis role="bold">readline</emphasis>
module is available.</para>

<screen>
$ <userinput>scons --interactive</userinput>
scons: Reading SConscript files ...
scons: done reading SConscript files.
scons&gt;&gt;&gt; build -n prog
scons&gt;&gt;&gt; exit
</screen>
  </listitem>
  </varlistentry>

  <varlistentry id="opt-j">
  <term>
    <option>-j <replaceable>N</replaceable></option>,
    <option>--jobs=<replaceable>N</replaceable></option>
  </term>
  <listitem>
<para>Specifies the maximum number of comcurrent jobs (commands) to run.
If there is more than one
<option>-j</option>
option, the last one is effective.</para>
<!--  ??? If the -->
<!--  .B \-j -->
<!--  option -->
<!--  is specified without an argument, -->
<!--  .B scons -->
<!--  will not limit the number of -->
<!--  simultaneous jobs. -->
  </listitem>
  </varlistentry>

  <varlistentry id="opt-k">
  <term>
    <option>-k</option>,
    <option>--keep-going</option>
  </term>
  <listitem>
<para>Continue as much as possible after an error.  The target that
failed and those that depend on it will not be remade, but other
targets specified on the command line will still be processed.</para>
  </listitem>
  </varlistentry>

<!--  .TP -->
<!--  .RI  \-l " N" ", \-\-load\-average=" N ", \-\-max\-load=" N -->
<!--  No new jobs (commands) will be started if -->
<!--  there are other jobs running and the system load -->
<!--  average is at least -->
<!--  .I N -->
<!--  (a floating\-point number). -->

<!--  .TP -->
<!--  \-\-list\-derived -->
<!--  List derived files (targets, dependencies) that would be built, -->
<!--  but do not build them. -->
<!--  [XXX This can probably go away with the right -->
<!--  combination of other options.  Revisit this issue.] -->

<!--  .TP -->
<!--  \-\-list\-actions -->
<!--  List derived files that would be built, with the actions -->
<!--  (commands) that build them.  Does not build the files. -->
<!--  [XXX This can probably go away with the right -->
<!--  combination of other options.  Revisit this issue.] -->

<!--  .TP -->
<!--  \-\-list\-where -->
<!--  List derived files that would be built, plus where the file is -->
<!--  defined (file name and line number).  Does not build the files. -->
<!--  [XXX This can probably go away with the right -->
<!--  combination of other options.  Revisit this issue.] -->

  <varlistentry id="opt-m">
  <term><option>-m</option></term>
  <listitem>
<para>Ignored for compatibility with non-GNU versions of &Make;.</para>
  </listitem>
  </varlistentry>

  <varlistentry id="opt-max-drift">
  <term><option>--max-drift=<replaceable>SECONDS</replaceable></option></term>
  <listitem>
<para>Set the maximum expected drift in the modification time of files to
<replaceable>SECONDS</replaceable>.
This value determines how long a file must be unmodified
before its cached &contentsig;
will be used instead of
calculating a new &contentsig; (hash)
of the file's contents.
The default value is 2 days, which means a file must have a
modification time of at least two days ago in order to have its
cached &contentsig; used.
A negative value means to never cache the
&contentsig; and to ignore the cached value if there already is one.
A value of 0 means to always use the cached signature,
no matter how old the file is.</para>
  </listitem>
  </varlistentry>

  <varlistentry>
  <term><option>--md5-chunksize=<replaceable>KILOBYTES</replaceable></option></term>
  <listitem>
<para>A deprecated synonym for
<link linkend="opt-hash-chunksize"><option>--hash-chunksize</option></link>.
</para>

<para><emphasis>Deprecated since &scons; 4.2.</emphasis></para>
  </listitem>
  </varlistentry>

  <varlistentry id="opt-n">
  <term>
    <option>-n</option>,
    <option>--no-exec</option>,
    <option>--just-print</option>,
    <option>--dry-run</option>,
    <option>--recon</option>
  </term>
  <listitem>
<para>Set <firstterm>no execute</firstterm> mode.
Print the commands that would be executed to build
any out-of-date target files, but do not execute the commands.</para>

<para>The output is a best effort, as &SCons; cannot always precisely
determine what would be built.  For example, if a file is generated
by a builder action that is later used in the build,
that file is not available to scan for dependencies on an unbuilt tree,
or may contain out of date information in a built tree.
</para>
<para>
Work which is done directly in Python code in SConscript files,
as opposed to work done by builder actions during the build phase,
will still be carried out.  If it is important to avoid some
such work from taking place in no execute mode, it should be protected.
An SConscript file can determine which mode
is active by querying &f-link-GetOption;, as in the call
<code>if GetOption("no_exec"):</code>
</para>
  </listitem>
  </varlistentry>

  <varlistentry id="opt-no-site-dir">
  <term><option>--no-site-dir</option></term>
  <listitem>
<para>Prevents the automatic addition of the standard
<filename>site_scons</filename>
dirs to
<varname>sys.path</varname>.
Also prevents loading the
<filename>site_scons/site_init.py</filename>
modules if they exist, and prevents adding their
<filename>site_scons/site_tools</filename>
dirs to the toolpath.</para>
  </listitem>
  </varlistentry>

<!--  .TP -->
<!--  .RI \-o " file" ", \-\-old\-file=" file ", \-\-assume\-old=" file -->
<!--  Do not rebuild -->
<!--  .IR file , -->
<!--  and do -->
<!--  not rebuild anything due to changes in the contents of -->
<!--  .IR file . -->
<!--  .TP -->
<!--  .RI \-\-override " file" -->
<!--  Read values to override specific build environment variables -->
<!--  from the specified -->
<!--  .IR file . -->

<!--  .TP -->
<!--  \-p -->
<!--  Print the data base (construction environments, -->
<!--  Builder and Scanner objects) that are defined -->
<!--  after reading the SConscript files. -->
<!--  After printing, a normal build is performed -->
<!--  as usual, as specified by other command\-line options. -->
<!--  This also prints version information -->
<!--  printed by the -->
<!--  .B \-v -->
<!--  option. -->

<!--  To print the database without performing a build do: -->

<!--  .ES -->
<!--  scons \-p \-q -->
<!--  .EE -->

  <varlistentry id="opt-package-type">
  <term><option>--package-type=<replaceable>type</replaceable></option></term>
  <listitem>
<para>The type or types
of package to create when using the &b-link-Package; builder.
In the case of multiple types, <replaceable>type</replaceable>
should be a comma-separated string; &SCons; will try to build
for all of those packages.
Note this option is only available if the &t-link-packaging; tool
has been enabled.
</para>
  </listitem>
  </varlistentry>

  <varlistentry id="opt-profile">
  <term><option>--profile=<replaceable>file</replaceable></option></term>
  <listitem>
<para>Run SCons under the Python profiler
and save the results in the specified
<replaceable>file</replaceable>.
The results may be analyzed using the Python
pstats module.</para>
  </listitem>
  </varlistentry>

  <varlistentry id="opt-q">
  <term>
    <option>-q</option>,
    <option>--question</option></term>
  <listitem>
<para>Do not run any commands, or print anything.  Just return an exit
status that is zero if the specified targets are already up to
date, non-zero otherwise.</para>
  </listitem>
  </varlistentry>

  <varlistentry id="opt-Q">
  <term><option>-Q</option></term>
  <listitem>
<para>Quiets SCons status messages about
reading SConscript files,
building targets
and entering directories.
Commands that are executed
to rebuild target files are still printed.</para>
  </listitem>
  </varlistentry>

<!--  .TP -->
<!--  \-r, \-R, \-\-no\-builtin\-rules, \-\-no\-builtin\-variables -->
<!--  Clear the default construction variables.  Construction -->
<!--  environments that are created will be completely empty. -->

  <varlistentry id="opt-random">
  <term><option>--random</option></term>
  <listitem>
<para>Build dependencies in a random order.  This is useful when
building multiple trees simultaneously with caching enabled,
to prevent multiple builds from simultaneously trying to build
or retrieve the same target files.</para>
  </listitem>
  </varlistentry>

  <varlistentry id="opt-s">
  <term>
    <option>-s</option>,
    <option>--silent</option>,
    <option>--quiet</option>
  </term>
  <listitem>
<para>Silent.  Do not print commands that are executed to rebuild
target files.
Also suppresses SCons status messages.</para>
  </listitem>
  </varlistentry>

  <varlistentry id="opt-S">
  <term>
    <option>-S</option>,
    <option>--no-keep-going</option>,
    <option>--stop</option>
  </term>
  <listitem>
<para>Ignored for compatibility with GNU &Make;</para>
  </listitem>
  </varlistentry>

  <varlistentry id="opt-site-dir">
  <term><option>--site-dir=<replaceable>path</replaceable></option></term>
  <listitem>
<para>Use a specific <replaceable>path</replaceable> as the site directory
rather than searching the list of default site directories.
This directory will be prepended to
<varname>sys.path</varname>,
the module
<filename><replaceable>path</replaceable>/site_init.py</filename>
will be loaded if it exists, and
<filename><replaceable>path</replaceable>/site_tools</filename>
will be added to the default toolpath.</para>

<para>The default set of site directories searched when
<option>--site-dir</option>
is not specified depends on the system platform, as follows.
Users or system administrators can tune site-specific or
project-specific &SCons; behavior by setting up a
site directory in one or more of these locations.
Directories are examined in the order given, from most
generic ("system" directories) to most specific (in the current project),
so the last-executed <filename>site_init.py</filename> file is
the most specific one, giving it the chance to override
everything else), and the directories are prepended to the paths, again so
the last directory examined comes first in the resulting path.</para>

    <variablelist>
      <varlistentry>
      <term>Windows:</term>
      <listitem>
<literallayout class="monospaced">
%ALLUSERSPROFILE%/scons/site_scons
%LOCALAPPDATA%/scons/site_scons
%APPDATA%/scons/site_scons
%USERPROFILE%/.scons/site_scons
./site_scons
</literallayout>
<para>
Note earlier versions of the documentation listed a different
path for the "system" site directory, this path is still checked
but its use is discouraged:
</para>
<literallayout class="monospaced">
%ALLUSERSPROFILE%/Application Data/scons/site_scons
</literallayout>
      </listitem>
      </varlistentry>

      <varlistentry>
      <term>Mac OS X:</term>
      <listitem>
<literallayout class="monospaced">
/Library/Application Support/SCons/site_scons
/opt/local/share/scons/site_scons (for MacPorts)
/sw/share/scons/site_scons (for Fink)
$HOME/Library/Application Support/SCons/site_scons
$HOME/.scons/site_scons
./site_scons
</literallayout>
      </listitem>
      </varlistentry>

      <varlistentry>
      <term>Solaris:</term>
      <listitem>
<literallayout class="monospaced">
/opt/sfw/scons/site_scons
/usr/share/scons/site_scons
$HOME/.scons/site_scons
./site_scons
</literallayout>
      </listitem>
      </varlistentry>

      <varlistentry>
      <term>Linux, HPUX, and other Posix-like systems:</term>
      <listitem>
<literallayout class="monospaced">
/usr/share/scons/site_scons
$HOME/.scons/site_scons
./site_scons
</literallayout>
      </listitem>
      </varlistentry>
    </variablelist>

  </listitem>
  </varlistentry>

  <varlistentry id="opt-stack-size">
  <term><option>--stack-size=<replaceable>KILOBYTES</replaceable></option></term>
  <listitem>
<para>Set the size stack used to run threads to
<replaceable>KILOBYTES</replaceable>.
This value determines the stack size of the threads used to run jobs.
These threads execute the actions of the builders for the
nodes that are out-of-date.
This option has no effect unless the number of concurrent
build jobs is larger than one (as set by <option>-j N</option> or
<option>--jobs=N</option> on the command line or &SetOption; in a script).
</para>
<para>
Using a stack size that is too small may cause stack overflow errors.
This usually shows up as segmentation faults that cause scons to abort
before building anything.  Using a stack size that is too large will
cause scons to use more memory than required and may slow down the entire
build process.
The default value is to use a stack size of 256 kilobytes, which should
be appropriate for most uses.  You should not need to increase this value
unless you encounter stack overflow errors.</para>
  </listitem>
  </varlistentry>

  <varlistentry id="opt-t">
  <term>
    <option>-t</option>,
    <option>--touch</option>
  </term>
  <listitem>
<para>Ignored for compatibility with GNU &Make;.
(Touching a file to make it
appear up-to-date is unnecessary when using &scons;.)</para>
  </listitem>
  </varlistentry>

  <varlistentry id="opt-taskmastertrace">
  <term><option>--taskmastertrace=<replaceable>file</replaceable></option></term>
  <listitem>
<para>Prints trace information to the specified
<replaceable>file</replaceable>
about how the internal Taskmaster object
evaluates and controls the order in which Nodes are built.
A file name of
<emphasis role="bold">-</emphasis>
may be used to specify the standard output.</para>
  </listitem>
  </varlistentry>

  <varlistentry id="opt-tree">
  <term><option>--tree=<replaceable>type</replaceable>[<replaceable>,type</replaceable>...]</option></term>
  <listitem>
<para>Prints a tree of the dependencies
after each top-level target is built.
This prints out some or all of the tree,
in various formats,
depending on the
<replaceable>type</replaceable>
specified:</para>

  <variablelist> <!-- nested list -->
  <varlistentry>
  <term><emphasis role="bold">all</emphasis></term>
  <listitem>
<para>Print the entire dependency tree
after each top-level target is built.
This prints out the complete dependency tree,
including implicit dependencies and ignored dependencies.</para>
  </listitem>
  </varlistentry>

  <varlistentry>
  <term><emphasis role="bold">derived</emphasis></term>
  <listitem>
<para>Restricts the tree output to only derived (target) files,
not source files.</para>
  </listitem>
  </varlistentry>

  <varlistentry>
  <term><emphasis role="bold">linedraw</emphasis></term>
  <listitem>
<para>Draw the tree output using Unicode line-drawing characters
instead of plain ASCII text. This option acts as a modifier
to the selected <replaceable>type</replaceable>(s). If
specified alone, without any <replaceable>type</replaceable>,
it behaves as if <emphasis role="bold">all</emphasis>
had been specified.
</para>
<para><emphasis>Available since &scons; 4.0.</emphasis></para>
  </listitem>
  </varlistentry>

  <varlistentry>
  <term><emphasis role="bold">status</emphasis></term>
  <listitem>
<para>Prints status information for each displayed node.</para>
  </listitem>
  </varlistentry>

  <varlistentry>
  <term><emphasis role="bold">prune</emphasis></term>
  <listitem>
<para>Prunes the tree to avoid repeating dependency information
for nodes that have already been displayed.
Any node that has already been displayed
will have its name printed in
<emphasis role="bold">[square brackets]</emphasis>,
as an indication that the dependencies
for that node can be found by searching
for the relevant output higher up in the tree.</para>
  </listitem>
  </varlistentry>
  </variablelist> <!-- end nested list -->

<para>Multiple <replaceable>type</replaceable>
choices may be specified, separated by commas:</para>

<screen>
# Prints only derived files, with status information:
<userinput>scons --tree=derived,status</userinput>

# Prints all dependencies of target, with status information
# and pruning dependencies of already-visited Nodes:
<userinput>scons --tree=all,prune,status target</userinput>
</screen>
  </listitem>
  </varlistentry>

  <varlistentry id="opt-u">
  <term>
    <option>-u</option>,
    <option>--up</option>,
    <option>--search-up</option>
  </term>
  <listitem>
<para>Walks up the directory structure until an
&SConstruct;, &Sconstruct;, &sconstruct;, &SConstruct.py;,
&Sconstruct.py; or &sconstruct.py;
file is found, and uses that
as the top of the directory tree.
If no targets are specified on the command line,
only targets at or below the
current directory will be built.</para>
  </listitem>
  </varlistentry>

  <varlistentry id="opt-U">
  <term><option>-U</option></term>
  <listitem>
<para>Works exactly the same way as the
<option>-u</option>
option except for the way default targets are handled.
When this option is used and no targets are specified on the command line,
all default targets that are defined in the SConscript(s) in the current
directory are built, regardless of what directory the resultant targets end
up in.</para>
  </listitem>
  </varlistentry>

  <varlistentry id="opt-v">
  <term>
    <option>-v</option>,
    <option>--version</option>
  </term>
  <listitem>
<para>Print the
&scons;
version, copyright information,
list of authors, and any other relevant information.
Then exit.</para>
  </listitem>
  </varlistentry>

  <varlistentry id="opt-print-directory">
  <term>
    <option>-w</option>,
    <option>--print-directory</option>
  </term>
  <listitem>
<para>Print a message containing the working directory before and
after other processing.</para>
  </listitem>
  </varlistentry>

  <varlistentry id="opt-no-print-directory">
  <term><option>--no-print-directory</option></term>
  <listitem>
<para>Turn off -w, even if it was turned on implicitly.</para>
  </listitem>
  </varlistentry>

  <varlistentry id="opt-warn">
  <term>
    <option>--warn=<replaceable>type</replaceable></option>,
    <option>--warn=no-<replaceable>type</replaceable></option>
  </term>
  <listitem>
<para>Enable or disable (with the prefix "no-") warnings
(<option>--warning</option> is a synonym).
<replaceable>type</replaceable>
specifies the type of warnings to be enabled or disabled:</para>

  <variablelist> <!-- nested list -->
  <varlistentry>
  <term><emphasis role="bold">all</emphasis></term>
  <listitem>
<para>All warnings.</para>
  </listitem>
  </varlistentry>

  <varlistentry>
  <term><emphasis role="bold">cache-version</emphasis></term>
  <listitem>
<para>Warnings about the derived-file cache directory
specified by &f-link-CacheDir; not using
the latest configuration information.
These warnings are enabled by default.</para>
  </listitem>
  </varlistentry>

  <varlistentry>
  <term><emphasis role="bold">cache-write-error</emphasis></term>
  <listitem>
<para>Warnings about errors trying to
write a copy of a built file to a specified
derived-file cache specified by &f-link-CacheDir;.
These warnings are disabled by default.</para>
  </listitem>
  </varlistentry>

  <varlistentry>
  <term><emphasis role="bold">corrupt-sconsign</emphasis></term>
  <listitem>
<para>Warnings about unfamiliar signature data in
<filename>.sconsign</filename>
files.
These warnings are enabled by default.</para>
  </listitem>
  </varlistentry>

  <varlistentry>
  <term><emphasis role="bold">dependency</emphasis></term>
  <listitem>
<para>Warnings about dependencies.
These warnings are disabled by default.</para>
  </listitem>
  </varlistentry>

  <varlistentry>
  <term><emphasis role="bold">deprecated</emphasis></term>
  <listitem>
<para>Warnings about use of
currently deprecated features.
These warnings are enabled by default.
Not all deprecation warnings can be disabled with the
<option>--warn=no-deprecated</option> option as some
deprecated features which are late in the deprecation
cycle may have been designated as mandatory warnings,
and these will still display.
Warnings for certain deprecated features
may also be enabled or disabled individually;
see below.</para>
  </listitem>
  </varlistentry>

  <varlistentry>
  <term><emphasis role="bold">duplicate-environment</emphasis></term>
  <listitem>
<para>Warnings about attempts to specify a build
of a target with two different &consenvs;
that use the same action.
These warnings are enabled by default.</para>
  </listitem>
  </varlistentry>

  <varlistentry>
  <term><emphasis role="bold">fortran-cxx-mix</emphasis></term>
  <listitem>
<para>Warnings about linking
Fortran and C++ object files in a single executable,
which can yield unpredictable behavior with some compilers.</para>
  </listitem>
  </varlistentry>

  <varlistentry>
  <term><emphasis role="bold">future-deprecated</emphasis></term>
  <listitem>
<para>Warnings about features
that will be deprecated in the future.
Such warnings are disabled by default.
Enabling future deprecation warnings is
recommended for projects that redistribute
SCons configurations for other users to build,
so that the project can be warned as soon as possible
about to-be-deprecated features
that may require changes to the configuration.</para>
  </listitem>
  </varlistentry>

  <varlistentry>
  <term><emphasis role="bold">link</emphasis></term>
  <listitem>
<para>Warnings about link steps.</para>
  </listitem>
  </varlistentry>

  <varlistentry>
  <term><emphasis role="bold">misleading-keywords</emphasis></term>
  <listitem>
<para>Warnings about the use of two commonly
misspelled keywords
<parameter>targets</parameter>
and
<parameter>sources</parameter>
to &f-link-Builder; calls. The correct spelling is the
singular form, even though
<parameter>target</parameter>
and
<parameter>source</parameter>
can themselves refer to lists of names or nodes.</para>
  </listitem>
  </varlistentry>

  <varlistentry>
  <term><emphasis role="bold">tool-qt-deprecated</emphasis></term>
  <listitem>
<para>Warnings about the &t-link-qt; tool being deprecated.
These warnings are disabled by default for the first
phase of deprecation. Enable to be reminded about use
of this tool module.
<emphasis>Available since &SCons; 4.3.</emphasis>
</para>
  </listitem>
  </varlistentry>

  <varlistentry>
  <term><emphasis role="bold">missing-sconscript</emphasis></term>
  <listitem>
<para>Warnings about missing SConscript files.
These warnings are enabled by default.</para>
  </listitem>
  </varlistentry>

  <varlistentry>
  <term><emphasis role="bold">no-object-count</emphasis></term>
  <listitem>
<para>Warnings about the
<option>--debug=object</option>
feature not working when
&scons;
is run with the Python
<option>-O</option>
option or from optimized Python (.pyo) modules.</para>
  </listitem>
  </varlistentry>

  <varlistentry>
  <term><emphasis role="bold">no-parallel-support</emphasis></term>
  <listitem>
<para>Warnings about the version of Python
not being able to support parallel builds when the
<option>-j</option>
option is used.
These warnings are enabled by default.</para>
  </listitem>
  </varlistentry>

  <varlistentry>
  <term><emphasis role="bold">python-version</emphasis></term>
  <listitem>
<para>Warnings about running
SCons with a deprecated version of Python.
These warnings are enabled by default.</para>
  </listitem>
  </varlistentry>

  <varlistentry>
  <term><emphasis role="bold">reserved-variable</emphasis></term>
  <listitem>
<para>Warnings about attempts to set the
reserved &consvar; names
&cv-CHANGED_SOURCES;,
&cv-CHANGED_TARGETS;,
&cv-TARGET;,
&cv-TARGETS;,
&cv-SOURCE;,
&cv-SOURCES;,
&cv-UNCHANGED_SOURCES;
or
&cv-UNCHANGED_TARGETS;.
These warnings are disabled by default.</para>
  </listitem>
  </varlistentry>

  <varlistentry>
  <term><emphasis role="bold">stack-size</emphasis></term>
  <listitem>
<para>Warnings about requests to set the stack size
that could not be honored.
These warnings are enabled by default.</para>
  </listitem>
  </varlistentry>

  <varlistentry>
  <term><emphasis role="bold">target_not_build</emphasis></term>
  <listitem>
<para>Warnings about a build rule not building the
 expected targets. These warnings are disabled by default.</para>
  </listitem>
  </varlistentry>
  </variablelist> <!-- end nested list -->
  </listitem>
  </varlistentry>

<!--  .TP -->
<!--  \-\-warn\-undefined\-variables -->
<!--  Warn when an undefined variable is referenced. -->

<!--  .TP -->
<!--  .RI \-\-write\-filenames= file -->
<!--  Write all filenames considered into -->
<!--  .IR file . -->

<!--  .TP -->
<!--  .RI \-W " file" ", \-\-what\-if=" file ", \-\-new\-file=" file ", \-\-assume\-new=" file -->
<!--  Pretend that the target -->
<!--  .I file -->
<!--  has been -->
<!--  modified.  When used with the -->
<!--  .B \-n -->
<!--  option, this -->
<!--  show you what would be rebuilt if you were to modify that file. -->
<!--  Without -->
<!--  .B \-n -->
<!--  ... what? XXX -->

  <varlistentry id="opt-Y">
  <term>
    <option>-Y <replaceable>repository</replaceable></option>,
    <option>--repository=<replaceable>repository</replaceable></option>,
    <option>--srcdir=<replaceable>repository</replaceable></option>
  </term>
  <listitem>
<para>Search the specified <replaceable>repository</replaceable>
for any input and target
files not found in the local directory hierarchy.  Multiple
<option>-Y</option>
options may be specified, in which case the
repositories are searched in the order specified.</para>
  </listitem>
  </varlistentry>
</variablelist>
</refsect1>

<refsect1 id='sconscript_file_reference'>
<title>SCONSCRIPT FILE REFERENCE</title>

<refsect2 id='sconscript_files'>
<title>SConscript Files</title>
<para>
The build configuration is described by one or more files,
known as SConscript files.
There must be at least one file for a valid build
(&scons; will quit if it does not find one).
&scons; by default looks for this file by the name
<filename>SConstruct</filename>
in the directory from which you run &scons;,
though if necessary, also looks for alternative file names
&Sconstruct;, &sconstruct;, &SConstruct.py;, &Sconstruct.py;
and &sconstruct.py; in that order.
A different file name (which can include a pathname part)
may be specified via the <option>-f</option> option.
Except for the SConstruct file,
these files are not searched for automatically;
you add additional configuration files to the build
by calling the &f-link-SConscript; function.
This allows parts of the build to be conditionally
included or excluded at run-time depending on how &scons; is invoked.
</para>

<para>
Each SConscript file in a build configuration is invoked
independently in a separate context.
This provides necessary isolation so that different parts of
the build don't accidentally step on each other.
You have to be explicit about sharing information,
by using the &f-link-Export; function or the &exports; argument
to the &SConscript; function, as well as the &f-link-Return; function
in a called SConscript file, and comsume shared information by using the
&f-link-Import; function.
</para>

<para>
The following sections describe the various &SCons; facilities
that can be used in SConscript files.  Quick links:
</para>

<simplelist type="vert">
  <member><link linkend='construction_environments'>Construction Environments</link></member>
  <member><link linkend='tools'>Tools</link></member>
  <member><link linkend='builder_methods'>Builder Methods</link></member>
  <member><link linkend='methods_and_functions_to_do_things'>Methods and Functions to do Things</link></member>
  <member><link linkend='sconscript_variables'>SConscript Variables</link></member>
  <member><link linkend='construction_variables'>Construction Variables</link></member>
  <member><link linkend='configure_contexts'>Configure Contexts</link></member>
  <member><link linkend='commandline_construction_variables'>Command-Line Construction Variables</link></member>
  <member><link linkend='node_objects'>Node Objects</link></member>
</simplelist>

</refsect2>

<refsect2 id='construction_environments'>
<title>Construction Environments</title>

<para>A <firstterm>&ConsEnv;</firstterm> is the basic means by which
you communicate build information to
&SCons;.
A new &consenv; is created using the
&f-link-Environment;
function:</para>

<programlisting language="python">
env = Environment()
</programlisting>

<para>&Consenv; attributes called
<firstterm>&ConsVars;</firstterm> may be set
either by specifying them as keyword arguments when the object is created
or by assigning them a value after the object is created.
These two are nominally equivalent:</para>

<programlisting language="python">
env = Environment(FOO='foo')
env['FOO'] = 'foo'
</programlisting>

<!--TODO: how can the user tell which settings are init-only? -->
<para>Note that certain settings which affect tool detection are
referenced only when the tools are initializided,
so you either need either to supply them as part of the call to
&f-link-Environment;, or defer tool initialization.
For example, initializing the Microsoft Visual C++ version you wish to use:
</para>

<programlisting language="python">
# initializes msvc to v14.1
env = Environment(MSVC_VERSION="14.1")

env = Environment()
# msvc tool was initialized to default, does not reinitialize
env['MSVC_VERSION'] = "14.1"

env = Environment(tools=[])
env['MSVC_VERSION'] = "14.1"
# msvc tool initialization was deferred, so will pick up new value
env.Tool('default')
</programlisting>

<para>As a convenience,
&consvars; may also be set or modified by the
<parameter>parse_flags</parameter>
keyword argument during object creation,
which has the effect of the
&f-link-env-MergeFlags;
method being applied to the argument value
after all other processing is completed.
This is useful either if the exact content of the flags is unknown
(for example, read from a control file)
or if the flags need to be distributed to a number of &consvars;.
&f-link-env-ParseFlags; describes how these arguments
are distributed to &consvars;.
</para>

<programlisting language="python">
env = Environment(parse_flags='-Iinclude -DEBUG -lm')
</programlisting>

<para>This example adds 'include' to
the &cv-link-CPPPATH; &consvar;,
'EBUG' to
&cv-link-CPPDEFINES;,
and 'm' to
&cv-link-LIBS;.
</para>

<para>
An existing &consenv; can be duplicated by calling the &f-link-env-Clone;
method. Without arguments, it will be a copy with the same
settings. Otherwise, &f-env-Clone; takes the same arguments as
&f-link-Environment;, and uses the arguments to create a modified copy.
</para>

<para>
&SCons; provides a special &consenv; called the
<firstterm>&DefEnv;</firstterm>.
The &defenv; is used only for global functions, that is,
construction activities called without the context of a regular &consenv;.
See &f-link-DefaultEnvironment; for more information.
</para>

<para>By default, a new &consenv; is
initialized with a set of builder methods
and &consvars; that are appropriate
for the current platform.
The optional <parameter>platform</parameter> keyword argument may be
used to specify that the &consenv; should
be initialized for a different platform:</para>

<programlisting language="python">
env = Environment(platform='cygwin')
</programlisting>

<para>Specifying a platform initializes the appropriate
&consvars; in the environment
to use and generate file names with prefixes
and suffixes appropriate for that platform.</para>

<para>Note that the
<literal>win32</literal>
platform adds the
<varname>SystemDrive</varname>
and
<varname>SystemRoot</varname>
variables from the user's external environment
to the &consenv;'s
<varname>ENV</varname>
dictionary.
This is so that any executed commands
that use sockets to connect with other systems
will work on Windows systems.</para>

<para>The <parameter>platform</parameter> argument may be
a string value representing
one of the pre-defined platforms
(<literal>aix</literal>,
<literal>cygwin</literal>,
<literal>darwin</literal>,
<literal>hpux</literal>,
<literal>irix</literal>,
<literal>os2</literal>,
<literal>posix</literal>,
<literal>sunos</literal> or
<literal>win32</literal>),
or it may be be a callable platform object
returned by a call to &f-link-Platform;
selecting a pre-defined platform,
or it may be a user-supplied callable,
in which case the &Environment; method
will call it to update
the new &consenv;:</para>

<programlisting language="python">
def my_platform(env):
    env['VAR'] = 'xyzzy'

env = Environment(platform=my_platform)
</programlisting>

<para>
Note that supplying a non-default platform or custom
fuction for initialization
may bypass settings that should happen for the host system
and should be used with care.
It is most useful in the case where the platform is an alternative for
the one that would be auto-detected,
such as <literal>platform="cygwin"</literal>
on a system which would otherwise
identify as <literal>win32</literal>.
</para>

<para>
The optional <parameter>tools</parameter> and <parameter>toolpath</parameter>
keyword arguments affect the way tools available to the environment are initialized.
See <xref linkend="tools"/> for details.
</para>

<para>
The optional <parameter>variables</parameter> keyword argument
allows passing a Variables object which will be used in the
initialization of the &consenv;
See <xref linkend="commandline_construction_variables"/> for details.
</para>

</refsect2>

<refsect2 id='tools'>
<title>Tools</title>

<para>
&SCons; has a large number of predefined tool modules
(more properly, <firstterm>tool specification modules</firstterm>)
which are used to help initialize the &consenv;.
An &SCons; tool is only responsible for setup.
For example, if an SConscript file declares
the need to construct an object file from
a C-language source file by calling the
&b-link-Object; builder, then a tool representing
an available C compiler needs to have run first,
to set up that builder and all the &consvars;
it needs in the associated &consenv;; the tool itself
is not called in the process of the build. Normally this
happens invisibly as &scons; has per-platform
lists of default tools, and it steps through those tools,
calling the ones which are actually applicable,
skipping those where necessary programs are not
installed on the build system, or other preconditions are not met.
</para>

<para>
A specific set of tools
with which to initialize an environment when
creating it
may be specified using the optional keyword argument
<parameter>tools</parameter>, which takes a list
of tool names.
This is useful to override the defaults,
to specify non-default built-in tools, and
to supply added tools:</para>

<programlisting language="python">
env = Environment(tools=['msvc', 'lex'])
</programlisting>

<para>
Tools can also be directly called by using the &f-link-Tool;
method (see below).
</para>

<para>
The <parameter>tools</parameter> argument overrides
the default tool list, it does not add to it, so be
sure to include all the tools you need.
For example if you are  building a c/c++ program
you must specify a tool for at least a compiler and a linker,
as in <literal>tools=['clang', 'link']</literal>.
The tool name <literal>'default'</literal> can
be used to retain the default list.
</para>

<para>If no <parameter>tools</parameter> argument is specified,
or if <parameter>tools</parameter> includes <literal>'default'</literal>,
then &scons; will auto-detect usable tools,
using the execution environment value of <varname>PATH</varname>
(that is, <varname><replaceable>env</replaceable>['ENV']['PATH']</varname> -
the external evironment &PATH; from <varname>os.environ</varname>
is <emphasis>not</emphasis> used)
for looking up any backing programs, and the platform name in effect
to determine the default tools for that platform.
Changing the <varname>PATH</varname>
variable after the &consenv; is constructed will not cause the tools to
be re-detected.</para>

<para>Additional tools can be added, see the
<link linkend='extending_scons'>Extending SCons</link> section
and specifically <link linkend='tool_modules'>Tool Modules</link>.
</para>

<para>SCons supports the following tool specifications out of the box:</para>

<!-- '\""""""""""""""""""""""""""""""""""""""""""""""""""""""""""""""""""""" -->
<!-- '\" BEGIN GENERATED TOOL DESCRIPTIONS -->

<!-- '\" The descriptions below of the various SCons Tools are generated -->
<!-- '\" from the .xml files located together with the various Python -->
<!-- '\" tool modules in the build engine directory -->

<!-- '\" BEGIN GENERATED TOOL DESCRIPTIONS -->
<!-- '\""""""""""""""""""""""""""""""""""""""""""""""""""""""""""""""""""""" -->
<xsi:include xmlns:xsi="http://www.w3.org/2001/XInclude" href="../generated/tools.gen"/>
<!-- '\""""""""""""""""""""""""""""""""""""""""""""""""""""""""""""""""""""" -->
<!-- '\" END GENERATED TOOL DESCRIPTIONS -->

<!-- '\" The descriptions above of the various SCons Tools are generated -->
<!-- '\" from the .xml files located together with the various Python -->
<!-- '\" tool modules in the build engine directory -->

<!-- '\" END GENERATED TOOL DESCRIPTIONS -->
<!-- '\""""""""""""""""""""""""""""""""""""""""""""""""""""""""""""""""""""" -->

</refsect2>

<refsect2 id='builder_methods'>
<title>Builder Methods</title>

<para>You tell &scons; what to build
by calling <firstterm>Builders</firstterm>,
functions which take
particular action(s) to produce a particular result type
(conventionally described by the builder name such as &b-Program;)
when given source files of a particular type.
Calling a builder defines one or more targets to the build system;
whether the targets are actually built on a given
invocation is determined by command-line options,
target selection rules, and whether &SCons;
determines the target(s) are out of date.
</para>

<para>
&SCons;
defines a number of builders, and you can also write your own.
Builders are attached to a &consenv; as methods,
and the available builder methods are listed as
key-value pairs in the
<varname>BUILDERS</varname> attribute of the &consenv;.
The available builders can be displayed like this
for debugging purposes:
</para>

<programlisting language="python">
env = Environment()
print("Builders:", list(env['BUILDERS']))
</programlisting>

<para>
Builder methods take two required arguments:
<parameter>target</parameter>
and
<parameter>source</parameter>.
Either can be passed as a scalar or as a list.
The <parameter>target</parameter> and
<parameter>source</parameter> arguments
can be specified either as positional arguments,
in which case <parameter>target</parameter> comes first, or as
keyword arguments, using <parameter>target=</parameter>
and <parameter>source=</parameter>.
Although both arguments are nominally required,
if there is a single source and the target can be inferred
the <parameter>target</parameter> argument can be omitted (see below).
Builder methods also take a variety of
keyword arguments, described below.
</para>

<para>
The builder <emphasis>may</emphasis> add other targets
beyond those requested if indicated by an <firstterm>Emitter</firstterm>
(see <xref linkend="builder_objects"/> and, for example,
&cv-link-PROGEMITTER; for more information).
</para>

<para>Because long lists of file names
can lead to a lot of quoting,
&scons;
supplies a &f-link-Split;
global function
and a same-named environment method
that splits a single string
into a list, using
strings of white-space characters as the delimiter.
(similar to the Python string <function>split</function>
method, but succeeds even if the input isn't a string.)</para>

<para>
The following are equivalent examples of calling the
&Program; builder method:
</para>

<programlisting language="python">
env.Program('bar', ['bar.c', 'foo.c'])
env.Program('bar', Split('bar.c foo.c'))
env.Program('bar', env.Split('bar.c foo.c'))
env.Program(source=['bar.c', 'foo.c'], target='bar')
env.Program(target='bar', source=Split('bar.c foo.c'))
env.Program(target='bar', source=env.Split('bar.c foo.c'))
env.Program('bar', source='bar.c foo.c'.split())
</programlisting>

<para>
Python follows the POSIX pathname convention for path
strings: if a string begins with the operating system pathname separator
(on Windows both the slash and backslash separator work,
and any leading drive specifier is ignored for
the determination) it is considered an absolute path,
otherwise it is a relative path.
If the path string contains no separator characters,
it is searched for as a file in the current directory. If it
contains separator characters, the search follows down
from the starting point, which is the top of the directory tree for
an absolute path and the current directory for a relative path.
</para>

<para>
&scons; recognizes a third way to specify
path strings: if the string begins with
the <emphasis role="bold">#</emphasis> character it is
<firstterm>top-relative</firstterm> - it works like a relative path but the
search follows down from the directory containing the top-level
&SConstruct; rather than
from the current directory. The <emphasis role="bold">#</emphasis> is allowed
to be followed by a pathname separator, which is ignored if
found in that position.
Top-relative paths only work in places where &scons; will
interpret the path (see some examples below).  To be
used in other contexts the string will need to be converted
to a relative or absolute path first.
</para>

<para>
<parameter>target</parameter> and <parameter>source</parameter>
can be absolute, relative, or
top-relative. Relative pathnames are searched considering the
directory of the SConscript
file currently being processed as the "current directory".
</para>

<para>Examples:</para>

<programlisting language="python">
# The comments describing the targets that will be built
# assume these calls are in a SConscript file in the
# a subdirectory named "subdir".

# Builds the program "subdir/foo" from "subdir/foo.c":
env.Program('foo', 'foo.c')

# Builds the program "/tmp/bar" from "subdir/bar.c":
env.Program('/tmp/bar', 'bar.c')

# An initial '#' or '#/' are equivalent; the following
# calls build the programs "foo" and "bar" (in the
# top-level SConstruct directory) from "subdir/foo.c" and
# "subdir/bar.c", respectively:
env.Program('#foo', 'foo.c')
env.Program('#/bar', 'bar.c')

# Builds the program "other/foo" (relative to the top-level
# SConstruct directory) from "subdir/foo.c":
env.Program('#other/foo', 'foo.c')

# This will not work, only SCons interfaces understand '#',
# os.path.exists is pure Python:
if os.path.exists('#inc/foo.h'):
    env.Append(CPPPATH='#inc')
</programlisting>

<para>When the target shares the same base name
as the source and only the suffix varies,
and if the builder method has a suffix defined for the target file type,
then the target argument may be omitted completely,
and
&scons;
will deduce the target file name from
the source file name.
The following examples all build the
executable program
<emphasis role="bold">bar</emphasis>
(on POSIX systems)
or
<emphasis role="bold">bar.exe</emphasis>
(on Windows systems)
from the <filename>bar.c</filename> source file:</para>

<programlisting language="python">
env.Program(target='bar', source='bar.c')
env.Program('bar', source='bar.c')
env.Program(source='bar.c')
env.Program('bar.c')
</programlisting>

<para>As a convenience, a
<parameter>srcdir</parameter>
keyword argument may be specified
when calling a Builder.
When specified,
all source file strings that are not absolute paths
or top-relative paths
will be interpreted relative to the specified
<parameter>srcdir</parameter>.
The following example will build the
<filename>build/prog</filename>
(or
<filename>build/prog.exe</filename>
on Windows)
program from the files
<filename>src/f1.c</filename>
and
<filename>src/f2.c</filename>:
</para>

<programlisting language="python">
env.Program('build/prog', ['f1.c', 'f2.c'], srcdir='src')
</programlisting>

<para>Keyword arguments that are not specifically
recognized are treated as &consvar;
<firstterm>overrides</firstterm>,
which replace or add those variables on a limited basis.
These overrides
will only be in effect when building the target of the builder call,
and will not affect other parts of the build.
For example, if you want to specify
some libraries needed by just one program:</para>

<programlisting language="python">
env.Program('hello', 'hello.c', LIBS=['gl', 'glut'])
</programlisting>

<para>or generate a shared library with a non-standard suffix:</para>

<programlisting language="python">
env.SharedLibrary(
    target='word',
    source='word.cpp',
    SHLIBSUFFIX='.ocx',
    LIBSUFFIXES=['.ocx'],
)
</programlisting>

<para>Note that both the &cv-link-SHLIBSUFFIX;
and &cv-link-LIBSUFFIXES;
variables must be set if you want &scons; to search automatically
for dependencies on the non-standard library names;
see the descriptions below of these variables for more information.</para>

<para>The optional
<parameter>parse_flags</parameter>
keyword argument is recognized by builders.
This works similarly to the
&f-link-env-MergeFlags; method, where the argument value is
broken into individual settings and merged into the appropriate &consvars;.
</para>

<programlisting language="python">
env.Program('hello', 'hello.c', parse_flags='-Iinclude -DEBUG -lm')
</programlisting>

<para>This example adds 'include' to
the &cv-link-CPPPATH; &consvar;,
'EBUG' to
&cv-link-CPPDEFINES;,
and 'm' to
&cv-link-LIBS;.
</para>

<para>Although the builder methods defined by
&scons;
are, in fact,
methods of a &consenv; object,
many may also be called without an explicit environment:</para>

<programlisting language="python">
Program('hello', 'hello.c')
SharedLibrary('word', 'word.cpp')
</programlisting>

<para>If called this way, methods will internally use the
&defenv; that consists of the tools and values that
&scons;
has determined are appropriate for the local system.</para>

<para>Builder methods that can be called without an explicit
environment (indicated in the listing of builders without
a leading <varname>env.</varname>)
may be called from custom Python modules that you
import into an SConscript file by adding the following
to the Python module:</para>

<programlisting language="python">
from SCons.Script import *
</programlisting>

<para>Builder methods return a <classname>NodeList</classname>,
a list-like object whose elements are Nodes,
&SCons;' internal representation of build targets or sources.
See <xref linkend="node_objects"/> for more information.
The returned <classname>NodeList</classname> object
can be passed to other builder methods as source(s)
or passed to any &SCons; function or method
where a filename would normally be accepted.
</para>

<para> For example,
to add a specific preprocessor define
when compiling one specific object file
but not the others:</para>

<programlisting language="python">
bar_obj_list = env.StaticObject('bar.c', CPPDEFINES='-DBAR')
env.Program("prog", ['foo.c', bar_obj_list, 'main.c'])
</programlisting>

<para>Using a Node as in this example
makes for a more portable build
by avoiding having to specify
a platform-specific object suffix
when calling the &Program; builder method.
</para>

<para>The <classname>NodeList</classname> object
is also convenient to pass to the &f-link-Default; function,
for the same reason of avoiding a platform-specific name:
</para>

<programlisting language="python">
tgt = env.Program("prog", ["foo.c", "bar.c", "main.c"])
Default(tgt)
</programlisting>

<para>Builder calls will automatically "flatten"
lists passed as source and target, so they are free to
contain elements which are themselves lists, such as
<varname>bar_obj_list</varname>
returned by the &StaticObject; call above.
If you need to manipulate a list of lists returned by builders
directly in Python code,
you can either build a new list by hand:</para>

<programlisting language="python">
foo = Object('foo.c')
bar = Object('bar.c')
objects = ['begin.o'] + foo + ['middle.o'] + bar + ['end.o']
for obj in objects:
    print(str(obj))
</programlisting>

<para>Or you can use the &f-link-Flatten;
function supplied by &scons;
to create a list containing just the Nodes,
which may be more convenient:</para>

<programlisting language="python">
foo = Object('foo.c')
bar = Object('bar.c')
objects = Flatten(['begin.o', foo, 'middle.o', bar, 'end.o'])
for obj in objects:
    print(str(obj))
</programlisting>

<para>&SCons; builder calls return
a list-like object, not an actual Python list,
so it is not appropriate to use the Python add
operator (<literal>+</literal> or <literal>+=</literal>)
to append builder results to a Python list.
Because the list and the object are different types,
Python will not update the original list in place,
but will instead create a new <classname>NodeList</classname> object
containing the concatenation of the list
elements and the builder results.
This will cause problems for any other Python variables
in your SCons configuration
that still hold on to a reference to the original list.
Instead, use the Python list
<function>extend</function>
method to make sure the list is updated in-place.
Example:</para>

<programlisting language="python">
object_files = []

# Do NOT use += here:
#    object_files += Object('bar.c')
#
# It will not update the object_files list in place.
#
# Instead, use the list extend method:
object_files.extend(Object('bar.c'))
</programlisting>

<para>The path name for a Node's file may be used
by passing the Node to Python's builtin
<function>str</function>
function:</para>

<programlisting language="python">
bar_obj_list = env.StaticObject('bar.c', CPPDEFINES='-DBAR')
print("The path to bar_obj is:", str(bar_obj_list[0]))
</programlisting>

<para>Note that because the Builder call returns a
<classname>NodeList</classname>,
you have to access the first element in the list,
(<literal>bar_obj_list[0]</literal> in the example)
to get at the Node that actually represents
the object file.</para>

<para>Builder calls support a
<parameter>chdir</parameter>
keyword argument that
specifies that the Builder's action(s)
should be executed
after changing directory.
If the
<parameter>chdir</parameter>
argument is
a string or a directory Node,
scons will change to the specified directory.
If the
<parameter>chdir</parameter>
is not a string or Node
and is non-zero,
then scons will change to the
target file's directory.</para>

<programlisting language="python">
# scons will change to the "sub" subdirectory
# before executing the "cp" command.
env.Command('sub/dir/foo.out', 'sub/dir/foo.in',
            "cp dir/foo.in dir/foo.out",
            chdir='sub')

# Because chdir is not a string, scons will change to the
# target's directory ("sub/dir") before executing the
# "cp" command.
env.Command('sub/dir/foo.out', 'sub/dir/foo.in',
            "cp foo.in foo.out",
            chdir=1)
</programlisting>

<para>Note that &SCons; will
<emphasis>not</emphasis>
automatically modify
its expansion of
&consvars; like
<envar>$TARGET</envar>
and
<envar>$SOURCE</envar>
when using the <parameter>chdir</parameter>
keyword argument--that is,
the expanded file names
will still be relative to
the top-level directory where &SConstruct; was found,
and consequently incorrect
relative to the chdir directory.
If you use the <parameter>chdir</parameter> keyword argument,
you will typically need to supply a different
command line using
expansions like
<literal>${TARGET.file}</literal>
and
<literal>${SOURCE.file}</literal>
to use just the filename portion of the
targets and source.</para>

<para>
When trying to handle errors that may occur in a builder method,
consider that the corresponding Action is executed at a different
time than the SConscript file statement calling the builder.
It is not useful to wrap a builder call in a
<systemitem>try</systemitem> block,
since success in the builder call is not the same as
the builder itself succeeding.
If necessary, a Builder's Action should be coded to exit with
a useful exception message indicating the problem in the SConscript files -
programmatically recovering from build errors is rarely useful.
</para>

<para>&scons;
predefines the following builder methods.
Depending on the setup of a particular
&consenv; and on the type and software
installation status of the underlying system,
not all builders may be available to that
&consenv;.</para>

<!-- '\""""""""""""""""""""""""""""""""""""""""""""""""""""""""""""""""""""" -->
<!-- '\" BEGIN GENERATED BUILDER DESCRIPTIONS -->

<!-- '\" The descriptions below of the various SCons Builders are generated -->
<!-- '\" from the .xml files located together with the various Python -->
<!-- '\" builder modules in the build engine directory -->

<!-- '\" BEGIN GENERATED BUILDER DESCRIPTIONS -->
<!-- '\""""""""""""""""""""""""""""""""""""""""""""""""""""""""""""""""""""" -->
<xsi:include xmlns:xsi="http://www.w3.org/2001/XInclude" href="../generated/builders.gen"/>
<!-- '\""""""""""""""""""""""""""""""""""""""""""""""""""""""""""""""""""""" -->
<!-- '\" END GENERATED BUILDER DESCRIPTIONS -->

<!-- '\" The descriptions abocve of the various SCons Builders are generated -->
<!-- '\" from the .xml files located together with the various Python -->
<!-- '\" builder modules in the build engine directory -->

<!-- '\" END GENERATED BUILDER DESCRIPTIONS -->
<!-- '\""""""""""""""""""""""""""""""""""""""""""""""""""""""""""""""""""""" -->


<para>All
targets of builder methods automatically depend on their sources.
An explicit dependency can
be specified using the
&f-link-env-Depends;
method of a &consenv; (see below).</para>

<para>In addition,
&scons;
automatically scans
source files for various programming languages,
so the dependencies do not need to be specified explicitly.
By default, SCons can
C source files,
C++ source files,
Fortran source files with
<filename>.F</filename>
(POSIX systems only),
<filename>.fpp</filename>,
or
<filename>.FPP</filename>
file extensions,
and assembly language files with
<filename>.S</filename>
(POSIX systems only),
<filename>.spp</filename>,
or
<filename>.SPP</filename>
files extensions
for C preprocessor dependencies.
SCons also has default support
for scanning D source files,
You can also write your own Scanners
to add support for additional source file types.
These can be added to the default
Scanner object used by the
&b-link-Object;, &b-link-StaticObject; and &b-link-SharedObject;
Builders by adding them
to the
<classname>SourceFileScanner</classname>
object.
See <xref linkend="scanner_objects"/>
for more information about
defining your own Scanner objects
and using the
<classname>SourceFileScanner</classname>
object.</para>

</refsect2>

<refsect2 id='methods_and_functions_to_do_things'>
<title>Methods and Functions To Do Things</title>

<para>In addition to Builder methods,
&scons;
provides a number of other &consenv; methods
and global functions to
manipulate the build configuration.</para>

<para>Usually, a &consenv; method
and global function with the same name both exist
for convenience.
In the following list, the global function
is documented in this style:</para>

<programlisting language="python">
<function>Function</function>(<parameter>arguments, [optional arguments]</parameter>)
</programlisting>

<para>and the &consenv; method looks like:</para>

<programlisting language="python">
<replaceable>env</replaceable>.<methodname>Function</methodname>(<parameter>arguments, [optional arguments]</parameter>)
</programlisting>

<para>If the function can be called both ways,
then both forms are listed.</para>

<para>The global function and same-named
&consenv; method
provide almost identical functionality, with a couple of exceptions.
First, many of the &consenv; methods affect only that
&consenv;, while the global function has a
global effect. Second, where appropriate,
calling the functionality through a &consenv; will
substitute &consvars; into
any supplied string arguments, while the global function doesn't have the
context of a &consenv; to pick variables from,
so it cannot perform the substitution.
For example:</para>

<programlisting language="python">
Default('$FOO')

env = Environment(FOO='foo')
env.Default('$FOO')
</programlisting>

<para>In the above example,
the call to the global &f-Default;
function will add a target named
<emphasis role="bold">$FOO</emphasis>
to the list of default targets,
while the call to the
&f-env-Default; &consenv; method
will expand the value
and add a target named
<emphasis role="bold">foo</emphasis>
to the list of default targets.
For more on &consvar; expansion,
see the next section on
&consvars;.</para>

<para>Global functions may be called from custom Python modules that you
import into an SConscript file by adding the following import
to the Python module:</para>

<programlisting language="python">
from SCons.Script import *
</programlisting>

<para>&Consenv; methods
and global functions provided by
&scons;
include:</para>

<!-- '\""""""""""""""""""""""""""""""""""""""""""""""""""""""""""""""""""""" -->
<!-- '\" BEGIN GENERATED FUNCTION DESCRIPTIONS -->

<!-- '\" The descriptions below of the various SCons Tools are generated -->
<!-- '\" from the .xml files located together with the various Python -->
<!-- '\" modules in the build engine directory -->

<!-- '\" BEGIN GENERATED FUNCTION DESCRIPTIONS -->
<!-- '\""""""""""""""""""""""""""""""""""""""""""""""""""""""""""""""""""""" -->
<xsi:include xmlns:xsi="http://www.w3.org/2001/XInclude" href="../generated/functions.gen"/>
<!-- '\""""""""""""""""""""""""""""""""""""""""""""""""""""""""""""""""""""" -->
<!-- '\" END GENERATED FUNCTION DESCRIPTIONS -->

<!-- '\" The descriptions above of the various SCons Tools are generated -->
<!-- '\" from the .xml files located together with the various Python -->
<!-- '\" modules in the build engine directory -->

<!-- '\" END GENERATED FUNCTION DESCRIPTIONS -->
<!-- '\""""""""""""""""""""""""""""""""""""""""""""""""""""""""""""""""""""" -->

</refsect2>

<refsect2 id='sconscript_variables'>
<title>SConscript Variables</title>

<para>In addition to the global functions and methods,
&scons;
supports a number of variables
that can be used in SConscript files
to affect how you want the build to be performed.</para>

<variablelist>
  <varlistentry id="v-ARGLIST">
  <term>&ARGLIST;</term>
  <listitem>
<para>A list of the
<emphasis>keyword</emphasis>=<emphasis>value</emphasis>
arguments specified on the command line.
Each element in the list is a tuple
containing the argument.
The separate
<emphasis>keyword</emphasis>
and
<emphasis>value</emphasis>
elements of the tuple
can be accessed by
subscripting for elements
<emphasis role="bold">[0]</emphasis>
and
<emphasis role="bold">[1]</emphasis>
of the tuple, or, more readably, by using tuple unpacking.
Example:</para>

<programlisting language="python">
print("first keyword, value =", ARGLIST[0][0], ARGLIST[0][1])
print("second keyword, value =", ARGLIST[1][0], ARGLIST[1][1])
key, value = ARGLIST[2]
print("third keyword, value =", key, value)
for key, value in ARGLIST:
    # process key and value
</programlisting>
  </listitem>
  </varlistentry>

  <varlistentry id="v-ARGUMENTS">
  <term>&ARGUMENTS;</term>
  <listitem>
<para>A dictionary of all the
<emphasis>keyword</emphasis>=<emphasis>value</emphasis>
arguments specified on the command line.
The dictionary is not in order,
and if a given keyword has
more than one value assigned to it
on the command line,
the last (right-most) value is
the one in the &ARGUMENTS;
dictionary.</para>

<para>Example:</para>

<programlisting language="python">
if ARGUMENTS.get('debug', 0):
    env = Environment(CCFLAGS='-g')
else:
    env = Environment()
</programlisting>
  </listitem>
  </varlistentry>

  <varlistentry id="v-BUILD_TARGETS">
  <term>&BUILD_TARGETS;</term>
  <listitem>
<para>A list of the targets which
&scons;
has been asked to build.
The contents will be either those targets listed
on the command line, or, if none, those targets set
via calls to the &f-link-Default; function.
It does
<emphasis>not</emphasis>
contain any dependent targets that &scons;
selects for building as a result of making the sure the
specified targets are up to date, if those targets
did not appear on the command line.
The list is empty if neither
command line targets or &Default; calls are present.
</para>
<para>
The elements of this list may be strings
<emphasis>or</emphasis>
nodes, so you should run the list through the Python
<function>str</function>
function to make sure any Node path names
are converted to strings.</para>

<para>Because this list may be taken from the
list of targets specified using the
&Default; function,
the contents of the list may change
on each successive call to &Default;.
See the
&DEFAULT_TARGETS; list, below,
for additional information.</para>

<para>Example:</para>

<programlisting language="python">
if 'foo' in BUILD_TARGETS:
    print("Don't forget to test the `foo' program!")
if 'special/program' in BUILD_TARGETS:
    SConscript('special')
</programlisting>
  </listitem>
  </varlistentry>

  <varlistentry id="v-COMMAND_LINE_TARGETS">
  <term>&COMMAND_LINE_TARGETS;</term>
  <listitem>
<para>A list of the targets explicitly specified on
the command line. If there are command line targets,
this list will have the same contents as &BUILD_TARGETS;.
If there are no targets specified on the command line,
the list is empty. The elements of this list are strings.
This can be used, for example,
to take specific actions only
when certain targets are explicitly being built.</para>

<para>Example:</para>

<programlisting language="python">
if 'foo' in COMMAND_LINE_TARGETS:
    print("Don't forget to test the `foo' program!")
if 'special/program' in COMMAND_LINE_TARGETS:
    SConscript('special')
</programlisting>
  </listitem>
  </varlistentry>

  <varlistentry id="v-DEFAULT_TARGETS">
  <term>&DEFAULT_TARGETS;</term>
  <listitem>
<para>A list of the target
<emphasis>nodes</emphasis>
that have been specified using the
&f-link-Default;
function. If there are no command line
targets, this list will have the same contents as
&BUILD_TARGETS;.
Since the elements of the list are nodes,
you need to call the Python
<function>str</function>
function on them to get the path name for each Node.</para>

<para>Example:</para>

<programlisting language="python">
print(str(DEFAULT_TARGETS[0]))
if 'foo' in [str(t) for t in DEFAULT_TARGETS]:
    print("Don't forget to test the `foo' program!")
</programlisting>

<para>The contents of the
&DEFAULT_TARGETS;
list change on on each successive call to the
&Default; function:</para>

<programlisting language="python">
print([str(t) for t in DEFAULT_TARGETS])   # originally []
Default('foo')
print([str(t) for t in DEFAULT_TARGETS])   # now a node ['foo']
Default('bar')
print([str(t) for t in DEFAULT_TARGETS])   # now a node ['foo', 'bar']
Default(None)
print([str(t) for t in DEFAULT_TARGETS])   # back to []
</programlisting>

<para>Consequently, be sure to use
&DEFAULT_TARGETS;
only after you've made all of your
&Default;() calls,
or else simply be careful of the order
of these statements in your SConscript files
so that you don't look for a specific
default target before it's actually been added to the list.</para>
  </listitem>
  </varlistentry>
</variablelist>

<para>
These variables may be accessed from custom Python modules that you
import into an SConscript file by adding the following
to the Python module:</para>

<programlisting language="python">
from SCons.Script import *
</programlisting>

</refsect2>

<refsect2 id='construction_variables'>
<title>Construction Variables</title>
<!--  XXX From Gary Ruben, 23 April 2002: -->
<!--  I think it would be good to have an example with each construction -->
<!--  variable description in the documentation. -->
<!--  eg. -->
<!--  CC     The C compiler -->
<!--     Example: env["CC"] = "c68x" -->
<!--     Default: env["CC"] = "cc" -->

<!--  CCCOM  The command line ... -->
<!--     Example: -->
<!--         To generate the compiler line c68x \-ps \-qq \-mr \-o $TARGET $SOURCES -->
<!--         env["CC"] = "c68x" -->
<!--         env["CFLAGS"] = "\-ps \-qq \-mr" -->
<!--         env["CCCOM"] = "$CC $CFLAGS \-o $TARGET $SOURCES -->
<!--     Default: -->
<!--         (I dunno what this is ;\-) -->

<para>A &consenv; has an associated dictionary of
<firstterm>&consvars;</firstterm>
that are used by built-in or user-supplied build rules.
&Consvar; naming must follow the same rules as
Python identifier naming:
the initial character must be an underscore or letter,
followed by any number of underscores, letters, or digits.
A &consenv; is not a Python dictionary itself,
but it can be indexed like one to access a
&consvar;:</para>

<programlisting language="python">
env["CC"] = "cc"
flags = env.get("CPPDEFINES", [])
</programlisting>

<para>&Consvars; can also be retrieved and set
by using the &f-link-Dictionary;
method of the &consenv; to create an actual
dictionary:</para>

<programlisting language="python">
cvars = env.Dictionary()
cvars["CC"] = "cc"
</programlisting>

<para>&Consvars; can also be passed to the &consenv;
constructor:</para>

<programlisting language="python">
env = Environment(CC="cc")
</programlisting>

<para>or when copying a &consenv; using the
&f-link-Clone; method:</para>

<programlisting language="python">
env2 = env.Clone(CC="cl.exe")
</programlisting>

<para>
&Consvars; can also be supplied as keyword
arguments to a builder, in which case those settings
affect only the work done by that builder call,
and not the &consenv; as a whole.
This concept is called an <firstterm>override</firstterm>:
</para>

<programlisting language="python">
env.Program('hello', 'hello.c', LIBS=['gl', 'glut'])
</programlisting>

<para>A number of useful &consvars; are automatically defined by
scons for each supported platform, and you can modify these
or define any additional &consvars; for your own use,
taking care not to overwrite ones which &SCons; is using.
The following is a list of the possible
automatically defined &consvars;.
</para>

<para>Note the actual list available
at execution time will never include all of these, as the ones
detected as not being useful (wrong platform, necessary
external command or files not installed, etc.) will not be set up.
Correct build setups should be resilient to the possible
absence of certain &consvars; before using them,
for example by using a &Python; dictionary
<function>get</function> method to retrieve the value and
taking alternative action if the return indicates the variable is unset.
The &f-link-env-Dump; method can be called to examine the
&consvars; set in a particular environment.
</para>

<!-- '\""""""""""""""""""""""""""""""""""""""""""""""""""""""""""""""""""""" -->
<!-- '\" BEGIN GENERATED CONSTRUCTION VARIABLE DESCRIPTIONS -->

<!-- '\" The descriptions below of the various SCons construction variables -->
<!-- '\" are generated from the .xml files located together with the various -->
<!-- '\" Python modules in the build engine directory -->

<!-- '\" BEGIN GENERATED CONSTRUCTION VARIABLE DESCRIPTIONS -->
<!-- '\""""""""""""""""""""""""""""""""""""""""""""""""""""""""""""""""""""" -->
<xsi:include xmlns:xsi="http://www.w3.org/2001/XInclude" href="../generated/variables.gen"/>
<!-- '\""""""""""""""""""""""""""""""""""""""""""""""""""""""""""""""""""""" -->
<!-- '\" END GENERATED CONSTRUCTION VARIABLE DESCRIPTIONS -->

<!-- '\" The descriptions above of the various SCons construction variables -->
<!-- '\" are generated from the .xml files located together with the various -->
<!-- '\" Python modules in the build engine directory -->

<!-- '\" END GENERATED CONSTRUCTION VARIABLE DESCRIPTIONS -->
<!-- '\""""""""""""""""""""""""""""""""""""""""""""""""""""""""""""""""""""" -->

</refsect2>

<refsect2 id='configure_contexts'>
<title>Configure Contexts</title>

<para>&SCons;
supports a
<firstterm>&configure_context;</firstterm>,
an integrated mechanism similar to the
various <constant>AC_CHECK</constant> macros in GNU &Autoconf;
for testing the existence of external items needed
for the build, such as C header files, libraries, etc.
The mechanism is portable across platforms.
</para>

<para>
&scons;
does not maintain an explicit cache of the tested values
(this is different than &Autoconf;),
but uses its normal dependency tracking to keep the checked values
up to date. However, users may override this behaviour with the
<option>--config</option>
command line option.</para>

<variablelist>
  <varlistentry>
  <term><function>Configure</function>(<parameter>env, [custom_tests, conf_dir, log_file, config_h, clean, help]</parameter>)</term>
  <term><replaceable>env</replaceable>.<methodname>Configure</methodname>(<parameter>[custom_tests, conf_dir, log_file, config_h, clean, help]</parameter>)</term>
  <listitem>
<para>Create a &configure_context;, which tracks information
discovered while running tests. The context includes a local &consenv;
(available as <replaceable>context</replaceable>.<varname>env</varname>)
which is used when running the tests and
which can be updated with the check results.
Only one context may be active
at a time (<emphasis>since 4.0, &scons; will raise an exception
on an attempt to create a new context when there is
an active context</emphasis>), but a new context can be created
after the active one is completed.
For the global function form, the required <parameter>env</parameter>
describes the initial values for the context's local &consenv;;
for the &consenv; method form the instance provides the values.
</para>
<para><parameter>custom_tests</parameter>
specifies a dictionary containing custom tests
(see the section on custom tests below).
The default value is <constant>None</constant>,
meaning no custom tests are added to the &configure_context;.</para>
<para>
<parameter>conf_dir</parameter>
specifies a directory where the test cases are built.
This directory is not used for building normal targets.
The default value is
<quote><filename>#/.sconf_temp</filename></quote>.</para>
<para>
<parameter>log_file</parameter>
specifies a file which collects the output from commands
that are executed to check for the existence of header files, libraries, etc.
The default is <quote><filename>#/config.log</filename></quote>.
If you are using the
&VariantDir; function,
you may want to specify a subdirectory under your variant directory.</para>
<para>
<parameter>config_h</parameter>
specifies a C header file where the results of tests
will be written. The results will consist of lines like
<literal>#define HAVE_STDIO_H</literal>,
<literal>#define HAVE_LIBM</literal>, etc.
Customarily, the name chosen is <quote><filename>config.h</filename></quote>.
The default is to not write a
<parameter>config_h</parameter>
file.
You can specify the same
<parameter>config_h</parameter>
file in multiple calls to &Configure;,
in which case &SCons;
will concatenate all results in the specified file.
Note that &SCons;
uses its normal dependency checking
to decide if it's necessary to rebuild
the specified
<parameter>config_h</parameter>
file.
This means that the file is not necessarily re-built each
time scons is run,
but is only rebuilt if its contents will have changed
and some target that depends on the
<parameter>config_h</parameter>
file is being built.</para>
<para>The <parameter>clean</parameter>
and
<parameter>help</parameter>
arguments can be used to suppress execution of the configuration
tests when the
<option>-c</option>/<option>--clean</option>
or
<option>-H</option>/<option>-h</option>/<option>--help</option>
options are used, respectively.
The default behavior is always to execute
&configure_context; tests,
since the results of the tests may
affect the list of targets to be cleaned
or the help text.
If the configure tests do not affect these,
then you may add the
<option>clean=False</option>
or
<option>help=False</option>
arguments
(or both)
to avoid unnecessary test execution.</para>
  </listitem>
  </varlistentry>

  <varlistentry>
  <term><replaceable>context</replaceable>.<methodname>Finish</methodname>()</term>
  <listitem>
<para>This method must be called after configuration is done.
Though required, this is not enforced except
if &Configure; is called again while there is still an active context,
in which case an exception is raised.
&Finish; returns the environment as modified
during the course of running the configuration checks.
After this method is called, no further checks can be performed
with this configuration context.
However, you can create a new
&configure_context; to perform additional checks.
</para>
  </listitem>
  </varlistentry>
</variablelist>

<para>Example of a typical Configure usage:</para>

<programlisting language="python">
env = Environment()
conf = Configure(env)
if not conf.CheckCHeader("math.h"):
    print("We really need math.h!")
    Exit(1)
if conf.CheckLibWithHeader("qt", "qapp.h", "c++", "QApplication qapp(0,0);"):
    # do stuff for qt - usage, e.g.
    conf.env.Append(CPPDEFINES="WITH_QT")
env = conf.Finish()
</programlisting>

<para>A &configure_context;
has the following predefined methods which
can be used to perform checks. Where
<parameter>language</parameter> is a required or
optional parameter, the choice can currently
be C or C++. The spellings accepted for
C are <quote>C</quote> or <quote>c</quote>;
for C++ the value can be
<quote>CXX</quote>, <quote>cxx</quote>, <quote>C++</quote>
or <quote>c++</quote>.
</para>

<variablelist>
  <varlistentry>
  <term><replaceable>context</replaceable>.<methodname>CheckHeader</methodname>(<parameter>header, [include_quotes, language]</parameter>)</term>
  <listitem>
<para>Checks if
<parameter>header</parameter>
is usable in the specified language.
<parameter>header</parameter>
may be a list,
in which case the last item in the list
is the header file to be checked,
and the previous list items are
header files whose
<literal>#include</literal>
lines should precede the
header line being checked for.
The optional argument
<parameter>include_quotes</parameter>
must be
a two character string, where the first character denotes the opening
quote and the second character denotes the closing quote.
By default, both characters  are <markup>"</markup> (double quote).
The optional argument
<parameter>language</parameter>
should be either
<emphasis role="bold">C</emphasis>
or
<emphasis role="bold">C++</emphasis>
and selects the compiler to be used for the check.
Returns a boolean indicating success or failure.</para>
  </listitem>
  </varlistentry>

  <varlistentry>
  <term><replaceable>context</replaceable>.<methodname>CheckCHeader</methodname>(<parameter>header, [include_quotes]</parameter>)</term>
  <listitem>
<para>Checks if
<parameter>header</parameter>
is usable when compiling a C language program.
<parameter>header</parameter>
may be a list,
in which case the last item in the list
is the header file to be checked,
and the previous list items are
header files whose
<literal>#include</literal>
lines should precede the
header line being checked for.
The optional argument
<parameter>include_quotes</parameter>
must be
a two character string, where the first character denotes the opening
quote and the second character denotes the closing quote.
By default, both characters  are <markup>"</markup> (double quote).
Note this is a wrapper around
<function>CheckHeader</function>.
Returns a boolean indicating success or failure.</para>
  </listitem>
  </varlistentry>

  <varlistentry>
  <term><replaceable>context</replaceable>.<methodname>CheckCXXHeader</methodname>(<parameter>header, [include_quotes]</parameter>)</term>
  <listitem>
<para>Checks if
<parameter>header</parameter>
is usable when compiling a C++ language program.
<parameter>header</parameter>
may be a list,
in which case the last item in the list
is the header file to be checked,
and the previous list items are
header files whose
<literal>#include</literal>
lines should precede the
header line being checked for.
The optional argument
<parameter>include_quotes</parameter>
must be
a two character string, where the first character denotes the opening
quote and the second character denotes the closing quote.
By default, both characters  are <markup>"</markup> (double quote).
Note this is a wrapper around
<function>CheckHeader</function>.
Returns a boolean indicating success or failure.</para>
  </listitem>
  </varlistentry>

  <varlistentry>
  <term><replaceable>context</replaceable>.<methodname>CheckFunc</methodname>(<parameter>function_name, [header, language]</parameter>)</term>
  <listitem>
<para>Checks if the specified
C or C++ library function is available based on the
context's local environment settings (that is, using
the values of &cv-link-CFLAGS;, &cv-link-CPPFLAGS;, &cv-link-LIBS;
or other relevant &consvars;).
</para>

<para>
<parameter>function_name</parameter>
is the name of the function to check for.
The optional
<parameter>header</parameter>
argument is a string
that will be
placed at the top
of the test file
that will be compiled
to check if the function exists;
the default is:</para>

<programlisting language="C">
#ifdef __cplusplus
extern "C"
#endif
char function_name();
</programlisting>

<para>
Returns an empty string on success, a string containing
an error message on failure.
</para>
  </listitem>
  </varlistentry>

  <varlistentry>
  <term><replaceable>context</replaceable>.<methodname>CheckLib</methodname>(<parameter>[library, symbol, header, language, autoadd=True]</parameter>) </term>
  <listitem>
<para>Checks if
<parameter>library</parameter>
provides
<parameter>symbol</parameter>.
If
<parameter>autoadd</parameter>
is true (the default) and the library provides the specified
<parameter>symbol</parameter>,
appends the library to the <varname>LIBS</varname> &consvar;
<parameter>library</parameter>
may also be <constant>None</constant> (the default),
in which case
<parameter>symbol</parameter>
is checked with the current <varname>LIBS</varname> variable,
or a list of library names,
in which case each library in the list
will be checked for
<parameter>symbol</parameter>.
If
<parameter>symbol</parameter>
is not set or is
<constant>None</constant>,
then
<function>CheckLib</function>
just checks if
you can link against the specified
<parameter>library</parameter>.
Note though it is legal syntax, it would
not be very useful to call this method
with <parameter>library</parameter>
and <parameter>symbol</parameter> both
omitted or <constant>None</constant>.
Returns a boolean indicating success or failure.</para>
  </listitem>
  </varlistentry>

  <varlistentry>
  <term><replaceable>context</replaceable>.<methodname>CheckLibWithHeader</methodname>(<parameter>library, header, language, [call, autoadd=True]</parameter>)</term>
  <listitem>

<para>Provides a more sophisticated way to check against libraries then the
<function>CheckLib</function> call.
<parameter>library</parameter>
specifies the library or a list of libraries to check.
<parameter>header</parameter>
specifies a header to check for.
<parameter>header</parameter>
may be a list,
in which case the last item in the list
is the header file to be checked,
and the previous list items are
header files whose
<literal>#include</literal>
lines should precede the
header line being checked for.
<parameter>call</parameter>
can be any valid expression (with a trailing ';').
If
<parameter>call</parameter>
is not set,
the default simply checks that you
can link against the specified
<parameter>library</parameter>.
<parameter>autoadd</parameter> (default true)
specifies whether to add the library to the environment if the check
succeeds.
Returns a boolean indicating success or failure.</para>
  </listitem>
  </varlistentry>

  <varlistentry>
  <term><replaceable>context</replaceable>.<methodname>CheckType</methodname>(<parameter>type_name, [includes, language]</parameter>)</term>
  <listitem>
<para>Checks for the existence of a type defined by
<literal>typedef</literal>.
<parameter>type_name</parameter>
specifies the typedef name to check for.
<parameter>includes</parameter>
is a string containing one or more
<literal>#include</literal>
lines that will be inserted into the program
that will be run to test for the existence of the type.
Example:</para>

<programlisting language="python">
sconf.CheckType('foo_type', '#include "my_types.h"', 'C++')
</programlisting>

<para>
Returns an empty string on success, a string containing
an error message on failure.
</para>

  </listitem>
  </varlistentry>

  <varlistentry>
  <term><replaceable>context</replaceable>.<methodname>CheckTypeSize</methodname>(<parameter>type_name, [header, language, expect]</parameter>)</term>
  <listitem>
<para>Checks for the size of a type defined by
<literal>typedef</literal>.
<parameter>type_name</parameter>
specifies the typedef name to check for.
The optional
<parameter>header</parameter>
argument is a string
that will be
placed at the top
of the test file
that will be compiled
to check if the type exists;
the default is empty.
If the optional
<parameter>expect</parameter>,
is supplied, it should be an integer size;
&CheckTypeSize; will fail unless
<parameter>type_name</parameter> is actually
that size.
Returns the size in bytes, or zero if the type was not found
(or if the size did not match <parameter>expect</parameter>).</para>

<para>
For example,</para>

<programlisting language="python">
CheckTypeSize('short', expect=2)
</programlisting>

<para>will return the size <literal>2</literal> only if short is
actually two bytes.</para>
  </listitem>
  </varlistentry>

  <varlistentry>
  <term><replaceable>context</replaceable>.<methodname>CheckCC</methodname>()</term>
  <listitem>
<para>Checks whether the C compiler
(as defined by the &cv-link-CC; &consvar;) works,
by trying to compile a small source file.
This provides a more rigorous check: 
by default, &SCons; itself only detects if there is a program
with the correct name, not if it is a functioning compiler.
Returns a boolean indicating success or failure.</para>

<para>The test program will be built with the
same command line as the one used by the &b-link-Object; builder
for C source files, so by setting relevant &consvars;
it can be used to detect if particular compiler flags will
be accepted or rejected by the compiler.
</para>
  </listitem>
  </varlistentry>

  <varlistentry>
  <term><replaceable>context</replaceable>.<methodname>CheckCXX</methodname>()</term>
  <listitem>
<para>Checks whether the C++ compiler
(as defined by the &cv-link-CXX; &consvar;) works,
by trying to compile a small source file.
This provides a more rigorous check: 
by default, &SCons; itself only detects if there is a program
with the correct name, not if it is a functioning compiler.
Returns a boolean indicating success or failure.</para>

<para>The test program will be built with the
same command line as the one used by the &b-link-Object; builder
for C++ source files, so by setting relevant &consvars;
it can be used to detect if particular compiler flags will
be accepted or rejected by the compiler.
</para>
  </listitem>
  </varlistentry>

  <varlistentry>
  <term><replaceable>context</replaceable>.<methodname>CheckSHCC</methodname>()</term>
  <listitem>
<para>Checks whether the shared-object C compiler (as defined by the
&cv-link-SHCC; &consvar;) works
by trying to compile a small source file.
This provides a more rigorous check: 
by default, &SCons; itself only detects if there is a program
with the correct name, not if it is a functioning compiler.
Returns a boolean indicating success or failure.</para>

<para>The test program will be built with the
same command line as the one used by the &b-link-SharedObject; builder
for C source files, so by setting relevant &consvars;
it can be used to detect if particular compiler flags will
be accepted or rejected by the compiler.
Note this does not check whether a shared library/dll can
be created.
</para>
  </listitem>
  </varlistentry>

  <varlistentry>
  <term><replaceable>context</replaceable>.<methodname>CheckSHCXX</methodname>()</term>
  <listitem>
<para>Checks whether the shared-object C++ compiler (as defined by the
&cv-link-SHCXX; &consvar;)
works by trying to compile a small source file.
This provides a more rigorous check: 
by default, &SCons; itself only detects if there is a program
with the correct name, not if it is a functioning compiler.
Returns a boolean indicating success or failure.</para>

<para>The test program will be built with the
same command line as the one used by the &b-link-SharedObject; builder
for C++ source files, so by setting relevant &consvars;
it can be used to detect if particular compiler flags will
be accepted or rejected by the compiler.
Note this does not check whether a shared library/dll can
be created.
</para>
  </listitem>
  </varlistentry>

  <varlistentry>
  <term><replaceable>context</replaceable>.<methodname>CheckProg</methodname>(<parameter>prog_name</parameter>)</term>
  <listitem>
<para>Checks if 
<parameter>prog_name</parameter>
exists in the path &SCons; will use at build time.
(<replaceable>context</replaceable>.<varname>env['ENV']['PATH']</varname>).
Returns a string containing the path to the program,
or <constant>None</constant> on failure.</para>
  </listitem>
  </varlistentry>

  <varlistentry>
  <term><replaceable>context</replaceable>.<methodname>CheckDeclaration</methodname>(<parameter>symbol, [includes, language]</parameter>)</term>
  <listitem>
<para>Checks if the specified
<parameter>symbol</parameter>
is declared.
<parameter>includes</parameter>
is a string containing one or more
<literal>#include</literal>
lines that will be inserted into the program
that will be run to test for the existence of the symbol.
Returns a boolean indicating success or failure.</para>
  </listitem>
  </varlistentry>

  <varlistentry>
  <term><replaceable>context</replaceable>.<methodname>Define</methodname>(<parameter>symbol, [value, comment]</parameter>)</term>
  <listitem>
<para>This method does not check for anything, but rather forces
the definition of a preprocessor macro that will be added
to the configuration header file.
<parameter>name</parameter> is the macro's identifier.
If <parameter>value</parameter> is given,
it will be be used as the macro replacement value.
If <parameter>value</parameter> is a string and needs to
display with quotes, the quotes need to be included,
as in <literal>'"string"'</literal>
If the optional 
<parameter>comment</parameter> is given,
it is inserted as a comment above the macro definition
(suitable comment marks will be added automatically).
This is analogous to using <constant>AC_DEFINE</constant> in &Autoconf;.
</para>

<para>Examples:</para>

<programlisting language="python">
env = Environment()
conf = Configure(env)

# Puts the following line in the config header file:
#    #define A_SYMBOL
conf.Define("A_SYMBOL")

# Puts the following line in the config header file:
#    #define A_SYMBOL 1
conf.Define("A_SYMBOL", 1)
</programlisting>


<para>Examples of quoting string values:</para>

<programlisting language="python">
env = Environment()
conf = Configure(env)

# Puts the following line in the config header file:
#    #define A_SYMBOL YA
conf.Define("A_SYMBOL", "YA")

# Puts the following line in the config header file:
#    #define A_SYMBOL "YA"
conf.Define("A_SYMBOL", '"YA"')
</programlisting>


<para>Example including comment:</para>

<programlisting language="python">
env = Environment()
conf = Configure(env)

# Puts the following lines in the config header file:
#    /* Set to 1 if you have a symbol */
#    #define A_SYMBOL 1
conf.Define("A_SYMBOL", 1, "Set to 1 if you have a symbol")
</programlisting>

  </listitem>
  </varlistentry>
</variablelist>

<para>You can define your own custom checks
in addition to using the predefined checks.
To enable custom checks,
pass a dictionary to the &f-link-Configure; function
as the <parameter>custom_tests</parameter> parameter.
The dictionary maps the names of the checks
to the custom check callables
(either a Python function or an instance of a class implementing a
<methodname>__call__</methodname> method).
Each custom check will be called with a
a <classname>CheckContext</classname>
instance  as the first parameter followed by the remaining arguments,
which must be supplied by the user of the check.
A <classname>CheckContext</classname> is not the same as
a configure context; rather it is an instance of a class
which contains a configure context
(available as <replaceable>chk_ctx</replaceable>.<varname>sconf</varname>).
A <classname>CheckContext</classname>
provides the following methods which custom checks
can make use of::</para>

<variablelist>
  <varlistentry>
  <term><replaceable>chk_ctx</replaceable>.<methodname>Message</methodname>(<parameter>text</parameter>)</term>
  <listitem>

<para>Displays <parameter>text</parameter>
as an indicator of progess.
For example: <computeroutput>Checking for library X...</computeroutput>.
Usually called before the check is started.
</para>
  </listitem>
  </varlistentry>

  <varlistentry>
  <term><replaceable>chk_ctx</replaceable>.<methodname>Result</methodname>(<parameter>res</parameter>)</term>
  <listitem>

<para>Displays a result message as an indicator of progress.
If <parameter>res</parameter> is an integer,
displays <computeroutput>yes</computeroutput>
if <parameter>res</parameter> evaluates true
or <computeroutput>no</computeroutput> if false.
If <parameter>res</parameter> is a string,
it is displayed as-is.
Usually called after the check has completed.</para>
  </listitem>
  </varlistentry>

  <varlistentry>
  <term><replaceable>chk_ctx</replaceable>.<methodname>TryCompile</methodname>(<parameter>text, extension=''</parameter>)</term>
  <listitem>
<para>Checks if a file containing <parameter>text</parameter>
and given the specified <parameter>extension</parameter> (e.g.
<literal>'.c'</literal>)
can be compiled to an object file
using the environment's &b-link-Object; builder.
Returns a boolean indicating success or failure.</para>
  </listitem>
  </varlistentry>

  <varlistentry>
  <term><replaceable>chk_ctx</replaceable>.<methodname>TryLink</methodname>(<parameter>text, extension=''</parameter>)</term>
  <listitem>
<para>Checks if a file containing <parameter>text</parameter>
and given the specified <parameter>extension</parameter> (e.g.
<literal>'.c'</literal>)
can be compiled to an executable program
using the environment's &b-link-Program; builder.
Returns a boolean indicating success or failure.</para>
  </listitem>
  </varlistentry>

  <varlistentry>
  <term><replaceable>chk_ctx</replaceable>.<methodname>TryRun</methodname>(<parameter>text, extension=''</parameter>)</term>
  <listitem>
<para>Checks if a file containing <parameter>text</parameter>
and given the specified <parameter>extension</parameter> (e.g.
<literal>'.c'</literal>)
can be compiled to an excutable program
using the environment's &b-link-Program; builder and subsequently executed.
Execution is only attempted if the build succeeds.
If the program executes successfully
(that is, its return status is <literal>0</literal>),
a tuple <literal>(True, outputStr)</literal>
is returned, where <varname>outputStr</varname>
is the standard output of the program.
If the program fails execution
(its return status is non-zero),
then <literal>(False, '')</literal> is returned.</para>
  </listitem>
  </varlistentry>

  <varlistentry>
  <term><replaceable>chk_ctx</replaceable>.<methodname>TryAction</methodname>(<parameter>action, [text, extension='']</parameter>)</term>
  <listitem>
<para>Checks if the specified
<parameter>action</parameter>
with an optional source file
(contents <parameter>text</parameter>,
given extension <parameter>extension</parameter>)
can be executed.
<parameter>action</parameter>
may be anything which can be converted to an
<link linkend="action_objects">Action Object</link>.
On success, a tuple
<literal>(True, outputStr)</literal>
is returned, where <varname>outputStr</varname>
is the content of the target file.
On failure
<literal>(False, '')</literal>
is returned.</para>
  </listitem>
  </varlistentry>

  <varlistentry>
  <term><replaceable>chk_ctx</replaceable>.<methodname>TryBuild</methodname>(<parameter>builder, [text, extension='']</parameter>)</term>
  <listitem>
<para>Low level implementation for testing specific builds;
the methods above are based on this method.
Given the Builder instance
<parameter>builder</parameter>
and the optional
<parameter>text</parameter>
of a source file with optional
<parameter>extension</parameter>,
returns a boolean indicating success or failure.
In addition,
<replaceable>chk_ctx</replaceable>.<varname>lastTarget</varname>
is set to the build target node if the build was successful.</para>
  </listitem>
  </varlistentry>
</variablelist>
<para>Example of implementing and using custom tests:</para>

<programlisting language="python">
def CheckQt(chk_ctx, qtdir):
    chk_ctx.Message('Checking for qt ...')
    lastLIBS = chk_ctx.env['LIBS']
    lastLIBPATH = chk_ctx.env['LIBPATH']
    lastCPPPATH = chk_ctx.env['CPPPATH']
    chk_ctx.env.Append(LIBS='qt', LIBPATH=qtdir + '/lib', CPPPATH=qtdir + '/include')
    ret = chk_ctx.TryLink(
        """\
#include &lt;qapp.h&gt;
int main(int argc, char **argv) {
  QApplication qapp(argc, argv);
  return 0;
}
"""
    )
    if not ret:
        chkctx.env.Replace(LIBS=lastLIBS, LIBPATH=lastLIBPATH, CPPPATH=lastCPPPATH)
    chkctx.Result(ret)
    return ret

env = Environment()
conf = Configure(env, custom_tests={'CheckQt': CheckQt})
if not conf.CheckQt('/usr/lib/qt'):
    print('We really need qt!')
    Exit(1)
env = conf.Finish()
</programlisting>

</refsect2>

<refsect2 id='commandline_construction_variables'>
<title>Command-Line Construction Variables</title>

<para>Often when building software,
some variables need to be specified at build time.
For example, libraries needed for the build may be in non-standard
locations, or site-specific compiler options may need to be passed to the
compiler.
&SCons;
provides a <firstterm>&Variables;</firstterm>
object to support overriding &consvars; with values obtained
from various sources, often from the command line:</para>

<screen>
<userinput>scons VARIABLE=foo</userinput>
</screen>

<para>The variable values can also be specified in a configuration file or an SConscript file.</para>

<para>To obtain the object for manipulating values,
call the &Variables; function:</para>

<variablelist>
  <varlistentry id="v-Variables">
  <term><function>Variables</function>([<parameter>files, [args]]</parameter>)</term>
  <listitem>
<para>If <parameter>files</parameter> is a file or
list of files, they are executed as Python scripts,
and the values of (global) Python variables set in
those files are added as &consvars; in the &DefEnv;.
If no files are specified,
or the
<parameter>files</parameter>
argument is
<constant>None</constant>,
then no files will be read
(supplying <constant>None</constant> is necessary
if there are no files but you want to specify
<parameter>args</parameter> as a positional argument).
</para>

<para>
The following example file
contents could be used to set an alternative C compiler:</para>

<programlisting language="python">
CC = 'my_cc'
</programlisting>

<para>If
<parameter>args</parameter>
is specified, it is a dictionary of
values that will override anything read from
<parameter>files</parameter>.
The primary use is to pass the
&ARGUMENTS; dictionary that holds variables
specified on the command line,
allowing you to indicate that if a setting appears
on both the command line and in the file(s),
the command line setting takes precedence.
However, any dictionary can be passed.
Examples:</para>

<programlisting language="python">
vars = Variables('custom.py')
vars = Variables('overrides.py', ARGUMENTS)
vars = Variables(None, {FOO:'expansion', BAR:7})
</programlisting>

<para>
Calling &Variables; with no arguments is equivalent to:
</para>
<programlisting language="python">
vars = Variables(files=None, args=ARGUMENTS)
</programlisting>

<para>
Note that since the variables are eventually added as &consvars;,
you should choose variable names which do not unintentionally change
pre-defined &consvars; that your project will make use of
(see <xref linkend="construction_variables"/>).
</para>

  </listitem>
  </varlistentry>
  </variablelist>

<para>Variables objects have the following methods:</para>

  <variablelist>
  <varlistentry id="v-Add">
  <term><replaceable>vars</replaceable>.<function>Add</function>(<parameter>key, [help, default, validator, converter]</parameter>)</term>
  <listitem>
<para>Add a customizable &consvar; to the Variables object.
<parameter>key</parameter>
is either the name of the variable,
or a tuple (or list), in which case
the first item in the tuple is taken as the variable name,
and any remaining values are considered aliases for the variable.
<parameter>help</parameter>
is the help text for the variable
(default empty string).
<parameter>default</parameter>
is the default value of the variable
(default <constant>None</constant>).
If <parameter>default</parameter> is
<constant>None</constant>
and a value is not specified,
the &consvar; will not
be added to the &consenv;.
</para>
<para>
As a special case, if <parameter>key</parameter>
is a tuple (or list) and is the <emphasis>only</emphasis>
argument, the tuple is unpacked into the five parameters
listed above left to right, with any missing members filled with
the respecitive default values. This form allows <function>Add</function>
to consume a tuple emitted by the convenience functions
<link linkend='v-BoolVariable'><function>BoolVariable</function></link>,
<link linkend='v-EnumVariable'><function>EnumVariable</function></link>,
<link linkend='v-ListVariable'><function>ListVariable</function></link>,
<link linkend='v-PackageVariable'><function>PackageVariable</function></link>
and
<link linkend='v-PathVariable'><function>PathVariable</function></link>.
</para>
<para>
If the optional <parameter>validator</parameter> is supplied,
it is called to validate the value of the variable.
A function supplied as a validator must accept
three arguments: <parameter>key</parameter>,
<parameter>value</parameter> and <parameter>env</parameter>,
and should raise an exception with a helpful error message
if <parameter>value</parameter> is invalid.
No return value is expected from the validator.
</para>
<para>
If the optional <parameter>converter</parameter> is supplied,
it is called to convert the value before putting it in the environment,
and should take either a value
or a value and environment as parameters.
The converter function must return a value,
which will be converted into a string and be passed to the
<parameter>validator</parameter> (if any)
and then added to the &consenv;.</para>

<para>Examples:</para>

<programlisting language="python">
vars.Add('CC', help='The C compiler')

def valid_color(key, val, env):
    if not val in ['red', 'blue', 'yellow']:
        raise Exception("Invalid color value '%s'" % val)

vars.Add('COLOR', validator=valid_color)
</programlisting>
  </listitem>
  </varlistentry>

  <varlistentry id="v-AddVariables">
  <term><replaceable>vars</replaceable>.<function>AddVariables</function>(<parameter>args</parameter>)</term>
  <listitem>
<para>A convenience method that adds
one or more customizable &consvars;
to a Variables object in one call;
equivalent to calling &Add; multiple times.
The <parameter>args</parameter>
are tuples (or lists)
that contain the arguments
for an individual call to the &Add; method.
Since tuples are not Python mappings,
the arguments cannot use the keyword form,
but rather are positional arguments as documented for
<link linkend='v-Add'><function>Add</function></link>:
a required name, the other four optional,
but must be in the specified order if used.
</para>

<programlisting language="python">
opt.AddVariables(
    ("debug", "", 0),
    ("CC", "The C compiler"),
    ("VALIDATE", "An option for testing validation", "notset", validator, None),
)
</programlisting>

  </listitem>
  </varlistentry>

  <varlistentry id="v-Update">
  <term><replaceable>vars</replaceable>.<function>Update</function>(<parameter>env, [args]</parameter>)</term>
  <listitem>
<para>Update a &consenv;
<parameter>env</parameter>
with the customized &consvars;.
Any specified variables that are not
configured for the Variables object
will be saved and may be
retrieved using the
<link linkend='v-UnknownVariables'>&UnknownVariables;</link>
method.</para>

<para>Normally this method is not called directly,
but rather invoked indirectly by passing the Variables object to
the &f-link-Environment; function:</para>

<programlisting language="python">
env = Environment(variables=vars)
</programlisting>

  </listitem>
  </varlistentry>

  <varlistentry id="v-UnknownVariables">
  <term><replaceable>vars</replaceable>.<function>UnknownVariables</function>()</term>
  <listitem>
<para>Returns a dictionary containing any
variables that were specified
either in the files or the dictionary
with which the Variables object was initialized,
but for which the Variables object was
not configured.</para>

<programlisting language="python">
env = Environment(variables=vars)
for key, value in vars.UnknownVariables():
    print("unknown variable:  %s=%s" % (key, value))
</programlisting>

  </listitem>
  </varlistentry>

  <varlistentry id="v-Save">
  <term><replaceable>vars</replaceable>.<function>Save</function>(<parameter>filename, env</parameter>)</term>
  <listitem>
<para>Save the currently set variables into a script file named
by <parameter>filename</parameter>. Only variables that are
set to non-default values are saved.
You can load these saved settings on a subsequent run
by passing <parameter>filename</parameter> to the
<link linkend='v-Variables'>&Variables;</link> function,
providing a way to cache particular settings for reuse.
</para>

<programlisting language="python">
env = Environment()
vars = Variables(['variables.cache', 'custom.py'])
vars.Add(...)
vars.Update(env)
vars.Save('variables.cache', env)
</programlisting>

  </listitem>
  </varlistentry>

  <varlistentry id="v-GenerateHelpText">
  <term><replaceable>vars</replaceable>.<function>GenerateHelpText</function>(<parameter>env, [sort]</parameter>)</term>
  <listitem>
<para>Generate help text documenting the customizable construction
variables, suitable for passing in to the &f-link-Help; function.
<parameter>env</parameter>
is the &consenv; that will be used to get the actual values
of the customizable variables. If the (optional)
value of <parameter>sort</parameter>
is callable, it is used as a comparison function to
determine how to sort the added variables.
This function must accept two arguments, compare them,
and return a negative integer if the first is
less-than the second, zero for equality, or a positive integer
for greater-than.

Optionally a Boolean value of <constant>True</constant>
for <parameter>sort</parameter> will cause a standard
alphabetical sort to be performed.</para>

<programlisting language="python">
Help(vars.GenerateHelpText(env))

def cmp(a, b):
    return (a &gt; b) - (a &lt; b)

Help(vars.GenerateHelpText(env, sort=cmp))
</programlisting>

  </listitem>
  </varlistentry>

  <varlistentry id="v-FormatVariableHelpText">
  <term><replaceable>vars</replaceable>.<function>FormatVariableHelpText</function>(<parameter>env, opt, help, default, actual</parameter>)</term>
  <listitem>
<para>Returns a formatted string
containing the printable help text
for one option.
It is normally not called directly,
but is called by the &GenerateHelpText;
method to create the returned help text.
It may be overridden with your own
function that takes the arguments specified above
and returns a string of help text formatted to your liking.
Note that &GenerateHelpText;
will not put any blank lines or extra
characters in between the entries,
so you must add those characters to the returned
string if you want the entries separated.</para>

<programlisting language="python">
def my_format(env, opt, help, default, actual):
    fmt = "\n%s: default=%s actual=%s (%s)\n"
    return fmt % (opt, default, actual, help)

vars.FormatVariableHelpText = my_format
</programlisting>
  </listitem>
  </varlistentry>
  </variablelist>


<para>To make it more convenient to work with customizable Variables,
&scons;
provides a number of functions
that make it easy to set up
various types of Variables.
Each of these return a tuple ready to be passed to
the &Add; or &AddVariables; method:</para>

  <variablelist>
  <varlistentry id="v-BoolVariable">
  <term><function>BoolVariable</function>(<parameter>key, help, default</parameter>)</term>
  <listitem>
<para>Returns a tuple of arguments
to set up a Boolean option.
The option will use
the specified name
<parameter>key</parameter>,
have a default value of
<parameter>default</parameter>,
and <parameter>help</parameter>
will form the descriptive part of the help text.
The option will interpret the values
<userinput>y</userinput>,
<userinput>yes</userinput>,
<userinput>t</userinput>,
<userinput>true</userinput>,
<userinput>1</userinput>,
<userinput>on</userinput>
and
<userinput>all</userinput>
as true,
and the values
<userinput>n</userinput>,
<userinput>no</userinput>,
<userinput>f</userinput>,
<userinput>false</userinput>,
<userinput>0</userinput>,
<userinput>off</userinput>
and
<userinput>none</userinput>
as false.</para>
  </listitem>
  </varlistentry>

  <varlistentry id="v-EnumVariable">
  <term><function>EnumVariable</function>(<parameter>key, help, default, allowed_values, [map, ignorecase]</parameter>)</term>
  <listitem>
<para>Returns a tuple of arguments
to set up an option
whose value may be one
of a specified list of legal enumerated values.
The option will use
the specified name
<parameter>key</parameter>,
have a default value of
<parameter>default</parameter>,
and <parameter>help</parameter>
will form the descriptive part of the help text.
The option will only support those
values in the
<parameter>allowed_values</parameter>
list.
The optional
<parameter>map</parameter>
argument is a dictionary
that can be used to convert
input values into specific legal values
in the
<parameter>allowed_values</parameter>
list.
If the value of
<parameter>ignore_case</parameter>
is
<literal>0</literal>
(the default),
then the values are case-sensitive.
If the value of
<parameter>ignore_case</parameter>
is
<literal>1</literal>,
then values will be matched
case-insensitively.
If the value of
<parameter>ignore_case</parameter>
is
<literal>2</literal>,
then values will be matched
case-insensitively,
and all input values will be
converted to lower case.</para>
  </listitem>
  </varlistentry>

  <varlistentry id="v-ListVariable">
  <term><function>ListVariable</function>(<parameter>key, help, default, names, [map]</parameter>)</term>
  <listitem>
<para>Returns a tuple of arguments
to set up an option
whose value may be one or more
of a specified list of legal enumerated values.
The option will use
the specified name
<parameter>key</parameter>,
have a default value of
<parameter>default</parameter>,
and <parameter>help</parameter>
will form the descriptive part of the help text.
The option will only accept the values
<quote>all</quote>,
<quote>none</quote>,
or the values in the
<parameter>names</parameter>
list.
More than one value may be specified,
separated by commas.
The default may be a string of
comma-separated default values,
or a list of the default values.
The optional
<parameter>map</parameter>
argument is a dictionary
that can be used to convert
input values into specific legal values
in the
<parameter>names</parameter>
list.
(Note that the additional values accepted through
the use of a <parameter>map</parameter> are not
reflected in the generated help message).  </para>
  </listitem>
  </varlistentry>

  <varlistentry id="v-PackageVariable">
  <term><function>PackageVariable</function>(<parameter>key, help, default</parameter>)</term>
  <listitem>
<para>Returns a tuple of arguments
to set up an option
whose value is a path name
of a package that may be
enabled, disabled or
given an explicit path name.
The option will use
the specified name
<parameter>key</parameter>,
have a default value of
<parameter>default</parameter>,
and <parameter>help</parameter>
will form the descriptive part of the help text.
The option will support the values
<userinput>yes</userinput>,
<userinput>true</userinput>,
<userinput>on</userinput>,
<userinput>enable</userinput>
or
<userinput>search</userinput>,
in which case the specified
<parameter>default</parameter>
will be used,
or the option may be set to an
arbitrary string
(typically the path name to a package
that is being enabled).
The option will also support the values
<userinput>no</userinput>,
<userinput>false</userinput>,
<userinput>off</userinput>
or
<userinput>disable</userinput>
to disable use of the specified option.</para>
  </listitem>
  </varlistentry>

  <varlistentry id="v-PathVariable">
  <term><function>PathVariable</function>(<parameter>key, help, default, [validator]</parameter>)</term>
  <listitem>
<para>Returns a tuple of arguments
to set up an option
whose value is expected to be a path name.
The option will use
the specified name
<parameter>key</parameter>,
have a default value of
<parameter>default</parameter>,
and <parameter>help</parameter>
will form the descriptive part of the help text.
An additional
<parameter>validator</parameter>
may be specified
that will be called to
verify that the specified path
is acceptable.
SCons supplies the
following ready-made validators:</para>

  <variablelist>  <!-- nested list -->
  <varlistentry>
    <term><literal>PathVariable</literal>.<function>PathExists</function></term>
    <listitem>
<para>Verify that the specified path exists
(this the default behavior if no
<parameter>validator</parameter> is supplied).</para>
    </listitem>
  </varlistentry>

  <varlistentry>
    <term><literal>PathVariable</literal>.<function>PathIsFile</function></term>
    <listitem>
<para>Verify that the specified path exists and is a regular file.</para>
    </listitem>
  </varlistentry>

  <varlistentry>
    <term><literal>PathVariable</literal>.<function>PathIsDir</function></term>
    <listitem>
<para>Verify that the specified path exists and is a directory.</para>
    </listitem>
  </varlistentry>

  <varlistentry>
    <term><literal>PathVariable</literal>.<function>PathIsDirCreate</function></term>
    <listitem>
<para>Verify that the specified path exists and is a directory;
if it does not exist, create the directory.</para>
    </listitem>
  </varlistentry>

  <varlistentry>
    <term><literal>PathVariable</literal>.<function>PathAccept</function></term>
    <listitem>
<para>Accept the specific path name argument without validation,
suitable for when you want your users
to be able to specify a directory path that will be
created as part of the build process, for example.</para>
    </listitem>
  </varlistentry>
  </variablelist>  <!-- end nested list -->

<para>
You may supply your own
<emphasis>validator</emphasis>
function,
which must accept three arguments
(<parameter>key</parameter>,
the name of the variable to be set;
<parameter>val</parameter>,
the specified value being checked;
and
<parameter>env</parameter>,
the &consenv;)
and should raise an exception
if the specified value is not acceptable.</para>
  </listitem>
  </varlistentry>
</variablelist>
<para>These functions make it
convenient to create a number
of variables with consistent behavior
in a single call to the &AddVariables;
method:</para>

<programlisting language="python">
vars.AddVariables(
    BoolVariable(
        "warnings",
        help="compilation with -Wall and similar",
        default=1,
    ),
    EnumVariable(
        "debug",
        help="debug output and symbols",
        default="no",
        allowed_values=("yes", "no", "full"),
        map={},
        ignorecase=0,  # case sensitive
    ),
    ListVariable(
        "shared",
        help="libraries to build as shared libraries",
        default="all",
        names=list_of_libs,
    ),
    PackageVariable(
        "x11",
        help="use X11 installed here (yes = search some places)",
        default="yes",
    ),
    PathVariable(
        "qtdir",
        help="where the root of Qt is installed",
        default=qtdir),
    PathVariable(
        "foopath",
        help="where the foo library is installed",
        default=foopath,
        validator=PathVariable.PathIsDir,
    ),
)
</programlisting>

</refsect2>

<refsect2 id='node_objects'>
<title>File and Directory Nodes</title>

<para>
The &f-link-File; and &f-link-Dir;
functions/methods return
File and Directory Nodes, respectively.
Such nodes are Python objects with
several user-visible attributes
and methods that are often useful to access
in SConscript files:</para>

<variablelist>
  <varlistentry>
  <term><replaceable>n</replaceable>.<varname>path</varname></term>
  <listitem>
<para>The build path
of the given
file or directory.
This path is relative to the top-level directory
(where the &SConstruct; file is found).
The build path is the same as the source path if
<emphasis>variant_dir</emphasis>
is not being used.</para>
  </listitem>
  </varlistentry>

  <varlistentry>
  <term><replaceable>n</replaceable>.<varname>abspath</varname></term>
  <listitem>
<para>The absolute build path of the given file or directory.</para>
  </listitem>
  </varlistentry>

  <varlistentry>
  <term><replaceable>n</replaceable>.<varname>relpath</varname></term>
  <listitem>
<para>The build path of the given file or directory relative to the root SConstruct file's directory.</para>
  </listitem>
  </varlistentry>

  <varlistentry>
  <term><replaceable>n</replaceable>.<function>srcnode</function>()</term>
  <listitem>
<para>The
<function>srcnode</function>
method
returns another File or Directory Node
representing the source path of the given
File or Directory Node.
</para>
  </listitem>
  </varlistentry>
</variablelist>

<para>For example:</para>

<programlisting language="python">
# Get the current build dir's path, relative to top.
Dir('.').path
# Current dir's absolute path
Dir('.').abspath
# Current dir's path relative to the root SConstruct file's directory
Dir('.').relpath
# Next line is always '.', because it is the top dir's path relative to itself.
Dir('#.').path
File('foo.c').srcnode().path   # source path of the given source file.

# Builders also return File objects:
foo = env.Program('foo.c')
print("foo will be built in", foo.path)
</programlisting>

<para>
File and Directory Node objects have methods to create
File and Directory Nodes relative to the original Node.
</para>

<para>
If the object is a Directory Node,
these methods will place the the new Node within the directory
the Node represents:
</para>

<variablelist>
  <varlistentry>
  <term><replaceable>d</replaceable>.<function>Dir</function>(<parameter>name</parameter>)</term>
  <listitem>
<para>Returns a directory Node for a subdirectory of
<replaceable>d</replaceable>
named
<parameter>name</parameter>.</para>
  </listitem>
  </varlistentry>

  <varlistentry>
  <term><replaceable>d</replaceable>.<function>File</function>(<parameter>name</parameter>)</term>
  <listitem>
<para>Returns a file Node for a file within
<replaceable>d</replaceable>
named
<parameter>name</parameter>.</para>
  </listitem>
  </varlistentry>

  <varlistentry>
  <term><replaceable>d</replaceable>.<function>Entry</function>(<parameter>name</parameter>)</term>
  <listitem>
<para>Returns an unresolved Node within
<replaceable>d</replaceable>
named
<parameter>name</parameter>.</para>
  </listitem>
  </varlistentry>
</variablelist>

<para>
If the object is a File Node,
these methods will place the the new Node in the same
directory as the one the Node represents:
</para>

<variablelist>
  <varlistentry>
  <term><replaceable>f</replaceable>.<function>Dir</function>(<parameter>name</parameter>)</term>
  <listitem>
<para>Returns a directory named
<parameter>name</parameter>
within the parent directory of
<replaceable>f</replaceable>.</para>
  </listitem>
  </varlistentry>

  <varlistentry>
  <term><replaceable>f</replaceable>.<function>File</function>(<parameter>name</parameter>)</term>
  <listitem>
<para>Returns a file named
<parameter>name</parameter>
within the parent directory of
<replaceable>f</replaceable>.</para>
  </listitem>
  </varlistentry>

  <varlistentry>
  <term><replaceable>f</replaceable>.<function>Entry</function>(<parameter>name</parameter>)</term>
  <listitem>
<para>Returns an unresolved Node named
<parameter>name</parameter>
within the parent directory of
<replaceable>f</replaceable>.</para>
  </listitem>
  </varlistentry>
</variablelist>

<para>For example:</para>

<programlisting language="python">
# Get a Node for a file within a directory
incl = Dir('include')
f = incl.File('header.h')

# Get a Node for a subdirectory within a directory
dist = Dir('project-3.2.1')
src = dist.Dir('src')

# Get a Node for a file in the same directory
cfile = File('sample.c')
hfile = cfile.File('sample.h')

# Combined example
docs = Dir('docs')
html = docs.Dir('html')
index = html.File('index.html')
css = index.File('app.css')
</programlisting>

</refsect2>
</refsect1>

<refsect1 id='extending_scons'>
<title>EXTENDING SCONS</title>

<para>
&SCons; is designed to be extensible through provided facilities,
so changing the code of &SCons; itself is only rarely needed
to customize its behavior.
A number of the main operations use callable objects
which can be supplemented by writing your own.
Builders, Scanners and Tools each use a kind of plugin system,
allowing you to seamlessly drop in new ones.
Information about creating
<link linkend='builder_objects'>Builder Objects</link> and
<link linkend='scanner_objects'>Scanner Objects</link>
appear in the following sections.
The instructions &SCons; actually uses to make things are called
Actions, and it is easy to create Action Objects and hand them
to the objects that need to know about those actions
(besides Builders, see &f-link-AddPostAction;,
&f-link-AddPreAction; and &f-link-Alias; for some examples
of other places that take Actions).
<link linkend='action_objects'>Action Objects</link>
are also described below.
Adding new Tool modules is described in
<link linkend='tool_modules'>Tool Modules</link>
</para>

<refsect2 id='builder_objects'>
<title>Builder Objects</title>

<para>&scons;
can be extended to build different types of targets
by adding new Builder objects
to a &consenv;.
<emphasis>In general</emphasis>,
you should only need to add a new Builder object
when you want to build a new type of file or other external target.
For output file types &scons; already knows about,
you can usually modify the behavior of premade Builders
such as &b-link-Program;, &b-link-Object; or &b-link-Library;
by changing the &consvars; they use
(&cv-link-CC;, &cv-link-LINK;, etc.).
In this manner you can, for example, change the compiler to use,
which is simpler and less error-prone than writing a new builder.
The documentation for each Builder lists which
&consvars; it uses.
</para>

<para>Builder objects are created
using the
&f-link-Builder;
factory function.
Once created, a builder is added to an environment
by entering it in the &cv-link-BUILDERS; dictionary
in that environment (some of the examples
in this section illustrate this).
Doing so automatically triggers &SCons; to add a method
with the name of the builder to the environment.
</para>

<para>
The
&f-Builder;
function accepts the following keyword arguments:</para>

<variablelist>
  <varlistentry>
  <term><parameter>action</parameter></term>
  <listitem>
<para>The command used to build the target from the source.
<parameter>action</parameter>
may be a string representing a template command line to execute,
a list of strings representing the command
to execute with its arguments
(suitable for enclosing white space in an argument),
a dictionary
mapping source file name suffixes to
any combination of command line strings
(if the builder should accept multiple source file extensions),
a Python function,
an Action object
(see <link linkend='action_objects'>Action Objects</link>)
or a list of any of the above.</para>

<para>An action function must accept three arguments:
<parameter>source</parameter>,
<parameter>target</parameter> and
<parameter>env</parameter>.
<parameter>source</parameter> is a list of source nodes;
<parameter>target</parameter> is a list of target nodes;
<parameter>env</parameter> is the &consenv; to use for context.
</para>

<para>
The <parameter>action</parameter>
and <parameter>generator</parameter>
arguments must not both be used for the same Builder.</para>
  </listitem>
  </varlistentry>

  <varlistentry>
  <term><parameter>prefix</parameter></term>
  <listitem>
<para>The prefix to prepend to the target file name.
<parameter>prefix</parameter> may be
a string, a function (or other callable) that takes
two arguments (a &consenv; and a list of sources)
and returns a prefix string,
or a dictionary specifying a mapping from a specific source suffix
(of the first source specified)
to a corresponding target prefix string.  For the dictionary form, both the source
suffix (key) and target prefix (value) specifications may use environment variable
substitution, and the target prefix
may also be a callable object.  The default target prefix
may be indicated by a dictionary entry with a key of <constant>None</constant>.</para>

<programlisting language="python">
b = Builder("build_it &lt; $SOURCE &gt; $TARGET",
            prefix="file-")

def gen_prefix(env, sources):
    return "file-" + env['PLATFORM'] + '-'

b = Builder("build_it &lt; $SOURCE &gt; $TARGET",
            prefix=gen_prefix)

b = Builder("build_it &lt; $SOURCE &gt; $TARGET",
            suffix={None: "file-", "$SRC_SFX_A": gen_prefix})
</programlisting>
  </listitem>
  </varlistentry>

  <varlistentry>
  <term><parameter>suffix</parameter></term>
  <listitem>
<para>The suffix to append to the target file name.
Specified in the same manner as for <parameter>prefix</parameter> above.
If the suffix is a string, then
&scons;
prepends a <literal>'.'</literal> to the suffix if it's not already there.
The string returned by the callable object or obtained from the
dictionary is untouched and you need to manually prepend a <literal>'.'</literal>
if one is required.</para>

<programlisting language="python">
b = Builder("build_it &lt; $SOURCE &gt; $TARGET"
            suffix="-file")

def gen_suffix(env, sources):
    return "." + env['PLATFORM'] + "-file"

b = Builder("build_it &lt; $SOURCE &gt; $TARGET",
            suffix=gen_suffix)

b = Builder("build_it &lt; $SOURCE &gt; $TARGET",
            suffix={None: ".sfx1", "$SRC_SFX_A": gen_suffix})
</programlisting>
  </listitem>
  </varlistentry>

  <varlistentry>
  <term><parameter>ensure_suffix</parameter></term>
  <listitem>
<para>If set to a true value,
ensures that targets will end in
<parameter>suffix</parameter>.
Thus, the suffix will also be added to any target strings
that have a suffix that is not already <parameter>suffix</parameter>.
The default behavior (also indicated by a false value)
is to leave unchanged
any target string that looks like it already has a suffix.</para>

<programlisting language="python">
b1 = Builder("build_it &lt; $SOURCE &gt; $TARGET"
             suffix = ".out")
b2 = Builder("build_it &lt; $SOURCE &gt; $TARGET"
             suffix = ".out",
             ensure_suffix=True)
env = Environment()
env['BUILDERS']['B1'] = b1
env['BUILDERS']['B2'] = b2

# Builds "foo.txt" because ensure_suffix is not set.
env.B1('foo.txt', 'foo.in')

# Builds "bar.txt.out" because ensure_suffix is set.
env.B2('bar.txt', 'bar.in')
</programlisting>

  </listitem>
  </varlistentry>

  <varlistentry>
  <term><parameter>src_suffix</parameter></term>
  <listitem>
<para>The expected source file name suffix.
<parameter>src_suffix</parameter>
may be a string or a list of strings.</para>
  </listitem>
  </varlistentry>

  <varlistentry>
  <term><parameter>target_scanner</parameter></term>
  <listitem>
<para>A Scanner object that
will be invoked to find
implicit dependencies for this target file.
This keyword argument should be used
for Scanner objects that find
implicit dependencies
based only on the target file
and the &consenv;,
<emphasis>not</emphasis>
for implicit dependencies based on source files.
See <xref linkend="scanner_objects"/>
for information about creating Scanner objects.</para>
  </listitem>
  </varlistentry>

  <varlistentry>
  <term><parameter>source_scanner</parameter></term>
  <listitem>
<para>A Scanner object that
will be invoked to
find implicit dependencies in
any source files
used to build this target file.
This is where you would
specify a scanner to
find things like
<literal>#include</literal>
lines in source files.
The pre-built
<classname>DirScanner</classname>
Scanner object may be used to
indicate that this Builder
should scan directory trees
for on-disk changes to files
that
&scons;
does not know about from other Builder or function calls.
See <xref linkend="scanner_objects"/>
for information about creating your own Scanner objects.</para>
  </listitem>
  </varlistentry>

  <varlistentry>
  <term><parameter>target_factory</parameter></term>
  <listitem>
<para>A factory function that the Builder will use
to turn any targets specified as strings into SCons Nodes.
By default,
SCons assumes that all targets are files.
Other useful target_factory
values include
<emphasis role="bold">Dir</emphasis>,
for when a Builder creates a directory target,
and
<emphasis role="bold">Entry</emphasis>,
for when a Builder can create either a file
or directory target.</para>

<para>Example:</para>

<programlisting language="python">
MakeDirectoryBuilder = Builder(action=my_mkdir, target_factory=Dir)
env = Environment()
env.Append(BUILDERS={'MakeDirectory': MakeDirectoryBuilder})
env.MakeDirectory('new_directory', [])
</programlisting>

<para>Note that the call to this <function>MakeDirectory</function> Builder
needs to specify an empty source list
to make the string represent the builder's target;
without that, it would assume the argument is the source,
and would try to deduce the target name from it,
which in the absence of an automatically-added prefix or suffix
would lead to a matching target and source name
and a circular dependency.</para>
  </listitem>
  </varlistentry>

  <varlistentry>
  <term><parameter>source_factory</parameter></term>
  <listitem>
<para>A factory function that the Builder will use
to turn any sources specified as strings into SCons Nodes.
By default,
SCons assumes that all source are files.
Other useful source_factory
values include
<emphasis role="bold">Dir</emphasis>,
for when a Builder uses a directory as a source,
and
<emphasis role="bold">Entry</emphasis>,
for when a Builder can use files
or directories (or both) as sources.</para>

<para>Example:</para>

<programlisting language="python">
CollectBuilder = Builder(action=my_mkdir, source_factory=Entry)
env = Environment()
env.Append(BUILDERS={'Collect': CollectBuilder})
env.Collect('archive', ['directory_name', 'file_name'])
</programlisting>
  </listitem>
  </varlistentry>

  <varlistentry id="emitter_function">
  <term><parameter>emitter</parameter></term>
  <listitem>
<para>A function or list of functions to manipulate the target and source
lists before dependencies are established
and the target(s) are actually built.
<parameter>emitter</parameter>
can also be a string containing a &consvar; to expand
to an emitter function or list of functions,
or a dictionary mapping source file suffixes
to emitter functions.
(Only the suffix of the first source file
is used to select the actual emitter function
from an emitter dictionary.)</para>

<para>A function passed as <parameter>emitter</parameter>
must accept three arguments:
<parameter>source</parameter>,
<parameter>target</parameter> and
<parameter>env</parameter>.
<parameter>source</parameter> is a list of source nodes,
<parameter>target</parameter> is a list of target nodes,
<parameter>env</parameter> is the &consenv; to use for context.
</para>

<para>An emitter must return a tuple containing two lists,
the list of targets to be built by this builder,
and the list of sources for this builder.</para>

<para>Example:</para>

<programlisting language="python">
def e(target, source, env):
    return (target + ['foo.foo'], source + ['foo.src'])

# Simple association of an emitter function with a Builder.
b = Builder("my_build &lt; $TARGET &gt; $SOURCE",
            emitter = e)

def e2(target, source, env):
    return (target + ['bar.foo'], source + ['bar.src'])

# Simple association of a list of emitter functions with a Builder.
b = Builder("my_build &lt; $TARGET &gt; $SOURCE",
            emitter = [e, e2])

# Calling an emitter function through a &consvar;.
env = Environment(MY_EMITTER=e)
b = Builder("my_build &lt; $TARGET &gt; $SOURCE",
            emitter='$MY_EMITTER')

# Calling a list of emitter functions through a &consvar;.
env = Environment(EMITTER_LIST=[e, e2])
b = Builder("my_build &lt; $TARGET &gt; $SOURCE",
            emitter='$EMITTER_LIST')

# Associating multiple emitters with different file
# suffixes using a dictionary.
def e_suf1(target, source, env):
    return (target + ['another_target_file'], source)
def e_suf2(target, source, env):
    return (target, source + ['another_source_file'])
b = Builder("my_build &lt; $TARGET &gt; $SOURCE",
            emitter={'.suf1' : e_suf1,
                     '.suf2' : e_suf2})
</programlisting>
  </listitem>
  </varlistentry>

  <varlistentry>
  <term><parameter>multi</parameter></term>
  <listitem>
<para>Specifies whether this builder is allowed to be called multiple times for
the same target file(s). The default is <constant>False</constant>,
which means the builder
can not be called multiple times for the same target file(s). Calling a
builder multiple times for the same target simply adds additional source
files to the target; it is not allowed to change the environment associated
with the target, specify additional environment overrides,
or associate a different
builder with the target.</para>
  </listitem>
  </varlistentry>

  <varlistentry>
  <term><parameter>env</parameter></term>
  <listitem>
<para>A &consenv; that can be used
to fetch source code using this Builder.
(Note that this environment is
<emphasis>not</emphasis>
used for normal builds of normal target files,
which use the environment that was
used to call the Builder for the target file.)</para>
  </listitem>
  </varlistentry>

  <varlistentry id="generator_function">
  <term><parameter>generator</parameter></term>
  <listitem>
<para>A function that returns a list of actions that will be executed to build
the target(s) from the source(s).
The returned action(s) may be
an Action object, or anything that
can be converted into an Action object
(see the next section).</para>

<para>A function passed as <parameter>generator</parameter>
must accept four arguments:
<parameter>source</parameter>,
<parameter>target</parameter>,
<parameter>env</parameter> and
<parameter>for_signature</parameter>.
<parameter>source</parameter> is a list of source nodes,
<parameter>target</parameter> is a list of target nodes,
<parameter>env</parameter> is the &consenv; to use for context,
and <parameter>for_signature</parameter> is
a Boolean value that tells the function
if it is being called for the purpose of generating a &buildsig;
(as opposed to actually executing the command).
Since the &buildsig; is used for rebuild determination,
the function should omit those elements
that do not affect whether a rebuild should be triggered
if <parameter>for_signature</parameter> is true.
</para>

<para>Example:</para>

<programlisting language="python">
def g(source, target, env, for_signature):
    return [["gcc", "-c", "-o"] + target + source]

b = Builder(generator=g)
</programlisting>


<para>The
<emphasis>generator</emphasis>
and
<emphasis>action</emphasis>
arguments must not both be used for the same Builder.</para>
  </listitem>
  </varlistentry>

  <varlistentry>
  <term><parameter>src_builder</parameter></term>
  <listitem>
<para>Specifies a builder to use when a source file name suffix does not match
any of the suffixes of the builder. Using this argument produces a
multi-stage builder.</para>
  </listitem>
  </varlistentry>

  <varlistentry>
  <term><parameter>single_source</parameter></term>
  <listitem>
<para>Specifies that this builder expects exactly one source file per call. Giving
more than one source file without target files results in implicitly calling
the builder multiple times (once for each source given). Giving multiple
source files together with target files results in a
<exceptionname>UserError</exceptionname> exception.</para>
  </listitem>
  </varlistentry>

  <varlistentry>
  <term><parameter>source_ext_match</parameter></term>
  <listitem>
<para>When the specified
<parameter>action</parameter>
argument is a dictionary,
the default behavior when a builder is passed
multiple source files is to make sure that the
extensions of all the source files match.
If it is legal for this builder to be
called with a list of source files with different extensions,
this check can be suppressed by setting
<parameter>source_ext_match</parameter>
to
<constant>False</constant>
or some other non-true value.
In this case, &scons;
will use the suffix of the first specified
source file to select the appropriate action from the
<parameter>action</parameter>
dictionary.</para>

<para>In the following example,
the setting of
<parameter>source_ext_match</parameter>
prevents
&scons;
from exiting with an error
due to the mismatched suffixes of
<filename>foo.in</filename>
and
<filename>foo.extra</filename>.</para>

<programlisting language="python">
b = Builder(action={'.in' : 'build $SOURCES &gt; $TARGET'},
            source_ext_match=False)

env = Environment(BUILDERS={'MyBuild':b})
env.MyBuild('foo.out', ['foo.in', 'foo.extra'])
</programlisting>

  </listitem>
  </varlistentry>

  <varlistentry>
  <term><parameter>env</parameter></term>
  <listitem>
<para>A &consenv; that can be used
to fetch source code using this Builder.
(Note that this environment is
<emphasis>not</emphasis>
used for normal builds of normal target files,
which use the environment that was
used to call the Builder for the target file.)</para>

<programlisting language="python">
b = Builder(action="build &lt; $SOURCE &gt; $TARGET")
env = Environment(BUILDERS={'MyBuild' : b})
env.MyBuild('foo.out', 'foo.in', my_arg='xyzzy')
</programlisting>

  </listitem>
  </varlistentry>

  <varlistentry>
  <term><parameter>chdir</parameter></term>
  <listitem>
<para>A directory from which scons
will execute the
action(s) specified
for this Builder.
If the
<parameter>chdir</parameter>
argument is
a string or a directory Node,
scons will change to the specified directory.
If the
<parameter>chdir</parameter>
is not a string or Node
and is non-zero,
then scons will change to the
target file's directory.</para>

<para>Note that scons will
<emphasis>not</emphasis>
automatically modify
its expansion of
&consvars; like
<envar>$TARGET</envar>
and
<envar>$SOURCE</envar>
when using the <parameter>chdir</parameter>
keyword argument--that is,
the expanded file names
will still be relative to
the top-level directory containing the &SConstruct; file,
and consequently incorrect
relative to the chdir directory.
Builders created using <parameter>chdir</parameter> keyword argument,
will need to use &consvar;
expansions like
<literal>${TARGET.file}</literal>
and
<literal>${SOURCE.file}</literal>
to use just the filename portion of the
targets and source.</para>

<programlisting language="python">
b = Builder(action="build &lt; ${SOURCE.file} &gt; ${TARGET.file}",
            chdir=1)
env = Environment(BUILDERS={'MyBuild' : b})
env.MyBuild('sub/dir/foo.out', 'sub/dir/foo.in')
</programlisting>

<warning>
<para>
Python only keeps one current directory
location even if there are multiple threads.
This means that use of the
<parameter>chdir</parameter>
argument
will
<emphasis>not</emphasis>
work with the SCons
<option>-j</option>
option,
because individual worker threads spawned
by SCons interfere with each other
when they start changing directory.</para>
</warning>
  </listitem>
  </varlistentry>
</variablelist>

<para>Any additional keyword arguments supplied
when a Builder object is created
(that is, when the &f-link-Builder; function is called)
will be set in the executing construction
environment when the Builder object is called.
The canonical example here would be
to set a &consvar; to
the repository of a source code system.</para>

<para>Any additional keyword arguments supplied
when a Builder object is called
will only be associated with the target
created by that particular &f-Builder; call
(and any other files built as a
result of the call).</para>

<para>These extra keyword arguments are passed to the
following functions:
<link linkend='generator_function'>command generator functions</link>,
<link linkend='miscellaneous_action_functions'>function Actions</link>,
and
<link linkend='emitter_function'>emitter functions</link>.
</para>

</refsect2>

<refsect2 id='action_objects'>
<title>Action Objects</title>

<para>The
&f-link-Builder;
factory function will turn its
<parameter>action</parameter>
keyword argument into an appropriate
internal Action object, as will
the &f-link-Command; function.
You can also explicitly create Action objects
for passing to &f-Builder;, or other functions
that take actions as arguments,
by calling the &f-link-Action; factory function.
This may more efficient when multiple
Builder objects need to do the same thing
rather than letting each of those Builder objects
create a separate Action object.
It also allows more flexible configuration
of an Action object. For example, to control
the message printed when the action is taken
you need to create the action object using &f-Action;.
</para>

<para>The
&Action; factory function
returns an appropriate object for the action
represented by the type of the
<parameter>action</parameter> argument
(the first positional parmeter):</para>

<itemizedlist>
  <listitem>
<para>If <parameter>action</parameter> is already an Action object,
the object is simply returned.</para>
  </listitem>

  <listitem>
<para>If <parameter>action</parameter> is a string,
a command-line Action is returned.
If such a string begins with <literal>@</literal>,
the command line is not printed.
If the string begins with hyphen
(<literal>-</literal>),
the exit status from the specified command
is ignored, allowing execution to continue
even if the command reports failure:</para>

<programlisting language="python">
Action('$CC -c -o $TARGET $SOURCES')

# Doesn't print the line being executed.
Action('@build $TARGET $SOURCES')

# Ignores return value
Action('-build $TARGET $SOURCES')
</programlisting>
  </listitem>

  <listitem>
<para>If <parameter>action</parameter> is a list,
then a list of Action objects is returned.
An Action object is created as necessary
for each element in the list.
If an element within
the list is itself a list,
the embedded list is taken as the
command and arguments to be executed via
the command line.
This allows white space to be enclosed
in an argument rather than taken as a separator by defining
a command in a list within a list:</para>

<programlisting language="python">
Action([['cc', '-c', '-DWHITE SPACE', '-o', '$TARGET', '$SOURCES']])
</programlisting>
  </listitem>

  <listitem>
<para>If <parameter>action</parameter> is a callable object,
a Function Action is returned.
The callable must accept three keyword arguments:
<parameter>target</parameter>,
<parameter>source</parameter> and
<parameter>env</parameter>.
<parameter>target</parameter>
is a Node object representing the target file,
<parameter>source</parameter>
is a Node object representing the source file and
<parameter>env</parameter>
is the &consenv; used for building the target file.
</para>

<para>
The
<parameter>target</parameter>
and
<parameter>source</parameter>
arguments may be lists of Node objects if there is
more than one target file or source file.
The actual target and source file name(s) may
be retrieved from their Node objects
via the built-in Python <function>str</function> function:</para>

<programlisting language="python">
target_file_name = str(target)
source_file_names = [str(x) for x in source]
</programlisting>

<para>The function should return
<literal>0</literal>
or
<constant>None</constant>
to indicate a successful build of the target file(s).
The function may raise an exception
or return a non-zero exit status
to indicate an unsuccessful build.</para>

<programlisting language="python">
def build_it(target=None, source=None, env=None):
    # build the target from the source
    return 0

a = Action(build_it)
</programlisting>
  </listitem>

  <listitem>
<para>If
<parameter>action</parameter>
is not one of the above types,
no action object is generated and &f-Action;
returns <constant>None</constant>.</para>
  </listitem>
</itemizedlist>

<para>The environment method form &f-link-env-Action;
will expand &consvars; in any argument strings,
including
<parameter>action</parameter>,
at the time it is called,
using the construction variables in the &consenv; through which
it was called. The global function form &f-link-Action;
delays variable expansion until
the Action object is actually used.
</para>

<para>The optional second argument to &f-Action;
is used to control the output
which is printed when the Action is actually performed.
If this parameter is omitted,
or if the value is an empty string,
a default output depending on the type of the action is used.
For example, a command-line action will print the executed command.
The following argument types are accepted:
</para>

<itemizedlist>
  <listitem>
<para>If <parameter>output</parameter> is a string,
substitution is performed on the string before it is printed.
The string typically contains variables, notably
<literal>$TARGET(S)</literal> and <literal>$SOURCE(S)</literal>,
or consists of just a single
variable, which is optionally defined somewhere else.
&SCons; itself heavily uses the latter variant.</para>
  </listitem>

  <listitem>
<para>If <parameter>output</parameter> is a function,
the function will be called to obtain a string
describing the action being executed.
The function
must accept three keyword arguments:
<parameter>target</parameter>,
<parameter>source</parameter> and
<parameter>env</parameter>,
with the same interpretation as for a callable
<parameter>action</parameter> argument above.
</para>
  </listitem>

  <listitem>
<para>If <parameter>output</parameter>is <constant>None</constant>,
output is suppressed entirely.</para>
  </listitem>
</itemizedlist>

<para>
Instead of using a positional argument,
the <parameter>cmdstr</parameter>
keyword argument may be used to specify the output string,
or the <parameter>strfunction</parameter> keyword argument
may be used to specify a function to return the output string.
<literal>cmdstr=None</literal> suppresses output entirely.
</para>

<para>Examples:</para>

<programlisting language="python">
def build_it(target, source, env):
    # build the target from the source
    return 0

def string_it(target, source, env):
    return "building '%s' from '%s'" % (target[0], source[0])

# Use a positional argument.
f = Action(build_it, string_it)
s = Action(build_it, "building '$TARGET' from '$SOURCE'")

# Alternatively, use a keyword argument.
f = Action(build_it, strfunction=string_it)
s = Action(build_it, cmdstr="building '$TARGET' from '$SOURCE'")

# You can provide a configurable variable.
l = Action(build_it, '$STRINGIT')
</programlisting>

<para>Any additional positional arguments, if present,
may either be &consvars; or lists of &consvars;
whose values will be included in the signature of the Action
(the &buildsig;)
when deciding whether a target should be rebuilt because the action changed.
Such variables may also be specified using the
<parameter>varlist</parameter>
keyword parameter;
both positional and keyword forms may be present, and will be combined.
This is necessary whenever you want a target to be rebuilt
when a specific &consvar; changes.
This is not often needed for a string action,
as the expanded variables will normally be part of the command line,
but may be needed if a Python function action uses
the value of a &consvar; when generating the command line.</para>

<programlisting language="python">
def build_it(target, source, env):
    # build the target from the 'XXX' construction variable
    with open(target[0], 'w') as f:
        f.write(env['XXX'])
    return 0

# Use positional arguments.
a = Action(build_it, '$STRINGIT', ['XXX'])

# Alternatively, use a keyword argument.
a = Action(build_it, varlist=['XXX'])
</programlisting>

<para>The
&Action;
factory function
can be passed the following
optional keyword arguments
to modify the Action object's behavior:</para>

<variablelist>
  <varlistentry>
  <term><parameter>chdir</parameter></term>
  <listitem>
<para>
If <parameter>chdir</parameter> is true
(the default is <constant>False</constant>),
&SCons; will change directories before
executing the action.
If the value of <parameter>chdir</parameter>
is a string or a directory Node,
&SCons; will change to the specified directory.
Otherwise, if <parameter>chdir</parameter> evaluates true,
&SCons; will change to the
target file's directory.</para>

<para>Note that &SCons; will
<emphasis>not</emphasis>
automatically modify
its expansion of
&consvars; like
&cv-TARGET; and &cv-SOURCE;
when using the <parameter>chdir</parameter>
parameter - that is,
the expanded file names
will still be relative to
the top-level directory containing the &SConstruct; file,
and consequently incorrect
relative to the chdir directory.
Builders created using <parameter>chdir</parameter> keyword argument,
will need to use &consvar;
expansions like
<literal>${TARGET.file}</literal>
and
<literal>${SOURCE.file}</literal>
to use just the filename portion of the
targets and source. Example:</para>

<programlisting language="python">
a = Action("build &lt; ${SOURCE.file} &gt; ${TARGET.file}", chdir=True)
</programlisting>
  </listitem>
  </varlistentry>
  <varlistentry>
  <term><parameter>exitstatfunc</parameter></term>
  <listitem>
<para>
If provided, must be a callable which accepts a single parameter,
the exit status (or return value)
from the specified action,
and which returns an arbitrary
or modified value.
This can be used, for example,
to specify that an Action object's
return value should be ignored
under special conditions
and SCons should, therefore,
consider that the action always succeeds. Example:</para>

<programlisting language="python">
def always_succeed(s):
    # Always return 0, which indicates success.
    return 0

a = Action("build &lt; ${SOURCE.file} &gt; ${TARGET.file}",
           exitstatfunc=always_succeed)
</programlisting>
  </listitem>
  </varlistentry>
  <varlistentry>
  <term><parameter>batch_key</parameter></term>
  <listitem>
<para>
If provided, indicates that the Action can create multiple target files
by processing multiple independent source files simultaneously.
(The canonical example is "batch compilation"
of multiple object files
by passing multiple source files
to a single invocation of a compiler
such as Microsoft's Visual C / C++ compiler.)
If the
<parameter>batch_key</parameter>
argument evaluates True and is not a callable object,
the configured Action object will cause
&scons;
to collect all targets built with the Action object
and configured with the same &consenv;
into single invocations of the Action object's
command line or function.
Command lines will typically want to use the
&cv-CHANGED_SOURCES; &consvar;
(and possibly &cv-CHANGED_TARGETS; as well)
to only pass to the command line those sources that
have actually changed since their targets were built.
Example:</para>

<programlisting language="python">
a = Action('build $CHANGED_SOURCES', batch_key=True)
</programlisting>

<para>The
<parameter>batch_key</parameter>
argument may also be
a callable function
that returns a key that
will be used to identify different
"batches" of target files to be collected
for batch building.
A
<parameter>batch_key</parameter>
function must accept four parameters:
<parameter>action</parameter>,
<parameter>env</parameter>,
<parameter>target</parameter> and
<parameter>source</parameter>.
The first parameter, <parameter>action</parameter>,
is the active action object.
The second parameter, <parameter>env</parameter>,
is the &consenv; configured for the target.
The <parameter>target</parameter> and <parameter>source</parameter>
parameters are the lists of targets and sources
for the configured action.
</para>

<para>The returned key should typically
be a tuple of values derived from the arguments,
using any appropriate logic to decide
how multiple invocations should be batched.
For example, a
<parameter>batch_key</parameter>
function may decide to return
the value of a specific &consvar;
from <parameter>env</parameter>
which will cause
&scons;
to batch-build targets
with matching values of that &consvar;,
or perhaps return the
Python <function>id</function>()
of the entire &consenv;,
in which case
&scons;
will batch-build
all targets configured with the same &consenv;.
Returning
<constant>None</constant>
indicates that
the particular target should
<emphasis>not</emphasis>
be part of any batched build,
but instead will be built
by a separate invocation of action's
command or function.
Example:</para>

<programlisting language="python">
def batch_key(action, env, target, source):
    tdir = target[0].dir
    if tdir.name == 'special':
        # Don't batch-build any target
        # in the special/ subdirectory.
        return None
    return (id(action), id(env), tdir)
a = Action('build $CHANGED_SOURCES', batch_key=batch_key)
</programlisting>
  </listitem>
  </varlistentry>
</variablelist>

<refsect3 id='miscellaneous_action_functions'>
<title>Miscellaneous Action Functions</title>

<para>&SCons;
supplies Action functions
that arrange for various common
file and directory manipulations
to be performed.
These are similar in concept to "tasks" in the
&Ant; build tool,
although the implementation is slightly different.
These functions do not actually
perform the specified action
at the time the function is called,
but rather are factory functions which
return an Action object
that can be executed at the
appropriate time.</para>

<para>
There are two natural ways
that these
Action Functions
are intended to be used.</para>

<para>First,
if you need
to perform the action
at the time the SConscript
file is being read,
you can use the
&f-link-Execute;
global function:</para>

<programlisting language="python">
Execute(Touch('file'))
</programlisting>

<para>Second,
you can use these functions
to supply Actions in a list
for use by the &f-link-env-Command; method.
This can allow you to
perform more complicated
sequences of file manipulation
without relying
on platform-specific
external commands:
</para>

<programlisting language="python">
env = Environment(TMPBUILD='/tmp/builddir')
env.Command(
    target='foo.out',
    source='foo.in',
    action=[
        Mkdir('$TMPBUILD'),
        Copy('$TMPBUILD', '${SOURCE.dir}'),
        "cd $TMPBUILD &amp;&amp; make",
        Delete('$TMPBUILD'),
    ],
)
</programlisting>

<variablelist>
  <varlistentry>
  <term><function>Chmod</function>(<parameter>dest, mode</parameter>)</term>
  <listitem>
<para>Returns an Action object that
changes the permissions on the specified
<parameter>dest</parameter>
file or directory to the specified
<parameter>mode</parameter>
which can be octal or string, similar to the bash command.
Examples:</para>

<programlisting language="python">
Execute(Chmod('file', 0o755))

env.Command('foo.out', 'foo.in',
            [Copy('$TARGET', '$SOURCE'),
             Chmod('$TARGET', 0o755)])

Execute(Chmod('file', "ugo+w"))

env.Command('foo.out', 'foo.in',
            [Copy('$TARGET', '$SOURCE'),
             Chmod('$TARGET', "ugo+w")])
</programlisting>

<para>
The behavior of <function>Chmod</function> is limited on Windows,
see the notes in the Python documentation for
<systemitem>os.chmod</systemitem>, which is the underlying function.
</para>

  </listitem>
  </varlistentry>

  <varlistentry>
  <term><function>Copy</function>(<parameter>dest, src</parameter>)</term>
  <listitem>
<para>Returns an Action object
that will copy the
<parameter>src</parameter>
source file or directory to the
<parameter>dest</parameter>
destination file or directory.
Examples:</para>

<programlisting language="python">
Execute(Copy('foo.output', 'foo.input'))

env.Command('bar.out', 'bar.in', Copy('$TARGET', '$SOURCE'))
</programlisting>

  </listitem>
  </varlistentry>

  <varlistentry>
  <term><function>Delete</function>(<parameter>entry, [must_exist]</parameter>)</term>
  <listitem>
<para>Returns an Action that
deletes the specified
<parameter>entry</parameter>,
which may be a file or a directory tree.
If a directory is specified,
the entire directory tree
will be removed.
If the
<parameter>must_exist</parameter>
flag is set to a true value,
then a Python error will be raised
if the specified entry does not exist;
the default is false,
that is, the Action will silently do nothing
if the entry does not exist.
Examples:</para>

<programlisting language="python">
Execute(Delete('/tmp/buildroot'))

env.Command(
    'foo.out',
    'foo.in',
    action=[
        Delete('${TARGET.dir}'),
        MyBuildAction,
    ],
)

Execute(Delete('file_that_must_exist', must_exist=True))
</programlisting>

  </listitem>
  </varlistentry>

  <varlistentry>
  <term><function>Mkdir</function>(<parameter>name</parameter>)</term>
  <listitem>
<para>Returns an Action
that creates the directory
<parameter>name</parameter>
and all needed intermediate directories.
<parameter>name</parameter> may also be a list
of directories to create.
Examples:</para>

<programlisting language="python">
Execute(Mkdir('/tmp/outputdir'))

env.Command(
    'foo.out',
    'foo.in',
    action=[
        Mkdir('/tmp/builddir'),
        Copy('/tmp/builddir/foo.in', '$SOURCE'),
        "cd /tmp/builddir &amp;&amp; make",
        Copy('$TARGET', '/tmp/builddir/foo.out'),
    ],
)
</programlisting>

  </listitem>
  </varlistentry>

  <varlistentry>
  <term><function>Move</function>(<parameter>dest, src</parameter>)</term>
  <listitem>
<para>Returns an Action
that moves the specified
<parameter>src</parameter>
file or directory to
the specified
<parameter>dest</parameter>
file or directory.
Examples:</para>

<programlisting language="python">
Execute(Move('file.destination', 'file.source'))

env.Command(
    'output_file',
    'input_file',
    action=[MyBuildAction, Move('$TARGET', 'file_created_by_MyBuildAction')],
)
</programlisting>

  </listitem>
  </varlistentry>

  <varlistentry>
  <term><function>Touch</function>(<parameter>file</parameter>)</term>
  <listitem>
<para>Returns an Action
that updates the modification time
on the specified
<parameter>file</parameter>.
Examples:</para>

<programlisting language="python">
Execute(Touch('file_to_be_touched'))

env.Command('marker', 'input_file', action=[MyBuildAction, Touch('$TARGET')])
</programlisting>

  </listitem>
  </varlistentry>
</variablelist>
</refsect3>

<refsect3 id='variable_substitution'>
<title>Variable Substitution</title>

<para>Before executing a command,
&scons;
performs variable substitution on the string that makes up
the action part of the builder.
Variables to be substituted are indicated in the
string by a leading <emphasis role="bold">$</emphasis>,
to distinguish them from plain text
which is not to be substituted.
The substitutable text may be surrounded by curly braces
to separate it from surrounding characters if necessary
(for example <literal>${FOO}BAR</literal>).
To avoid substituting a substring that looks like a variable name,
escape it with an additional <emphasis role="bold">$</emphasis>,
(for example, <literal>$$FOO</literal> will be left in the
final string as <literal>$FOO</literal>).
</para>
<para>
The curly brace notation is required when you use
Python list subscripting/slicing notation on a variable
to select one or more items from a list,
or access a variable's special attributes,
or when you use Python expression substitution
(see below for descriptions of these).
</para>

<para>
Besides regular &consvars;, scons provides the following
special variables for use in expanding commands:</para>

<variablelist>
  <varlistentry>
  <term>&cv-CHANGED_SOURCES;</term>
  <listitem>
<para>The file names of all sources of the build command
that have changed since the target was last built.</para>
  </listitem>
  </varlistentry>

  <varlistentry>
  <term>&cv-CHANGED_TARGETS;</term>
  <listitem>
<para>The file names of all targets that would be built
from sources that have changed since the target was last built.</para>
  </listitem>
  </varlistentry>

  <varlistentry>
  <term>&cv-SOURCE;</term>
  <listitem>
<para>The file name of the source of the build command,
or the file name of the first source
if multiple sources are being built.</para>
  </listitem>
  </varlistentry>

  <varlistentry>
  <term>&cv-SOURCES;</term>
  <listitem>
<para>The file names of the sources of the build command.</para>
  </listitem>
  </varlistentry>

  <varlistentry>
  <term>&cv-TARGET;</term>
  <listitem>
<para>The file name of the target being built,
or the file name of the first target
if multiple targets are being built.</para>
  </listitem>
  </varlistentry>

  <varlistentry>
  <term>&cv-TARGETS;</term>
  <listitem>
<para>The file names of all targets being built.</para>
  </listitem>
  </varlistentry>

  <varlistentry>
  <term>&cv-UNCHANGED_SOURCES;</term>
  <listitem>
<para>The file names of all sources of the build command
that have
<emphasis>not</emphasis>
changed since the target was last built.</para>
  </listitem>
  </varlistentry>

  <varlistentry>
  <term>&cv-UNCHANGED_TARGETS;</term>
  <listitem>
<para>The file names of all targets that would be built
from sources that have
<emphasis>not</emphasis>
changed since the target was last built.</para>
  </listitem>
  </varlistentry>
</variablelist>

<para>These names are reserved
and may not be assigned to or used as &consvars;.</para>

<para>For example, the following builder call:
</para>

<programlisting language="python">
env = Environment(CC='cc')
env.Command(
    target=['foo'],
    source=['foo.c', 'bar.c'],
    action='@echo $CC -c -o $TARGET $SOURCES'
)
</programlisting>

<para>would produce the following output:</para>

<screen>
cc -c -o foo foo.c bar.c
</screen>

<para>
In the previous example, a string
<code>${SOURCES[1]}</code>
would expand to: <computeroutput>bar.c</computeroutput>.
</para>

<para>A variable name may
have the following
modifiers appended within the enclosing curly braces
to access properties of the interpolated string.
These are known as <firstterm>special attributes</firstterm>.
</para>

<simplelist>
  <member><parameter>base</parameter> -
    The base path of the file name,
    including the directory path
    but excluding any suffix.
  </member>
  <member><parameter>dir</parameter> - The name of the directory in which the file exists.</member>
  <member><parameter>file</parameter> -  The file name, minus any directory portion.</member>
  <member><parameter>filebase</parameter> - Like <parameter>file</parameter> but minus its suffix.</member>
  <member><parameter>suffix</parameter> - Just the file suffix.</member>
  <member><parameter>abspath</parameter> - The absolute path name of the file.</member>
  <member><parameter>relpath</parameter> - The path name of the file relative to the root SConstruct file's directory.</member>
  <member><parameter>posix</parameter> -
    The path with directories separated by forward slashes
    (<emphasis role="bold">/</emphasis>).
    Sometimes necessary on Windows systems
    when a path references a file on other (POSIX) systems.
  </member>
  <member><parameter>windows</parameter> -
    The path with directories separated by backslashes
    (<emphasis role="bold"><literal>\\</literal></emphasis>).
    Sometimes necessary on POSIX-style systems
    when a path references a file on other (Windows) systems.
    <parameter>win32</parameter> is a (deprecated) synonym for
    <parameter>windows</parameter>.
  </member>
  <member><parameter>srcpath</parameter> -
    The directory and file name to the source file linked to this file through
    &f-VariantDir;().
    If this file isn't linked,
    it just returns the directory and filename unchanged.
  </member>
  <member><parameter>srcdir</parameter> -
    The directory containing the source file linked to this file through
    &f-VariantDir;().
    If this file isn't linked,
    it just returns the directory part of the filename.
  </member>
  <member><parameter>rsrcpath</parameter> -
    The directory and file name to the source file linked to this file through
    &f-VariantDir;().
    If the file does not exist locally but exists in a Repository,
    the path in the Repository is returned.
    If this file isn't linked, it just returns the
    directory and filename unchanged.
  </member>
  <member><parameter>rsrcdir</parameter> -
    The Repository directory containing the source file linked to this file through
    &VariantDir;().
    If this file isn't linked,
    it just returns the directory part of the filename.
  </member>
</simplelist>

<para>For example, the specified target will
expand as follows for the corresponding modifiers:</para>

<literallayout class="monospaced">
$TARGET              =&gt; sub/dir/file.x
${TARGET.base}       =&gt; sub/dir/file
${TARGET.dir}        =&gt; sub/dir
${TARGET.file}       =&gt; file.x
${TARGET.filebase}   =&gt; file
${TARGET.suffix}     =&gt; .x
${TARGET.abspath}    =&gt; /top/dir/sub/dir/file.x
${TARGET.relpath}    =&gt; sub/dir/file.x

$TARGET              =&gt; ../dir2/file.x
${TARGET.abspath}    =&gt; /top/dir2/file.x
${TARGET.relpath}    =&gt; ../dir2/file.x

SConscript('src/SConscript', variant_dir='sub/dir')
$SOURCE              =&gt; sub/dir/file.x
${SOURCE.srcpath}    =&gt; src/file.x
${SOURCE.srcdir}     =&gt; src

Repository('/usr/repository')
$SOURCE              =&gt; sub/dir/file.x
${SOURCE.rsrcpath}   =&gt; /usr/repository/src/file.x
${SOURCE.rsrcdir}    =&gt; /usr/repository/src
</literallayout>

<para>
Some modifiers can be combined, like
<literal>${TARGET.srcpath.base)</literal>,
<literal>${TARGET.file.suffix}</literal>, etc.
</para>

<para>The curly brace notation may also be used
to enclose a Python expression to be evaluated.
See <xref linkend='python_code_substitution'/> below
for a description.</para>

<para>The special escape sequences
<emphasis role="bold">$(</emphasis>
and
<emphasis role="bold">$)</emphasis>
may be used to surround parts of a command line
that may change
<emphasis>without</emphasis>
causing a rebuild--that is,
which are not included in the &buildsig;
of target files built with this command.
All text between
<emphasis role="bold">$(</emphasis>
and
<emphasis role="bold">$)</emphasis>
will be removed from the command line
before it is added to the &buildsig;
and the
<emphasis role="bold">$(</emphasis>
and
<emphasis role="bold">$)</emphasis>
will be removed before the command is executed.
For example, the command line:</para>

<programlisting language="python">
echo Last build occurred $( $TODAY $). &gt; $TARGET
</programlisting>

<para>would execute the command:</para>

<screen>
echo Last build occurred $TODAY. &gt; $TARGET
</screen>

<para>but the command portion of the
the &buildsig; computed for any target files built
by this action would be:</para>

<screen>
echo Last build occurred  . &gt; $TARGET
</screen>

<para>While &consvars; are normally directly substituted,
if a variable refers to a &consvar;
whose value is a callable &Python; object (a function
or a class with a <literal>__call__</literal> method),
that object is called during substitution.
The callable must accept four arguments:
<parameter>target</parameter>,
<parameter>source</parameter>,
<parameter>env</parameter> and
<parameter>for_signature</parameter>.
<parameter>source</parameter> is a list of source nodes,
<parameter>target</parameter> is a list of target nodes,
<parameter>env</parameter> is the &consenv; to use for context,
and <parameter>for_signature</parameter> is
<<<<<<< HEAD
a boolean value that tells the callable
if it is being called for the purpose of generating a build signature.
Since the build signature is used for rebuild determination,
variable elements that do not affect whether
a rebuild should be triggered
should be omitted from the returned string
if <parameter>for_signature</parameter> is true.
See <emphasis role="bold">$(</emphasis>
and <emphasis role="bold">$)</emphasis> above
for the syntax.
=======
a Boolean value that tells the function
if it is being called for the purpose of generating a &buildsig;.
Since the &buildsig; is used for rebuild determination,
the function should omit variable elements
that do not affect whether a rebuild should be triggered
(see <emphasis role="bold">$(</emphasis>
and <emphasis role="bold">$)</emphasis>
above) if <parameter>for_signature</parameter> is true.
>>>>>>> f122b1ab
</para>

<para>
&SCons; will insert whatever
the callable returns
into the expanded string:
</para>

<programlisting language="python">
def foo(target, source, env, for_signature):
    return "bar"

# Will expand $BAR to "bar baz"
env = Environment(FOO=foo, BAR="$FOO baz")
</programlisting>

<para>As a reminder, substitution happens when
<literal>$BAR</literal> is actually used in a
builder action.  The value of <literal>env['BAR']</literal>
will be exactly as it was set: <literal>"$FOO baz"</literal>.
</para>

<para>You can use this feature to pass arguments to a
callable variable by creating a callable class
that stores passed arguments in the instance,
and then uses them
(in the <methodname>__call__</methodname> method)
when the instance is called.
Note that in this case,
the entire variable expansion must
be enclosed by curly braces
so that the arguments will
be associated with the
instantiation of the class:</para>

<programlisting language="python">
class foo:
    def __init__(self, arg):
        self.arg = arg

    def __call__(self, target, source, env, for_signature):
        return self.arg + " bar"

# Will expand $BAR to "my argument bar baz"
env=Environment(FOO=foo, BAR="${FOO('my argument')} baz")
</programlisting>
</refsect3>

<refsect3 id='python_code_substitution'>
<title>Python Code Substitution</title>

<para>
If a substitutable expression using the notation
<literal>${something}</literal> does not appear to match one of
the other substitution patterns,
it is evaluated as a Python expression.
This uses Python's <function>eval</function> function,
with the <parameter>globals</parameter> parameter set to
the current environment's set of &consvars;,
and the result substituted in.
So in the following case:</para>

<programlisting language="python">
env.Command(
    'foo.out', 'foo.in', "echo ${COND==1 and 'FOO' or 'BAR'} &gt; $TARGET"
)
</programlisting>

<para>the command executed will be either</para>

<screen>
echo FOO &gt; foo.out
</screen>

<para>or</para>

<screen>
echo BAR &gt; foo.out
</screen>

<para>according to the current value of <literal>env['COND']</literal>
when the command is executed.
The evaluation takes place when the target is being
built, not when the SConscript is being read.  So if
<literal>env['COND']</literal> is changed
later in the SConscript, the final value will be used.</para>

<para>Here's a more complete example.  Note that all of
<envar>COND</envar>,
<envar>FOO</envar>,
and
<envar>BAR</envar> are &consvars;,
and their values are substituted into the final command.
<envar>FOO</envar> is a list, so its elements are interpolated
separated by spaces.</para>

<programlisting language="python">
env=Environment()
env['COND'] = 1
env['FOO'] = ['foo1', 'foo2']
env['BAR'] = 'barbar'
env.Command(
    'foo.out', 'foo.in', "echo ${COND==1 and FOO or BAR} &gt; $TARGET"
)
</programlisting>

<para>will execute:</para>
<screen>
echo foo1 foo2 &gt; foo.out
</screen>

<para>
In point of fact, Python expression evaluation is
how the special attributes are substituted:
they are simply attributes of the Python objects
that represent &cv-TARGET;, &cv-SOURCES;, etc.,
which &SCons; passes to <function>eval</function> which
returns the value.
</para>

<para>&SCons; uses the following rules when converting &consvars; into
command lines:</para>

<variablelist>
  <varlistentry>
  <term>string</term>
  <listitem>
<para>When the value is a string it is interpreted as a space delimited list of
command line arguments.</para>
  </listitem>
  </varlistentry>

  <varlistentry>
  <term>list</term>
  <listitem>
<para>When the value is a list it is interpreted as a list of command line
arguments. Each element of the list is converted to a string.</para>
  </listitem>
  </varlistentry>

  <varlistentry>
  <term>other</term>
  <listitem>
<para>Anything that is not a list or string is converted to a string and
interpreted as a single command line argument.</para>
  </listitem>
  </varlistentry>

  <varlistentry>
  <term>newline</term>
  <listitem>
<para>Newline characters (<literal>\n</literal>) delimit lines.
The newline parsing is done after
all other parsing, so it is not possible for arguments (e.g. file names) to
contain embedded newline characters.</para>
  </listitem>
  </varlistentry>
</variablelist>

<note><para>
Use of the Python <function>eval</function> function
is considered to have security implications, since,
depending on input sources,
arbitrary unchecked strings of code can be executed by the Python interpreter.
Although &SCons; makes use of it in a somewhat restricted context,
you should be aware of this issue when using the
<literal>${python-expression-for-subst}</literal> form.
</para></note>
</refsect3>
</refsect2>

<refsect2 id='scanner_objects'>
<title>Scanner Objects</title>

<para>
Scanner objects are used
to scan specific file types for implicit dependencies,
for example embedded preprocessor/compiler directives
that cause other files to be included during processing.
&SCons; has a number of pre-built Scanner objects,
so it is usually only necessary to set up Scanners for new file types.
You do this by calling the &f-link-Scanner; factory function.
&f-Scanner; accepts the following arguments.
Only <parameter>function</parameter> is required;
the rest are optional:
</para>

<variablelist>
  <varlistentry>
  <term><parameter>function</parameter></term>
  <listitem>
<para>
A scanner function to call to process
a given Node (usually a file)
and return a list of Nodes
representing the implicit
dependencies (usually files) found in the contents.
The function must accept three required arguments,
<parameter>node</parameter>,
<parameter>env</parameter> and
<parameter>path</parameter>,
and an optional fourth,
<parameter>arg</parameter>.
<parameter>node</parameter> is
the internal &SCons; node representing the file to scan,
<parameter>env</parameter> is the &consenv; to use during
the scan, and <parameter>path</parameter> is a tuple
of directories that can be searched for files,
as generated by the optional scanner
<parameter>path_function</parameter> (see below).
If <parameter>argument</parameter> was supplied when the Scanner
object was created, it is given as <parameter>arg</parameter>
when the scanner function is called; since <parameter>argument</parameter>
is optional, the default is no <parameter>arg</parameter>.
</para>
<para>
The function can use use
<function>str</function>(<parameter>node</parameter>)
to fetch the name of the file, 
<replaceable>node</replaceable>.<function>dir</function>
to fetch the directory the file is in,
<replaceable>node</replaceable>.<function>get_contents</function>()
to fetch the contents of the file as bytes or
<replaceable>node</replaceable>.<function>get_text_contents</function>()
to fetch the contents of the file as text.
</para>
<para>
The function must take into account the <parameter>path</parameter>
directories when generating the dependency Nodes. To illustrate this,
a C language source file may contain a line like
<literal>#include "foo.h"</literal>.  However, there is no guarantee
that <filename>foo.h</filename> exists in the current directory:
the contents of &cv-link-CPPPATH; is passed to the C preprocessor which
will look in those places for the header,
so the scanner function needs to look in those places as well
in order to build Nodes with correct paths.
Using &f-link-FindPathDirs; with an argument of <literal>CPPPATH</literal>
as the <parameter>path_function</parameter> in the &f-Scanner; call
means the scanner function will be called with the paths extracted
from &cv-CPPPATH; in the environment <parameter>env</parameter> 
passed as the <parameter>paths</parameter> parameter.
</para>
<para>
Note that the file to scan is
<emphasis>not</emphasis>
guaranteed to exist at the time the scanner is called -
it could be a generated file which has not been generated yet -
so the scanner function must be tolerant of that.
</para>
<para>
Alternatively, you can supply a dictionary as the
<parameter>function</parameter> parameter,
to map keys (such as file suffixes) to other Scanner objects.
A Scanner created this way serves as a dispatcher:
the Scanner's <parameter>skeys</parameter> parameter is
automatically populated with the dictionary's keys,
indicating that the Scanner handles Nodes which would be
selected by those keys; the mapping is then used to pass
the file on to a different Scanner that would not have been
selected to handle that Node based on its
own <parameter>skeys</parameter>.
</para>
  </listitem>
  </varlistentry>

  <varlistentry>
  <term><parameter>name</parameter></term>
  <listitem>
<para>The name to use for the Scanner.
This is mainly used to identify the Scanner internally.
The default value is <literal>"NONE"</literal>.</para>
  </listitem>
  </varlistentry>

  <varlistentry>
  <term><parameter>argument</parameter></term>
  <listitem>
<para>If specified,
will be passed to the scanner function
<parameter>function</parameter>
and the path function
<parameter>path_function</parameter>
when called,
as the optional parameter each of those functions takes.
</para>
  </listitem>
  </varlistentry>

  <varlistentry>
  <term><parameter>skeys</parameter></term>
  <listitem>
<para>Scanner key(s) indicating the file types
this scanner is associated with.
Used internally to select an appropriate scanner.
In the usual case of scanning for file names,
this argument will be a list of suffixes
for the different file types that this
Scanner knows how to scan.
If <parameter>skeys</parameter> is a string,
it will be expanded into a list by the current environment.
</para>
  </listitem>
  </varlistentry>

  <varlistentry>
  <term><parameter>path_function</parameter></term>
  <listitem>
<para>A Python function that takes four or five arguments:
a &consenv;,
a Node for the directory containing
the SConscript file in which
the first target was defined,
a list of target nodes,
a list of source nodes,
and the value of <parameter>argument</parameter>
if it was supplied when the Scanner was created.
Must return a tuple of directories
that can be searched for files to be returned
by this Scanner object.
(Note that the
&f-link-FindPathDirs;
function can be used to return a ready-made
<parameter>path_function</parameter>
for a given &consvar; name,
instead of having to write your own function from scratch.)
</para>
  </listitem>
  </varlistentry>

  <varlistentry>
  <term><parameter>node_class</parameter></term>
  <listitem>
<para>The class of Node that should be returned
by this Scanner object.
Any strings or other objects returned
by the scanner function
that are not of this class
will be run through the function
supplied by the
<parameter>node_factory</parameter> argument.
A value of <constant>None</constant> can
be supplied to indicate no conversion;
the default is to return File nodes.
</para>
  </listitem>
  </varlistentry>

  <varlistentry>
  <term><parameter>node_factory</parameter></term>
  <listitem>
<para>A Python function that will take a string
or other object
and turn it into the appropriate class of Node
to be returned by this Scanner object,
as indicated by <parameter>node_class</parameter>.
</para>
  </listitem>
  </varlistentry>

  <varlistentry>
  <term><parameter>scan_check</parameter></term>
  <listitem>
<para>A Python function that takes two arguments,
a Node (file) and a &consenv;,
and returns whether the
Node should, in fact,
be scanned for dependencies.
This check can be used to eliminate unnecessary
calls to the scanner function when,
for example, the underlying file
represented by a Node does not yet exist.</para>
  </listitem>
  </varlistentry>

  <varlistentry>
  <term><parameter>recursive</parameter></term>
  <listitem>
<para>
Specifies whether this scanner should be re-invoked
on the dependency files returned by the scanner.
If omitted, the Node subsystem will
only invoke the scanner on the file being scanned
and not recurse.
Recursion is needed when the files returned by the
scanner may themselves contain further file dependencies,
as in the case of preprocessor <literal>#include</literal> lines.
A value that evaluates true enables recursion;
<emphasis>recursive</emphasis>
may be a callable function,
in which case it will be called with a list of
Nodes found and
should return a list of Nodes
that should be scanned recursively;
this can be used to select a specific subset of
Nodes for additional scanning.</para>
  </listitem>
  </varlistentry>
</variablelist>

<para>
Once created, a Scanner can added to an environment
by setting it in the &cv-link-SCANNERS; list,
which automatically triggers &SCons; to also add it
to the environment as a method.
However, usually a scanner is not truly standalone, but needs to
be plugged in to the existing selection mechanism for
deciding how to scan source files based on filename extensions.
For this, &SCons; has a global
<classname>SourceFileScanner</classname>
object that is used by
the &b-link-Object;, &b-link-SharedObject; and &b-link-StaticObject;
builders to decide
which scanner should be used.
You can use the
<methodname>SourceFileScanner.add_scanner()</methodname>
method to add your own Scanner object
to the
&SCons;
infrastructure
that builds target programs or
libraries from a list of
source files of different types:</para>

<programlisting language="python">
def xyz_scan(node, env, path):
    contents = node.get_text_contents()
    # Scan the contents and return the included files.

XYZScanner = Scanner(xyz_scan)

SourceFileScanner.add_scanner('.xyz', XYZScanner)

env.Program('my_prog', ['file1.c', 'file2.f', 'file3.xyz'])
</programlisting>

</refsect2>

<refsect2 id='tool_modules'>
<title>Tool Modules</title>

<para>
Additional tools can be added to a project either by
placing them in a <filename>site_tools</filename> subdirectory
of a site directory, or in a custom location specified to
&scons; by giving the
<parameter>toolpath</parameter> keyword argument to &f-link-Environment;.
A tool module is a form of Python module, invoked internally
using the Python import mechanism, so a tool can consist either
of a single source file taking the name of the tool
(e.g. <filename>mytool.py</filename>) or a directory taking
the name of the tool (e.g. <filename>mytool/</filename>)
which contains at least an <filename>__init__.py</filename> file.
</para>

<para>
The <parameter>toolpath</parameter> parameter
takes a list as its value:
</para>

<programlisting language="python">
env = Environment(tools=['default', 'foo'], toolpath=['tools'])
</programlisting>

<para>
This looks for a tool specification module (<filename>mytool.py</filename>,
or directory <filename>mytool</filename>)
in directory <filename>tools</filename> and in the standard locations,
as well as using the ordinary default tools for the platform.
</para>

<para>
Directories specified via <parameter>toolpath</parameter> are prepended
to the existing tool path.
The default tool path is any <filename>site_tools</filename> directories,
so tools in a specified <parameter>toolpath</parameter> take priority,
followed by tools in a <filename>site_tools</filename> directory,
followed by built-in tools.  For example, adding
a tool specification module <filename>gcc.py</filename> to the toolpath
directory would override the built-in &t-link-gcc; tool.
The tool path is stored in the environment and will be
used by subsequent calls to the &f-link-Tool; method,
as well as by &f-link-env-Clone;.
</para>

<programlisting language="python">
base = Environment(toolpath=['custom_path'])
derived = base.Clone(tools=['custom_tool'])
derived.CustomBuilder()
</programlisting>

<para>
A tool specification module must include two functions:
</para>

<variablelist>
  <varlistentry>
    <term><function>generate</function>(<parameter>env, **kwargs</parameter>)</term>
    <listitem>
<para>Modifies the &consenv; <parameter>env</parameter>
to set up necessary &consvars; so that the facilities represented by
the tool can be executed.
It may use any keyword arguments
that the user supplies in <parameter>kwargs</parameter>
to vary its initialization.</para>
    </listitem>
  </varlistentry>
  <varlistentry>
    <term><function>exists</function>(<parameter>env</parameter>)</term>
    <listitem>
<para>Returns <constant>True</constant> if the tool can
be called in the context of <parameter>env</parameter>.
Usually this means looking up one or more
known programs using the <varname>PATH</varname> from the
supplied <parameter>env</parameter>, but the tool can
make the "exists" decision in any way it chooses.
</para>
    </listitem>
  </varlistentry>
</variablelist>

<note>
<para>
At the moment, user-added tools do not automatically have their
<function>exists</function> function called.
As a result, it is recommended that the <function>generate</function>
function be defensively coded - that is, do not rely on any
necessary existence checks already having been performed.
This is expected to be a temporary limitation,
and the <function>exists</function> function should still be provided.
</para>
</note>

<para>The elements of the <parameter>tools</parameter> list may also
be functions or callable objects,
in which case the &Environment; method
will call those objects
to update the new &consenv; (see &f-link-Tool; for more details):</para>

<programlisting language="python">
def my_tool(env):
    env['XYZZY'] = 'xyzzy'

env = Environment(tools=[my_tool])
</programlisting>

<para>The individual elements of the <parameter>tools</parameter> list
may also themselves be lists or tuples of the form
<literal>(toolname, kw_dict)</literal>.
SCons searches for the
<parameter>toolname</parameter>
specification file as described above, and
passes
<parameter>kw_dict</parameter>,
which must be a dictionary, as keyword arguments to the tool's
<function>generate</function>
function.
The
<function>generate</function>
function can use the arguments to modify the tool's behavior
by setting up the environment in different ways
or otherwise changing its initialization.</para>

<programlisting language="python">
# in tools/my_tool.py:
def generate(env, **kwargs):
  # Sets MY_TOOL to the value of keyword 'arg1' '1' if not supplied
  env['MY_TOOL'] = kwargs.get('arg1', '1')

def exists(env):
  return True

# in SConstruct:
env = Environment(tools=['default', ('my_tool', {'arg1': 'abc'})],
                  toolpath=['tools'])
</programlisting>

<para>The tool specification (<function>my_tool</function> in the example)
can use the
&cv-link-PLATFORM; variable from
the &consenv; it is passed to customize the tool for different platforms.
</para>

<para>Tools can be "nested" - that is, they
can be located within a subdirectory in the toolpath.
A nested tool name uses a dot to represent a directory separator</para>

<programlisting language="python">
# namespaced builder
env = Environment(ENV=os.environ.copy(), tools=['SubDir1.SubDir2.SomeTool'])
env.SomeTool(targets, sources)

# Search Paths
# SCons\Tool\SubDir1\SubDir2\SomeTool.py
# SCons\Tool\SubDir1\SubDir2\SomeTool\__init__.py
# .\site_scons\site_tools\SubDir1\SubDir2\SomeTool.py
# .\site_scons\site_tools\SubDir1\SubDir2\SomeTool\__init__.py
</programlisting>

</refsect2>
</refsect1>

<refsect1 id='systemspecific_behavior'>
<title>SYSTEM-SPECIFIC BEHAVIOR</title>

<para>&scons; and its configuration files are very portable,
due largely to its implementation in Python.
There are, however, a few portability
issues waiting to trap the unwary.</para>

<refsect2 id='c_file_suffix'>
<title>.C file suffix</title>

<para>&scons; handles the upper-case
<filename>.C</filename>
file suffix differently,
depending on the capabilities of
the underlying system.
On a case-sensitive system
such as Linux or UNIX,
&scons; treats a file with a
<filename>.C</filename>
suffix as a C++ source file.
On a case-insensitive system
such as Windows,
&scons; treats a file with a
<filename>.C</filename>
suffix as a C source file.</para>
</refsect2>

<refsect2 id='f_file_suffix'>
<title>Fortran file suffixes</title>

<para>&scons; handles upper-case
Fortran file suffixes differently
depending on the capabilities of
the underlying system.
On a case-sensitive system
such as Linux or UNIX,
&scons; treats a file with a
<filename>.F</filename>
as a Fortran source file
that is to be first run through
the standard C preprocessor,
while the lower-case version is not.
This matches the convention of <command>gfortran</command>,
which may also be followed by other Fortran compilers.
This also applies to other naming variants,
<filename>.FOR</filename>,
<filename>.FTN</filename>,
<filename>.F90</filename>,
<filename>.F95</filename>,
<filename>.F03</filename> and
<filename>.F08</filename>;
files suffixed with
<filename>.FPP</filename>
and <filename>.fpp</filename>
are both run through the preprocessor,
as indicated by the <literal>pp</literal>
part of the name.
On a case-insensitive system
such as Windows,
&scons; treats a file with a
<filename>.F</filename>
suffix as a Fortran source file that should
<emphasis>not</emphasis>
be run through the C preprocessor.</para>
<para>
<emphasis>Run through the C preprocessor</emphasis>
here means that a different set of &consvars; will
be applied in constructed commands, for example
&cv-link-FORTRANPPCOM; and &cv-link-FORTRANPPCOMSTR;
instead of
&cv-link-FORTRANCOM; and &cv-link-FORTRANCOMSTR;.
See the Fortran-related &consvars; for more details.
</para>
</refsect2>

<refsect2 id='windows_cygwin_tools_and_cygwin_python_v'>
<title>Windows: Cygwin Tools and Cygwin Python vs. Windows Pythons</title>

<para>Cygwin supplies a set of tools and utilities
that let users work on a
Windows system using a more POSIX-like environment.
The Cygwin tools, including Cygwin Python,
do this, in part,
by sharing an ability to interpret UNIX-like path names.
For example, the Cygwin tools
will internally translate a Cygwin path name
like <filename>/cygdrive/c/mydir</filename>
to an equivalent Windows pathname
of <filename>C:/mydir</filename> (equivalent to <filename>C:\mydir</filename>).
</para>

<para>Versions of Python
that are built for native Windows execution,
such as the python.org and ActiveState versions,
do not have the Cygwin path name semantics.
This means that using a native Windows version of Python
to build compiled programs using Cygwin tools
(such as &gcc;, &bison; and &flex;)
may yield unpredictable results.
"Mixing and matching" in this way
can be made to work,
but it requires careful attention to the use of path names
in your SConscript files.</para>

<para>In practice, users can sidestep
the issue by adopting the following rules:
When using Cygwin's &gcc; for compiling,
use the Cygwin-supplied Python interpreter
to run &scons;;
when using Microsoft Visual C/C++
(or some other Windows compiler)
use the python.org or Microsoft Store or ActiveState version of Python
to run &scons;.</para>
</refsect2>

<refsect2 id='windows_sconsbat_file'>
<title>Windows: <filename>scons.bat</filename> file</title>

<para>On Windows, if &scons; is executed via a wrapper
<filename>scons.bat</filename> batch file,
there are (at least) two ramifications.
Note this is no longer the default - &scons; installed
via Python's <command>pip</command> installer
will have an <command>scons.exe</command> which does
not have these limitations:
</para>

<para>First, Windows command-line users
that want to use variable assignment
on the command line
may have to put double quotes
around the assignments, otherwise the
Windows command shell will consume those as
arguments to itself, not to &scons;:</para>

<screen>
<userinput>scons "FOO=BAR" "BAZ=BLEH"</userinput>
</screen>

<para>Second, the Cygwin shell does not
reognize typing <userinput>scons</userinput>
at the command line prompt as referring to this weapper.
You can work around this either by executing
<userinput>scons.bat</userinput>
(including the extension)
from the Cygwin command line,
or by creating a wrapper shell
script named
<filename>scons</filename> which
invokes <filename>scons.bat</filename>.
</para>

</refsect2>

<refsect2 id='mingw'>
<title>MinGW</title>

<para>The MinGW <filename>bin</filename>
directory must be in your <envar>PATH</envar>
environment variable or the
<varname>['ENV']['PATH']</varname> &consvar; for &scons;
to detect and use the MinGW tools. When running under the native Windows
Python interpreter, &scons; will prefer the MinGW tools over the Cygwin
tools, if they are both installed, regardless of the order of the bin
directories in the <envar>PATH</envar> variable.
If you have both MSVC and MinGW
installed and you want to use MinGW instead of MSVC,
then you must explicitly tell &scons; to use MinGW by passing
<code>tools=['mingw']</code>
to the &Environment; function, because &scons; will prefer the MSVC tools
over the MinGW tools.</para>

</refsect2>
</refsect1>

<!-- Removed in favor of scons-cookbook.readthedocs.io,
     but leave here for the time being...

<refsect1 id='examples'>
<title>EXAMPLES</title>

<para>To help you get started using &scons;,
this section contains a brief overview of some common tasks.
See the &SCons; User Guide for many more examples.
</para>


<refsect2 id='basic_compilation_from_a_single_source_f'>
<title>Basic Compilation From a Single Source File</title>

<programlisting language="python">
env = Environment()
env.Program(target='foo', source='foo.c')
</programlisting>

<para>Note:  Build the file by specifying
the target as an argument
(<userinput>scons foo</userinput> or <userinput>scons foo.exe</userinput>)
or by specifying the current directory as the target
(<userinput>scons .</userinput>).</para>

</refsect2>

<refsect2 id='basic_compilation_from_multiple_source_f'>
<title>Basic Compilation From Multiple Source Files</title>

<programlisting language="python">
env = Environment()
env.Program(target='foo', source=Split('f1.c f2.c f3.c'))
</programlisting>

</refsect2>

<refsect2 id='setting_a_compilation_flag'>
<title>Setting a Compilation Flag</title>

<programlisting language="python">
env = Environment(CCFLAGS='-g')
env.Program(target='foo', source='foo.c')
</programlisting>

</refsect2>

<refsect2 id='search_the_local_directory_for_h_files'>
<title>Search The Local Directory For .h Files</title>

<para>Note:  You do
<emphasis>not</emphasis>
need to set <envar>CCFLAGS</envar> to specify
<option>-I</option> options by hand.
&scons; will construct the right <option>-I</option>
options from the contents of <envar>CPPPATH.</envar></para>

<programlisting language="python">
env = Environment(CPPPATH=['.'])
env.Program(target='foo', source='foo.c')
</programlisting>

</refsect2>

<refsect2 id='search_multiple_directories_for_h_files'>
<title>Search Multiple Directories For .h Files</title>

<programlisting language="python">
env = Environment(CPPPATH=['include1', 'include2'])
env.Program(target='foo', source='foo.c')
</programlisting>

</refsect2>

<refsect2 id='building_a_static_library'>
<title>Building a Static Library</title>

<programlisting language="python">
env = Environment()
env.StaticLibrary(target='foo', source=Split('l1.c l2.c'))
env.StaticLibrary(target='bar', source=['l3.c', 'l4.c'])
</programlisting>

</refsect2>

<refsect2 id='building_a_shared_library'>
<title>Building a Shared Library</title>

<programlisting language="python">
env = Environment()
env.SharedLibrary(target='foo', source=['l5.c', 'l6.c'])
env.SharedLibrary(target='bar', source=Split('l7.c l8.c'))
</programlisting>

</refsect2>

<refsect2 id='linking_a_local_library_into_a_program'>
<title>Linking a Local Library Into a Program</title>

<programlisting language="python">
env = Environment(LIBS='mylib', LIBPATH=['.'])
env.Library(target='mylib', source=Split('l1.c l2.c'))
env.Program(target='prog', source=['p1.c', 'p2.c'])
</programlisting>

</refsect2>

<refsect2 id='defining_your_own_builder_object'>
<title>Defining Your Own Builder Object</title>

<para>Notice that when you invoke the Builder,
you can leave off the target file suffix,
and &scons; will add it automatically.</para>

<programlisting language="python">
bld = Builder(
    action='pdftex &lt; $SOURCES &gt; $TARGET',
    suffix='.pdf',
    src_suffix='.tex'
)
env = Environment(BUILDERS={'PDFBuilder': bld})
env.PDFBuilder(target='foo.pdf', source='foo.tex')

# The following creates "bar.pdf" from "bar.tex"
env.PDFBuilder(target='bar', source='bar')
</programlisting>

<para>Note that the above initialization
replaces the default dictionary of Builders,
so this &consenv; can not be used call Builders like
&b-link-Program;, &b-link-Object;, &b-link-StaticLibrary; etc.
See the next example for an alternative.
</para>

</refsect2>

<refsect2 id='adding_your_own_builder_object_to_an_env'>
<title>Adding Your Own Builder Object to an Environment</title>

<programlisting language="python">
bld = Builder(
    action='pdftex &lt; $SOURCES &gt; $TARGET'
    suffix='.pdf',
    src_suffix='.tex'
)
env = Environment()
env.Append(BUILDERS={'PDFBuilder': bld})
env.PDFBuilder(target='foo.pdf', source='foo.tex')
env.Program(target='bar', source='bar.c')
</programlisting>

<para>You also can use other Pythonic techniques to add
to the <envar>BUILDERS</envar> &consvar;, such as:</para>

<programlisting language="python">
env = Environment()
env['BUILDERS]['PDFBuilder'] = bld
</programlisting>

</refsect2>

<refsect2 id='defining_your_own_scanner_object'>
<title>Defining Your Own Scanner Object</title>

<para>The following example shows adding an extremely simple scanner
(<function>kfile_scan</function>)
that doesn't use a search path at all
and simply returns the
file names present on any
<literal>include</literal>
lines in the scanned file.
This would implicitly assume that all included
files live in the top-level directory:</para>

<programlisting language="python">
import re

include_re = re.compile(r'^include\s+(\S+)$', re.M)

def kfile_scan(node, env, path, arg):
    contents = node.get_text_contents()
    includes = include_re.findall(contents)
    return env.File(includes)

kscan = Scanner(
    name='kfile',
    function=kfile_scan,
    argument=None,
    skeys=['.k'],
)

scanners = DefaultEnvironment()['SCANNERS']
scanners.append(kscan)
env = Environment(SCANNERS=scanners)

env.Command('foo', 'foo.k', 'kprocess &lt; $SOURCES &gt; $TARGET')

bar_in = File('bar.in')
env.Command('bar', bar_in, 'kprocess $SOURCES &gt; $TARGET')
bar_in.target_scanner = kscan
</programlisting>

<para>It is important to note that you
have to return a list of File nodes from the scan function, simple
strings for the file names won't do. As in the examples shown here,
you can use the &f-link-env-File;
function of your current &consenv; in order to create nodes on the fly from
a sequence of file names with relative paths.</para>

<para>Here is a similar but more complete example that adds
a scanner which searches
a path of directories
(specified as the
<envar>MYPATH</envar> &consvar;)
for files that actually exist:</para>

<programlisting language="python">
import re
import os

include_re = re.compile(r'^include\s+(\S+)$', re.M)

def my_scan(node, env, path, arg):
    contents = node.get_text_contents()
    includes = include_re.findall(contents)
    if not includes:
        return []
    results = []
    for inc in includes:
        for dir in path:
            file = str(dir) + os.sep + inc
            if os.path.exists(file):
                results.append(file)
                break
    return env.File(results)

scanner = Scanner(
    name='myscanner',
    function=my_scan,
    argument=None,
    skeys=['.x'],
    path_function=FindPathDirs('MYPATH'),
)

scanners = DefaultEnvironment()['SCANNERS']
scanners.append(scanner)
env = Environment(SCANNERS=scanners, MYPATH=['incs'])

env.Command('foo', 'foo.x', 'xprocess &lt; $SOURCES &gt; $TARGET')
</programlisting>

<para>The
&f-link-FindPathDirs;
function used in the previous example returns a function
(actually a callable Python object)
that will return a list of directories
specified in the
<envar>MYPATH</envar>
&consvar;. It lets &scons; detect the file
<filename>incs/foo.inc</filename>,
even if
<filename>foo.x</filename>
contains the line
<literal>include foo.inc</literal>
only.
If you need to customize how the search path is derived,
you would provide your own
<parameter>path_function</parameter>
argument when creating the Scanner object,
as follows:</para>

<programlisting language="python">
# MYPATH is a list of directories to search for files in
def pf(env, dir, target, source, arg):
    top_dir = Dir('#').abspath
    results = []
    if 'MYPATH' in env:
        for p in env['MYPATH']:
            results.append(top_dir + os.sep + p)
    return results


scanner = Scanner(
    name='myscanner',
    function=my_scan,
    argument=None,
    skeys=['.x'],
    path_function=pf
)
</programlisting>

</refsect2>

<refsect2 id='creating_a_hierarchical_build'>
<title>Creating a Hierarchical Build</title>

<para>Notice that the file names specified in a subdirectory's
SConscript file are relative to that subdirectory.</para>

<para><filename>SConstruct</filename>:</para>

<programlisting language="python">
env = Environment()
env.Program(target='foo', source='foo.c')

SConscript('sub/SConscript')
</programlisting>

<para><filename>sub/SConscript</filename>:</para>

<programlisting language="python">
env = Environment()
# Builds sub/foo from sub/foo.c
env.Program(target='foo', source='foo.c')

SConscript('dir/SConscript')
</programlisting>

<para><filename>sub/dir/SConscript</filename>:</para>

<programlisting language="python">
env = Environment()
# Builds sub/dir/foo from sub/dir/foo.c
env.Program(target='foo', source='foo.c')
</programlisting>

</refsect2>

<refsect2 id='sharing_variables_between_sconscript_fil'>
<title>Sharing Variables Between SConscript Files</title>

<para>You must explicitly call &f-link-Export; and &f-link-Import;
for variables that
you want to share between SConscript files.</para>

<para><filename>SConstruct</filename>:</para>

<programlisting language="python">
env = Environment()
env.Program(target='foo', source='foo.c')

Export("env")
SConscript('subdirectory/SConscript')
</programlisting>

<para><filename>subdirectory/SConscript</filename>:</para>

<programlisting language="python">
Import("env")
env.Program(target='foo', source='foo.c')
</programlisting>

</refsect2>

<refsect2 id='building_multiple_variants_from_the_same'>
<title>Building Multiple Variants From the Same Source</title>

<para>Use the <parameter>variant_dir</parameter> keyword argument to
the &f-link-SConscript; function to establish
one or more separate variant build directory trees
for a given source directory:</para>

<para><filename>SConstruct</filename>:</para>

<programlisting language="python">
cppdefines = ['FOO']
Export("cppdefines")
SConscript('src/SConscript', variant_dir='foo')

cppdefines = ['BAR']
Export("cppdefines")
SConscript('src/SConscript', variant_dir='bar')
</programlisting>

<para><filename>src/SConscript</filename>:</para>

<programlisting language="python">
Import("cppdefines")
env = Environment(CPPDEFINES=cppdefines)
env.Program(target='src', source='src.c')
</programlisting>

<para>Note the use of the &f-link-Export; method
to set the <varname>cppdefines</varname> variable to a different
value each time we call the &SConscriptFunc; function.</para>

</refsect2>

<refsect2 id='hierarchical_build_of_two_libraries_link'>
<title>Hierarchical Build of Two Libraries Linked With a Program</title>

<para><filename>SConstruct</filename>:</para>

<programlisting language="python">
env = Environment(LIBPATH=['#libA', '#libB'])
Export('env')
SConscript('libA/SConscript')
SConscript('libB/SConscript')
SConscript('Main/SConscript')
</programlisting>

<para><filename>libA/SConscript</filename>:</para>

<programlisting language="python">
Import('env')
env.Library('a', Split('a1.c a2.c a3.c'))
</programlisting>

<para><filename>libB/SConscript</filename>:</para>

<programlisting language="python">
Import('env')
env.Library('b', Split('b1.c b2.c b3.c'))
</programlisting>

<para><filename>Main/SConscript</filename>:</para>

<programlisting language="python">
Import('env')
e = env.Clone(LIBS=['a', 'b'])
e.Program('foo', Split('m1.c m2.c m3.c'))
</programlisting>

<para>The <literal>#</literal> in the <envar>LIBPATH</envar>
directories specify that they're relative to the
top-level directory, so they don't turn into
<filename>Main/libA</filename> when they're
used in <filename>Main/SConscript</filename></para>

<para>Specifying only 'a' and 'b' for the library names
allows &scons; to attach the appropriate library
prefix and suffix for the current platform in
creating the library filename
(for example, <filename>liba.a</filename> on POSIX systems,
<filename>a.lib</filename> on Windows).</para>

</refsect2>

<refsect2 id='customizing_construction_variables_from_'>
<title>Customizing &consvars; from the command line.</title>

<para>The following would allow the C compiler to be specified on the command
line or in the file <filename>custom.py</filename>.</para>

<programlisting language="python">
vars = Variables('custom.py')
vars.Add('CC', 'The C compiler.')
env = Environment(variables=vars)
Help(vars.GenerateHelpText(env))
</programlisting>

<para>The user could specify the C compiler on the command line:</para>

<screen>
<userinput>scons "CC=my_cc"</userinput>
</screen>

<para>or in the <filename>custom.py</filename> file:</para>

<programlisting language="python">
CC = 'my_cc'
</programlisting>

<para>or get documentation on the options:</para>

<screen>
$ <userinput>scons -h</userinput>

CC: The C compiler.
    default: None
    actual: cc
</screen>

</refsect2>

<refsect2 id='using_microsoft_visual_c_precompiled_hea'>
<title>Using Microsoft Visual C++ precompiled headers</title>

<para>Since <filename>windows.h</filename> includes everything
and the kitchen sink, it can take quite
some time to compile it over and over again for a bunch of object files, so
Microsoft provides a mechanism to compile a set of headers once and then
include the previously compiled headers in any object file. This
technology is called precompiled headers (<firstterm>PCH</firstterm>).
The general recipe is to create a
file named <filename>StdAfx.cpp</filename>
that includes a single header named <filename>StdAfx.h</filename>,
and then include every header you want to precompile in
<filename>StdAfx.h</filename>,
and finally include <filename>"StdAfx.h</filename>
as the first header in all the source files you are
compiling to object files. For example:</para>

<para><filename>StdAfx.h</filename>:</para>

<programlisting language="C++">
#include &lt;windows.h&gt;
#include &lt;my_big_header.h&gt;
</programlisting>

<para><filename>StdAfx.cpp</filename>:</para>

<programlisting language="C++">
#include &lt;StdAfx.h&gt;
</programlisting>

<para><filename>Foo.cpp</filename>:</para>

<programlisting language="C++">
#include &lt;StdAfx.h&gt;

/* do some stuff */
</programlisting>

<para><filename>Bar.cpp</filename>:</para>

<programlisting language="C++">
#include &lt;StdAfx.h&gt;

/* do some other stuff */
</programlisting>

<para><filename>SConstruct</filename>:</para>

<programlisting language="python">
env=Environment()
env['PCHSTOP'] = 'StdAfx.h'
env['PCH'] = env.PCH('StdAfx.cpp')[0]
env.Program('MyApp', ['Foo.cpp', 'Bar.cpp'])
</programlisting>

<para>For more information see the documentation for the &b-link-PCH; builder,
and the &cv-link-PCH; and &cv-link-PCHSTOP; &consvars;.
To learn about the details of precompiled
headers consult the MSDN documentation for
<option>/Yc</option>, <option>/Yu</option>, and <option>/Yp</option>.</para>

</refsect2>

<refsect2 id='using_microsoft_visual_c_external_debugg'>
<title>Using Microsoft Visual C++ external debugging information</title>

<para>Since including debugging information in programs and shared libraries can
cause their size to increase significantly, Microsoft provides a mechanism
for including the debugging information in an external file called a
<firstterm>PDB</firstterm> file.
&scons; supports PDB files through the &cv-PDB; &consvar;.</para>

<para><filename>SConstruct</filename>:</para>

<programlisting language="python">
env=Environment()
env['PDB'] = 'MyApp.pdb'
env.Program('MyApp', ['Foo.cpp', 'Bar.cpp'])
</programlisting>

<para>For more information see the documentation for the
&cv-link-PDB; &consvar;.</para>

</refsect2>
</refsect1 -->

<refsect1 id='environment'>
<title>ENVIRONMENT</title>

<para>In general, &scons; is not controlled by environment
variables set in the shell used to invoke it, leaving it
up to the SConscript file author to import those if desired.
However the following variables are imported by
&scons; itself if set:
</para>

<variablelist>
  <varlistentry>
    <term><envar>SCONS_LIB_DIR</envar></term>
    <listitem>
<para>Specifies the directory that contains the &scons;
Python module directory. Normally &scons; can deduce this,
but in some circumstances, such as working with a source
release, it may be necessary to specify
(for example,
<filename>/home/aroach/scons-src-0.01/src/engine</filename>).</para>
    </listitem>
  </varlistentry>

  <varlistentry id="v-SCONSFLAGS">
    <term><envar>SCONSFLAGS</envar></term>
    <listitem>
<para>A string containing options that will be used by &scons;
in addition to those passed on the command line.
Can be used to reduce frequent retyping of common options.
The contents of <envar>SCONSFLAGS</envar> are considered
before any passed command line options,
so the command line can be used to override
<envar>SCONSFLAGS</envar> options if necessary.
</para>
    </listitem>
  </varlistentry>

  <varlistentry>
    <term><envar>SCONS_CACHE_MSVC_CONFIG</envar></term>
    <listitem>
<para>(Windows only). If set, save the shell environment variables
generated when setting up the Microsoft Visual C++ compiler
(and/or Build Tools) to a cache file, to give these settings,
which are relatively expensive to generate, persistence
across &scons; invocations.
Use of this option is primarily intended to aid performance
in tightly controlled Continuous Integration setups.</para>

<para>If set to a True-like value (<literal>"1"</literal>,
<literal>"true"</literal> or
<literal>"True"</literal>) will cache to a file named
<filename>.scons_msvc_cache</filename> in the user's home directory.
If set to a pathname, will use that pathname for the cache.</para>

<para>Note: use this cache with caution as it
might be somewhat fragile: while each major toolset version
(e.g. Visual Studio 2017 vs 2019) and architecture pair will get separate
cache entries, if toolset updates cause a change
to settings within a given release series, &scons; will not
detect the change and will reuse old settings.
Remove the cache file in case of problems with this.
&scons; will ignore failures reading or writing the file
and will silently revert to non-cached behavior in such cases.</para>

<para><emphasis>Available since &scons; 3.1 (experimental)</emphasis>.</para>
    </listitem>
  </varlistentry>

  <varlistentry>
    <term><envar>QTDIR</envar></term>
    <listitem>
<para>If using the &t-link-qt; tool, this is the path to
the Qt installation to build against. &SCons; respects this
setting because it is a long-standing convention in the Qt world,
where multiple Qt installations are possible.</para>
    </listitem>
  </varlistentry>
</variablelist>
</refsect1>

<refsect1 id='see_also'>
<title>SEE ALSO</title>

  <simplelist type="vert">
  <member>
    The SCons User Guide at
    <ulink url="https://scons.org/doc/production/HTML/scons-user.html"/>
 </member>
  <member>The SCons Design Document (old)</member>
  <member>
    The SCons Cookbook at
    <ulink url="https://scons-cookbook.readthedocs.io"/>
    for examples of how to solve various problems with &SCons;.
  </member>
  <member>
    SCons source code
    <ulink url="https://github.com/SCons/scons">
    on GitHub</ulink>
  </member>
  <member>
    The SCons API Reference
    <ulink url="https://scons.org/doc/production/HTML/scons-api/index.html"/>
    (for internal details)
   </member>
  </simplelist>

</refsect1>

<refsect1 id='authors'>
<title>AUTHORS</title>

  <para>Originally: Steven Knight
    <email>knight@baldmt.com</email>
    and Anthony Roach <email>aroach@electriceyeball.com</email>.
  </para>
  <para>
    Since 2010: The SCons Development Team <email>scons-dev@scons.org</email>.
  </para>
</refsect1>
</refentry>
</reference><|MERGE_RESOLUTION|>--- conflicted
+++ resolved
@@ -6691,18 +6691,6 @@
 <parameter>target</parameter> is a list of target nodes,
 <parameter>env</parameter> is the &consenv; to use for context,
 and <parameter>for_signature</parameter> is
-<<<<<<< HEAD
-a boolean value that tells the callable
-if it is being called for the purpose of generating a build signature.
-Since the build signature is used for rebuild determination,
-variable elements that do not affect whether
-a rebuild should be triggered
-should be omitted from the returned string
-if <parameter>for_signature</parameter> is true.
-See <emphasis role="bold">$(</emphasis>
-and <emphasis role="bold">$)</emphasis> above
-for the syntax.
-=======
 a Boolean value that tells the function
 if it is being called for the purpose of generating a &buildsig;.
 Since the &buildsig; is used for rebuild determination,
@@ -6711,7 +6699,6 @@
 (see <emphasis role="bold">$(</emphasis>
 and <emphasis role="bold">$)</emphasis>
 above) if <parameter>for_signature</parameter> is true.
->>>>>>> f122b1ab
 </para>
 
 <para>
