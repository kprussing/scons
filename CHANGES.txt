

                 SCons - a software construction tool

                            Change Log

NOTE: The 4.0.0 release of SCons dropped Python 2.7 support. Use 3.1.2 if
  Python 2.7 support is required (but note old SCons releases are unsupported).
NOTE: Since SCons 4.3.0, Python 3.6.0 or above is required.
NOTE: Since SCons 4.9.0, Python 3.7.0 or above is required.


RELEASE  VERSION/DATE TO BE FILLED IN LATER

  From John Doe:
    - Whatever John Doe did.

  From Bill Prendergast:
    - Fixed SCons.Variables.PackageVariable to correctly test the default
      setting against both enable & disable strings. (Fixes #4702)
    - Extended unittests (crudely) to test for correct/expected response
      when default setting is a boolean string.

  From Mats Wichmann:
    - Clean up C and C++ FLAGS tests. Tests which use a real compiler
      are now more clearly distinguished (-live.py suffix and docstring).
    - runtest.py once again finds "external" tests, such as the tests for
      tools in scons-contrib. An earlier rework had broken this.  Fixes #4699.
    - Clarify how pre/post actions on an alias work.
<<<<<<< HEAD
    - Tweak the two doc-generation modules. The significant change is
      turning the introductory comment in bin/SConsExamples into a docstring
      that can be rendered by Sphinx, and updating that text. The rest is
      minor fiddling like switching to f-strings small doc changes.
=======
    - Fix a couple of unit tests to not fail with Python 3.14. These involve
      bytecode and error message contents, and there was no problem with
      SCons itself using 3.14 in its current (just-before-freeze) state.
    - Replace use of old conditional expression idioms with the official
      one from PEP 308 introduced in Python 2.5 (2006). The idiom being
      replaced (using and/or) is regarded as error prone.
>>>>>>> 122b1b57


RELEASE 4.9.1 -  Thu, 27 Mar 2025 11:40:20 -0700


  From Adam Simpkins:
    - Fixed a hang in `wait_for_process_to_die()` on Windows, affecting
      clean-up of the SCons daemon used for Ninja builds.

  From Thaddeus Crews:
    - Nodes are now treated as PathLike objects.

  From Mats Wichmann:
    - Fix typos in CCFLAGS test. Didn't affect the test itself, but
      didn't correctly apply the DefaultEnvironment speedup.

    - New CacheDir initialization code failed on Python 3.7 for unknown
      reason (worked on 3.8+). Adjusted the approach a bit.  Fixes #4694.
    - Try to fix Windows fails on Docbook tests in case xsltproc is found.
      It's still not certain why this started failing.  On both GitHub
      Actions and AppVeyor, it's found as part of StrawberryPerl, part of
      the default install - maybe this wasn't the case before? The xsltproc
      from choco install is considerably older and may have been more lenient?
      Anyway, intermittent fails seem caused by something network related,
      so propagate two xsltproc flags that avoid loading the dtd that were
      present in three of the 11 "live" tests, but not the other eight.
      Also, all 11 now pass the test-discovered xslt processor the same
      way, which was not the case previously.
    - Update progress printing on three tools for SCons developers -
      the test runner and two of the doc generators.


RELEASE 4.9.0 -  Sun, 02 Mar 2025 17:22:20 -0700

  From Ruben Di Battista:
    - Expose `extra_libs` kwarg in Configure checks `CheckLibWithHeader`
      and 'CheckLib' and forward it downstream to `CheckLib`

  From Joseph Brill:
    - Added error handling when creating MSVC detection debug log file specified by
      SCONS_MSCOMMON_DEBUG.
    - MSVS: Added default HOST_ARCH values to sconstruct/sconscript environment for
      select msvs test scripts to allow tests to run on platforms not recognized by
      the msvs/msvc tool implementations.  Fixes #4608.
    - MSVS: Fix early exit after the first msvc version loop execution in select msvs
      test scripts.  Select msvs test scripts were being invoked for msvc version 8.0
      only.  Fixes #4609.
    - MSVS: Additional minor select msvs test script fixes as a result of the msvs
      tests being invoked for all msvc versions: fix vs version number for vc version
      14.3, fix expected platform toolset version, add and use a default known
      project GUID for some select tests, add AdditionalOptions Condition to expected
      vcx project file.
    - MSVS: Additional minor changes to the msvs tool as a result of the msvs tests
      being invoked for all msvc versions: use environment MSVS_PROJECT_GUID when
      generating project files information, fix the visual studio string for VS2015,
      add .vcxproj as an expected suffix for assigning the name to the file basename.
    - MSVS: Add additional msvs tests for multi-project and solution builds.
    - MSVS: Check for variant directory build of MSVSSolution and adjust the source
      node similar to the handling for MSVSProject.  The solution was generated in
      the build directory instead of the source directory.  The placeholder solution
      file is not generated in the build directory and the solution file is generated
      in the source directory similar to the handling for project files.
      Fixes #4612.
    - MSVS: Add project dsp nodes to the dsw source node list in the msvs tool.  This
      appears to always cause the project files to be generated before the solution
      files which is necessary to retrieve the project GUIDs for use in the solution
      file.  This does change the behavior of clean for a project generated with
      auto_build_solution disabled and explicit solution generation: when the
      solution files are cleaned, the project files are also cleaned.  The tests for
      vs 6.0-7.1 were changed accordingly.
    - MSVS: Add an optional keyword argument, auto_filter_projects, to MSVSSolution.
      Accepted values for auto_filter_projects are:
      - None [default]: raise an exception when solution file names or nodes are
        detected in the projects argument list.
      - True or evaluates True: automatically remove solution file names and nodes
        from the project argument list.
      - False or evaluates False: leave solution file names and nodes in the project
        argument list.  An exception is not raised.
      Solution file names and/or nodes in the project argument list cause erroneous
      Project records to be produced in the generated solution file.  As a
      convenience, an end-user may elect to ignore solution file names and nodes in
      the projects argument list rather than manually removing solution file names
      and nodes from the MSVSProject return values.  Resolves #4613.
    - MSVS: Remove the platform specification (i.e., platform = 'win32') from select
      test script environments.  The platform specification appears superfluous.
    - SCons C preprocessor changes:
      - Preserve literals that contain valid integer substring specifications.
        Previously, the integer suffix could be stripped from a symbol that contained
        an integer and suffix substring.
      - Update the optional integer suffixes to include the z|Z and wb|WB suffixes.
      - Update the optional integer suffixes to include support for alternate
        orderings of unsigned with long or long long as defined in the c/cpp
        grammar.
      - Update the optional integer suffixes for case insensitive specifications as
        defined in the c/cpp grammar.
      - Add support for binary integer constants.
      - Add support for octal integer constants.  Previously, octal integers were
        evaluated as decimal integers.  A literal zero (0) is treated as an octal
        number.
      - Change the attempted conversion of a define expansion from using int() to
        a constant expression evaluation.

  From Thaddeus Crews:
    - Removed Python 3.6 support.
    - Ruff/Mypy: Excluded items now synced.
    - Ruff: Linter includes new rules - `FA`, `UP006`, `UP007`, and `UP037` - to
      detect and upgrade legacy type-hint syntax.
    - Removed "SCons.Util.sctyping.py", as the functionality can now be substituted
      via top-level `from __future__ import annotations`.
    - Implemented type hints for Nodes.

  From William Deegan:
    - Update ninja tool to use ninja.BIN_DIR to find pypi packaged ninja binary.
      python ninja package version 1.11.1.2 changed the location and previous
      logic no longer worked.
    - Added TestSCons.NINJA_BINARY to TestSCons to centralize logic to find ninja binary
    - Refactored SCons.Tool.ninja -> SCons.Tool.ninja_tool, and added alias so
      env.Tool('ninja') will still work. This avoids conflicting with the pypi module ninja.
    - Renamed env.Help() & Help()'s argument `keep_local` to `local_only`, previously the documentation
      specified `local_only`, but the code and tests were using `keep_local`. The functionality
      more closely matches local only.  NOTE: It doesn't seem like any code in the wild was using
      local_only as we'd not received any reports of such until PR #4606 from hedger.
    - Fix Issue #2281, AddPreAction() & AddPostAction() were being ignored if no action
      was specified when the Alias was initially created.

  From Alex James:
    - On Darwin, PermissionErrors are now handled while trying to access
      /etc/paths.d. This may occur if SCons is invoked in a sandboxed
      environment (such as Nix).

  From Prabhu S. Khalsa:
    - Fix typo in man page

  From Dillan Mills:
    - Fix support for short options (`-x`).

  From Keith F Prussing:
    - Added support for tracking beamer themes in the LaTeX scanner.

  From Adam Scott:
    - Changed Ninja's TEMPLATE rule pool to use `install_pool` instead of
      `local_pool`, hoping it will fix a race condition that can occurs when
      Ninja defers to SCons to build.

  From Alex Thiessen:
    - Many grammatical and spelling fixes in the documentation.

  From Mats Wichmann:
    - PackageVariable now does what the documentation always said it does
      if the variable is used on the command line with one of the enabling
      string as the value: the variable's default value is produced (previously
      it always produced True in this case).
    - Minor updates to test framework. The functional change is that
      test.must_exist() and test.must_exist_one_of() now take an optional
      'message' keyword argument which is passed on to fail_test() if
      the test fails. The rest is cleanup and type annotations. Be more
      careful that the returns from stderr() and stdout(), which *can*
      return None, are not used without checking.
    - The optparse add_option method supports an additional calling style
      that is not directly described in SCons docs, but is included
      by reference ("see the optparse documentation for details"):
      a single arg consisting of a premade option object. Because optparse
      detects that case based on seeing zero kwargs and we always
      added at least one (default=) that would fail for AddOption. Fix
      for consistency, but don't advertise it further - not added to
      manpage synopsis/description.
    - Temporary files created by TempFileMunge() are now cleaned up on
      scons exit, instead of at the time they're used.  Fixes #4595.
    - Override environments, created when giving construction environment
      keyword arguments to Builder calls (or manually, through the undocumented
      Override method), were modified not to "leak" on item deletion.  The item
      will now not be deleted from the base environment. Override Environments
      now also pretend to have a _dict attribute so that regular environment
      methods don't have a problem if passed an OE instance.
    - Fix a problem with compilation_db component initialization - the
      entries for assembler files were not being set up correctly.
    - Add clang and clang++ to the default tool search orders for POSIX
      and Windows platforms. These will be searched for after gcc and g++,
      respectively. Does not affect explicitly requested tool lists.
      Note: on Windows, SCons currently only has builtin support for
      clang, not for clang-cl, the version of the frontend that uses
      cl.exe-compatible command line switches.
    - Some manpage cleanup for the gettext and pdf/ps builders.
    - Some clarifications in the User Guide "Environments" chapter.
    - Fix nasm test for missing include file, cleanup.
    - Change long-standing irritant in Environment tests - instead of using
      a while loop to pull test info from a list of tests and then delete
      the test, structure the test data as a list of tuples and iterate it.
    - Skip running a few validation tests if the user is root and the test is
      not designed to work for the root user.
    - Clarify documentation of Repository() in manpage and user guide.
    - Add a tag to each CacheDir to let systems ignore backing it up
      (per https://bford.info/cachedir/). Update the way a CacheDir
      is created, since it now has to create two files.
    - The Dictionary method now has an as_dict flag. If true, Dictionary
      always returns  a dict. The default remains to return different
      types depending on whether zero, one, or multiple construction
      variable names are given.
    - Update Clean and NoClean documentation.
    - Make sure unknown variables from a Variables file are recognized
      as such. Previously only unknowns from the command line were
      recognized (issue #4645).
    - A Variables object now makes available a "defaulted" attribute,
      a list of variable names that were set in the environment with
      their values taken from the default in the variable description
      (if a variable was set to the same value as the default in one
      of the input sources, it is not included in this list).
    - If a build Variable is created with no aliases, the name of the
      Variable is no longer listed in its aliases. Internally, the name
      and aliases are considered together anyway so this should not have
      any effect except for being visible to custom help text formatters.
    - A build Variable is now a dataclass, with initialization moving to
      the automatically provided method; the Variables class no longer
      writes directly to a Variable (makes static checkers happier).
    - Improved Variables documentation.
    - The (optional) C Conditional Scanner now does limited macro
      replacement on the contents of CPPDEFINES, to improve finding deps
      that are conditionally included.  Previously replacement was only
      done on macro definitions found in the file being scanned.
      Only object-like macros are replaced (not function-like), and
      only on a whole-word basis; recursion is limited to five levels
      and does not error out if that limit is reached (issue #4523).
    - Minor modernization: make use of stat object's st_mode, st_mtime
      and other attributes rather than indexing into stat return.
    - The update-release-info test is adapted to accept changed help output
      introduced in Python 3.12.8/3.13.1.
    - Update the User Guide Command() example which now shows a target name
      being created from '${SOURCE.base}.out' to use a valid special
      attribute and to explain what's being done in the example.
    - Test framework reformatted using settings from pyproject.toml.
      Includes code embedded in docstrings.
    - Handle case of "memoizer" as one member of a comma-separated
      --debug string - this was previously missed.
    - test YACC/live.py fixed - finally started failing on an "old-style"
      (K&R flavor) function declaration, updated.
    - Test framework - add recognizing list-of-path-components for
      the destination of fixtures too (matches docstrings now).


RELEASE 4.8.1 -  Tue, 03 Sep 2024 17:22:20 -0700

  From Thaddeus Crews:
    - Add explicit return types to sctypes `is_*` functions. For Python <=3.9,
      the return type is simply `bool`, same as before. Python 3.10 and later
      will benefit from `TypeGuard`/`TypeIs`, to produce intellisense similar
      to using `isinstance` directly.

  From Anthony Siegrist;
    - On win32 platform, handle piped process output more robustly. Output encoding
      now uses 'oem' which should be the systems default encoding for the shell where
      the process is being spawned.

  From Mats Wichmann:
    - env.Dump() now considers the "key" positional argument to be a varargs
      type (zero, one or many). However called, it returns a serialized
      result that looks like a dict. Previously, only a single "key" was
      accepted, and unlike the zero-args case, it was serialized to a
      string containing just the value (without the key). For example, if
      "print(repr(env.Dump('CC'))" previously returned "'gcc'", it will now
      return "{'CC': 'gcc'}".
    - Add a timeout to test/ninja/default_targets.py - it's gotten stuck on
      the GitHub Windows action and taken the run to the full six hour timeout.
      Usually runs in a few second, so set the timeout to 3min (120).
    - SCons 4.8.0 added an `__all__`  specifier at the top of the Variables
      module (`Variables/__init__.py`) to control what is made available in
      a star import. However, there was existing usage of doing
      `from SCons.Variables import *` which expected the variable *types*
      to be available. While we never advertised this usage, there's no
      real reason it shouldn't keep working - add to `__all__`.
    - Switch SCons build to use setuptools' supported version fetcher from
      the old homegrown one.
    - Improve wording of manpage "Functions and Environment Methods" section.
      Make doc function signature style more consistent - tweaks to AddOption,
      DefaultEnvironment and Tool,.
    - Fix a problem with AppendUnique and PrependUnique where a value could
      be erroneously removed due to a substring match.
    - Fix handling of ListVariable when supplying a quoted choice containing
      a space character (issue #4585).


RELEASE 4.8.0 -  Sun, 07 Jul 2024 17:22:20 -0700

  From Joseph Brill:
    - For msvc version specifications without an 'Exp' suffix, an express installation
      is used when no other edition is detected for the msvc version.  Similarly, an
      express installation of the IDE binary is used when no other IDE edition is
      detected.
    - VS2015 Express (14.0Exp) does not support the sdk version argument.  VS2015 Express
      does not support the store argument for target architectures other than x86.
      Script argument validation now takes into account these restrictions.
    - VS2015 BuildTools (14.0) does not support the sdk version argument and does not
      support the store argument.  Script argument validation now takes into account
      these restrictions.
    - The Windows SDK for Windows 7 and .NET Framework 4" (SDK 7.1) populates the
      registry keys in a manner in which the msvc detection would report that VS2010
      (10.0) is installed when only the SDK was installed.  The installed files are
      intended to be used via the sdk batch file setenv.cmd. The installed msvc
      batch files will fail. The msvc detection logic now ignores SDK-only VS2010
      installations.  Similar protection is implemented for the sdk-only installs that
      populate the installation folder and registry keys for VS2008 (9.0), if necessary.
    - For VS2005 (8.0) to VS2015 (14.0), vsvarsall.bat is employed to dispatch to a
      dependent batch file when configuring the msvc environment.  Previously, only the
      existence of the compiler executable was verified. In certain installations, the
      dependent batch file (e.g., vcvars64.bat) may not exist while the compiler
      executable does exist resulting in build failures.  The existence of vcvarsall.bat,
      the dependent batch file, and the compiler executable are now validated.
    - MSVC configuration data specific to versions VS2005 (8.0) to VS2008 (9.0) was added
      as the dependent batch files have different names than the batch file names used
      for VS2010 (10.0) and later.  The VS2008 (9.0) Visual C++ For Python installation
      is handled as a special case as the dependent batch files are: (a) not used and (b)
      in different locations.
    - When VS2008 (9.0) Visual C++ For Python is installed using the ALLUSERS=1 option
      (i.e., msiexec /i VCForPython27.msi ALLUSERS=1), the registry keys are written to
      HKEY_LOCAL_MACHINE rather than HKEY_CURRENT_USER.  An entry was added to query the
      Visual C++ For Python keys in HKLM following the HKCU query, if necessary.
    - For VS2008, a full development edition (e.g., Professional) is now selected before
      a Visual C++ For Python edition.  Prior to this change, Visual C++ For Python was
      selected before a full development edition when both editions are installed.
    - The registry detection of VS2015 (14.0), and earlier, is now cached at runtime and
      is only evaluated once for each msvc version.
    - The vswhere executable is frozen upon initial detection.  Specifying a different
      vswhere executable via the construction variable VSWHERE after the initial
      detection now results in an exception.  Multiple bugs in the implementation of
      specifying a vswhere executable via the construction variable VSWHERE have been
      fixed.  Previously, when a user specified vswhere executable detects new msvc
      installations after the initial detection, the internal msvc installation cache
      and the default msvc version based on the initial detection are no longer valid.
      For example, when no vswhere executable is found for the initial detection
      and then later an environment is constructed with a user specified vswhere
      executable that detects new msvc installations.
    - The vswhere detection of VS2017 (14.1), and later, is now cached at runtime and is
      only evaluated once using a single vswhere invocation for all msvc versions.
      Previously, the vswhere executable was invoked for each supported msvc version.
    - The vswhere executable locations for the WinGet and Scoop package managers were
      added to the default vswhere executable search list after the Chocolatey
      installation location.
    - Fix issue #4543: add support for msvc toolset versions 14.4X installed as the
      latest msvc toolset versions for msvc buildtools v143.  The v143 msvc buildtools
      may contain msvc toolset versions from 14.30 to 14.4X.

  From Thaddeus Crews:
    - GetSConsVersion() to grab the latest SCons version without needing to
      access SCons internals.
    - Migrate setup.cfg logic to pyproject.toml; remove setup.cfg.
    - Update .gitattributes to match .editorconfig; enforce eol settings.
    - Replace black/flake8 with ruff for more efficient formatting & linting.
    - When debugging (--debug=pdb), the filename SCsub is now recognized when
      manipulating breakpoints.

  From Raymond Li:
    - Fix issue #3935: OSErrors are now no longer hidden during execution of
      Actions. All exceptions during the execution of an Action are now
      returned by value rather than by raising an exception, for more
      consistent behavior.
      NOTE: With this change, user created Actions should now catch and handle
      expected exceptions (whereas previously many of these were silently
      caught and suppressed by the SCons Action execution code).

  From Ryan Carsten Schmidt:
    - Teach ParseFlags to put a --stdlib=libname argument into CXXFLAGS.
      If placed in CCFLAGS (the default location), it could be fed to the
      C compiler (gcc, clang) where it is not applicable and causes a
      warning message.

  From Mats Wichmann:
    - Updated Value Node docs and tests.
    - Python 3.13 compat: re.sub deprecated count, flags as positional args,
      caused update-release-info test to fail.
    - Dump() with json format selected now recognizes additional compound types
      (UserDict and UserList), which improves the detail of the display.
      json output is also sorted, to match the default display.
    - Python 3.13 (alpha) changes the behavior of isabs() on Windows. Adjust
      SCons usage of in NodeInfo classes to match.  Fixes #4502, #4504.
    - Drop duplicated __getstate__ and __setstate__ methods in AliasNodeInfo,
      FileNodeInfo and ValueNodeInfo classes, as they are identical to the
      ones in parent NodeInfoBase and can just be inherited.
    - Update manpage for Tools, and for TOOL, which also gets a minor
      tweak for how it's handled (should be more accurate in a few situations).
    - Test framework now uses a subdirectory named "scons" below the base
      temporary directory. This gives something invariant to tell antivirus
      to ignore without having to exclude tmpdir itself. Fixes #4509.
    - MSVS "live" tests of project files adjusted to look for the generated
      executable with an exe sufffix
    - Documentation build now properly passes through skipping the PDF
      (and EPUB) builds of manpage and user guide; this can also be done
      manually if directly calling doc/man/SConstruct and doc/user/SConstruct
      by adding SKIP_PDF=1.  This should help with distro packaging of SCons,
      which now does not need "fop" and other tools to be set up in order to
      build pdf versions which are then ignored.
    - Add the ability to print a Variables object for debugging purposes
      (provides a __str__ method in the class).
    - Mark Python 3.6 support as deprecated.
    - Clean up Variables: more consistently call them variables (finish the
      old change from Options) in docstrings, etc.; some typing and other
      tweaks.  Update manpage and user guide for Variables usage.
    - Regularize internal usage of Python version strings and drop one
      old Python 2-only code block in a test.
    - scons-time tests now supply a "filter" argument to tarfile.extract
      to quiet a warning which was added in Python 3.13 beta 1.
    - Improved the conversion of a "foreign" exception from an action
      into BuildError by making sure our defaults get applied even in
      corner cases. Fixes #4530.
    - Restructured API docs build (Sphinx) so main module contents appear
      on a given page *before* the submodule docs, not after. Also
      tweaked the Util package doc build so it's structured more like the
      other packages (a missed part of the transition when it was split).
    - Updated manpage description of Command "builder" and function.
    - Framework for scons-time tests adjusted so a path with a long username
      Windows has squashed doesn't get re-expanded. Fixes a problem seen
      on GitHub Windows runner which uses a name "runneradmin".
    - SCons.Environment.is_valid_construction_var() now returns a boolean to
      match the convention that functions beginning with "is" have yes/no
      answers (previously returned either None or an re.match object).
      Now matches the annotation and docstring (which were prematurely
      updated in 4.6). All SCons usage except unit test was already fully
      consistent with a bool.
    - When a variable is added to a Variables object, it can now be flagged
      as "don't perform substitution" by setting the argument subst.
      This allows variables to contain characters which would otherwise
      cause expansion. Fixes #4241.
    - The test runner now recognizes the unittest module's return code of 5,
      which means no tests were run. SCons/Script/MainTests.py currently
      has no tests, so this particular error code is expected - should not
      cause runtest to give up with an "unknown error code".
    - Updated the notes about reproducible builds with SCons and the example.
    - The Clone() method now respects the variables argument (fixes #3590)
    - is_valid_construction_var() (not part of the public API) moved from
      SCons.Environment to SCons.Util to avoid the chance of import loops. Variables
      and Environment both use the routine and Environment() uses a Variables()
      object so better to move to a safer location.
    - Performance tweak: the __setitem__ method of an Environment, used for
      setting construction variables, now uses the string method isidentifier
      to validate the name (updated from microbenchmark results).
    - AddOption and the internal add_local_option which AddOption calls now
      recognize a "settable" keyword argument to indicate a project-added
      option can also be modified using SetOption. Fixes #3983.
      NOTE: If you were using ninja and using SetOption() for ninja options
      in your SConscripts prior to loading the ninja tool, you will now
      see an error. The fix is to move the SetOption() to after you've loaded
      the ninja tool.
    - ListVariable now has a separate validator, with the functionality
      that was previously part of the converter. The main effect is to
      allow a developer to supply a custom validator, which previously
      could be inhibited by the converter failing before the validator
      is reached.
    - Regularized header (copyright, licens) at top of documentation files
      using SPDX.
    - Updated introductory section of manual page.
    - Minor cleanups in tests - drop unused "% locals()" stanzas.


RELEASE 4.7.0 -  Sun, 17 Mar 2024 17:22:20 -0700

  From Ataf Fazledin Ahamed:
    - Use of NotImplemented instead of NotImplementedError for special methods
      of _ListVariable class

  From Joseph Brill:
    - Fix issue #2755: the msvs tool no longer writes the OS environment SCONS_HOME
      value into the SCons environment when the SCONS_HOME variable already exists
      in the SCons environment.  Prior to this change, a valid user-defined SCons
      environment value for SCONS_HOME would be overwritten with the OS environment
      value of SCONS_HOME which could be None (i.e., undefined).
    - Update the windows registry keys for detection of Visual Studio 2015 Express
      ('14.0Exp'): the VS2015 registry key ('WDExpress') appears to be different
      than the registry key ('VCExpress') for earlier Visual Studio express
      versions.  The registry key value is relative to the installation root rather
      than the VC folder and requires additional path components during evaluation.
    - Fix the vs-6.0-exec.py test script: the msvs generated project is 'foo.dsp'
      and the command-line invocation of the Visual Studio development environment
      program was attempting to build 'test.dsp'.  The command-line invocation was
      changed to build 'foo.dsp'.
    - Update the msvs project generation test scripts: the msvs project execution
      tests could produce a "false positive" test result when the test executable is
      correctly built via the SConstruct env.Program() call and the command-line
      invocation of the Visual Studio development environment program fails.  The
      test passes due to the existence of the test executable from the initial
      build.  The tests were modified to delete the test executable, object file,
      and sconsign file prior to the command-line invocation of the VS development
      binary.
    - Method unlink_files was added to the TestCmd class that unlinks a list of
      files from a specified directory.  An attempt to unlink a file is made only
      when the file exists; otherwise, the file is ignored.
    - Fix issue #4320: add an optional argument list string to configure's CheckFunc
      method so that the generated function argument list matches the function's
      prototype when including a header file.

  From Thaddeus Crews:
    - Explicitly wrap non-serializable values in json dump
    - Implemented SCons.Util.sctyping as a safe means of hinting complex types. Currently
      only implemented for `Executor` as a proof-of-concept.

  From William Deegan:
    - Fix sphinx config to handle SCons versions with post such as: 4.6.0.post1

  From Michał Górny:
    - Remove unnecessary dependencies on pypi packages from setup.cfg

  From Sten Grüner:
    - Fix of the --debug=sconscript option to return exist statements when using return
      statement with stop flag enabled

  From Prabhu S. Khalsa:
    - Fix typo in user documentation (issue #4458)

  From Andrew Morrow:
    - The NewParallel scheduler is now the default, the `tm_v2` flag is removed,
      and the old scheduler is opt-in under `--experimental=legacy_sched`. Additionally,
      the new scheduler is now used for -j1 builds as well.
    - A python interpreter with support for the `threading` package is now required,
      and this is enforced on startup. SCons currently sets its minimum supported
      Python to 3.6, and it was not until Python 3.7 where `threading` became
      default supported. In practice, we expect most real world Python 3.6 deployments
      will have `threading` support enabled, so this will not be an issue.
    - CacheDir writes no longer happen within the taskmaster critical section,
      and therefore can run in parallel with both other CacheDir writes and the
      taskmaster DAG walk.
    - The NewParallel scheduler now only adds threads as new work requiring execution
      is discovered, up to the limit set by -j. This should reduce resource utilization
      when the achievable parallelism in the DAG is less than the -j limit.

  From Mats Wichmann:
    - Add support for Python 3.13 (as of alpha 2). So far only affects
      expected bytecodes in ActionTests.py.
    - sconsign cleanup - remove some dead code, minor manpage tweaks.
    - Be more cautious about encodings fetching command output on Windows.
      Problem occurs in piped-spawn scenario, used by Configure tests.
      Fixes #3529.
    - Clarify/fix documentation of Scanners in User Guide and Manpage.
      Fixes #4468.
    - Fix bad typing in Action.py: process() and strfunction().
    - Add Pseudo() to global functions, had been omitted. Fixes #4474.
    - Improve handling of file data that SCons itself processes - try
      harder to decode non-UTF-8 text. SCons.Util.to_Text now exists
      to convert a byte stream, such as "raw" file data.  Fixes #3569, #4462.
      The Pseudo manpage entry was updated to provide more clarity.
    - Clarify how SCons finds the project top directory, and what that is used for.
    - The internal routine which implements the PyPackageDir function
      would fail with an exception if called with a module which is
      not found.  It will now return None.  Updated manpage entry and
      docstring..
    - Doc update: standardized on the use of a new entity &MSVC; to
      describe the Microsoft C++ compiler. Update the version table slightly.
      Amplified the usage of MSVC_VERSION.
    - Improve SharedLibrary docs a bit.
    - More consistent use of &Python; in the manpage.  A few links added.
      A warning about overwriting env['ENV'] and one about Configure
      checks possibly not running in in no-exec mode also added.
    - Update warnings module: adds docstrings, drop three unused warnings
      (DeprecatedSourceCodeWarning, TaskmasterNeedsExecuteWarning,
      DeprecatedMissingSConscriptWarning) add two warnings to manpage
      (cache-cleanup-error, future-reserved-variable), improve unittest, tweak
      Sphinx build.
    - Add locking around creation of CacheDir config file. Fixes #4489.
    - Clarify MergeFlags usage of a dict argument.
    - SCons documentation build can now be controlled through SKIP_DOC
      variable - rather than just true/false can now specify
      skip none, skip all, skip pdf docs, skip api docs.


RELEASE 4.6.0 -  Sun, 19 Nov 2023 17:22:20 -0700

  From Max Bachmann:
    - Add missing directories to searched paths for mingw installs

  From Joseph Brill:
    - Fix issue #4312: the cached installed msvc list had an indirect dependency
      on the target architecture in the environment dictionary.  The first call
      to construct the installed msvc list now forces the target architecture to be
      undefined, constructs the installed msvc list, and then restores the original
      target architecture.
      Note: an indirect dependency on the VSWHERE construction variable in the
      environment remains.
    - Fix issue #4312: explicitly guard against an empty regular expression list
      when msvc is not installed.
    - When trying to find a valid msvc batch file, check that the compiler executable
      (cl.exe) exists for VS6 to VS2015 to avoid executing the msvc batch file.  Always
      check that the compiler executable is found on the msvc script environment path
      after running the msvc batch file.  Only use the sdk batch files when all of the
      msvc script host/target combinations have been exhausted and a valid script was
      not found.
    - Add ARM64 host configurations for windows and msvc.
      Note: VS2013 and earlier has not been tested on ARM64.
    - If necessary, automatically define VSCMD_SKIP_SENDTELEMETRY for VS2019 and later
      on ARM64 hosts when using an arm32 build of python to prevent a powershell dll
      not found error pop-up window.
    - Fix an issue where test SConfTests.py would fail when mscommon debugging
      was enabled.  The mscommon debug filter class registered with the logging
      module was refactored.
    - Add arm64 to the MSVS supported architectures list for VS2017 and later to be
      consistent with the current documentation of MSVS_ARCH.
    - Fix an issue with an unhandled MissingConfiguration exception due to an msvc
      registry query that returns a path that does not exist.  Multiple invocation
      paths were not prepared to handle the MissingConfiguration exception.  The
      MissingConfiguration exception type was removed.
    - The MSCommon module import was changed from a relative import to a top-level
      absolute import in the following Microsoft tools: midl, mslib, mslink, mssdk, msvc,
      msvs. Moving any of these tools that used relative imports to the scons site tools
      folder would fail on import (i.e., the relative import paths become invalid when
      moved).
    - The detection of the msvc compiler executable (cl.exe) has been modified:
        * The host os environment path is no longer evaluated for the existence of the
          msvc compiler executable when searching the detection dictionary.
        * The existence of the msvc compiler executable is checked in the detection
          dictionary and the scons ENV path before the detection dictionary is merged
          into the scons ENV.
        * Different warnings are produced when the msvc compiler is not detected in the
          detection dictionary based on whether or not an msvc compiler was detected in
          the scons ENV path (i.e., a msvc compiler executable already exists in the
          user's ENV path prior to detection).
        * The warning message issued when a msvc compiler executable is not found in the
          detection dictionary was modified by adding the word "requested":
            Old warning: "Could not find MSVC compiler 'cl'."
            New warning: "Could not find requested MSVC compiler 'cl'.".
        * An additonal sentence is appended to the warning message issued when an msvc
          compiler executable is not found in the msvc detection dictionary and is found
          in the user's ENV path prior to detection:
            " A 'cl' was found on the scons ENV path which may be erroneous."

  From Vitaly Cheptsov:
    - Fix race condition in `Mkdir` which can happen when two `SConscript`
      are processed simultaneously by two separate build commands.

  From William Deegan:
    - The --debug flag now has a 'json' option which will write information
      generated by --debug={count, memory, time, action-timestamps} and about
      the build.
    - Obsoleted YACCVCGFILESUFFIX, being replaced by YACC_GRAPH_FILE_SUFFIX.
      If YACC_GRAPH_FILE_SUFFIX is not set, it will respect YACCVCGFILESUFFIX.

  From Sten Grüner
    - The newly added --debug=sconscript option (new) will output notices when
      entering an exiting each SConscript as they are processed.

  From Philipp Maierhöfer:
    - Fix gfortran tool initialization. Defaults to using binary named gfortran
      as would be expected, and properly set's SHFORTRAN flags to include -fPIC
      where previously it was only doing so for the other fortran versions (F77,..)

  From Jonathon Reinhart:
    - Fix another instance of `int main()` in CheckLib() causing failures
      when using -Wstrict-prototypes.

  From Mats Wichmann
    - C scanner's dictifyCPPDEFINES routine did not understand the possible
      combinations of CPPDEFINES - not aware of a "name=value" string either
      embedded in a sequence, or by itself.  The conditional C scanner thus
      did not always properly apply the defines. The regular C scanner does
      not use these, so was not affected.  [fixes #4193]
    - Minor cleanup for ValidateOptions - docs and docstring tweaked,
      add missed versionadded indicator.
    - Added some typing annotations generated by a tool, to eliminate manual
      work in future on things which are safe for the tool to produce.
      Then manually fixed up some things related to bool that the tool did
      not handly ideally. For example, simple functions which just did
      "return 1" were interpreted by the tool as returning int, when bool
      was really the intent.  Functions/methods named like "is_*", "has_*",
      "exists" are now pretty consistently marked as "-> bool".
    - Simplify some code due to pylint observation: "C2801: Unnecessarily
      calls dunder method __call__. Invoke instance directly."
    - Python 3.9 dropped the alias base64.decodestring, deprecated since 3.1.
      Only used in msvs.py. Use base64.decodebytes instead.
    - When debugging (--debug=pdb), the filenames SConstruct and SConscript
      are now recognized when manipulating breakpoints. Previously,
      only a full pathname to an sconscript file worked, as pdb requires
      a .py extension to open a file that is not an absolute path.
    - SCons test runner now uses pathlib to normalize and compare paths
      to test files.
    - D compilers : added support for generation of .di interface files.
      New variables DI_FILE_DIR, DI_FILE_DIR_PREFIX, DI_FILE_DIR_SUFFIX,
      DI_FILE_SUFFIX.
    - Fixed: when using the mingw tool, if an msys2 Python is used (os.sep
      is '/' rather than the Windows default '\'), certain Configure checks
      could fail due to the construction of the path to run the compiled check.
    - Added effort to find mingw if it comes from Chocolatey install of msys2.
    - Minor doc fixes: signature of Alias() now matches implementation
      to avoid problem if kwargs used; case of Alias with no targets is
      mentioned in text (was already shown in example); now mention that
      Action([item]) does not return a ListAction - previously implied
      that if arg was a list, a ListAction was *always* returned; mention
      default Decider and sort the names of available decider functions,
      and add a version marking.  Minor fiddling with Alias.py docstrings.
    - Python 3.12 support: new bytecodes for ActionTests.py, adapt to
      changes to pathlib module in runtest.py (PosixPath no longer
      converts slashes if given a Windows-style path). Also switch to
      using `subTest` in `ActionTests`, so that we can see all 21 fails
      due to bytecode changes (previously testcases aborted on the first
      assert fail so we only saw seven), and use unittest asserts to
      simplify complex printing stanzas.
    - Added copyright headers to files in test/ that didn't have them.
    - Drop three unused methods from the Environment Base class:
      get_src_sig_type and get_tgt_sig_type, as well as "private"
      _changed_source. These were orphaned when the long-deprecated
      Source Signatures and Target Signatures were removed, these were
      missed at that time.
    - Remove dead code: some mocked classes in unit tests had methods
      which have been removed from the Node class they're mocking,
      there's no need to shadow those any more as there are no callers.
      The methods are depends_on (base functionality removed in 2005)
      and is_pseudeo_derived (base functionality removed in 2006). There
      may well be more!
    - Added pass_test() call to test/MSVC/MSVC_BATCH-spaces-targetdir.py.
      It looked it was missing a more detailed check, but it should be
      sufficient just to check the build worked. Renamed the fixture
      dir to follow naming convention in test/MSVC overall, and added
      a sconstest.skip file, also to follow convention.
    - Marked some scanner methods as @staticmethod.
    - Class ActionBase is now an abstract base class to more accurately
      reflect its usage. Derived _ActionAction inherits the ABC, so it
      now declares (actually raises NotImplementedError) two methods it
      doesn't use so it can be instantiated by unittests and others.
    - The yacc tool now understands the bison behavior of --header,
      --defines and --graph being called without option-argument as being
      synonyms for -d (first two) and -g. -H also recognized as a synonym
      for -d.  Default value for $YACC_GRAPH_FILE_SUFFIX changed to '.gv'
      to match current bison default (since bison 3.8).  Set this variable
      to '.dot' if using byacc. The graph file name (-g) is now generated
      relative to the requested target file name, not to the source file
      name, to match actual current behavior (only affects if target
      explicitly requested with a different base name
      than source).  Docs updated.  Fixes #4326 and #4327.
    - Cleaned up dblite module (checker warnings, etc.).
    - Some cleanup in the FortranCommon tool.
    - Rewrite the internal _subproc routine - a new scons_subproc_run() now
      makes use of Python's subprocess.run in a more natural way, getting
      around some of the issues with attempted context manager use, fetching
      output, etc. - we let the subprocess module do the hard work,
      since it's well debugged and supported.  _subproc is no longer
      called by internal code, but remains in place in case there are builds
      which call to it (even though it was never "published API").
    - Changed the message about scons -H to clarify it shows built-in options.
    - Improve CacheDir() Documentation.
    - Release-building setup tweaked. (most of) the targets listed in
      SCons' own "scons --help" now work again.
    - Fix platform unit test on Windows for Py 3.12+. Fixes #4376.
    - More tweaking of test framework overview (which is duplicated onto
      the website, but not in the regular documentation section).
    - Extend range of recognized Java versions to 20.
    - Builder calls now accept PathLike objects in source lists. Fixes #4398.
    - The Help() function now takes an additional keyword argument
      keep_local: when starting to build a help message, you can now
      retain help from AddOption calls, but omit help for SCons' own
      command-line options with "Help(newtext, append=True, local_only=True)".
    - A little more code "modernization", done via "pypgrade" tool set
      to "3.6 and above" setting.
    - Finish the change to make calling SConscript() with a nonexistent
      file an error. It has issued a warning since 3.0, with "warn instead
      of fail" deprecated since 3.1.  Fixes #3958.
    - Minor (non-functional) cleanup of some tests, particuarly test/MSVC.
    - Added more error handling while reading msvc config cache.
      (Enabled/specified by SCONS_CACHE_MSVC_CONFIG).
      The existing cache will be discarded if there's a decode error reading it.
      It's possible there's a race condition creating this issue in certain CI
      builds.  Also add a simple filesystem-based locking protocol to try to
      avoid the problem occuring.
    - Update the first two chapters on building with SCons in the User Guide.
    - Update docs on Export/Import - make sure mutable/immutable status has
      been mentioned.
    - Some cleanup to the Util package, including renaming SCons.Util.types
      to SCons.Util.sctypes to avoid any possible confusion with the
      Python stdlib types module.
    - TeX tests: skip tests that use makeindex or epstopdf not installed, or
      if `kpsewhich glossaries.sty` fails.
    - Added a .note.GNU-stack section to the test assembler files to
      avoid the GNU linker issuing warnings for its absence.
    - Eliminate more http: references (mostly in comments/docstrings where
      they really weren't harmful). A few links labeled dead with no alt.
    - Add JDK 21 LTS support
    - Add a LIBLITERALPREFIX variable which can be set to the linker's
      prefix for considering a library argument unmodified (e.g. for the
      GNU linker, the ':' in '-l:libfoo.a'). Fixes Github issue #3951.
    - Update PCH builder docs with some usage notes.

RELEASE 4.5.2 -  Sun, 21 Mar 2023 14:08:29 -0700

  From Michał Górny:
    - Remove the redundant `wheel` dependency from `pyproject.toml`,
      as it is added automatically by the setuptools PEP517 backend.

  From Mats Wichmann
    -  Fix a problem (#4321) in 4.5.0/4.5.1 where ParseConfig could cause an
       exception in MergeFlags when the result would be to add preprocessor
       defines to existing CPPDEFINES. The following code illustrates the
       circumstances that could trigger this:
          env=Environment(CPPDEFINES=['a'])
          env.Append(CPPDEFINES=['b'])
          env.MergeFlags({'CPPDEFINES': 'c'})


RELEASE 4.5.1 -  Mon, 06 Mar 2023 14:08:29 -0700

  From Mats Wichmann
    - Fix a problem in 4.5.0 where using something like the following code
      will cause a Clone()'d environment to share the CPPDEFINES with the
      original Environment() which was cloned. Causing leakage of changes
      to CPPDEFINES when they should be completely independent after the Clone.
          env=Environment(CPPDEFINES=['a'])
          env.Append(CPPDEFINES=['b']) (or AppendUnique,Prepend,PrependUnique)
          env1=env.Clone()
          env1.Append(CPPDEFINES=['c']) (or any other modification, but not overwriting CPPDEFINES
      Now env['CPPDEFINES'] will contain 'c' when it should not.


RELEASE 4.5.0 -  Sun, 05 Mar 2023 14:08:29 -0700

  From Anatoli Babenia:
    - Do not initialize DefaultEnvironment when calling EnsureSConsVersion(),
      EnsurePythonVersion(), Exit(), GetLaunchDir() and SConscriptChdir().
    - Remove unused private method SConsEnvironment._exceeds_version().

  From William Deegan:
    - Added ValidateOptions() which will check that all command line options are in either
      those specified by SCons itself, or by AddOption() in SConstruct/SConscript.  It should
      not be called until all AddOption() calls are completed. Resolves Issue #4187
    - Refactored SCons/Taskmaster into a package. Moved SCons/Jobs.py into that package.
      NOTE: If you hook into SCons.Jobs, you'll have to change that to use SCons.Taskmaster.Jobs
    - Changed the Taskmaster trace logic to use python's logging module. The output formatting
      should remain (mostly) the same. Minor update to unittest for this to adjust for 1 less newline.
    - Migrated logging logic for --taskmastertrace to use Python's logging module. Added logging
      to NewParallel Job class (Andrew Morrow's new parallel job implementation)
    - Ninja: Fix execution environment sanitation for launching ninja. Previously if you set an
      execution environment variable set to a python list it would crash. Now it
      will create a string joining the list with os.pathsep
    - Move execution environment sanitation from Action._subproc() to
      SCons.Util.sanitize_shell_env(ENV)
    - Moved rpm and debian directories under packaging
    - Added logic to help packagers enable reproducible builds into packaging/etc/. Please
      read packaging/etc/README.txt if you are interested.
    - Added --experimental=tm_v2, which enables Andrew Morrow's new NewParallel Job implementation.
      This should scale much better for highly parallel builds. You can also enable this via SetOption().
    - Fixed command line argument --diskcheck: previously a value of 'none' was ignored.
      SetOption('diskcheck','none') is unaffected, as it did not have the problem.
    - Added overrides argument to SCons.Subst.scons_subst(), subst_list(), subst(), and Action's process(),
      strfunction(). This allows passing a dictionary of envvars to override when evaluating subst()'d strings/lists
    - Fixed Issue #4275 - when outputting compilation db and TEMPFILE was in use, the compilation db would have
      command lines using the generated tempfile for long command lines, instead of the full command line for
      the compilation step for the source/target pair.
    - Renamed the qt tools to qt3 since the logic in that tool is only for QT version 3.  Renamed all env vars
      which affect qt3 from QT_ to QT3_.  If you are still using SCons to build QT 3 code, you'll need to update
      your SConscripts.  Note that using 'qt' tool has been deprecated for some time.

  From David H:
    - Added JAVAPROCESSORPATH construction variable which populates -processorpath.
    - Updated JavaScanner to scan JAVAPROCESSORPATH.

  From Nickolai Korshunov
    - Added FILE_ENCODING, to allow explicitly setting the text encoding for files
      written by the Textfile() and Substfile() builders. If not specified, Textfile() and Substfile() builders
      will write files as UTF-8. Fixed Issue #4302.

  From Dan Mezhiborsky:
    - Add newline to end of compilation db (compile_commands.json).

  From Daniel Moody:
    - Added error message to handle the case when SCons attempts to retrieve all the targets
      for a specified builder from the CacheDir, fails to do so, and then runs into an error
      when deleting the files which were retrieved. Previously if this happened there was no
      errors or warnings.
    - Fix issue #2757, where Configure checks that perform a check which reads a modified source
      (including program, source or header file(s)) would incorrectly mark that file "up to date" so the
      actual build would not see the file as modified. Leading to incorrect incremental builds.
      Now configure checks now clear node info for non conftest nodes, so they will be re-evaluated for
      the real taskmaster run when the build commences.

  From Andrew Morrow
    - Avoid returning UniqueList for `children` and other `Executor` APIs. This type
      iterates more slowly than the builtin types. Also simplify uniquer_hashables to
      use an faster implementation under the assumption of ordered dictionaries.

  From Ryan Saunders:
    - Fixed runtest.py failure on Windows caused by excessive escaping of the path to python.exe.

  From Lukas Schrangl:
    - Run LaTeX after biber/bibtex only if necessary

  From Flaviu Tamas:
    - Added -fsanitize support to ParseFlags().  This will propagate to CCFLAGS and LINKFLAGS.

  From Mats Wichmann:
    - A list argument as the source to the Copy() action function is now
      correctly handled by converting elements to string. Copy errors out
      if asked to copy a list to an existing non-directory destination.
      Both the implementation and the strfunction which prints the progress
      message were adjusted. Fixes #3009.
    - doc: EnsureSConsVersion, EnsurePythonVersion, Exit, GetLaunchDir and
      SConscriptChdir are now listed as Global functions only; the
      Environment versions still work but are not documented.
    - The Java scanner processing of JAVACLASSPATH for dependencies was
      changed to split on os.pathsep instead of space, to match usage of
      passing a path string like "xxx:yyy:zzz". This is not portable -
      passing a POSIX-style path string (with ':') won't work on Windows
      (';') - which is now documented with a hint to use a list instead
      to be portable. Splitting on space broke paths with embedded spaces.
      Fixes #4243.
    - Cleanup: make sure BoolVariable usage in tests and examples uses Python
      boolean values instead of 0/1.
    - Stop telling people to run "python setup.py install" in the User Guide.
      Adds new content on using virtualenvs to be able to have multiple
      different SCons versions available on one system.
    - Added the "DefaultEnvironment(tools=[])" stanza to a number of tests
      that are known to be particularly slow.  It's still just a tiny
      speedup, but the Windows CI had been occasionally timing out,
      so maybe this helps a bit.
    - Remove an extra existence check in one ninja test that caused it
      to be skipped on some otherwise-valid Windows installations.
    - test framework tests now pass on Linux and Windows (the latter can
      still run into problems on some configurations), and automated
      tests are now run on changes in this area so future problems can
      be spotted.
    - The single-file Util module was split into a package with a few
      functional areas getting their own files - Util.py had grown to
      over 2100 lines.
    - Add a zipapp package of scons-local: can use SCons from a local
      file which does not need unpacking.
    - Additional explanations for MSVSProject and MSVSSolution builders.
    - Fix a problem (present in 4.4.0 only) where a Java inner class could
      not be cached because the emitted filename contained a '$' and when
      looked up through a node ended up generating a Python SyntaxError
      because it was passed through scons_subst().
    - Have the gfortran tool do a better job of honoring user preferences
      for the dialect tools (F77, F90, F03 and F09, as well as the shared-library
      equivalents SHF77,  SHF90, SHF03, SHF09). Previously these were
      unconditionally overwritten to 'gfortran'; the change should be more
      in line with expectations of how these variables should work.
      Also cleaned a few Fortran tests - test behavior does not change.
    - Updated MSVC documentation - adds "version added" annotations on recently
      added construction variables and provides a version-mapping table.
    - Add Python 3.12 support, and indicate 3.11/3.12 support in package.
      3.12 is in alpha for this SCons release, the bytecode sequences
      embedded in SCons/ActionTests.py may need to change later, but
      based on what is known now, 3.12 itself should work with this release.
    - Add "append" keyword argument to Configure context's CheckLib and
      CheckLibWithHeader to control whether to append or prepend (issue #2767)
      Also added "unique" keyword, to control whether a library is added
      or not if it is already in the $LIBS construction var in the
      configure context. (issue #2768).
    - Completely refactored the CPPDEFINES logic in Append/AppendUnique/Prepend/PrependUnique
      This change fixes the following GH Issues:
      - GH Issue #3876 - Append() and AppendUnique() will handle CPPDEFINES the same
      - GH Issue #4254 - Make handling tuples in CPPDEFINES consistent.
      - We no longer sort the keys added to CPPDEFINES by their dictionary keys.
        We take advantage that their order is now stable based on insertion order
        in Python 3.5+
      - Added/modifed unit and system tests to verify these changes.


RELEASE 4.4.0 -  Sat, 30 Jul 2022 14:08:29 -0700

  From Joseph Brill:
    - Verify that a user specified msvc script (via MSVC_USE_SCRIPT) exists and raise an exception
      when the user specified msvc script does not exist.
    - Fix issue where if you only had mingw installed on a Windows system and no MSVC compiler, and
      did not explicitly request the mingw tool, mingw tool initialization would fail and set the
      default compiler to MSVC which wasn't installed, yielding broken build.
      Updated mingw tool so that the generate and exists methods use the same mingw search paths
      (issue #4134).
    - Update the debug output written to stdout for MSVC initialization which is enabled by setting
      SCONS_MSCOMMON_DEBUG=- to use the logging module. Also changed the debug output format
      written to stdout to include more information about the source for each message of MSVC
      initialization debugging output.  A single space was added before the message for all
      debugging output records written to stdout and to files.
    - Refactor the data definitions for msvc configurations to allow derived data structures to be
      constructed during initialization that removes the need for special case handling during
      runtime execution. Special case handling of host/target combinations is eliminated and
      replaced with pre-computed search lists that implicitly handle the differences between full
      versions and express versions of msvc. This fixes an issue where Express versions of the MSVC
      compiler were not detected due to differences in initial msvc detection and msvc batch file
      determination when configuring the build environment.  This could lead to build failures when
      only an MSVC Express instance is installed and the MSVC version is not explicitly specified
      (issue #2668 and issue #2697).
    - Added MSVC_USE_SETTINGS construction variable to pass a dictionary to configure the msvc compiler
      system environment as an alternative to bypassing Visual Studio autodetection entirely.
    - Added MSVC_SDK_VERSION construction variable which allows building with a specific Microsoft
      SDK version. This variable is used with the msvc batch file determined via autodetection subject
      to validation constraints.  Refer to the documentation for additional requirements and validation
      details.
    - Added MSVC_TOOLSET_VERSION construction variable which allows building with a specific toolset
      version. This variable is used with the msvc batch file determined via autodetection subject to
      validation constraints. This variable does not affect the autodetection and selection of msvc
      instances. The toolset version is applied after an msvc instance is selected. This could be the
      default version of msvc. Refer to the documentation for additional requirements and validation
      details.  Addresses issue #3265, issue #3664, and pull request #4149.
    - Added MSVC_SPECTRE_LIBS construction variable which allows building with spectre-mitigated
      Visual C++ libraries. This variable is used with the msvc batch file determined via autodetection
      subject to validation constraints. Refer to the documentation for additional requirements and
      validation details.
    - Added MSVC_SCRIPT_ARGS construction variable which specifies command line arguments that are
      passed to the msvc batch file determined via autodetection subject to validation constraints.
      Refer to the documentation for additional requirements and validation details.  Addresses
      enhancement issue #4106.
    - An exception is raised when MSVC_UWP_APP is enabled for Visual Studio 2013 and earlier.
      Previous behavior was to silently ignore MSVC_UWP_APP when enabled for Visual Studio 2013
      and earlier. Refer to the documentation for additional requirements and validation details.
      MSVC_UWP_APP was extended to accept True, False, and None in addition to '1' and '0'.
    - The imported system environment variable names for MSVC 7.0 and 6.0 have been changed to the
      names set by their respective installers.  Prior to this change, bypassing MSVC detection by
      specifying the MSVC 7.0 batch file directly would fail due to using an erroneous environment
      variable name.  Arguments are no longer passed to the MSVC 6.0 to 7.1 batch files as no
      arguments are required and could improve the effectiveness of the internal MSVC cache.
    - Propagate the OS and windir environment variables from the system environment to the msvc
      environment.  The OS and windir environment variables are used in the MSVC 6.0 batch file
      and the SDK 6.0-7.1 SetEnv.cmd batch files.  Inclusion of the OS and windir environment
      variables eliminates some partial paths and warnings generated by the MSVC 6.0 and SDK
      6.0-7.1 batch files when the variables are not defined.
      Note: Attempting to run the SDK 6.0-7.1 batch files directly via MSVC_USE_SCRIPT can lead to
            build failures and/or incomplete build environments.  The SDK 6.0-7.1 batch files
            require delayed expansion to be enabled which is currently not supported and is
            typically not enabled by default on the host system. The batch files may also require
            environment variables that are not included by default in the msvc environment.
    - Suppress issuing a warning when there are no installed Visual Studio instances for the default
      tools configuration (issue #2813).  When msvc is the default compiler because there are no
      compilers installed, a build may fail due to the cl.exe command not being recognized.  At
      present, there is no easy way to detect during msvc initialization if the default environment
      will be used later to build a program and/or library. There is no error/warning issued for the
      default tools as there are legitimate SCons uses that do not require a c compiler.
    - Added a global policy setting and an environment construction variable for specifying the
      action to be taken when an msvc request cannot be satisfied. The available options are "error",
      "exception", "warning", "warn", "ignore", and "suppress".  The global policy variable may be
      set and retrieved via the functions msvc_set_notfound_policy and msvc_get_notfound_policy,
      respectively.  These two methods may be imported from SCons.Tool.MSCommon. The environment
      construction variable is MSVC_NOTFOUND_POLICY.  When defined, the environment construction
      variable overrides the global policy setting for a given environment. When the active policy
      is "error" or "exception", an MSVCVersionNotFound exception is raised.  When the active policy
      is "warning" or "warn", a VisualCMissingWarning warning is issued and the constructed
      environment is likely incomplete. When the active policy is "ignore" or "suppress", no action
      is taken and the constructed environment is likely incomplete.  As implemented, the default
      global policy is "warning".  The ability to set the global policy via an SCons command-line
      option may be added in a future enhancement.
    - Added a global policy setting and an environment construction variable for specifying the
      action to be taken when msvc script errors are detected. The available options are "error",
      "exception", "warning", "warn", "ignore", and "suppress".  The global policy variable may be
      set and retrieved via the functions msvc_set_scripterror_policy and msvc_get_scripterror_policy,
      respectively.  These two methods may be imported from SCons.Tool.MSCommon. The environment
      construction variable is MSVC_SCRIPTERROR_POLICY.  When defined, the environment construction
      variable overrides the global policy setting for a given environment. When the active policy
      is "error" or "exception", an MSVCScriptExecutionError exception is raised when msvc batch file
      errors are detected.  When the active policy is "warning" or "warn", an MSVCScriptExecutionWarning
      warning is issued when msvc batch file errors are detected. When the active policy is "ignore" or
      "suppress", msvc batch error messages are suppressed.  As implemented, the default global policy
      is "ignore".  The ability to set the global policy via an SCons command-line option may be added
      in a future enhancement.
    - Added experimental function msvc_query_version_toolset to SCons.Tool.MSCommon. Given a version
      specification, this function will return an msvc version and an msvc toolset version.  The msvc
      toolset version may be None.  The msvc version and msvc toolset version can be used in the
      environment construction variables MSVC_VERSION and MSVC_TOOLSET_VERSION, respectively.  The
      version specification may be an msvc version or an msvc toolset version. This is a proxy for
      using an msvc toolset version to select an msvc instance. This function may be removed when an
      msvc toolset version is used during msvc instance selection.
    - Modify the MSCommon logger configuration to be independent of the root logger. This fixes an issue
      when multiple loggers are created and the MSCommon logger added computed fields to the root logger
      that are not present in other logging instances.
    - Modify the MSVC_USE_SCRIPT_ARGS test fixture to disable the msvc cache. This fixes an issue where
      the MSVC_USE_SCRIPT_ARGS test for success relied on a debug log message that was not produced when
      the msvc cache file exists and the test keys are already in the cache as the msvc script invocation
      was bypassed.

  From William Deegan:
    - Fix check for unsupported Python version. It was broken. Also now the error message
      will include what is the minimum supported version of Python
    - Fix ActionTests to work with python 3.10.1 (and higher)
    NOTE: If you build with Python 3.10.0 and then rebuild with 3.10.1 (or higher), you may
          see unexpected rebuilds. This is due to Python internals changing which changed
          the signature of a Python Action Function.
    - Fix a number of Python ResourceWarnings which are issued when running SCons and/or it's tests
      with python 3.9 (or higher)
    - Action._subproc() can now be used as a python context manager to ensure that the
      POpen object is properly closed.
      (Thanks to Mats Wichmann for catching that DummyPopen needed additional logic)
    - Added project_url for mailing lists and Discord
    - Updated project url in steup.cfg to be https instead of http
    - Updated setup.cfg to remove Python 3.5 and add Python 3.10
    - Added default values for source and target arguments to _defines() function. This
      is used to expand CPPDEFINES (and others). Previous change added those arguments
      with no defaults, so old usage where _defines() was called without source and target
      arguments would yield an exception. This issue was found via qt4 and qt5 tools in
      scons-contrib https://github.com/SCons/scons-contrib/issues/45

  From David H:
    - Add JavaScanner to include JAVACLASSPATH as a dependency when using the Java tool.
    - Fix incorrect Java classpath generation when a NodeList is used as part of any JAVA*PATH variables.

  From Daniel Moody:
    - Add cache-debug messages for push failures.
    - Ninja: Changed generated build.ninja file to run SCons only build Actions via
      a SCons Deamon. Added logic for starting and connecting to SCons daemon (currently
      only used for ninja)
    - Ninja: Fix issue where Configure files weren't being properly processed when build run
      via ninja.
    - Ninja: Added ninja mingw support and improved ninja CommandGeneratorAction support.
    - Ninja: Update ninja file generation to only create response files for build commands
      which exceed MAXLINELENGTH
    - Ninja: Added NINJA_GENERATED_SOURCE_ALIAS_NAME which allows user to specify an
      Alias() which the ninja tool can use to determine which files are generated sources.
      If this is not set by the user then the ninja tool will still dynamically determine
      which files are generated sources based on NINJA_GENERATED_SOURCE_SUFFIXES, and create
      a phony target _ninja_generated_sources. Generated sources will be built first by
      ninja. This is needed because ninja cannot determine which generated sources are
      required by other build targets. Code contributed by MongoDB
      The downstream commit is here:
      https://github.com/mongodb/mongo/commit/2fef432fa6e7cf3fd4f22ba3b193222c2887f14f
    - Ninja: Added special case for ninja scons daemon to work in win32 python3.6 environments.
      This particular environment does a bad job managing popen standard file handles, so
      some special workarounds are needed.
    - Ninja:Added user configurable setting of ninja depfile format via NINJA_DEPFILE_PARSE_FORMAT.
      Now setting NINJA_DEPFILE_PARSE_FORMAT to [msvc,gcc,clang] can force the ninja expected
      format. Compiler tools will also configure the variable automatically.
    - Ninja: Made ninja tool force the ninja file as the only target.
    - Ninja: Improved the default targets setup and made sure there is always a default target for
      the ninja file, which excludes targets that start and stop the daemon.
    - Ninja: Update ninja tool so targets passed to SCons are propagated to ninja when scons
      automatically executes ninja.
    - Small refactor of scons daemons using a shared StateInfo class for communication
      between the scons interactive thread and the http server thread. Added error handling
      for scons interactive failing to startup.
    - Ninja: Updated ninja scons daemon scripts to output errors to stderr as well as the daemon log.
    - Ninja: Fix typo in ninja scons daemon startup which causes ConnectionRefusedError to not retry
    - Added SHELL_ENV_GENERATORS construction variable. This variable should be set to a list
      (or an iterable) which contains functions to be called in order
      when constructing the execution environment (Generally this is the shell environment
      variables). This allows the user to customize how (for example) PATH is constructed.
      Note that these are called for every build command run by SCons. It could have considerable
      performance impact if not used carefully.
      to connect to the server during start up.
    - lex: Fixed an issue with the lex tool where file arguments specified to either "--header-file="
      or "--tables-file=" which included a space in the path to the file would be processed incorrectly
    - Ninja: added option "--skip-ninja-regen" to enable skipping regeneration of the ninja file
      if scons can determine the ninja file doesnot need to be regenerated, which will also
      skip restarting the scons daemon. Note this option is could result in incorrect rebuilds
      if scons Glob or scons generated files are used in ninja build target's command lines.
    - Ninja: Added new alias "shutdown-ninja-scons-daemon" to allow ninja to shutdown the daemon.
      Also added cleanup to test framework to kill ninja scons daemons and clean ip daemon logs.
      NOTE: Test for this requires python psutil module. It will be skipped if not present.
    - Ninja: Added command line variable NINJA_CMD_ARGS that allows to pass through ninja command line args.
      This can also be set in your Environment().

  From Mats Wichmann:
    - Tweak the way default site_scons paths on Windows are expressed to
      conform to conventions (what they actually resolve to is unchanged),
      drop a Py2 workaround, and pick a better "system" path, old one
      remains supported (%AllUsersProfile%\scons\site_scons vs old
      %AllUsersProfile%\Application Data\scons\site_scons).
    - Fix testsuite to work on Windows systems where there is no usable
      association for running .py files directly. There are a few tests where
      we need to do this for internal reasons, those are skipped in that case.
      Bad association could mean some other tool took it over (Visual
      Studio Code is known to do this), or no association at all.
    - Updated debug code in MSVC and MSVS tools to conform to the
      suggested "lazy interpolation" use of the Python logging module.
      Calls now look like 'debug("template %s", text)' rather than
      'debug("template %s" % text)' so the logging system does the
      interpolation only when/if needed (was a pylint warning).
    - Update Help (-H) output a bit. Drop "ignored for compat" entry.
      Pass window size to formatter so it formats for wider displays too.
    - runtest.py now accepts -j 0 to auto-detect number of usable
      processors for testing threads.
    - Fixed crash in C scanner's dictify_CPPDEFINES() function which happens if
      AppendUnique is called on CPPPATH. (Issue #4108).
    - The MSVC script_env_cache now contains a sanity check: if the retrieved
      tools path does not exist, the entry is invalidated so it will
      be recomputed, in an attempt to avoid scons failing when certain
      compiler version bumps have taken place.  The dictionary key (uses
      the name of a batch file and any arguments which may have been
      passes), is now computed a bit differently: the dashes are left
      off if there are no arguments.  The default cachefile is changed
      to have a .json suffix, for better recognition on Windows since
      the contents are json.
    - As "code modernization" all of SCons now uses the current super()
      zero-argument syntax instead of direct calls to a parent class method
      or the super() two-argument syntax.
    - Renamed ParseFlag's internal data structure to "mapping" instead of
      "dict" (avoid redefining builtin)
    - Fix an old use-before-set bug in tex tool (issue #2888)
    - Fix a test harness exception returning stderr if a wait_for timed out.
    - ParseConfig now correctly passes the *unique* flag to a user-supplied
      flag-merging function.
    - Restore the ability of the content-timestamp decider to see that a
      a source which is a symlink has changed if the file-system target of
      that link has been modified (issue #3880)
    - Modernize a few tests that use now-deprecated unittest.getTestCaseNames
      and unittest.makeSuite - Python itself suggests the replacements.
    - SCons.Tool.find_program_path now takes an optional add_path argument
      to add a path to the execution environment if it was discovered in
      default_paths. Previously, the routine, called by many tool modules,
      never altered the execution environment, leaving it to the tools.
    - A new construction variable FORTRANCOMMONFLAGS is added which is
      applied to all Fortran dialects, in case someone needs to set some
      flags globally. FORTRANFLAGS looked like it was intended for that,
      but was not applied to other dialects, and e2e tests explicitly checked
      that FORTRANFLAGS did not propagate outside the FORTRAN dialect,
      so the conclusion is that behavior is intentional (issue #2257)
    - SCons programmatic importing (tool modules and platform modules)
      no longer uses the deprecated (since Py 3.10) importlib.load_module
      routine, shifting to the preferred exec_module.  Old Python 2 compatible
      import fallback (using the imp module) in tool module loading is dropped.
      Tool module loading no longer special-cases Jython, which is a dead
      project as far as SCons (no timeline in sight for Python 3 support).
    - Improvements to lex and yacc tools: better documentation of
      extra-file options, add test for extra-file behavior.
      -  Two new construction variables are introduced for lex (LEX_HEADER_FILE
      and LEX_TABLES_FILE) as the preferred way of specifying these extra-file
      options.
      -  Two new construction variables are introduced for yacc
      (YACC_HEADER_FILE and YACC_GRAPH_FILE) as the preferred way of
      specifying these extra-file options.


  From Zhichang Yu:
    - Added MSVC_USE_SCRIPT_ARGS variable to pass arguments to MSVC_USE_SCRIPT.
    - Added Configure.CheckMember() checker to check if struct/class has the specified member.

  From Ivan Kravets, PlatformIO:
    - Conditional C/C++ Preprocessor: Strip shell's backslashes from the computed include (-DFOO_H=\"foo.h\")

RELEASE 4.3.0 - Tue, 16 Nov 2021 18:12:46 -0700

  From Jacob Cassagnol:
    - Default hash algorithm check updated for SCons FIPS compliance. Now checks for hash viability
      first and then walks the tree to use the first viable hash as the default one. This typically
      selects SHA1 on FIPS-enabled systems less than Python 3.9 as the new default instead of MD5,
      unless SHA1 has also been disabled by security policy, at which point SCons selects SHA256
      as the default. For systems running Python 3.9 and later, the hashlib bug has been fixed,
      and SCons will once again default to MD5 as the preferred algorithm.

  From Joseph Brill:
    - Fix MSVS tests (vs-N.N-exec.py) for MSVS 6.0, 7.0, and 7.1 (import missing module).
    - Add support for Visual Studio 2022.

  From William Deegan:
    - Fix reproducible builds. Restore logic respecting SOURCE_DATE_EPOCH when set.
    - Fix version tests to work with updated scons --version output. (Date format changed)
    - Fix issue #4021.  Change the way subst() is used in Textfile() to not evaluate '$$(' -> '$',
      but instead it should yield '$('.
    - Change SCons.Platform.win32.get_architecture() to return platform.platform() when run in an
      environment where neither: PROCESSOR_ARCHITEW6432 nor PROCESSOR_ARCHITECTURE is set.
      This should fix platform tests which started failing when HOST_OS/HOST_ARCH changes
      introduced by Aaron Franke (listed below) were merged.
    - Further PCH updates. It's now recommended that env['PCH'] should always be a File node.
      Either via return value from env.PCH() or by explicitly using File('StdAfx.pch').
    - Added --no-ignore-skips to runtest.py. Changed default to ignore skips when setting
      runtest.py's exit status. Previously would exit 2 if any tests were skipped.
      Now will only exit 2 if user specifies --no-ignore-skips and some tests were skipped.

  From Ryan Egesdahl:
    - Small fix to ensure CLVar default value is an empty list.
      See MongoDB bug report: https://jira.mongodb.org/browse/SERVER-59656
      Code contributed by MongoDB.
    - Ninja - Fixed an issue where if you control-c and/or killed ninja while it was running scons to
      regenerate build.ninja you would end up with no build.ninja file and have to rerun scons from scratch.
      Code contributed by MongoDB.

  From Aaron Franke:
    - Define HOST_OS and HOST_ARCH in the environment for all platforms.
      Before this change, these were only defined for Win32 and OS/2.

  From Daniel Moody:
    - Fix ninja tool to never use for_sig substitution because ninja does not use signatures. This
      issue affected CommandGeneratorAction function actions specifically.
    - Expanded ninja Mkdir to also support Mkdir actions.
    - Added support for the PCH environment variable to support subst generators.
    - Fix command line escaping for ninja dollar sign escape. Without escaping ninja properly,
      the ninja file scons regenerate and callback invocations will lose the $ characters used in
      the scons command line which ninja uses itself for escaping. For Example:
          scons BUILD=xyz OTHERVAR=$BUILD
      Prior to this fix, it would cause ninja to fail to escape the dollar sign, leading to the
      single dollar sign being used as a ninja escape character in the ninja file.

  From Daniel Moody:
    - Added ninja API 'NINJA_FORCE_SCONS_BUILD' to force a node to callback to scons.

  From Mats Wichmann:
    - Two small Python 3.10 fixes: one more docstring turned into raw
      because it contained an escape; updated "helpful" syntax error message
      from 3.10 was not expected by SubstTests.py and test/Subst/Syntax.py
    - EmitterProxy rich comparison set is completed (checker warning).
      Added __le__, __gt__, __ge__.
    - Fix gcc/g++ tool failing if "gcc --version" returns text which fails
      to_String conversion (i.e., not UTF-8) - failure happens when tool
      initialization checks version. For gcc, the initial version string is
      not translated, for the rest, don't convert, just consume raw and discard.
    - Maintenance and doc: modernize some usage in Scanner package,
      calling super(), switching some imitialization to comprehensions,
      and code formatting.  Docstring for scanner Base moved from
      init-method to class-level so it's picked up by Sphinx.
      Added new sconsign filenames to skip_entry_list in Scanner/Dir.py
    - Change SCons.Scanner.Base to ScannerBase. Old name kept as an alias
      but is now unused in SCons itself.
    - Call Variables option converter consistently - the converter should
      have access to the env if it needs to (issue #2064).
    - Fixed the variables Add() method to accept a tuple for the variable
      name the same way AddVariables() does (issue #3869).
    - The premade validator PathIsDirCreate for for PathVariable now catches
      the case where the directory could not be created due to permission
      problems, allowing a more helpful error to be emitted (issue #2828)
    - Maintenance: Python thread.setDaemon is deprecated in favor of
      directly updating daemon attribute - update SCons to do this.
    - Make sure when subst'ing a callable, the callable is called with
      the correct for_signature value, previously it would be true even
      if doing SUBST_RAW (issue #4037)
    - Update Util/NodeList implementation to get rid of a workaround for
      early Python 3 slicing issue that is no longer a problem.
    - Rework some Java tests to skip rather than fail on CI systems, where
      the working java is > v9, but a 1.8 or 9 was also found.
    - Java updates: on Windows, detect more default JDK install locations.
      On all platforms, more Java versions (up to 17.0 now).  Add more information
      on version selection to docs.
      Update docs on JavaH tool in light of javah command dropped since 10.0.
      Try to be better about preserving user's passed-in JAVA* construction vars.
    - Start the deprecation of the qt tool, which refers to Qt3 (usupported
      since around 2006). There's a deprecation warning added, initially
      defaulting to disabled.

  From Brian Quistorff:
    - Fix crash when scons is run from a python environement where a signal
      is set from outside Python.


RELEASE 4.2.0 - Sat, 31 Jul 2021 18:12:46 -0700

  From Byron Platt:
    - Fix Install() issue when copytree recursion gives bad arguments that can
      lead to install side-effects including keeping dangling symlinks and
      silently failing to copy directories (and their subdirectories) when the
      directory already exists in the target.

  From Joseph Brill:
    - Internal MSVS update: Remove unnecessary calls to find all installed versions of msvc
      when constructing the installed visual studios list.

  From William Deegan:
    - Improve Subst()'s logic to check for proper callable function or class's argument list.
      It will now allow callables with expected args, and any extra args as long as they
      have default arguments. Additionally functions with no defaults for extra arguments
      as long as they are set using functools.partial to create a new callable which set them.
    - Fix Issue #3035 - mingw with SHLIBVERSION set fails with either not a dll error or
      "Multiple ways to build the same target were specified for:".  Now mingw will disable
      creating the symlinks (and adding version string to ) dlls.  It sets SHLIBNOVERSIONSYMLINKS,
      IMPLIBNOVERSIONSYMLINKS and LDMODULENOVERSIONSYMLINKS to True.
    - Added --experimental flag, to enable various experimental features/tools.  You can specify
      'all', 'none', or any combination of available experimental features.
    - Fix Issue #3933 - Remove unguarded print of debug information in SharedLibrary logic when
      SHLIBVERSION is specified.
    - Fix versioned shared library naming for MacOS platform. (Previously was libxyz.dylib.1.2.3,
      has been fixed to libxyz.1.2.3.dylib. Additionally the sonamed symlink had the same issue,
      that is now resolved as well)
    - Add experimental ninja builder. (Contributed by MongoDB, Daniel Moody and many others).
    - Fix #3955 - _LIBDIRFLAGS leaving $( and $) in *COMSTR output.  Added affect_signature flag to
      _concat function.  If set to False, it will prepend and append $( and $). That way the various
      Environment variables can use that rather than "$( _concat(...) $)".
    - Fix issue with exparimental ninja tool which would fail on windows or when ninja package wasn't
      installed but --experimental=ninja was specified.
    - As part of experimental ninja tool, allow SetOption() to set both disable_execute_ninja and
      disable_ninja.

  From David H:
    - Fix Issue #3906 - `IMPLICIT_COMMAND_DEPENDENCIES` was not properly disabled when
      set to any string value (For example ['none','false','no','off'])
      Also previously 'All' wouldn't have the desired affect.

  From Ivan Kravets:
    - Provide a custom argument escape function for `TempFileMunge` using a new
      `TEMPFILEARGESCFUNC` variable. Useful if you need to apply extra operations on
      a command argument before writing to a temporary file (fix Windows slashes,
      normalize paths, etc.)

  From Henrik Maier:
   - DocbookXslt tool: The XSLT stylesheet file is now initialized to an env.File() Node,
     such that dependencies work correctly in hierarchical builds (eg when using
     DocbookXslt in SConscript('subdir/SConscript') context.

  From Daniel Moody:
    - Update CacheDir to use uuid for tmpfile uniqueness instead of pid.
      This fixes cases for shared cache where two systems write to the same
      cache tmpfile at the same time because the happened to get the same pid.
    - Added support for passing custom CacheDir derived classes to SCons. Moved
      copy_from_cache attribute from the Environment class to CacheDir class.
      Code contributed by MongoDB.
    - Update BuildTask to pass all targets to the progress object fixing an issue
      where multi-target build nodes only got the first target passed to the progress
      object.
    - Fix a potential race condition in shared cache environments where the permissions are
      not writeable for a moment after the file has been renamed and other builds (users) will copy
      it out of the cache. Small reorganization of logic to copy files from cachedir. Moved CacheDir
      writeable permission code for copy to cache behind the atomic rename operation.
    - Added marking of intermediate and and multi target nodes generated from SConf tests so that
      is_conftest() is more accurate.
    - Added test for configure check failing to ensure it didn't break generating and running ninja.


  From Mats Wichmann:
    - Initial support in tests for Python 3.10 - expected bytecode and
      one changed expected exception message. Change some more regexes
      to be specified as rawstrings in response to DeprecationWarnings.
    - Add an example of adding an emitter to User Guide (concept
      from Jeremy Elson)
    - Add timing information for sconsign database dump when --debug=time
      is selected. Also switch to generally using time.perf_counter,
      which is the Python recommended way for timing short durations.
    - Drop remaining definitions of dict-like has_key methods, since
      Python 3 doesn't have a dictionary has_key (maintenance)
    - Do not treat --site-dir=DIR and --no-site-dir as distinct options.
      Allows a later instance to override an earlier one.
    - Ignore empty cmdline arguments when computing targets (issue 2986)
    - Remove long-deprecated construction variables PDFCOM, WIN32_INSERT_DEF,
      WIN32DEFPREFIX, WIN32DEFSUFFIX, WIN32EXPPREFIX, WIN32EXPSUFFIX.
      All have been replaced by other names since at least 1.0.
    - Add a __iadd__ method to the CLVar class so that inplace adds
      (+=) also work as expected (issue 2399)
    - Remove local copy of CLVar in EnvironmentTests unittest file -
      should be testing against the production version, and they
      didn't really differ.
    - Don't strip spaces in INSTALLSTR by using raw subst (issue 2018)
    - Deprecate Python 3.5 as a supported version.
    - CPPDEFINES now expands construction variable references (issue 2363)
    - Restore behavior that Install()'d files are writable (issue 3927)
    - Simplified Mkdir(), the internal mkdir_func no longer needs to handle
      existing directories, it can now pass exist_ok=True to os.makedirs().
    - Avoid WhereIs exception if user set a tool name to empty (from issue 1742)
    - Maintenance: remove obsolete __getslice__ definitions (Py3 never calls);
      add Node.fs.scandir to call new (Py3.5) os.scandir; Node.fs.makedirs
      now passes the exist_ok flag; Cachedir creation now uses this flag.
    - Maintenance: remove unneeded imports and reorganize some.  Fix uses
      of warnings in some tools which instantiated the class but did nothing
      with them, need to instead call SCons.Warnings.warn with the warn class.
    - Drop overridden changed_since_last_build method in Value class.
    - Resync the SetOption implementation and the manpage, making sure new
      options are available and adding a notes column for misc information.
      SetOption equivalents to --hash-chunksize, --implicit-deps-unchanged
      and --implicit-deps-changed are enabled.
    - Add tests for SetOption failing on disallowed options and value types.
    - Maintenance: eliminate lots of checker complaints about Util.py.
    - Maintenance: fix checker-spotted issues in Environment (apply_tools)
      and EnvironmentTests (asserts comparing with self).
      For consistency, env.Tool() now returns a tool object the same way
      Tool() has done.
    - Change SConscript() missing SConscript behavior - if must_exist=False,
      the warning is suppressed.
    - Make sure TEMPFILEPREFIX can be set to an empty string (issue 3964)

  From Dillan Mills:
    - Add support for the (TARGET,SOURCE,TARGETS,SOURCES,CHANGED_TARGETS,CHANGED_SOURCES}.relpath property.
      This will provide a path relative to the top of the build tree (where the SConstruct is located)
      Fixes #396

  From Andrew Morrow:
    - Fix issue #3790: Generators in CPPDEFINES now have access to populated source
      and target lists

RELEASE 4.1.0 - Tues, 19 Jan 2021 15:04:42 -0700

  From James Benton:
    - Add COMPILATIONDB_PATH_FILTER env option for CompilationDatabase() builder which allows
      filtering of entries based on the output file paths using glob style file matching (issue #3742).

  From Joseph Brill:
    - Internal MSVC and test updates: Rework the msvc installed versions cache so that it
      is not exposed externally and update external references accordingly.
    - Modify the MSCommon internal-use only debug logging records to contain the correct relative
      file path when the debug function is called from outside the MSCommon module.

  From William Deegan:
    - Fix yacc tool, not respecting YACC set at time of tool initialization.
    - Refactor SCons.Tool to move all common shared and loadable module linking logic to SCons.Tool.linkCommon
    - Remove pywin32 imports from SCons.Script.Main. No longer needed.
    - Switch to use ctypes instead of pywin32 (requiring an extra pip install) - Fixes Github Issue #2291
       - pywin32 no longer necessary for SCons install. (pip install SCons will no longer also require pywin32 on win32)
       - Remove pywin32 usage from SCons.Util where it was used for accessing the registry. Python native winreg
         library already includes this functionality.
       - Remove using pywin32 to retrieve peak memory usage on Win32 for `--debug=memory`
    - Fix Issue #3759 - include scons.1, sconsign.1, scons-time.1 manpages in sdist and wheel packages.
    - Change SCons's build so the generated `SCons/__init__.py` is no longer removed by `scons -c`
    - Completely rewrote versioned shared libraries logic. Added support for SOVERSION via dmoody's initial PR #3733
    - No longer automatically disable setting SONAME on shared libraries on OpenBSD.
    - Fix race condition bug when initializing a scons cache directory at the
      same time from multiple threads or processes. Problem described in PR #3114.
      This is a simpler fix which should avoid some problems identified with the initial PR.
      (Credit to Fredrik Medley for reporting the issue, the initial PR, and discussing and testing
       this solution)
    - Minor edits to User Guide and manpage's header with copyright, released date changed.

  From Michał Górny:
    - Fix dvipdf test failure due to passing incorrect flag to dvipdf.

  From Adam Gross:
    - Fix minor bug affecting SCons.Node.FS.File.get_csig()'s usage of the MD5 chunksize.
      User-facing behavior does not change with this fix (GH Issue #3726).
    - Fix occasional test failures caused by not being able to find a file or directory fixture
      when running multiple tests with multiple jobs.
    - Added support for a new command-line parameter `--hash-format` to override the default
      hash format that SCons uses. It can also be set via `SetOption('hash_format')`. Supported
      values are: `md5`, `sha1`, and `sha256`. For all hash formats other than
      the default of `md5`, the SConsign database will include the name of the hash format.
      For example, `--hash-format=sha256` will create a SConsign with name
      `.sconsign_sha256.dblite.`.
    - Fix incorrect cache hits and/or misses when running in interactive mode by having
      SCons.Node.Node.clear() clear out all caching-related state.
    - Change Environment.SideEffect() to not add duplicate side effects.
      NOTE: The list of returned side effect Nodes will not include any duplicate side effect Nodes.
    - Add support to the Python scanner for finding dynamically generated dependencies.
      Previously the scanner only found imports if they existed on disk at scanning time.

  From David H:
    - Add ZIP_OVERRIDE_TIMESTAMP env option to Zip builder which allows for overriding of the file
      modification times in the archive.
    - Fix Zip builder not rebuilding when ZIPROOT env option was changed.

  From Jason Kenny
    - Fix python3 crash when Value node get_text_content when child content does not have decode()
      NOTE: If you depend on Value node's get_text_content returning concatenated contents of it's
      children. This may break your code. It now concatenates the csig() of all children.

  From Joachim Kuebart:
    - Suppress missing SConscript deprecation warning if `must_exist=False`
      is used.

  From Rocco Matano:
    - Fix Zip tool to respect ZIPCOMSTR. Previously all zip builder calls would yield something
      like zip(["test.zip"], ["zip_scons.py"]) and ignore ZIPCOMSTR if ZIPCOM and ZIPCOMSTR
      weren't set after the Environment/Tool is initialized. (Explained in PR #3659)

  From Daniel Moody:
    - Fix issue where java parsed a class incorrectly from lambdas used after a new.

  From Simon Tegelid
    - Fix using TEMPFILE in multiple actions in an action list. Previously a builder, or command
      with an action list like this:
      ['${TEMPFILE("xxx.py -otempfile $SOURCE")}', '${TEMPFILE("yyy.py -o$TARGET tempfile")}']
      Could yield a single tempfile with the first TEMPFILE's contents, used by both steps
      in the action list.

  From Mats Wichmann:
    - Complete tests for Dictionary, env.keys() and env.values() for
      OverrideEnvironment. Enable env.setdefault() method, add tests.
    - Raise an error if an option (not otherwise consumed) is used which
      looks like an abbreviation of one one added by AddOption. (#3653)
    - Tool module not found will now raise a UserError to more clearly indicate this is
      probably an SConscript problem, and to make the traceback more relevant.
    - Fix three issues with MergeFlags:
      - Signature/return did not match documentation or existing usage - the implementation
        now no longer returns the passed env
      - merging --param arguments did not work (issue #3107);
      - passing a dict to merge where the values are strings failed (issue #2961).
    - Include previously-excluded SideEffect section in User Guide.
    - Clean up unneeded imports (autoflake tool).
    - Make sure cProfile is used if profiling - SCons was expecting
      the Util module to monkeypatch in cProfile as profile if available,
      but this is no longer being done.
    - Cleanup in SCons.Util.AddMethod. If called with an environment instance
      as the object to modify, the method would not be correctly set up in
      any Clone of that instance.  Now tries to detect this and calls
      MethodWrapper to set up the method the same way env.AddMethod does.
      MethodWrapper moved to Util to avoid a circular import. Fixes #3028.
    - Some Python 2 compatibility code dropped
    - Rework runtest.py to use argparse for arg handling (was a mix
      of hand-coded and optparse, with a stated intent to "gradually port").
    - Add options to runtest to generate/not generate a log of failed tests,
      and to rerun such tests. Useful when an error cascades through several
      tests, can quickly try if a change improves all the fails. Dropped
      runtest test for fallback from qmtest, not needed; added new tests.
    - Eliminate tex tool usage of "for foo in range(len(iterable))"
    - Restore internal Trace function to functional state.
    - Only try to initialize the wix tool by default (or when tool `default` is explicitly installed)
      on Windows based systems.
    - Pick a better "Topic" Trove classifier for SCons: SW Dev / Build Tools
    - Use os.replace instead of os.rename in dblite so don't need to
      special-case Windows here. dblite is the default storage engine for the SConsign file(s).
    - Fix cut-n-paste error in msvc debug printout and make some debug output
      in msvs and msvsTests.py be off until needed (uncomment to use)
    - Fix Issue #3014 - Empty file and missing file have same csig
    - Refactor env.Append/Prepend to remove Py 1.5 era need to nest
      try blocks, can now "continue" at the appropriate places.
    - Add /snap/bin to env['PATH'] on POSIX, although this is only
      really useful for a subset of POSIX systems that use snaps.
      Was needed for CI builds, which run on Ubuntu LTS images.
    - Eliminate Py2-ism __nonzero__ (now __bool__). Work around issue #3860
      where a check for BuilderBase raising exc. on __bool__ was optimized out.
      This issue was found due to a bug in Python 3.10.0a4. See issue #3860 for details.


RELEASE 4.0.1 - Mon, 16 Jul 2020 16:06:40 -0700

  From Rob Boehne:
    - Fix fortran tools to set SHFORTRAN variables to $FORTRAN, similarly SHF77, SHF90, SHF95,
      SHF03 and SHF08 will default to the variables $F77, $F90, $F95, $F03 and $F08 respectively.
      If you were depending on changing the value of FORTRAN (or $F[0-9][0-9]) having no effect
      on the value of SHFORTRAN, this change will break that.   The values of FORTRAN, F77, F90,
      F95, F03, F08 and SHFORTRAN, SHF77 (etc.) now are not overridden in generate if alredy set
      by the user.
    - Fix subprocess execution of 'lslpp' on AIX to produce text standard i/o.
    - Re-do the fix for suncxx tool (Oracle Studio compiler) now that only Python 3 is supported,
      to avoid decoding errors.

  From William Deegan:
    - Added Environment() variable TEMPFILEDIR which allows setting the directory which temp
      files createdby TEMPFILEMUNGE are created in.

  From Daniel Moody:
    - Added method on Node to test if its node used in SConf. (Github Issue #3626)



RELEASE 4.0.0 - Sat, 04 Jul 2020 12:00:27 +0000

  From Dirk Baechle:
    - Updated documentation toolchain to work properly under Python3, also
      removed libxslt support from the Docbook Tool. (issue #3580)
    - Added Docker images for building and testing SCons. (issue #3585)


  From James Benton:
    - Improve Visual Studio solution/project generation code to add support
      for a per-variant cppflags. Intellisense can be affected by cppflags,
      this is especially important when it comes to /std:c++* which specifies
      what C++ standard version to target. SCons will append /Zc:__cplusplus
      to the project's cppflags when a /std:c++* flag is found as this is
      required for intellisense to use the C++ standard version from cppflags.

  From Rob Boehne
    - Specify UTF-8 encoding when opening Java source file as text.  By default, encoding is the output
    of locale.getpreferredencoding(False), and varies by platform.

  From Joseph Brill:
    - MSVC updates: When there are multiple product installations (e.g, Community and
      Build Tools) of MSVC 2017 or MSVC 2019, an Enterprise, Professional,
      or Community installation will be selected before a Build Tools installation when
      "14.1" or "14.2" is requested, respectively. (GH Issue #3699).
    - MSVC updates: When there are multiple product installations of MSVC 2017 (e.g.,
      Community and Express), 2017 Express is no longer returned when "14.1" is
      requested.  Only 2017 Express will be returned when "14.1Exp" is requested.
      (GH Issue #3699).
    - MSVC updates: An MSVC 6.0 installation now appears in the installed versions list
      when msvc debug output is enabled (GH Issue #3699).
    - MSVS test updates: Tests for building a program using generated MSVS project and
      solution files using MSVS 2015 and later now work as expected on x86 hosts.
    - Test update: Reduce the number of "false negative" test failures for the interactive
      configuration test (test/interactive/configure.py).
    - MSVS update: Fix the development environment path for MSVS 7.0.

  From William Deegan:
    - Fix broken clang + MSVC 2019 combination by using MSVC configuration logic to
      propagate'VCINSTALLDIR' and 'VCToolsInstallDir' which clang tools use to locate
      header files and libraries from MSVC install. (Fixes GH Issue #3480)
    - Added C:\msys64\mingw64\bin to default mingw and clang windows PATH's.  This
      is a reasonable default and also aligns with changes in Appveyor's VS2019 image.
    - Drop support for Python 2.7. SCons will be Python 3.5+ going forward.
    - Change SCons.Node.ValueWithMemo to consider any name passed when memoizing Value() nodes
    - Fix Github Issue #3550 - When using Substfile() with a value like Z:\mongo\build\install\bin
      the implementation using re.sub() would end up interpreting the string and finding regex escape
      characters where it should have been simply replacing existing text. Switched to use string.replace().
    - Fix Github Issue #2904 - Provide useful error message when more than one Configure Contexts are opened.
      Only one open is allowed. You must call conf.Finish() to complete the currently open one before creating another
    - Add msys2 installed mingw default path to PATH for mingw tool.
      - C:\msys64\mingw64\bin
    - Purge obsolete internal build and tooling scripts
    - Allow user specified location for vswhere.exe specified by VSWHERE.
      NOTE: This must be set at the time the 'msvc' 'msvs' and/or 'mslink' tool(s) are initialized to have any effect.
    - Resolve Issue #3451 and Issue #3450 - Rewrite SCons setup.py and packaging. Move script logic to entry points so
      package can create scripts which use the correct version of Python.
    - Resolve Issue #3248 - Removing '-Wl,-Bsymbolic' from SHLIBVERSIONFLAGS
      NOTE: If your build depends on the above you must now add to your SHLIBVERSIONFLAGS
    - Speedup bin/docs-update-generated by caching parsed docbook schema. (60x speedup)
    - Reorganized source tree. Moved src/engine/SCons to SCons to be more in line with current Python source
      tree organization practices.
    - Renamed as.py to asm.py and left redirecting tool.  'as' is a reserved word and so
      changing the name was required as we wanted to import symbols for use in compilation_db
      tool.
    - Add CompilationDatabase() builder in compilation_db tool. Contributed by MongoDB.
      Setting COMPILATIONDB_USE_ABSPATH to True|False controls whether the files are absolute or relative
      paths.  Address Issue #3693 and #3694 found during development.
    - Fixed Github Issue 3628 - Hardcoding pickle protocol to 4 (supports python 3.4+)
      and skipping Python 3.8's new pickle protocol 5 whose main advantage is for out-of-band data buffers.
      NOTE: If you used Python 3.8 with SCons 3.0.0 or above, you may get a a pickle protocol error. Remove your
      .sconsign.dblite. You will end up with a full rebuild.

  From Andrii Doroshenko:
    - Extended `Environment.Dump()` to select a format to serialize construction variables (pretty, json).

  From Jeremy Elson:
    - Updated design doc to use the correct syntax for Depends()

  From Adam Gross:
    - Added support for scanning multiple entries in an action string if
      IMPLICIT_COMMAND_DEPENDENCIES is set to 2 or 'all'. This enables more thorough
      action scanning where every item in each command line is scanned to determine
      if it is a non-source and non-target path and added to the list of implicit dependencies
      for the target.
    - Added support for taking instances of the Value class as implicit
      dependencies.
    - Added new module SCons.Scanner.Python to allow scanning .py files.
    - Added support for explicitly passing a name when creating Value() nodes. This may be useful
      when the value can't be converted to a string or if having a name is otherwise desirable.
    - Fixed usage of abspath and path for RootDir objects on Windows. Previously
      env.fs.Dir("T:").abspath would return "T:\T:" and now it correctly returns "T:".

  From Ivan Kravets, PlatformIO
    - New conditional C Scanner (`SCons.Scanner.C.CConditionalScanner()`)
      which interprets C/C Preprocessor conditional syntax (#ifdef, #if, #else,
      #elif, #define, etc.)
    - Improvements for virtual C Pre-Processor:
      * Handle UNSIGNED LONG and LONG numeric constants in DEC (keep support for HEX)
      * Skip unrecognized directives, such as `#if( defined ...)`
      * Ignore `#include DYNAMIC_INCLUDE` directive that depends on a dynamic
        macro which is not located in a state TABLE.
      * Cleanup CPP expressions before evaluating (strip comments, carriage returns)

  From Iosif Kurazs:
    - Added a new flag called "linedraw" for the command line argument  "--tree"
      that instructs scons to use single line drawing characters to draw the dependency tree.

  From Daniel Moody:
    - Add no_progress (-Q) option as a set-able option. However, setting it in the
      SConstruct/SConscript will still cause "scons: Reading SConscript files ..." to be
      printed, since the option is not set when the build scripts first get read.
    - Added check for SONAME in environment to setup symlinks correctly (Github Issue #3246)
    - User callable's called during substition expansion could possibly throw a TypeError
      exception, however SCons was using TypeError to detect if the callable had a different
      signature than expected, and would silently fail to report user's exceptions. Fixed to
      use signature module to detect function signature instead of TypeError. (Github Issue #3654)
    - Added storage of SConstructs and SConscripts nodes into global set for checking
      if a given node is a SConstruct/SConscript.
      Added new node function SCons.Node.is_sconscript(self) (Github Issue #3625)

  From Andrew Morrow:
    - Fix Issue #3469 - Fixed improper reuse of temporary and compiled files by Configure when changing
      the order and/or number of tests.  This is done by using the hash of the generated temporary files
      content and (For the target files) the hash of the action.
      So where previously files would be named:
      - config_1.c, config_1.o, config_1
      The will now be named (For example)
      - conftest_68b375d16e812c43e6d72d6e93401e7c_0.c,
        conftest_68b375d16e812c43e6d72d6e93401e7c_0_5713f09fc605f46b2ab2f7950455f187.o
        or
        conftest_68b375d16e812c43e6d72d6e93401e7c_0.o
        conftest_68b375d16e812c43e6d72d6e93401e7c_0_5713f09fc605f46b2ab2f7950455f187 (for executable)

  From Mathew Robinson:
    - Improve performance of Subst by preventing unnecessary frame
      allocations by no longer defining the *Subber classes inside of their
      respective function calls.
    - Improve performance of Subst in some cases by preventing
      unnecessary calls to eval when a token is surrounded in braces
      but is not a function call.
    - Improve performance of subst by removing unnecessary recursion.
    - Cleanup dangling symlinks before running builders (Issue #3516)

  From Mats Wichmann:
    - Remove deprecated SourceCode
    - str.format syntax errors fixed
    - a bunch of linter/checker syntax fixups
    - Convert remaining uses of insecure/deprecated mktemp method.
    - Clean up some duplications in manpage.  Clarify portion of manpage on Dir and File nodes.
    - Reduce needless list conversions.
    - Fixed regex in Python scanner.
    - Accommodate VS 2017 Express - it's got a more liberal license then VS
      Community, so some people prefer it (from 2019, no more Express)
    - vswhere call should also now work even if programs aren't on the C: drive.
    - Add an alternate warning message if cl.exe is not found and msvc config
      cache is in use (SCONS_CACHE_MSVC_CONFIG was given) - config cache
      may be out of date.
    - Fixed bug where changing TEXTFILESUFFIX would cause Substfile() to rebuild. (Github Issue #3540)
    - Script/Main.py now uses importlib instead of imp module.
    - Drop some Python 2-isms.
    - MSVC updates: pass on VSCMD_DEBUG and VSCMD_SKIP_SENDTELEMETRY to msvc
      tool setup if set in environment. Add Powershell to default env
      (used to call telemetry script).
    - Microsoft Visual Studio - switch to using uuid module to generate GUIDs rather than hand rolled
      method using md5 directly.
      NOTE: This change affects the following builders' output. If your build depends on the output of these builders
      you will likely see a rebuild.
      * Package() (with PACKAGETYPE='msi')
      * MSVSSolution()
      * MSVSProject()
    - Docbook builder provides a fallback if lxml fails to generate
      a document with tostring().
    - Fix description of ARCOMSTR constr. var. (issue 3636). Previously the text was a copy of ASCOMSTR which
      has different function.
    - Update xml files in SCons to reflect changed relative paths after
      code restructuring (src/engine/SCons -> SCons)
    - Preliminary Python 3.9 support - elimination of some warnings.
    - Drop the with_metaclass jig which was designed to let class
      definitions using a metaclass be written the same for Py2/Py3.
    - Bump python_version_unsupported (and deprecated) to indicate 3.5
      is lowest supported Python.
    - ParseFlags should not modify the user's passed in dict in case it's
      a compound data structure (e.g. values are lists) (issue #3665)
    - In Py3 classes no longer need to be listed as deriving from object.
    - Remove deprecated check for Task subclasses needing a needs_execute
      method - this is now enforced via an abstract base class, so the
      check and test is no longer needed.
    - Close various logfiles (trace, cache, taskmastertrace, configure)
      when done using atexit calls.
    - Rebase forked copy of shutil.copytree to Python 3.7 stlib version.
    - Significant rework of documentation: API docs are now generated
      using Sphinx; manpage and user guide now use more "standard"
      markup elements (which could facilitate later conversion to a
      different doc format, should that choice be made); significant
      rewordings in manpage.  Manpage Examples moved to an external
      repository / website (scons-cookbook.readthedocs.io).
    - Clean up test harness and tests' use of subdir, file_fixture and
      dir_fixture.
    - SubstitutionEnvironment and OverrideEnvironment now have keys()
      and values() methods to better emulate a dict (already had items()).
    - Rename internal Warning base class to SConsWarning to avoid any
      possible confusion with Python's own Warning class.


RELEASE 3.1.2 - Mon, 17 Dec 2019 02:06:27 +0000

  From Edoardo Bezzeccheri
    - Added debug option "action_timestamps" which outputs to stdout the absolute start and end time for each target.

  From Rob Boehne
    - Fix suncxx tool (Oracle Studio compiler) when using Python 3.  Previously would throw an exception.
      Resolved by properly handling tool version string output as unicode.

  From Tim Gates
    - Resolved a typo in engine.SCons.Tool

  From Adam Gross:
    - Resolved a race condition in multithreaded Windows builds with Python 2
      in the case where a child process is spawned while a Python action has a
      file open. Original author: Ryan Beasley.
    - Added memoization support for calls to Environment.Value() in order to
      improve performance of repeated calls.


  From Jason Kenny
    - Update Command() function to accept target_scanner, source_factory, and target_factory arguments.
      This makes Command act more like a one-off builder.

  From Ivan Kravets
    - Added support for "-imacros" to ParseFlags

  From Jacek Kuczera:
    - Fix CheckFunc detection code for Visual 2019. Some functions
      (e.g. memmove) were incorrectly recognized as not available.

  From Jakub Kulik
    - Fix stacktrace when using SCons with Python 3.5+ and SunOS/Solaris related tools.

  From Philipp Maierhöfer:
    - Avoid crash with UnicodeDecodeError on Python 3 when a Latex log file in
      non-UTF-8 encoding (e.g. containing umlauts in Latin-1 encoding when
      the fontenc package is included with \usepackage[T1]{fontenc}) is read.

  From Mathew Robinson:
    - Improved threading performance by ensuring NodeInfo is shared
      across threads. Results in ~13% improvement for parallel builds
      (-j# > 1) with many shared nodes.
    - Improve performance of Entry.disambiguate() by making check for
      most common case first, preventing unnecessary IO.
    - Improved DAG walk performance by reducing unnecessary work when
      there are no un-visited children.

  From Mats Wichmann
    - Replace instances of string find method with "in" checks where
      the index from find() was not used.
    - CmdStringHolder fix from issue #3428
    - Turn previously deprecated debug options into failures:
      --debug=tree, --debug=dtree, --debug=stree, --debug=nomemoizer.
    - Experimental New Feature: Enable caching MSVC configuration
      If SCONS_CACHE_MSVC_CONFIG shell environment variable is set,
      SCons will cache the results of past calls to vcvarsall.bat to
      a file; integrates with existing memoizing of such vars.
      On vs2019 saves 5+ seconds per SCons invocation, which really
      helps test suite runs.
    - Remove deprecated SourceSignatures, TargetSignatures
    - Remove deprecated Builder keywords: overrides and scanner
    - Remove deprecated env.Copy
    - Remove deprecated BuildDir plus SConscript keyword build_dir
    - A number of documentation improvements.


RELEASE 3.1.1 - Mon, 07 Aug 2019 20:09:12 -0500

  From William Deegan:
    - Remove obsoleted references to DeciderNeedsNode which could cause crash when using --debug=explain

  From Jason Kenny
    - Add Fix and test for crash in 3.1.0 when using Decider('MD5-timestamp') and --debug=explain

  From Ben Reed:
    - Added -fmerge-all-constants to flags that get included in both CCFLAGS and LINKFLAGS.

  From Mathew Robinson:
    - Fix issue #3415 - Update remaining usages of EnvironmentError to SConsEnvironmentError
      this patch fixes issues introduced in 3.1.0 where any of the
      following would cause SCons to error and exit:
        - CacheDir not write-able
        - JSON encoding errors for CacheDir config
        - JSON decoding errors for CacheDir config

RELEASE 3.1.0 - Mon, 20 Jul 2019 16:59:23 -0700

  From Joseph Brill:
    - Code to supply correct version-specifier argument to vswhere for
      VS version selection.

  From William Deegan:
    - Enhanced --debug=explain output. Now the separate components of the dependency list are split up
      as follows:

      scons: rebuilding `file3' because:
           the dependency order changed:
           ->Sources
           Old:xxx  New:zzz
           Old:yyy  New:yyy
           Old:zzz  New:xxx
           ->Depends
           ->Implicit
           Old:/usr/bin/python  New:/usr/bin/python
    - Fix Issue #3350 - SCons Exception EnvironmentError is conflicting with Python's EnvironmentError.
    - Fix spurious rebuilds on second build for cases where builder has > 1 target and the source file
      is generated. This was causing the > 1th target to not have it's implicit list cleared when the source
      file was actually built, leaving an implicit list similar to follows for 2nd and higher target
              ['/usr/bin/python', 'xxx', 'yyy', 'zzz']
      This was getting persisted to SConsign and on rebuild it would be corrected to be similar to this
              ['zzz', 'yyy', 'xxx', '/usr/bin/python']
      Which would trigger a rebuild because the order changed.
      The fix involved added logic to mark all shared targets as peers and then ensure they're implicit
      list is all cleared together.
    - Fix Issue #3349 - SCons Exception EnvironmentError is conflicting with Python's EnvironmentError.
      Renamed to SConsEnvironmentError
    - Fix Issue #3350 - mslink failing when too many objects.  This is resolved by adding TEMPFILEARGJOIN variable
      which specifies what character to join all the argements output into the tempfile. The default remains a space
      when mslink, msvc, or mslib tools are loaded they change the TEMPFILEARGJOIN to be a line separator (\r\n on win32)
    - Fix performance degradation for MD5-timestamp decider.  NOTE: This changes the Decider() function arguments.
      From:
          def my_decider(dependency, target, prev_ni):
      To:
          def my_decider(dependency, target, prev_ni, repo_node):
      Where repo_node is the repository (or other) node to use to check if the node is out of date instead of dependency.

  From Peter Diener:
    - Additional fix to issue #3135 - Also handle 'pure' and 'elemental' type bound procedures
    - Fix issue #3135 - Handle Fortran submodules and type bound procedures

  From Adam Gross:
    - Upgraded and improved Visual Studio solution/project generation code using the MSVSProject builder.
      - Added support for Visual Studio 2017 and 2019.
      - Added support for the following per-variant parameters to the builder:
        - cpppaths: Provides per-variant include paths.
        - cppdefines: Provides per-variant preprocessor definitions.

  From Michael Hartmann:
    - Fix handling of Visual Studio Compilers to properly reject any unknown HOST_PLATFORM or TARGET_PLATFORM

  From Bert Huijben:
    - Added support for Visual Studio 2019 toolset.

  From Mathew Robinson:
    - Update cache debug output to include cache hit rate.
    - No longer unintentionally hide exceptions in Action.py
    - Allow builders and pseudo-builders to inherit from OverrideEnvironments

  From Leonard de Ruijter:
    - Add logic to derive correct version argument to vswhere

  From Lukas Schrangl:
    - Enable LaTeX scanner to find more than one include per line

  From  Sergey Torokhov:
    - Recognize jdk on Gentoo systems.

  From Mats Wichmann:
    - scons-time takes more care closing files and uses safer mkdtemp to avoid
      possible races on multi-job runs.
    - Use importlib to dynamically load tool and platform modules instead of imp module
    - sconsign: default to .sconsign.dblite if no filename is specified.
      Be more informative in case of unsupported pickle protocol (py2 only).
    - Fix issue #3336 - on Windows, paths were being added to PATH even if
      tools were not found in those paths.
    - More fixes for newer Java versions (since 9): handle new jdk directory
      naming (jdk-X.Y instead of jdkX.Y) on Windows; handle two-digit major
      version. Docstrings improved.
    - Fixups for pylint: exception types, redefined functions,
      globals, etc.  Some old code removed to resolve issues (hashlib is
      always present on modern Pythons; no longer need the code for
      2.5-and-earlier optparse). cmp is not a builtin function in Py3,
      drop one (unused) use; replace one.  Fix another instance of
      renaming to SConsEnvironmentError. Trailing whitespace.
      Consistently use not is/in (if not x is y -> if x is not y).
    - Add a PY3-only function for setting up the cachedir that should be less
      prone to races. Add a hack to the PY2 version (from Issue #3351) to
      be less prone to a race in the check for old-style cache.
    - Fix coding error in docbook tool only exercised when using python lxml
    - Recognize two additional GNU compiler header directory options in
      ParseFlags: -iquote and -idirafter.
    - Fix more re patterns that contain \ but not specified as raw strings
      (affects scanners for D, LaTeX, swig)


RELEASE 3.0.5 - Mon, 26 Mar 2019 15:04:42 -0700

  From William Deegan:

    - Fix Issue #3283 - Handle using --config=force in combination with Decider('MD5-timestamp').
      3.0.2 in fix for issue #2980 added that deciders can throw DeciderNeedsNode exception.
      The Configure logic directly calls the decider when using --config=force but wasn't handling
      that exception.  This would yield minimally configure tests using TryLink() not running and
      leaving TypeError Nonetype exception in config.log
    - Fix Issue #3303 - Handle --config=force overwriting the Environment passed into Configure()'s
      Decider and not clearing it when the configure context is completed.
    - Add default paths for yacc tool on windows to include cygwin, mingw, and chocolatey
    - Fix issue #2799 - Fix mingw tool to respect SHCCCOMSTR, SHLINKCOMSTR and LDMODULECOMSTR
    - Fix Issue #3329 - Add support for MS SDK V10.0A (which is commonly installed with VS2017)
    - Fix Issue #3333 - Add support for finding vswhere under 32 bit windows installs.

  From Maciej Kumorek:
    - Update the MSVC tool to include the nologo flag by default in RCFLAGS

From Daniel Moody:
    - Change the default for AppendENVPath to delete_existing=0, so path
      order will not be changed, unless explicitly set (Issue #3276)
    - Fixed bug which threw error when running SCons on windows system with no MSVC installed.
    - Update link tool to convert target to node before accessing node member
    - Update mingw tool to remove MSVC like nologo CCFLAG
    - Add default paths for lex tool on windows to include cygwin, mingw, and chocolatey
    - Add lex construction variable LEXUNISTD for turning off unix headers on windows
    - Update lex tool to use win_flex on windows if available

  From Mats Wichmann:
    - Quiet open file ResourceWarnings on Python >= 3.6 caused by
      not using a context manager around Popen.stdout
    - Add the textfile tool to the default tool list
    - Fix syntax on is/is not clauses: should not use with a literal
    - Properly retrieve exit code when catching SystemExit
    - scons-time now uses context managers around file opens
    - Fix regex patterns that were not specified as raw strings

  From Bernhard M. Wiedemann:
    - Do not store build host+user name if reproducible builds are wanted


RELEASE 3.0.4 - Mon, 20 Jan 2019 22:49:27 +0000

  From Mats Wichmann:
    - Improve finding of Microsoft compiler: add a 'products' wildcard
      in case 2017 Build Tools only is installed as it is considered a separate
      product from the default Visual Studio
    - Add TEMPFILESUFFIX to allow a customizable filename extension, as
      described in the patch attached to issue #2431.
    - scons.py and sconsign.py stopped working if script called as a symlink
      to location in scons-local location.
    - Fix issue running scons using a symlink to scons.py in an scons-local dir
    - Doc updates around Default(), and the various *TARGETS variables.

  From Daniel Moody:
    - Improved support for VC14.1 and Visual Studio 2017, as well as arm and arm64 targets.
      Issues #3268 & Issue #3222
    - Initial support for ARM targets with Visual Studio 2017 - Issue #3182 (You must set TARGET_ARCH for this to work)
    - Update TempFileMunge class to use PRINT_CMD_LINE_FUNC

  From Tobias Herzog
    - Enhance cpp scanner regex logic to detect if/elif expressions without whitespaces but
      parenthesis like "#if(defined FOO)" or "#elif!(BAR)" correctly.


RELEASE 3.0.3 - Mon, 07 Jan 2019 20:05:22 -0400
  NOTE: 3.0.2 release was dropped because there was a packaging bug. Please consider all 3.0.2
        content.

  From William Deegan:
    - Fixes to packaging logic.  Ensuring the SCons.Tool.clangCommon module is added
      to the release packages.
    - Modify scons.bat script to check for scons python script without .py extension if no file
      scons.py exists. This enables an all platform wheel to work.

  From Mats Wichmann:
    - Update doc examples to work with Python 3.5+:  map() now returns an iterable instead of a list.


RELEASE 3.0.2 - Mon, 31 Dec 2018 16:00:12 -0700

  From Bernard Blackham:
    - Fixed handling of side-effects in task master (fixes #3013).

  From William Deegan:
    - Remove long deprecated SCons.Options code and tests.  This removes BoolOption,EnumOption,
      ListOption,PackageOption, and PathOption which have been replaced by *Variable() many years ago.
    - Re-Enable parallel SCons (-j) when running via Pypy
    - Move SCons test framework files to testing/framework and remove all references to QMtest.
      QMTest has not been used by SCons for some time now.
    - Updated logic for mingw and clang on win32 to search default tool install paths if not
      found in normal SCons PATH.  If the user specifies PATH or tool specific paths they
      will be used and the default paths below will be ignored.
      - Default path for clang/clangxx : C:\Program Files\LLVM\bin
      - Default path for mingw         : C:\MinGW\bin and/or  C:\mingw-w64\*\mingw64\bin
      - Key program to locate mingw    : mingw32-make (as the gcc with mingw prefix has no fixed name)
    - Fixed issue causing stack trace when python Action function contains a unicode string when being
      run with Python 2.7
    - Add alternate path to QT install for Centos in qt tool: /usr/lib64/qt-3.3/bin
    - Fix Java tools to search reasonable default paths for Win32, Linux, macOS.  Add required paths
      for swig and java native interface to JAVAINCLUDES.  You should add these to your CPPPATH if you need
      to compile with them.  This handles spaces in paths in default Java paths on windows.
    - Added more java paths to match install for Centos 7 of openjdk
    - Fix new logic which populates JAVAINCLUDES to handle the case where javac is not found.
    - Fix GH Issue #2580 - # in FRAMEWORKPATH doesn't get properly expanded. The # is left in the
      command line.
    - Fix issue #2980 with credit to Piotr Bartosik (and William Blevins).  This is an issue where using
      TimeStamp-MD5 Decider and CacheDir can yield incorrect md5's being written into the .sconsign.
      The difference between Piotr Bartosik's patch and the current code is that the more complicated
      creation of file to csig map is only done when the count of children for the current node doesn't
      match the previous count which is loaded from the sconsign.
    - Fix issue # 3106 MSVC if using MSVC_BATCH and target dir had a space would fail due to quirk in
      MSVC's handling of escaped targetdirs when batch compiling.
    - Fix GH Issue #3141 unicode string in a TryAction() with python 2.7 crashes.
    - Fix GH Issue #3212 - Use of Py3 and CacheDir + Configure's TryCompile (or likely and Python Value Nodes)
      yielded trying to combine strings and bytes which threw exception.
    - Fix GH Issue #3225 SCons.Util.Flatten() doesn't handle MappingView's produced by dictionary as return
      values from dict().{items(), keys(), values()}.
    - Fix GH Issue #3241 - Properly support versioned shared libraries for MacOS.  We've also introduced two
      new env variables APPLELINK_CURRENT_VERSION and APPLELINK_COMPATIBILITY_VERSION which will specify
      what is passed to the linkers -current_version and -compatibility_version flags.  If not specified
      they will be derived from SHLIBVERSION as such:
      - APPLELINK_CURRENT_VERSION = SHLIBVERSION
      - APPLELINK_COMPATIBILITY_VERSION = all but the last digit in SHLIBVERSION with .0 appended.
      Note that the values of the above will be validated. Valid format for either APPLELINK variable is
      X[.Y[.Z]] where 0 <= X <= 65535, 0 <= Y <= 255, 0 <= Z <= 255.
      The new variables have been added to the documents and should show up in user guide and manpage.
    - Fix GH Issue #3136 no longer wrap io.{BufferedReader,BufferedWriter,BufferedRWPair,BufferedRandom,TextIOWrapper
      with logic to set HANDLE_FLAG_INHERIT flag on the file handle.  Python 3.4+ automatically sets this according
      to Python docs: https://docs.python.org/3/library/os.html#fd-inheritance

  From Ray Donnelly:
    - Fix the PATH created by scons.bat (and other .bat files) to provide a normalized
      PATH.  Some pythons in the 3.6 series are no longer able to handle paths which
      have ".." in them and end up crashing.  This is done by cd'ing into the directory
      we want to add to the path and then using %CD% to give us the normalized directory
      See bug filed under Python 3.6: https://bugs.python.org/issue32457.
      Note: On Win32 PATH's which have not been normalized may cause undefined behavior
      by other executables being run by SCons (or any subprocesses of executables being run by SCons).
      Resolving this issue should eliminate that possibility going forward.

  From Andrew Featherstone
    - Removed unused --warn options from the man page and source code.

  From Arda Fu
    - Fix cpp scanner regex logic to treat ifndef for py3.5+. Previously it was
      not properly differentiating between if, ifdef, and ifndef.

  From Philipp Maierhöfer
    - Added a __hash__ method to the class SCons.Subst.Literal. Required when substituting Literal
      objects when SCons runs with Python 3.
    - Added missing FORTRANMODDIRPREFIX to the gfortran tool.

  From Matthew Marinets:
    - Fixed an issue that caused the Java emitter to incorrectly parse arguments to constructors that
      implemented a class.

  From Fredrik Medley:
    - Fix exception when printing of EnviromentError messages.
      Specifically, this fixes error reporting of the race condition when
      initializing the cache which error previously was hidden.

  From Daniel Moody:
    - Updated Jar builder to handle nodes and directories better
    - Updated Jar builder to flatten source list which could contain embedded lists
    - Removed some magic numbers from jar.py on behalf of Mats Wichmann (mats@linux.com)
    - Set the pickling protocal back to highest which was causing issues
      with variant dir tests. This will cause issues if reading sconsigns
      pickled with the previous lower protocol.
    - Updated swig to setup default paths for windows
    - Updated gettext tools to setup default paths for windows with Cygwin/MinGW setups
    - Add common location for default paths for cygwin and mingw in Platform modules
    - Updated YACC tool to work on windows with Cygwin/MinGW setups
    - Set the pickling protocal back to highest which was causing issues
      with variant dir tests. This will cause issues if reading sconsigns
      pickled with the previous lower protocol.
    - Updated FS.py to handle removal of splitunc function from python 3.7
    - Updated the vc.py to ignore MSVS versions where no compiler could be found

  From Gary Oberbrunner:
    - Fix bug when Installing multiple subdirs outside the source tree
    - fix to_str to handle None without raising exception
    - Fix -jN for python 3.7

  From Jonathon Reinhart:
    - Replace all instances of `int main()` in C code with `int main(void)`.
      Specifically, this fixes the test cases use by Configure.CheckCC() which
      would fail when using -Wstrict-prototypes.

  From Zachary Tessler:
    - Fix calculation of signatures for FunctionActions that contain list (or set,...)
      comprehensions whose expressions involve constant literals. Those constants had
      been ignored in signatures, so changing them did not cause targets to be rebuilt.

  From Paweł Tomulik:
    - In the testing framework, module TestCommon, fixed must_contain(),
      must_not_contain(), and related methods of TestCommon class to work with
      substrings located at zero offset.
    - Added virtualenv support. A new function Virtualenv() determines whether
      SCons runs in a virtualenv. The search PATH may also be extended to
      prefer executables from the current virtualenv over the ones provided by
      base environment. New option --enable-virtualenv provided to import some
      virtualenv-related variables to SCons and extend every env['ENV']['PATH']
      automatically. New option --ignore-virtualenv disables this. Two
      environment variables, SCONS_ENABLE_VIRTUALENV and
      SCONS_IGNORE_VIRTUALENV are supported for the same purpose.

  From Richard West:
    - Add SConstruct.py, Sconstruct.py, sconstruct.py to the search path for the root SConstruct file.
      Allows easier debugging within Visual Studio
    - Change setup.py to change the install directory (via  pip, or setup.py install) from scons-#.#.#
      to scons (Yielding <pythondir>/lib/scons/SCons/ instead of <pythondir>/lib/scons/SCons-#.#.#/).
      This changes SCons to better comply with normal Python installation practices.

  From Mats Wichmann:
    - Recognize new java 9, 10, 11 (as 9.0 and 10.0, 11.0)
    - Updated manpage scons.xml to fix a nested list problem
    - Updated doc terminiology: use prepend instead of append as appropriate
    - XML validity fixes from SConstruct.py change
    - Update wiki links to new github location
    - Update bug links to new github location
    - Make it easier for SConscript() call to fail on missing script.
      It was possible to call SCons.Warnings.warningAsException
      (not documented as a user API) to make all warnings fail. Now
      SConscript can take an optional must_exist flag which if true fails
      if the script does not exist.  Not failing on missing script is
      now considered deprecated, and the first instance will print a
      deprecation message.  It is now also possible to flip the scons
      behavior (which still defaults to warn, not fail) by calling
      SCons.Script.set_missing_sconscript_error, which is also not a
      documented interface at the moment.
    - Convert TestCmd.read to use with statement on open (quiets 17 py3 warnings)
    - Quiet py3 warning in UtilTests.py
    - Fix tests specifying octal constants for py3
    - Fix must_contain tests for py3
    - RPM package generation:
       - Fix supplying a build architecture
       - Disable auto debug package generation on certain rpmbuild versions
       - Adjust some tests to only supply build-id file on certain rpmbuild versions
       - Tests now use a file fixture for the repeated (trivial) main.c program.
       - Document and comment cleanup.
       - Added new Environment Value X_RPM_EXTRADEFS to supply custom settings
         to the specfile without adding specific logic for each one to scons.
    - The test for Python.h needed by swig tests is moved to get_python_platform
      so it does not have to be repeated in every test; picks up one failure
      which did not make the (previously needed) check. Windows version
      of get_python_platform needed some rework in case running in virtualenv.
    - If test opens os.devnull, register with atexit so file opens do not leak.
    - Fix bugs in Win32 process spawn logic to handle OSError exception correctly.
    - Use time.perf_counter instead of time.clock if it exists.
      time.clock deprecated since py3.3, due to remove in 3.8. deprecation
      warnings from py3.7 were failing a bunch of tests on Windows since they
      mess up expected stderr.
    - Prefer Py3's inspect.getfullargspec over deprecated inspect.getargspec.
      Switched to "new" (standard in Py2.7) usage of receiving a namedtuple -
      we were unpacking to a four-tuple, two of the items of which were unused;
      getfullargspec returns a named tuple with seven elements so it is a
      cleaner drop-in replacement using the namedtuple.
    - Updated the test-framework.rst documentation.
    - Remove obsoleted internal implementaiton of OrderedDict.
    - Test for tar packaging fixups
    - Stop using deprecated unittest asserts
    - messages in strip-install-dir test now os-neutral
    - Add xz compression format to packaging choices.
    - Syntax cleanups - trailing blanks, use "is" to compare with None, etc.
      Three uses of variables not defined are changed.
    - Some script changes in trying to find scons engine
    - Update (pep8) configure-cache script, add a --show option.
    - Fix for a couple of "what if tool not found" exceptions in framework.
    - Add Textfile/Substfile to default environment. (issue #3147)
    - sconsign: a couple of python3 fixes; be more tolerant of implicit
      entries which have no signatures; minor PEP8 changes.
    - Fix a couple of type mistakes (list-> string, filter type -> list)
    - Fix a couple of type mistakes in packaging tools: list-> string in msi,
      filter type -> list in ipk

  From Bernhard M. Wiedemann:
    - Update SCons' internal scons build logic to allow overriding build date
      with SOURCE_DATE_EPOCH for SCons itself.
    - Change the datestamps in SCons' docs and embedded in code use ISO 8601 format and UTC

  From Hao Wu
    - Typo in customized decider example in user guide
    - Replace usage of unittest.TestSuite with unittest.main() (fix #3113)

RELEASE 3.0.1 - Mon, 12 Nov 2017 15:31:33 -0700

  From Daniel Moody:
    - Jar can take multiple targets, and will make a duplicate jar from the sources for each target
    - Added some warnings in case the Jar builder makes an implicit target
    - Added Jar method and changed jar build to be more specific. Jar method will take in
      directories or classes as source. Added more tests to JAR to ensure the jar was
      packaged with the correct compiled class files.
    - Added a No result test case to handle bug which seems unrelated to java in the
      swig-dependencies.py test, more info here: http://scons.tigris.org/issues/show_bug.cgi?id=2907
    - Added a travis script to test on ubuntu trusty now that the project is on github
      so that Continuus Integration tests can be run automatically. It tests most case and considers
      no result a pass as well. Improving this script can install more dependincies allowing for more
      tests to be run.

  From Daniel Moody:
    - Updated the Jar Builder tool in Tool/__init__.py so that is doesn't force class files as
      sources, allowing directories to be passed, which was causing test/Java/JAR.py to fail.

  From William Deegan:
    - Fix issue where code in utility routine to_String_for_subst() had code whose result was never
      properly returned.
      (Found by: James Rinkevich https://pairlist4.pair.net/pipermail/scons-users/2017-October/006358.html )
    - Fixed Variables.GenerateHelpText() to now use the sort parameter. Due to incorrect 2to3 fixer changes
      8 years ago it was being used as a boolean parameter.  Now you can specify sort to be a callable, or boolean
      value. (True = normal sort). Manpage also updated.
    - Fixed Tool loading logic from exploding sys.path with many site_scons/site_tools prepended on py3.
    - Added additional output with time to process each SConscript file when using --debug=time.

  From Thomas Berg:
    - Fixed a regression in scons-3.0.0 where "from __future__ import print_function" was imposed
      on the scope where SConstruct is executed, breaking existing builds using PY 2.7.

  From William Deegan:
    - Fix broken subst logic where a string with "$$(abc)" was being treated as "$(abc) and the
      logic for removing the signature escapes was then failing because there was no closing "$)".
      This was introduced by a pull request to allow recursive variable evaluations to yield a string
      such as "$( $( some stuff $) $)".

  From Zachary Tessler:
    - Fix incorrect warning for repeated identical builder calls that use overrides


RELEASE 3.0.0 - Mon, 18 Sep 2017 08:32:04 -0700

NOTE: This is a major release.  You should expect that some targets may rebuild when upgrading.
Significant changes in some python action signatures. Also switching between PY 2.7 and PY 3.5, 3.6
will cause rebuilds.


  From William Blevins:
    - Updated D language scanner support to latest: 2.071.1. (PR #1924)
      https://dlang.org/spec/module.html accessed 11 August 2016
      - Enhancements:
        - Added support for selective imports: "import A : B, C;" -> A
        - Added support for renamed imports. "import B = A;" -> A
        - Supports valid combinations: "import A, B, CCC = C, DDD = D : EEE = FFF;" -> A, B, C, D
      - Notes:
        - May find new (previously missed) Dlang dependencies.
        - May cause rebuild after upgrade due to dependency changes.
    - Updated Fortran-related tests to pass under GCC 5/6.
    - Fixed SCons.Tool.Packaging.rpm.package source nondeterminism across builds.

  From William Deegan:
    - Removed deprecated tools CVS, Perforce, BitKeeper, RCS, SCCS, Subversion.
    - Removed deprecated module SCons.Sig
    - Added prioritized list of xsltproc tools to docbook. The order will now be as
      follows: xsltproc, saxon, saxon-xslt, xalan  (with first being highest priority, first
      tool found is used)
    - Fixed MSVSProject example code (http://scons.tigris.org/issues/show_bug.cgi?id=2979)
    - Defined MS SDK 10.0 and Changed VS 2015 to use SDK 10.0
    - Changes to Action Function and Action Class signiture creation.  NOTE: This will cause rebuilds
      for many builds when upgrading to SCons 3.0
    - Fixed Bug #3027 - "Cross Compiling issue: cannot override ranlib"
    - Fixed Bug #3020 - "Download link in user guide wrong. python setup.py install --version-lib broken"
    - Fixed Bug #2486 - Added SetOption('silent',True) - Previously this value was not allowed to be set.
    - Fixed Bug #3040 - Non-unicode character in CHANGES.txt
    - Fixed Bug #2622 - AlwaysBuild + MSVC regression.
    - Fixed Bug #3025 - (Credit to Florian : User flow86 on tigris) - Fix typo JAVACLASSSUFIX should have been
                        JAVACLASSSUFFIX


  From Ibrahim Esmat:
    - Added the capability to build Windows Store Compatible libraries that can be used
      with Universal Windows Platform (UWP) Apps and published to the store

  From Daniel Holth:
    - Add basic support for PyPy (by deleting __slots__ from Node with a
      metaclass on PyPy); wrap most-used open() calls in 'with' statements to
      avoid too many open files.
    - Add __main__.py for `python -m SCons` in case it is on PYTHONPATH.
    - Always use highest available pickle protocol for efficiency.
    - Remove unused command line fallback for the zip tool.

  From Gaurav Juvekar:
    - Fix issue #2832: Expand construction variables in 'chdir' argument of builders. (PR #463)
    - Fix issue #2910: Make --tree=all handle Unicode. (PR #427)
    - Fix issue #2788: Fix typo in documentation example for sconf. (PR #388)

  From Alexey Klimkin:
    - Use memoization to optimize PATH evaluation across all dependencies per
      node. (PR #345)
    - Use set() where it is applicable (PR #344)

  From M. Limber:
    - Fixed msvs.py for Visual Studio Express editions that would report
      "Error  : ValueError: invalid literal for float(): 10.0Exp".

  From Rick Lupton:
    - Update LaTeX scanner to understand \import and related commands

  From Steve Robinson:
    - Add support for Visual Studio 2017.  This support requires vswhere.exe a helper
      tool installed with newer installs of 2017. SCons expects it to be located at
      "C:\Program Files (x86)\Microsoft Visual Studio\Installer\vswhere.exe"
      It can be downloaded separately at
      https://github.com/Microsoft/vswhere

  From Tom Tanner:
    - Allow nested $( ... $) sections

  From Paweł Tomulik:
    - Fixed the issue with LDMODULEVERSIONFLAGS reported by Tim Jenness
      (https://pairlist4.pair.net/pipermail/scons-users/2016-May/004893.html).
      An error was causing "-Wl,Bsymbolic" being added to linker's command-line
      even when there was no specified value in LDMODULEVERSION and thus no
      need for the flags to be specified.
    - Added LoadableModule to the list of global functions (DefaultEnvironment
      builders).

  From Manish Vachharajani:
    - Update debian rules, compat, and control to not use features
      deprecated or obsolete in later versions of debhelpers
    - Update python version to 2.7 in debian/control

  From Richard Viney:
    - Fixed PCHPDBFLAGS causing a deprecation warning on MSVC v8 and later when
      using PCHs and PDBs together.


  From Richard West:
    - Added nested / namespace tool support
    - Added a small fix to the python3 tool loader when loading a tool as a package
    - Added additional documentation to the user manual on using toolpaths with the environment
      This includes the use of sys.path to search for tools installed via pip or package managers
    - Added support for a PyPackageDir function for use with the toolpath

  From Russel Winder:
    - Reordered the default D tools from "dmd, gdc, ldc" to "dmd, ldc, gdc".
    - Add a ProgramAllAtOnce builder to the dmd, ldc, and gdc tools. (PR #448)
    - Remove a file name exception for very old Fedora LDC installation.
    - gdc can now handle building shared objects (tested for version 6.3.0).
    - Remove establishing the SharedLibrary builder in the dmd, ldc, and gdc
      tools, must now include the ar tool to get this builder as is required for
      other compiler tools.
    - Add clang and clang++ tools based on Paweł Tomulik's work.

RELEASE 2.5.1 - Mon, 03 Nov 2016 13:37:42 -0400

  From William Deegan:
    - Add scons-configure-cache.py to packaging. It was omitted

  From Alexey Klimkin:
    - Use memoization to optimize PATH evaluation across all dependencies per
      node. (PR #345)

RELEASE 2.5.0 - Mon, 09 Apr 2016 11:27:42 -0700

  From Dirk Baechle:
    - Removed a lot of compatibility methods and workarounds
      for Python versions < 2.7, in order to prepare the work
      towards a combined 2.7/3.x version. (PR #284)
      Also fixed the default arguments for the print_tree and
      render_tree methods. (PR #284, too)

  From William Blevins:
    - Added support for cross-language dependency scanning;
      SCons now respects scanner keys for implicit dependencies.
      - Notes for SCons users with heterogeneous systems.
        - May find new (previously missed) dependencies.
        - May cause rebuild after upgrade due to dependency changes.
        - May find new dependency errors (EG. cycles).
          - Discovered in some of the SCons QT tests.
    - Resolved missing cross-language dependencies for
      SWIG bindings (fixes #2264).
    - Corrected typo in User Guide for Scanner keyword. (PR #2959)
    - Install builder interacts with scanner found in SCANNERS differently.
      - Previous: Install builder recursively scanned implicit dependencies
        for scanners from SCANNER, but not for built-in (default) scanners.
      - Current: Install builder will not scan for implicit dependencies via
        either scanner source. This optimizes some Install builder behavior
        and brings orthogonality to Install builder scanning behavior.

  From William Deegan:
    - Add better messaging when two environments have
      different actions for the same target (Bug #2024)
    - Fix issue only with MSVC and Always build where targets
      marked AlwaysBuild wouldn't make it into CHANGED_SOURCES
      and thus yield an empty compile command line. (Bug #2622)
    - Fix posix platform escaping logic to properly handle paths
      with parens in them "()".  (Bug #2225)

  From Jakub Pola:
    - Intel Compiler 2016 (Linux/Mac) update for tool directories.

  From Adarsh Sanjeev:
    - Fix for issue #2494: Added string support for Chmod function.

  From Tom Tanner:
    - change cache to use 2 character subdirectories, rather than one character,
      so as not to give huge directories for large caches, a situation which
      causes issues for NFS.
      For existing caches, you will need to run the scons-configure-cache.py
      script to update them to the new format. You will get a warning every time
      you build until you co this.
    - Fix a bunch of unit tests on windows

RELEASE 2.4.1 - Mon, 07 Nov 2015 10:37:21 -0700

  From Arfrever Frehtes Taifersar Arahesis:
    - Fix for Bug # 2791 - Setup.py fails unnecessarily under Jython.

  From Dirk Baechle:
    - Fixed license of SVG titlepage files in the context of Debian
      packaging, such that they allow for commercial use too (#2985).

  From William Blevins:
    - InstallVersionedLib now available in the DefaultEnvironment context.
    - Improves orthogonality of use cases between different Install functions.

  From Carnë Draug:
    - Added new configure check, CheckProg, to check for
      existence of a program.

  From Andrew Featherstone:
    - Fix for issue #2840 - Fix for two environments specifying same target with different
      actions not throwing hard error. Instead SCons was incorrectly issuing a warning
      and continuing.

  From Hiroaki Itoh :
    - Add support `Microsoft Visual C++ Compiler for Python 2.7'
      Compiler can be obtained at: https://www.microsoft.com/en-us/download/details.aspx?id=44266

  From Florian Miedniak:
    - Fixed tigris issue #3011: Glob() excludes didn't work when used with VariantDir(duplicate=0)

  From William Roberts:
    - Fix bug 2831 and allow Help() text to be appended to AddOption() help.

  From Paweł Tomulik:
    - Reimplemented versioning for shared libraries, with the following effects
    - Fixed tigris issues #3001, #3006.
    - Fixed several other issues not reported to tigris, including:
      issues with versioned libraries in subdirectories with tricky names,
      issues with versioned libraries and variant directories,
      issue with soname not being injected to library when using D linkers,
    - Switched to direct symlinks instead of daisy-chained ones -- soname and
      development symlinks point directly to the versioned shared library now),
      for rationale see:
      https://www.debian.org/doc/debian-policy/ch-sharedlibs.html
      https://fedoraproject.org/wiki/Packaging:Guidelines#Devel_Packages
      https://bitbucket.org/scons/scons/pull-requests/247/new-versioned-libraries-gnulink-cyglink/diff#comment-10063929
    - New construction variables to allow override default behavior: SONAME,
      SHLIBVERSIONFLAGS, _SHLIBVERSIONFLAGS, SHLIBNOVERSIONSYMLINKS,
      LDMODULEVERSION, LDMODULEVERSIONFLAGS, _LDMODULEVERSIONFLAGS,
      LDMODULENOVERSIONSYMLINKS.
    - Changed logic used to configure the versioning machinery from
      platform-centric to linker-oriented.
    - The SHLIBVERSION/LDMODULEVERSION variables are no longer validated by
      SCons (more freedom to users).
    - InstallVersionedLib() doesn't use SHLIBVERSION anymore.
    - Enchanced docs for the library versioning stuff.
    - New tests for versioned libraries.
    - Library versioning is currently implemented for the following linker
      tools: 'cyglink', 'gnulink', 'sunlink'.
    - Fix to swig tool - pick-up 'swig', 'swig3.0' and 'swig2.0' (in order).
    - Fix to swig tool - respect env['SWIG'] provided by user.



RELEASE 2.4.0 - Mon, 21 Sep 2015 08:56:00 -0700

  From Dirk Baechle:
    - Switched several core classes to use "slots", to
      reduce the overall memory consumption in large
      projects (fixes #2180, #2178, #2198)
    - Memoizer counting uses decorators now, instead of
      the old metaclasses approach.

  From Andrew Featherstone
    - Fixed typo in SWIGPATH description

RELEASE 2.3.6 - Mon, 31 Jul 2015 14:35:03 -0700

  From Rob Smith:
    - Added support for Visual Studio 2015

RELEASE 2.3.5 - Mon, 17 Jun 2015 21:07:32 -0700

  From Stephen Pollard:
    - Documentation fixes for libraries.xml and
      builders-writing.xml (#2989 and #2990)

  From William Deegan:
    - Extended docs for InstallVersionedLib/SharedLibrary,
      and added SKIP_WIN_PACKAGES argument to build script
      bootstrap.py (PR #230, #3002).

  From William Blevins:
    - Fixed symlink support (PR #227, #2395).
    - Updated debug-count test case (PR #229).

  From Alexey Klimkin:
    - Fixed incomplete LIBS flattening and substitution in
      Program scanner(PR #205, #2954).

  From Dirk Baechle:
    - Added new method rentry_exists_on_disk to Node.FS (PR #193).

  From Russel Winder:
    - Fixed several D tests under the different OS.
    - Add support for f08 file extensions for Fortran 2008 code.

  From Anatoly Techtonik:
    - Show --config choices if no argument is specified (PR #202).
    - Fixed build crash when XML toolchain isn't installed, and
      activated compression for ZIP archives.

  From Alexandre Feblot:
    - Fix for VersionedSharedLibrary under 'sunos' platform.
    - Fixed dll link with precompiled headers on MSVC 2012
    - Added an 'exclude' parameter to Glob()

  From Laurent Marchelli:
    - Support for multiple cmdargs (one per variant) in VS project files.
    - Various improvements for TempFileMunge class.
    - Added an implementation for Visual Studio users files (PR #209).

  From Dan Pidcock:
    - Added support for the 'PlatformToolset' tag in VS project files (#2978).

  From James McCoy:
    - Added support for '-isystem' to ParseFlags.

RELEASE 2.3.4 - Mon, 27 Sep 2014 12:50:35 -0400

  From Bernhard Walle and Dirk Baechle:
    - Fixed the interactive mode, in connection with
      Configure contexts (#2971).

  From Anatoly Techtonik:
    - Fix EnsureSConsVersion warning when running packaged version

  From Russel Winder:
    - Fix D tools for building shared libraries

RELEASE 2.3.3 - Sun, 24 Aug 2014 21:08:33 -0400

  From Roland Stark:
    - Fixed false line length calculation in the TempFileMunge class (#2970).

  From Gary Oberbrunner:
    - Improve SWIG detection

  From Russel Winder:
    - Fix regression on Windows in D language update

  From Neal Becker and Stefan Zimmermann:
    - Python 3 port and compatibility

  From Anatoly Techtonik:
    - Do not fail on EnsureSConsVersion when running from checkout

  From Kendrick Boyd and Rob Managan:
    - Fixed the newglossary action to work with VariantDir (LaTeX).

  From Manuel Francisco Naranjo:
    - Added a default for the BUILDERS environment variable,
      to prevent not defined exception on a Clone().

  From Andrew Featherstone:
    - Added description of CheckTypeSize method (#1991).
    - Fixed handling of CPPDEFINE var in Append()
      for several list-dict combinations (#2900).

  From William Blevins:
    - Added test for Java derived-source dependency tree generation.
    - Added Copy Action symlink soft-copy support (#2395).
    - Various contributions to the documentation (UserGuide).

RELEASE 2.3.2

  From Dirk Baechle:
    - Update XML doc editor configuration
    - Fix: Allow varlist to be specified as list of strings for Actions (#2754)

  From veon on bitbucket:
    - Fixed handling of nested ifs in CPP scanner PreProcessor class.

  From Shane Gannon:
    - Support for Visual Studio 2013 (12.0)

  From Michael Haubenwallner:
    - Respect user's CC/CXX values; don't always overwrite in generate()
    - Delegate linker Tool.exists() to CC/CXX Tool.exists().

  From Rob Managan:
    - Updated the TeX builder to support use of the -synctex=1
      option and the files it creates.
    - Updated the TeX builder to correctly clean auxiliary files when
      the biblatex package is used.

  From Gary Oberbrunner:
    - get default RPM architecture more robustly when building RPMs

  From Amir Szekely:
    - Fixed NoClean() for multi-target builders (#2353).

  From Paweł Tomulik:
    - Fix SConf tests that write output

  From Russel Winder:
    - Revamp of the D language support. Tools for DMD, GDC and LDC provided
      and integrated with the C and C++ linking. NOTE: This is only tested
      with D v2. Support for D v1 is now deprecated.

  From Anatoly Techtonik:
    - Several improvements for running scons.py from source:
      * engine files form source directory take priority over all other
        importable versions
      * message about scons.py running from source is removed to fix tests
        that were failing because of this extra line in the output
      * error message when SCons import fails now lists lookup paths
    - Remove support for QMTest harness from runtest.py
    - Remove RPM and m4 from default tools on Windows
    - BitKeeper, CVS, Perforce, RCS, SCCS are deprecated from default
      tools and will be removed in future SCons versions to speed up
      SCons initialization (it will still be possible to use these tools
      explicitly)

  From Sye van der Veen:
    - Support for Visual Studio 12.0Exp, and fixes for earlier MSVS
      versions.


RELEASE 2.3.1

  From Andrew Featherstone:
    - Added support for EPUB output format to the DocBook tool.

  From Tom Tanner:
    - Stop leaking file handles to subprocesses by switching to using subprocess
      always.
    - Allow multiple options to be specified with --debug=a,b,c
    - Add support for a readonly cache (--cache-readonly)
    - Always print stats if requested
    - Generally try harder to print out a message on build errors
    - Adds a switch to warn on missing targets
    - Add Pseudo command to mark targets which should not exist after
      they are built.

  From Bogdan Tenea:
    - Check for 8.3 filenames on cygwin as well as win32 to make variant_dir work properly.

  From Alexandre Feblot:
    - Make sure SharedLibrary depends on all dependent libs (by depending on SHLINKCOM)

  From Stefan Sperling:
    - Fixed the setup of linker flags for a versioned SharedLibrary
      under OpenBSD (#2916).

  From Antonio Cavallo:
    - Improve error if Visual Studio bat file not found.

  From Manuel Francisco Naranjo:
    - Allow Subst.Literal string objects to be compared with each other,
      so they work better in AddUnique() and Remove().

  From David Rothenberger:
    - Added cyglink linker that uses Cygwin naming conventions for
      shared libraries and automatically generates import libraries.

  From Dirk Baechle:
    - Update bootstrap.py so it can be used from any dir, to run
      SCons from a source (non-installed) dir.
    - Count statistics of instances are now collected only when
      the --debug=count command-line option is used (#2922).
    - Added release_target_info() to File nodes, which helps to
      reduce memory consumption in clean builds and update runs
      of large projects.
    - Fixed the handling of long options in the command-line
      parsing (#2929).
    - Fixed misspelled variable in intelc.py (#2928).

  From Gary Oberbrunner:
    - Test harness: fail_test() can now print a message to help debugging.

  From Anatoly Techtonik:
    - Require rpmbuild when building SCons package.
    - Print full stack on certain errors, for debugging.
    - Improve documentation for Textfile builder.

  From William Deegan:
    - VS2012 & VS2010 Resolve initialization issues by adding path to reg.exe
      in shell used to run batch files.
    - MSVC Support fixed defaulting TARGET_ARCH to HOST_ARCH. It should be
      None if not explicitly set.
    - MSVC Fixed issue where if more than one Architectures compilers are
      detected, it would take the last one found, and not the first.

  From Philipp Kraus:
    - Added optional ZIPROOT to Zip tool.

  From Dirk Baechle:
    - Replaced old SGML-based documentation toolchain with a more modern
      approach, that also requires less external dependencies (programs and
      Python packages). Added a customized Docbook XSD for strict validation of
      all input XML files.

  From Luca Falavigna:
    - Fixed spelling errors in MAN pages (#2897).

  From Michael McDougall:
    - Fixed description of ignore_case for EnumVariable in the
      MAN page (#2774).

RELEASE 2.3.0 - Mon, 02 Mar 2013 13:22:29 -0400

  From Anatoly Techtonik:
    - Added ability to run scripts/scons.py directly from source checkout
    - Hide deprecated --debug={dtree,stree,tree} from --help output
    - Error messages from option parser now include hints about valid choices
    - Cleaned up some Python 1.5 and pre-2.3 code, so don't expect SCons
      to run on anything less than Python 2.4 anymore
    - Several fixes for runtest.py:
      * exit with an error if no tests were found
      * removed --noqmtest option - this behavior is by default
      * replaced `-o FILE --xml` combination with `--xml FILE`
      * changed `-o, --output FILE` option to capture stdout/stderr output
        from runtest.py
    - Remove os_spawnv_fix.diff patch required to enable parallel builds
      support prior to Python 2.2

  From Juan Lang:
    - Fix WiX Tool to use .wixobj rather than .wxiobj for compiler output
    - Support building with WiX releases after 2.0

  From Alexey Klimkin:
    - Fix nested LIBPATH expansion by flattening sequences in subst_path.

  From eyan on Bitbucket:
    - Print target name with command execution time with --debug=time

  From Thomas Berg and Evgeny Podjachev:
    - Fix subprocess spawning on Windows.  Work around a Windows
      bug that can crash python occasionally when using -jN. (#2449)

  From Dirk Baechle:
    - Updated test framework to support dir and file fixtures and
      added ability to test external (out-of-tree) tools (#2862).
      See doc in QMTest/test-framework.rst.
    - Fixed several errors in the test suite (Java paths, MSVS version
      detection, Tool import), additionally
      * provided MinGW command-line support for the CXX, AS and
        Fortran tests,
      * refactored the detection of the gcc version and the according
        Fortran startup library,
      * provided a new module rpmutils.py, wrapping the RPM naming rules
        for target files and further hardware-dependent info (compatibility,
        compiler flags, ...),
      * added new test methods must_exist_one_of() and
        must_not_exist_any_of() and
      * removed Aegis support from runtest.py. (#2872)

  From Gary Oberbrunner:
    - Add -jN support to runtest.py to run tests in parallel
    - Add MSVC10 and MSVC11 support to get_output low-level bat script runner.
    - Fix MSVS solution generation for VS11, and fixed tests.

  From Rob Managan:
    - Updated the TeX builder to support the \newglossary command
      in LaTeX's glossaries package and the files it creates.
    - Improve support for new versions of biblatex in the TeX builder
      so biber is called automatically if biblatex requires it.
    - Add SHLIBVERSION as an option that tells SharedLibrary to build
      a versioned shared library and create the required symlinks.
      Add builder InstallVersionedLib to create the required symlinks
      installing a versioned shared library.

RELEASE 2.2.0 - Mon, 05 Aug 2012 15:37:48 +0000

  From dubcanada on Bitbucket:
    - Fix 32-bit Visual Express C++ on 64-bit Windows (generate 32-bit code)

  From Paweł Tomulik:
    - Added gettext toolset
    - Fixed FindSourceFiles to find final sources (leaf nodes).

  From Greg Ward:
    - Allow Node objects in Java path (#2825)

  From Joshua Hughes:
    - Make Windows not redefine builtin file as un-inheritable (#2857)
    - Fix WINDOWS_INSERT_DEF on MinGW (Windows) (#2856)

  From smallbub on Bitbucket:
    - Fix LINKCOMSTR, SHLINKCOMSTR, and LDMODULECOMSTR on Windows (#2833).

  From Mortoray:
    - Make -s (silent mode) be silent about entering subdirs (#2976).
    - Fix cloning of builders when cloning environment (#2821).

  From Gary Oberbrunner:
    - Show valid Visual Studio architectures in error message
       when user passes invalid arch.

  From Alexey Petruchik:
    - Support for Microsoft Visual Studio 11 (both using it
      and generating MSVS11 solution files).

  From Alexey Klimkin:
    - Fixed the Taskmaster, curing spurious build failures in
      multi-threaded runs (#2720).

  From Dirk Baechle:
    - Improved documentation of command-line variables (#2809).
    - Fixed scons-doc.py to properly convert main XML files (#2812).

  From Rob Managan:
    - Updated the TeX builder to support LaTeX's multibib package.
    - Updated the TeX builder to support LaTeX's biblatex package.
    - Added support for using biber instead of bibtex by setting
      env['BIBTEX'] = 'biber'

  From Arve Knudsen:
    - Test for FORTRANPPFILESUFFIXES (#2129).


RELEASE 2.1.0 - Mon, 09 Sep 2011 20:54:57 -0700

  From Anton Lazarev:
    - Fix Windows resource compiler scanner to accept DOS line endings.

  From Matthias:
    - Update MSVS documents to remove note indicating that only one
      project is currently supported per solution file.

  From Grzegorz Bizoń:
    - Fix long compile lines in batch mode by using TEMPFILE
    - Fix MSVC_BATCH=False (was treating it as true)

  From Justin Gullingsrud:
    - support -std=c++0x and related CXXFLAGS in pkgconfig (ParseFlags)

  From Vincent Beffara:
    - Support -dylib_file in pkgconfig (ParseFlags)

  From Gary Oberbrunner and Sohail Somani:
    - new construction variable WINDOWS_EMBED_MANIFEST to automatically
      embed manifests in Windows EXEs and DLLs.

  From Gary Oberbrunner:
    - Fix Visual Studio project generation when CPPPATH contains Dir nodes
    - Ensure Visual Studio project is regenerated when CPPPATH or CPPDEFINES change
    - Fix unicode error when using non-ASCII filenames with Copy or Install
    - Put RPATH in LINKCOM rather than LINKFLAGS so resetting
      LINKFLAGS doesn't kill RPATH
    - Fix precompiled headers on Windows when variant dir name has spaces.
    - Adding None to an Action no longer fails (just returns original action)
    - New --debug=prepare option to show each target as it's being
      prepared, whether or not anything needs to be done for it.
    - New debug option --debug=duplicate to print a line for each
      unlink/relink (or copy) of a variant file from its source file.
    - Improve error message for EnumVariables to show legal values.
    - Fix Intel compiler to sort versions >9 correctly (esp. on Linux)
    - Fix Install() when the source and target are directories and the
      target directory exists.

  From David Garcia Garzon:
    - Fix Delete to be able to delete broken symlinks and dir
      symlinks.

  From Imran Fanaswala and Robert Lehr:
    - Handle .output file generated by bison/yacc properly. Cleaning it
      when necessary.

  From Antoine Dechaume:
    - Handle SWIG file where there is whitespace after the module name
      properly. Previously the generated files would include
      the whitespace.

  From Dmitry R.:
    - Handle Environment in case __semi_deepcopy is None

  From Benoit Belley:

    - Much improved support for Windows UNC paths (\\SERVERNAME).

  From Jean-Baptiste Lab:

    - Fix problems with appending CPPDEFINES that contain
      dictionaries, and related issues with Parse/MergeFlags and
      CPPDEFINES.

  From Allen Weeks:

    - Fix for an issue with implicit-cache with multiple targets
      when dependencies are removed on disk.

  From Evgeny Podjachev and Alexey Petruchick:

    - Support generation of Microsoft Visual Studio 2008 (9.0)
      and 2010 (10.0) project and solution files.

  From Ken Deeter:

    - Fix a problem when FS Entries which are actually Dirs have builders.

  From Luca Falavigna:

    - Support Fortran 03

  From Gary Oberbrunner:

    - Print the path to the SCons package in scons --version

  From Jean-Franï¿½ois Colson:

    - Improve Microsoft Visual Studio Solution generation, and fix
      various errors in the generated solutions especially when using
      MSVS_SCC_PROVIDER, and when generating multiple projects.  The
      construction variable MSVS_SCC_PROJECT_BASE_PATH, which never
      worked properly, is removed.  Users can use the new variable
      MSVS_SCC_CONNECTION_ROOT instead if desired.

  From Anatoly Techtonik:

    - Use subprocess in bootstrap.py instead of os.execve to avoid
      losing output control on Windows (http://bugs.python.org/issue9148)

    - Revert patch for adding SCons to App Paths, because standard cmd
      shell doesn't search there. This is confusing, because `scons` can
      be executed from explorer, but fail to start from console.

    - Fix broken installation with easy_install on Windows (issue #2051)
      SCons traditionally installed in a way that allowed to run multiple
      versions side by side. This custom logic was incompatible with
      easy_install way of doing things.

    - Use epydoc module for generating API docs in HTML if command line
      utility is not found in PATH. Actual for Windows.

  From Alexander Goomenyuk:

    - Add .sx to assembly source scanner list so .sx files
      get their header file dependencies detected.

  From Arve Knudsen:

    - Set module metadata when loading site_scons/site_init.py
      so it is treated as a proper module; __doc__, __file__ and
      __name__ now refer to the site_init.py file.

  From Russel Winder:

    - Users Guide updates explaining that Tools can be packages as
      well as python modules.

  From Gary Oberbrunner:

    - New systemwide and per-user site_scons dirs.

  From Dirk Baechle:

    - XML fixes in User's Guide.
    - Fixed the detection of 'jar' and 'rmic' during
      the initialization of the respective Tools (#2730).
    - Improved docs for custom Decider functions and
      custom Scanner objects (#2711, #2713).
    - Corrected SWIG module names for generated *.i files (#2707).

  From Joe Zuntz:

    - Fixed a case-sensitivity problem with Fortran modules.

  From Bauke Conijn:

    - Added Users Guide example for auto-generated source code

  From Steven Knight:

    - Fix explicit dependencies (Depends()) on Nodes that don't have
      attached Builders.

    - Fix use of the global Alias() function with command actions.

  From Matt Hughes:

    - Fix the ability to append to default $*FLAGS values (which are
      implemented as CLVar instances) in a copied construction environment
      without affecting the original construction environment's value.

  From Rob Managan:

    - Updated the TeX command strings to include a /D on Windows in
      case the new directory is on a different drive letter.

    - Fixed the LaTeX scanner so dependencies are found in commands that
      are broken across lines with a comment or have embedded spaces.

    - The TeX builders should now work with tex files that are generated
      by another program. Thanks to Hans-Martin von Gaudecker for
      isolating the cause of this bug.

    - Added support for INDEXSTYLE environment variable so makeindex can
      find style files.

    - Added support for the bibunits package so we call bibtex on all
      the bu*.aux files.

    - Add support of finding path information on OSX for TeX applications
      MacPorts and Fink paths need to be added by the user

  From Russel Winder:

    - Add support for DMD version 2 (the phobos2 library).

  From William Deegan:

    - Add initial support for VS/VC 2010 (express and non-express versions)
    - Remove warning for not finding MS VC/VS install.
      "scons: warning: No version of Visual Studio compiler found
        - C/C++ compilers most likely not set correctly"
    - Add support for Linux 3.0


RELEASE 2.0.1 - Mon, 15 Aug 2010 15:46:32 -0700

  From Dirk Baechle:

    - Fix XML in documentation.

  From Joe Zuntz:

    - Fixed a case-sensitivity problem with Fortran modules.

  From Bauke Conijn:

    - Added Users Guide example for auto-generated source code

  From Steven Knight:

    - Fix explicit dependencies (Depends()) on Nodes that don't have
      attached Builders.

  From Matt Hughes:

    - Fix the ability to append to default $*FLAGS values (which are
      implemented as CLVar instances) in a copied construction environment
      without affecting the original construction environment's value.

  From Rob Managan:

    - Updated the TeX command strings to include a /D on Windows in
      case the new directory is on a different drive letter.

    - Fixed the LaTeX scanner so dependencies are found in commands that
      are broken across lines with a comment or have embedded spaces.


RELEASE 2.0.0.final.0 - Mon, 14 Jun 2010 22:01:37 -0700

  From Dirk Baechle:

    - Fix XML in documentation.

  From Steven Knight:

    - Provide forward compatibility for the 'profile' module.

    - Provide forward compatibility for the 'pickle' module.

    - Provide forward compatibility for the 'io' module.

    - Provide forward compatibility for the 'queue' module.

    - Provide forward compatibility for the 'collections' module.

    - Provide forward compatibility for the 'builtins' module.

    - Provide forward compatibility for 'sys.intern()'.

    - Convert to os.walk() from of os.path.walk().

    - Remove compatibility logic no longer needed.

    - Add a '-3' option to runtest to print 3.x incompatibility warnings.

    - Convert old-style classes into new-style classes.

    - Fix "Ignoring corrupt sconsign entry" warnings when building
      in a tree with a pre-2.0 .sconsign file.

    - Fix propagation from environment of VS*COMNTOOLS to resolve issues
      initializing MSVC/MSVS/SDK issues.

    - Handle detecting Visual C++ on Python versions with upper-case
      platform architectures like 'AMD64'.

  From W. Trevor King:

    - Revisions to README.

  From Greg Noel:

    - Apply numerous Python fixers to update code to more modern idioms.
      Find where fixers should be applied to code in test strings and
      apply the fixers there, too.

    - Write a fixer to convert string functions to string methods.

    - Modify the 'dict' fixer to be less conservative.

    - Modify the 'apply' fixer to handle more cases.

    - Create a modified 'types' fixer that converts types to 2.x
      equivalents rather than 3.x equivalents.

    - Write a 'division' fixer to highlight uses of the old-style
      division operator.  Correct usage where needed.

    - Add forward compatibility for the new 'memoryview' function
      (which replaces the 'buffer' function).

    - Add forward compatibility for the 'winreg' module.

    - Remove no-longer-needed 'platform' module.

    - Run tests with the '-3' option to Python 2.6 and clear up
      various reported incompatibilities.

    - Comb out code paths specialized to Pythons older than 2.4.

    - Update deprecation warnings; most now become mandatory.

    - Start deprecation cycle for BuildDir() and build_dir.

    - Start deprecation cycle for SourceCode() and related factories

    - Fixed a problem with is_Dict() not identifying some objects derived
      from UserDict.

  From Jim Randall:

    - Document the AllowSubstExceptions() function in the User's Guide.

  From William Deegan:

    - Migrate MSVC/MSVS/SDK improvements from 1.3 branch.


RELEASE 1.3.0 - Tue, 23 Mar 2010 21:44:19 -0400

  From Steven Knight:

    - Update man page and documentation.

  From William Deegan (plus minor patch from Gary Oberbrunner):

    - Support Visual Studio 8.0 Express

RELEASE 1.2.0.d20100306 - Sat, 06 Mar 2010 16:18:33 -0800

  From Luca Falavigna:

    - Fix typos in the man page.

  From Gottfried Ganssauge:

    - Support execution when SCons is installed via easy_install.

  From Steven Knight:

    - Make the messages for Configure checks of compilers consistent.

    - Issue an error message if a BUILDERS entry is not a Builder
      object or a callable wrapper.

  From Rob Managan:

    - Update tex builder to handle the case where a \input{foo}
      command tries to work with a directory named foo instead of the
      file foo.tex. The builder now ignores a directory and continues
      searching to find the correct file. Thanks to Lennart Sauerbeck
      for the test case and initial patch

      Also allow the \include of files in subdirectories when variantDir
      is used with duplicate=0. Previously latex would crash since
      the directory in which the .aux file is written was not created.
      Thanks to Stefan Hepp for finding this and part of the solution.

  From James Teh:
    - Patches to fix some issues using MS SDK V7.0

  From William Deegan:
    - Lots of testing and minor patches to handle mixed MS VC and SDK
      installations, as well as having only the SDK installed.


RELEASE 1.2.0.d20100117 - Sun, 17 Jan 2010 14:26:59 -0800

  From Jim Randall:
    - Fixed temp filename race condition on Windows with long cmd lines.

  From David Cournapeau:
    - Fixed tryRun when sconf directory is in a variant dir.
    - Do not add -fPIC for ifort tool on non-posix platforms (darwin and
      windows).
    - Fix bug 2294 (spurious CheckCC failures).
    - Fix SCons bootstrap process on windows 64 (wrong wininst name)

  From William Deegan:
    - Final merge from vs_revamp branch to main

    - Added definition and usage of HOST_OS, HOST_ARCH, TARGET_OS,
      TARGET_ARCH, currently only defined/used by Visual Studio
      Compilers. This will be rolled out to other platforms/tools
      in the future.

    - Add check for python >= 3.0.0 and exit gracefully.
      For 1.3 python >= 1.5.2 and < 3.0.0 are supported

    - Fix bug 1944 - Handle non-existent .i file in swig emitter, previously
      it would crash with an IOError exception. Now it will try to make an
      educated guess on the module name based on the filename.

  From Lukas Erlinghagen:

    - Have AddOption() remove variables from the list of
      seen-but-unknown variables (which are reported later).

    - An option name and aliases can now be specified as a tuple.

  From Hartmut Goebel:

    - Textfile builder.

  From Jared Grubb:

    - use "is/is not" in comparisons with None instead of "==" or "!=".

  From Jim Hunziker:

    - Avoid adding -gphobos to a command line multiple times
      when initializing use of the DMD compiler.

  From Jason Kenney:

    - Sugguested HOST/TARGET OS/ARCH separation.

  From Steven Knight:

    - Fix the -n option when used with VariantDir(duplicate=1)
      and the variant directory doesn't already exist.

    - Fix scanning of Unicode files for both UTF-16 endian flavors.

    - Fix a TypeError on #include of file names with Unicode characters.

    - Fix an exception if a null command-line argument is passed in.

    - Evaluate Requires() prerequisites before a Node's direct children
      (sources and dependencies).

  From Greg Noel:

    - Remove redundant __metaclass__ initializations in Environment.py.

    - Correct the documentation of text returned by sconf.Result().

    - Document that filenames with '.' as the first character are
      ignored by Glob() by default (matching UNIX glob semantics).

    - Fix SWIG testing infrastructure to work on Mac OS X.

    - Restructure a test that occasionally hung so that the test would
      detect when it was stuck and fail instead.

    - Substfile builder.

  From Gary Oberbrunner:

    - When reporting a target that SCons doesn't know how to make,
      specify whether it's a File, Dir, etc.

  From Ben Webb:

    - Fix use of $SWIGOUTDIR when generating Python wrappers.

    - Add $SWIGDIRECTORSUFFIX and $SWIGVERSION construction variables.

  From Rob Managan:

    - Add -recorder flag to Latex commands and updated internals to
      use the output to find files TeX creates. This allows the MiKTeX
      installations to find the created files

    - Notify user of Latex errors that would get buried in the
      Latex output

    - Remove LATEXSUFFIXES from environments that don't initialize Tex.

    - Add support for the glossaries package for glossaries and acronyms

    - Fix problem that pdftex, latex, and pdflatex tools by themselves did
      not create the actions for bibtex, makeindex,... by creating them
      and other environment settings in one routine called by all four
      tex tools.

    - Fix problem with filenames of sideeffects when the user changes
      the name of the output file from the latex default

    - Add scanning of files included in Latex by means of \lstinputlisting{}
      Patch from Stefan Hepp.

    - Change command line for epstopdf to use --outfile= instead of -o
      since this works on all platforms.
      Patch from Stefan Hepp.

    - Change scanner to properly search for included file from the
      directory of the main file instead of the file it is included from.
      Also update the emitter to add the .aux file associated with
      \include{filename} commands. This makes sure the required directories
      if any are created for variantdir cases.
      Half of the patch from Stefan Hepp.

RELEASE 1.2.0.d20090223 - Mon, 23 Feb 2009 08:41:06 -0800

  From Stanislav Baranov:

    - Make suffix-matching for scanners case-insensitive on Windows.

  From David Cournapeau:

    - Change the way SCons finds versions of Visual C/C++ and Visual
      Studio to find and use the Microsoft v*vars.bat files.

  From Robert P. J. Day:

    - User's Guide updates.

  From Dan Eaton:

    - Fix generation of Visual Studio 8 project files on x64 platforms.

  From Allan Erskine:

    - Set IncludeSearchPath and PreprocessorDefinitions in generated
      Visual Studio 8 project files, to help IntelliSense work.

  From Mateusz Gruca:

    - Fix deletion of broken symlinks by the --clean option.

  From Steven Knight:

    - Fix the error message when use of a non-existent drive on Windows
      is detected.

    - Add sources for files whose targets don't exist in $CHANGED_SOURCES.

    - Detect implicit dependencies on commands even when the command is
      quoted.

    - Fix interaction of $CHANGED_SOURCES with the --config=force option.

    - Fix finding #include files when the string contains escaped
      backslashes like "C:\\some\\include.h".

    - Pass $CCFLAGS to Visual C/C++ precompiled header compilation.

    - Remove unnecessary nested $( $) around $_LIBDIRFLAGS on link lines
      for the Microsoft linker, the OS/2 ilink linker and the Phar Lap
      linkloc linker.

    - Spell the Windows environment variables consistently "SystemDrive"
      and "SystemRoot" instead of "SYSTEMDRIVE" and "SYSTEMROOT".



RELEASE 1.2.0.d20090113 - Tue, 13 Jan 2009 02:50:30 -0800

  From Stanislav Baranov, Ted Johnson and Steven Knight:

    - Add support for batch compilation of Visual Studio C/C++ source
      files, controlled by a new $MSVC_BATCH construction variable.

  From Steven Knight:

    - Print the message, "scons: Build interrupted." on error output,
      not standard output.

    - Add a --warn=future-deprecated option for advance warnings about
      deprecated features that still have warnings hidden by default.

    - Fix use of $SOURCE and $SOURCES attributes when there are no
      sources specified in the Builder call.

    - Add support for new $CHANGED_SOURCES, $CHANGED_TARGETS,
      $UNCHANGED_SOURCES and $UNCHANGED_TARGETS variables.

    - Add general support for batch builds through new batch_key= and
      targets= keywords to Action object creation.

  From Arve Knudsen:

    - Make linker tools differentiate properly between SharedLibrary
      and LoadableModule.

    - Document TestCommon.shobj_prefix variable.

    - Support $SWIGOUTDIR values with spaces.

  From Rob Managan:

    - Don't automatically try to build .pdf graphics files for
      .eps files in \includegraphics{} calls in TeX/LaTeX files
      when building with the PDF builder (and thus using pdflatex).

  From Gary Oberbrunner:

    - Allow AppendENVPath() and PrependENVPath() to interpret '#'
      for paths relative to the top-level SConstruct directory.

    - Use the Borland ilink -e option to specify the output file name.

    - Document that the msvc Tool module uses $PCH, $PCHSTOP and $PDB.

    - Allow WINDOWS_INSERT_DEF=0 to disable --output-def when linking
      under MinGW.

  From Zia Sobhani:

    - Fix typos in the User's Guide.

  From Greg Spencer:

    - Support implicit dependency scanning of files encoded in utf-8
      and utf-16.

  From Roberto de Vecchi:

    - Remove $CCFLAGS from the the default definitions of $CXXFLAGS for
      Visual C/C++ and MIPSpro C++ on SGI so, they match other tools
      and avoid flag duplication on C++ command lines.

  From Ben Webb:

    - Handle quoted module names in SWIG source files.

    - Emit *_wrap.h when SWIG generates header file for directors

  From Matthew Wesley:

    - Copy file attributes so we identify, and can link a shared library
      from, shared object files in a Repository.



RELEASE 1.2.0 - Sat, 20 Dec 2008 22:47:29 -0800

  From Steven Knight:

    - Don't fail if can't import a _subprocess module on Windows.

    - Add warnings for use of the deprecated Options object.



RELEASE 1.1.0.d20081207 - Sun, 07 Dec 2008 19:17:23 -0800

  From Benoit Belley:

    - Improve the robustness of GetBuildFailures() by refactoring
      SCons exception handling (especially BuildError exceptions).

    - Have the --taskmastertrace= option print information about
      individual Task methods, not just the Taskmaster control flow.

    - Eliminate some spurious dependency cycles by being more aggressive
      about pruning pending children from the Taskmaster walk.

    - Suppress mistaken reports of a dependency cycle when a child
      left on the pending list is a single Node in EXECUTED state.

  From David Cournapeau:

    - Fix $FORTRANMODDIRPREFIX for the ifort (Intel Fortran) tool.

  From Brad Fitzpatrick:

    - Don't pre-generate an exception message (which will likely be
      ignored anyway) when an EntryProxy re-raises an AttributeError.

  From Jared Grubb:

    - Clean up coding style and white space in Node/FS.py.

    - Fix a typo in the documentation for $_CPPDEFFLAGS.

    - Issue 2401: Fix usage of comparisons with None.

  From Ludwig Hï¿½hne:

    - Handle Java inner classes declared within a method.

  From Steven Knight:

    - Fix label placement by the "scons-time.py func" subcommand
      when a profile value was close to (or equal to) 0.0.

    - Fix env.Append() and env.Prepend()'s ability to add a string to
      list-like variables like $CCFLAGS under Python 2.6.

    - Other Python2.6 portability:  don't use "as" (a Python 2.6 keyword).
      Don't use the deprecated Exception.message attribute.

    - Support using the -f option to search for a different top-level
      file name when walking up with the -D, -U or -u options.

    - Fix use of VariantDir when the -n option is used and doesn't,
      therefore, actually create the variant directory.

    - Fix a stack trace from the --debug=includes option when passed a
      static or shared library as an argument.

    - Speed up the internal find_file() function (used for searching
      CPPPATH, LIBPATH, etc.).

    - Add support for using the Python "in" keyword on construction
      environments (for example, if "CPPPATH" in env: ...).

    - Fix use of Glob() when a repository or source directory contains
      an in-memory Node without a corresponding on-disk file or directory.

    - Add a warning about future reservation of $CHANGED_SOURCES,
      $CHANGED_TARGETS, $UNCHANGED_SOURCES and $UNCHANGED_TARGETS.

    - Enable by default the existing warnings about setting the resource
      $SOURCE, $SOURCES, $TARGET and $TARGETS variable.

  From Rob Managan:

    - Scan for TeX files in the paths specified in the $TEXINPUTS
      construction variable and the $TEXINPUTS environment variable.

    - Configure the PDF() and PostScript() Builders as single_source so
      they know each source file generates a separate target file.

    - Add $EPSTOPDF, $EPSTOPDFFLAGS and $EPSTOPDFCOM

    - Add .tex as a valid extension for the PDF() builder.

    - Add regular expressions to find \input, \include and
      \includegraphics.

    - Support generating a .pdf file from a .eps source.

    - Recursive scan included input TeX files.

    - Handle requiring searched-for TeX input graphics files to have
      extensions (to avoid trying to build a .eps from itself, e.g.).

  From Greg Noel:

    - Make the Action() function handle positional parameters consistently.

    - Clarify use of Configure.CheckType().

    - Make the File.{Dir,Entry,File}() methods create their entries
      relative to the calling File's directory, not the SConscript
      directory.

    - Use the Python os.devnull variable to discard error output when
      looking for the $CC or $CXX version.

    - Mention LoadableModule() in the SharedLibrary() documentation.

  From Gary Oberbrunner:

    - Update the User's Guide to clarify use of the site_scons/
      directory and the site_init.py module.

    - Make env.AppendUnique() and env.PrependUnique remove duplicates
      within a passed-in list being added, too.

  From Randall Spangler:

    - Fix Glob() so an on-disk file or directory beginning with '#'
      doesn't throw an exception.



RELEASE 1.1.0 - Thu, 09 Oct 2008 08:33:47 -0700

  From Chris AtLee

    - Use the specified environment when checking for the GCC compiler
      version.

  From Ian P. Cardenas:

    - Fix Glob() polluting LIBPATH by returning copy of list

  From David Cournapeau:

    - Add CheckCC, CheckCXX, CheckSHCC and CheckSHCXX tests to
      configuration contexts.

    - Have the --profile= argument use the much faster cProfile module
      (if it's available in the running Python version).

    - Reorder MSVC compilation arguments so the /Fo is first.

  From Bill Deegan:

    - Add scanning Windows resource (.rc) files for implicit dependencies.

  From John Gozde:

    - When scanning for a #include file, don't use a directory that
      has the same name as the file.

  From Ralf W. Grosse-Kunstleve

    - Suppress error output when checking for the GCC compiler version.

  From Jared Grubb:

    - Fix VariantDir duplication of #included files in subdirectories.

  From Ludwig Hï¿½hne:

    - Reduce memory usage when a directory is used as a dependency of
      another Node (such as an Alias) by returning a concatenation
      of the children's signatures + names, not the children's contents,
      as the directory contents.

    - Raise AttributeError, not KeyError, when a Builder can't be found.

    - Invalidate cached Node information (such as the contenst returned
      by the get_contents() method) when calling actions with Execute().

    - Avoid object reference cycles from frame objects.

    - Reduce memory usage from Null Executor objects.

    - Compute MD5 checksums of large files without reading the entire
      file contents into memory.  Add a new --md5-chunksize option to
      control the size of each chunk read into memory.

  From Steven Knight:

    - Fix the ability of the add_src_builder() method to add a new
      source builder to any other builder.

    - Avoid an infinite loop on non-Windows systems trying to find the
      SCons library directory if the Python library directory does not
      begin with the string "python".

    - Search for the SCons library directory in "scons-local" (with
      no version number) after "scons-local-{VERSION}".

  From Rob Managan:

    - Fix the user's ability to interrupt the TeX build chain.

    - Fix the TeX builder's allowing the user to specify the target name,
      instead of always using its default output name based on the source.

    - Iterate building TeX output files until all warning are gone
      and the auxiliary files stop changing, or until we reach the
      (configurable) maximum number of retries.

    - Add TeX scanner support for:  glossaries, nomenclatures, lists of
      figures, lists of tables, hyperref and beamer.

    - Use the $BIBINPUTS, $BSTINPUTS, $TEXINPUTS and $TEXPICTS construction
      variables as search paths for the relevant types of input file.

    - Fix building TeX with VariantDir(duplicate=0) in effect.

    - Fix the LaTeX scanner to search for graphics on the TEXINPUTS path.

    - Have the PDFLaTeX scanner search for .gif files as well.

  From Greg Noel:

    - Fix typos and format bugs in the man page.

    - Add a first draft of a wrapper module for Python's subprocess
      module.

    - Refactor use of the SCons.compat module so other modules don't
      have to import it individually.

    - Add .sx as a suffix for assembly language files that use the
      C preprocessor.

  From Gary Oberbrunner:

    - Make Glob() sort the returned list of Files or Nodes
      to prevent spurious rebuilds.

    - Add a delete_existing keyword argument to the AppendENVPath()
      and PrependENVPath() Environment methods.

    - Add ability to use "$SOURCE" when specifying a target to a builder

  From Damyan Pepper:

    - Add a test case to verify that SConsignFile() files can be
      created in previously non-existent subdirectories.

  From Jim Randall:

    - Make the subdirectory in which the SConsignFile() file will
      live, if the subdirectory doesn't already exist.

  From Ali Tofigh:

    - Add a test to verify duplication of files in VariantDir subdirectories.



RELEASE 1.0.1 - Sat, 06 Sep 2008 07:29:34 -0700

  From Greg Noel:

    - Add a FindFile() section to the User's Guide.

    - Fix the FindFile() documentation in the man page.

    - Fix formatting errors in the Package() description in the man page.

    - Escape parentheses that appear within variable names when spawning
      command lines using os.system().



RELEASE 1.0.0 - XXX

  From Jared Grubb:

    - Clear the Node state when turning a generic Entry into a Dir.

  From Ludwig Hï¿½hne:

    - Fix sporadic output-order failures in test/GetBuildFailures/parallel.py.

    - Document the ParseDepends() function in the User's Guide.

  From khomenko:

    - Create a separate description and long_description for RPM packages.

  From Steven Knight:

    - Document the GetLaunchDir() function in the User's Guide.

    - Have the env.Execute() method print an error message if the
      executed command fails.

    - Add a script for creating a standard SCons development system on
      Ubuntu Hardy.  Rewrite subsidiary scripts for install Python and
      SCons versions in Python (from shell).

  From Greg Noel:

    - Handle yacc/bison on newer Mac OS X versions creating file.hpp,
      not file.cpp.h.

    - In RPCGEN tests, ignore stderr messages from older versions of
      rpcgen on some versions of Mac OS X.

    - Fix typos in man page descriptions of Tag() and Package(), and in
      the scons-time man page.

    - Fix documentation of SConf.CheckLibWithHeader and other SConf methods.

    - Update documentation of SConscript(variant_dir) usage.

    - Fix SWIG tests for (some versions of) Mac OS X.

  From Jonas Olsson:

    - Print the warning about -j on Windows being potentially unreliable if
      the pywin32 extensions are unavailable or lack file handle operations.

  From Jim Randall:

    - Fix the env.WhereIs() method to expand construction variables.

  From Rogier Schouten:

    - Enable building of shared libraries with the Bordand ilink32 linker.



RELEASE 1.0.0 - Sat, 09 Aug 2008 12:19:44 -0700

  From Luca Falavigna:

    - Fix SCons man page indentation under Debian's man page macros.

  From Steven Knight:

    - Clarify the man page description of the SConscript(src_dir) argument.

    - User's Guide updates:

       -  Document the BUILD_TARGETS, COMMAND_LINE_TARGETS and
          DEFAULT_TARGETS variables.

       -  Document the AddOption(), GetOption() and SetOption() functions.

       -  Document the Requires() function; convert to the Variables
          object, its UnknownOptions() method, and its associated
          BoolVariable(), EnumVariable(), ListVariable(), PackageVariable()
          and PathVariable() functions.

       -  Document the Progress() function.

       -  Reorganize the chapter and sections describing the different
          types of environments and how they interact.  Document the
          SetDefault() method.  Document the PrependENVPath() and
          AppendENVPath() functions.

       -  Reorganize the command-line arguments chapter.  Document the
          ARGLIST variable.

       -  Collect some miscellaneous sections into a chapter about
          configuring build output.

    - Man page updates:

       -  Document suggested use of the Visual C/C++ /FC option to fix
          the ability to double-click on file names in compilation error
          messages.

       -  Document the need to use Clean() for any SideEffect() files that
          must be explicitly removed when their targets are removed.

       -  Explicitly document use of Node lists as input to Dependency().

  From Greg Noel:

    - Document MergeFlags(), ParseConfig(), ParseFlags() and SideEffect()
      in the User's Guide.

  From Gary Oberbrunner:

    - Document use of the GetBuildFailures() function in the User's Guide.

  From Adam Simpkins:

    - Add man page text clarifying the behavior of AddPreAction() and
      AddPostAction() when called with multiple targets.

  From Alexey Zezukin:

    - Fix incorrectly swapped man page descriptions of the --warn= options
      for duplicate-environment and missing-sconscript.



RELEASE 0.98.5 - Sat, 07 Jun 2008 08:20:35 -0700

  From Benoit Belley:

  - Fix the Intel C++ compiler ABI specification for EMT64 processors.

  From David Cournapeau:

  - Issue a (suppressable) warning, not an error, when trying to link
    C++ and Fortran object files into the same executable.

  From Steven Knight:

  - Update the scons.bat file so that it returns the real exit status
    from SCons, even though it uses setlocal + endlocal.

  - Fix the --interactive post-build messages so it doesn't get stuck
    mistakenly reporting failures after any individual build fails.

  - Fix calling File() as a File object method in some circumstances.

  - Fix setup.py installation on Mac OS X so SCons gets installed
    under /usr/lcoal by default, not in the Mac OS X Python framework.



RELEASE 0.98.4 - Sat, 17 May 2008 22:14:46 -0700

  From Benoit Belley:

  - Fix calculation of signatures for Python function actions with
    closures in Python versions before 2.5.

  From David Cournapeau:

  - Fix the initialization of $SHF77FLAGS so it includes $F77FLAGS.

  From Jonas Olsson:

  - Fix a syntax error in the Intel C compiler support on Windows.

  From Steven Knight:

  - Change how we represent Python Value Nodes when printing and when
    stored in .sconsign files (to avoid blowing out memory by storing
    huge strings in .sconsign files after multiple runs using Configure
    contexts cause the Value strings to be re-escaped each time).

  - Fix a regression in not executing configuration checks after failure
    of any configuration check that used the same compiler or other tool.

  - Handle multiple destinations in Visual Studio 8 settings for the
    analogues to the INCLUDE, LIBRARY and PATH variables.

  From Greg Noel:

  - Update man page text for VariantDir().



RELEASE 0.98.3 - Tue, 29 Apr 2008 22:40:12 -0700

  From Greg Noel:

  - Fix use of $CXXFLAGS when building C++ shared object files.

  From Steven Knight:

  - Fix a regression when a Builder's source_scanner doesn't select
    a more specific scanner for the suffix of a specified source file.

  - Fix the Options object backwards compatibility so people can still
    "import SCons.Options.{Bool,Enum,List,Package,Path}Option" submodules.

  - Fix searching for implicit dependencies when an Entry Node shows up
    in the search path list.

  From Stefano:

  - Fix expansion of $FORTRANMODDIR in the default Fortran command line(s)
    when it's set to something like ${TARGET.dir}.



RELEASE 0.98.2 - Sun, 20 Apr 2008 23:38:56 -0700

  From Steven Knight:

  - Fix a bug in Fortran suffix computation that would cause SCons to
    run out of memory on Windows systems.

  - Fix being able to specify --interactive mode command lines with
    \ (backslash) path name separators on Windows.

  From Gary Oberbrunner:

  - Document Glob() in the User's Guide.



RELEASE 0.98.1 - Fri, 18 Apr 2008 19:11:58 -0700

  From Benoit Belley:

  - Speed up the SCons.Util.to_string*() functions.

  - Optimize various Node intialization and calculations.

  - Optimize Executor scanning code.

  - Optimize Taskmaster execution, including dependency-cycle checking.

  - Fix the --debug=stree option so it prints its tree once, not twice.

  From Johan Boulï¿½:

  - Fix the ability to use LoadableModule() under MinGW.

  From David Cournapeau:

  - Various missing Fortran-related construction variables have been added.

  - SCons now uses the program specified in the $FORTRAN construction
    variable to link Fortran object files.

  - Fortran compilers on Linux (Intel, g77 and gfortran) now add the -fPIC
    option by default when compilling shared objects.

  - New 'sunf77', 'sunf90' and 'sunf95' Tool modules have been added to
    support Sun Fortran compilers.  On Solaris, the Sun Fortran compilers
    are used in preference to other compilers by default.

  - Fortran support now uses gfortran in preference to g77.

  - Fortran file suffixes are now configurable through the
    $F77FILESUFFIXES, $F90FILESUFFIXES, $F95FILESUFFIXES and
    $FORTRANFILESUFFIXES variables.

  From Steven Knight:

  - Make the -d, -e, -w and --no-print-directory options "Ignored for
    compatibility."  (We're not going to implement them.)

  - Fix a serious inefficiency in how SCons checks for whether any source
    files are missing when a Builder call creates many targets from many
    input source files.

  - In Java projects, make the target .class files depend only on the
    specific source .java files where the individual classes are defined.

  - Don't store duplicate source file entries  in the .sconsign file so
    we don't endlessly rebuild the target(s) for no reason.

  - Add a Variables object as the first step towards deprecating the
    Options object name.  Similarly, add BoolVariable(), EnumVariable(),
    ListVariable(), PackageVariable() and PathVariable() functions
    as first steps towards replacing BoolOption(), EnumOption(),
    ListOption(), PackageOption() and PathOption().

  - Change the options= keyword argument to the Environment() function
    to variables=, to avoid confusion with SCons command-line options.
    Continue supporting the options= keyword for backwards compatibility.

  - When $SWIGFLAGS contains the -python flag, expect the generated .py
    file to be in the same (sub)directory as the target.

  - When compiling C++ files, allow $CCFLAGS settings to show up on the
    command line even when $CXXFLAGS has been redefined.

  - Fix --interactive with -u/-U/-D when a VariantDir() is used.

  From Anatoly Techtonik:

  - Have the scons.bat file add the script execution directory to its
    local %PATH% on Windows, so the Python executable can be found.

  From Mike Wake:

  - Fix passing variable names as a list to the Return() function.

  From Matthew Wesley:

  - Add support for the GDC 'D' language compiler.



RELEASE 0.98 - Sun, 30 Mar 2008 23:33:05 -0700

  From Benoit Belley:

  - Fix the --keep-going flag so it builds all possible targets even when
    a later top-level target depends on a child that failed its build.

  - Fix being able to use $PDB and $WINDWOWS_INSERT_MANIFEST together.

  - Don't crash if un-installing the Intel C compiler leaves left-over,
    dangling entries in the Windows registry.

  - Improve support for non-standard library prefixes and suffixes by
    stripping all prefixes/suffixes from file name string as appropriate.

  - Reduce the default stack size for -j worker threads to 256 Kbytes.
    Provide user control over this value by adding --stack-size and
    --warn=stack-size options, and a SetOption('stack_size') function.

  - Fix a crash on Linux systems when trying to use the Intel C compiler
    and no /opt/intel_cc_* directories are found.

  - Improve using Python functions as actions by incorporating into
    a FunctionAction's signature:
      - literal values referenced by the byte code.
      - values of default arguments
      - code of nested functions
      - values of variables captured by closures
      - names of referenced global variables and functions

  - Fix the closing message when --clean and --keep-going are both
    used and no errors occur.

  - Add support for the Intel C compiler on Mac OS X.

  - Speed up reading SConscript files by about 20% (for some
    configurations) by:  1) optimizing the SCons.Util.is_*() and
    SCons.Util.flatten() functions; 2) avoiding unnecessary os.stat()
    calls by using a File's .suffix attribute directly instead of
    stringifying it.

  From JÃ©rÃ´me Berger:

  - Have the D language scanner search for .di files as well as .d files.

  - Add a find_include_names() method to the Scanner.Classic class to
    abstract out how included names can be generated by subclasses.

  - Allow the D language scanner to detect multiple modules imported by
    a single statement.

  From Konstantin Bozhikov:

  - Support expansion of construction variables that contain or refer
    to lists of other variables or Nodes within expansions like $CPPPATH.

  - Change variable substitution (the env.subst() method) so that an
    input sequence (list or tuple) is preserved as a list in the output.

  From David Cournapeau:

  - Add a CheckDeclaration() call to configure contexts.

  - Improve the CheckTypeSize() code.

  - Add a Define() call to configure contexts, to add arbitrary #define
    lines to a generated configure header file.

  - Add a "gfortran" Tool module for the GNU F95/F2003 compiler.

  - Avoid use of -rpath with the Mac OS X linker.

  - Add comment lines to the generated config.h file to describe what
    the various #define/#undef lines are doing.

  From Steven Knight:

  - Support the ability to subclass the new-style "str" class as input
    to Builders.

  - Improve the performance of our type-checking by using isinstance()
    with new-style classes.

  - Fix #include (and other $*PATH variables searches) of files with
    absolute path names.  Don't die if they don't exist (due to being
    #ifdef'ed out or the like).

  - Fix --interactive mode when Default(None) is used.

  - Fix --debug=memoizer to work around a bug in base Python 2.2 metaclass
    initialization (by just not allowing Memoization in Python versions
    that have the bug).

  - Have the "scons-time time" subcommand handle empty log files, and
    log files that contain no results specified by the --which option.

  - Fix the max Y of vertical bars drawn by "scons-time --fmt=gnuplot".

  - On Mac OS X, account for the fact that the header file generated
    from a C++ file will be named (e.g.) file.cpp.h, not file.hpp.

  - Fix floating-point numbers confusing the Java parser about
    generated .class file names in some configurations.

  - Document (nearly) all the values you can now fetch with GetOption().

  - Fix use of file names containing strings of multiple spaces when
    using ActionFactory instances like the Copy() or Move() function.

  - Fix a 0.97 regression when using a variable expansion (like
    $OBJSUFFIX) in a source file name to a builder with attached source
    builders that match suffix (like Program()+Object()).

  - Have the Java parser recognize generics (surrounded by angle brackets)
    so they don't interfere with identifying anonymous inner classes.

  - Avoid an infinite loop when trying to use saved copies of the
    env.Install() or env.InstallAs() after replacing the method
    attributes.

  - Improve the performance of setting construction variables.

  - When cloning a construction environment, avoid over-writing an
    attribute for an added method if the user explicitly replaced it.

  - Add a warning about deprecated support for Python 1.5, 2.0 and 2.1.

  - Fix being able to SetOption('warn', ...) in SConscript files.

  - Add a warning about env.Copy() being deprecated.

  - Add warnings about the --debug={dtree,stree,tree} options
    being deprecated.

  - Add VariantDir() as the first step towards deprecating BuildDir().
    Add the keyword argument "variant_dir" as the replacement for
    "build_dir".

  - Add warnings about the {Target,Source}Signatures() methods and
    functions being deprecated.

  From Rob Managan:

  - Enhance TeX and LaTeX support to work with BuildDir(duplicate=0).

  - Re-run LaTeX when it issues a package warning that it must be re-run.

  From Leanid Nazdrynau:

  - Have the Copy() action factory preserve file modes and times
    when copying individual files.

  From Jan Nijtmans:

  - If $JARCHDIR isn't set explicitly, use the .java_classdir attribute
    that was set when the Java() Builder built the .class files.

  From Greg Noel:

  - Document the Dir(), File() and Entry() methods of Dir and File Nodes.

  - Add the parse_flags option when creating Environments

  From Gary Oberbrunner:

  - Make File(), Dir() and Entry() return a list of Nodes when passed
    a list of names, instead of trying to make a string from the name
    list and making a Node from that string.

  - Fix the ability to build an Alias in --interactive mode.

  - Fix the ability to hash the contents of actions for nested Python
    functions on Python versions where the inability to pickle them
    returns a TypeError (instead of the documented PicklingError).

  From Jonas Olsson:

  - Fix use of the Intel C compiler when the top compiler directory,
    but not the compiler version, is specified.

  - Handle Intel C compiler network license files (port@system).

  From Jim Randall:

  - Fix how Python Value Nodes are printed in --debug=explain output.

  From Adam Simpkins:

  - Add a --interactive option that starts a session for building (or
    cleaning) targets without re-reading the SConscript files every time.

  - Fix use of readline command-line editing in --interactive mode.

  - Have the --interactive mode "build" command with no arguments
    build the specified Default() targets.

  - Fix the Chmod(), Delete(), Mkdir() and Touch() Action factories to
    take a list (of Nodes or strings) as arguments.

  From Vaclav Smilauer:

  - Fix saving and restoring an Options value of 'all' on Python
    versions where all() is a builtin function.

  From Daniel Svensson:

  - Code correction in SCons.Util.is_List().

  From Ben Webb:

  - Support the SWIG %module statement with following modifiers in
    parenthese (e.g., '%module(directors="1")').



RELEASE 0.97.0d20071212 - Wed, 12 Dec 2007 09:29:32 -0600

  From Benoit Belley:

  - Fix occasional spurious rebuilds and inefficiency when using
    --implicit-cache and Builders that produce multiple targets.

  - Allow SCons to not have to know about the builders of generated
    files when BuildDir(duplicate=0) is used, potentially allowing some
    SConscript files to be ignored for smaller builds.

  From David Cournapeau:

  - Add a CheckTypeSize() call to configure contexts.

  From Ken Deeter:

  - Make the "contents" of Alias Nodes a concatenation of the children's
    content signatures (MD5 checksums), not a concatenation of the
    children's contents, to avoid using large amounts of memory during
    signature calculation.

  From Malte Helmert:

  - Fix a lot of typos in the man page and User's Guide.

  From Geoffrey Irving:

  - Speed up conversion of paths in .sconsign files to File or Dir Nodes.

  From Steven Knight:

  - Add an Options.UnknownOptions() method that returns any settings
    (from the command line, or whatever dictionary was passed in)
    that aren't known to the Options object.

  - Add a Glob() function.

  - When removing targets with the -c option, use the absolute path (to
    avoid problems interpreting BuildDir() when the top-level directory
    is the source directory).

  - Fix problems with Install() and InstallAs() when called through a
    clone (of a clone, ...) of a cloned construction environment.

  - When executing a file containing Options() settings, add the file's
    directory to sys.path (so modules can be imported from there) and
    explicity set __name__ to the name of the file so the statement's
    in the file can deduce the location if they need to.

  - Fix an O(n^2) performance problem when adding sources to a target
    through calls to a multi Builder (including Aliases).

  - Redefine the $WINDOWSPROGMANIFESTSUFFIX and
    $WINDOWSSHLIBMANIFESTSUFFIX variables so they pick up changes to
    the underlying $SHLIBSUFFIX and $PROGSUFFIX variables.

  - Add a GetBuildFailures() function that can be called from functions
    registered with the Python atexit module to print summary information
    about any failures encountered while building.

  - Return a NodeList object, not a Python list, when a single_source
    Builder like Object() is called with more than one file.

  - When searching for implicit dependency files in the directories
    in a $*PATH list, don't create Dir Nodes for directories that
    don't actually exist on-disk.

  - Add a Requires() function to allow the specification of order-only
    prerequisites, which will be updated before specified "downstream"
    targets but which don't actually cause the target to be rebuilt.

  - Restore the FS.{Dir,File,Entry}.rel_path() method.

  - Make the default behavior of {Source,Target}Signatures('timestamp')
    be equivalent to 'timestamp-match', not 'timestamp-newer'.

  - Fix use of CacheDir with Decider('timestamp-newer') by updating
    the modification time when copying files from the cache.

  - Fix random issues with parallel (-j) builds on Windows when Python
    holds open file handles (especially for SCons temporary files,
    or targets built by Python function actions) across process creation.

  From Maxim Kartashev:

  - Fix test scripts when run on Solaris.

  From Gary Oberbrunner:

  - Fix Glob() when a pattern is in an explicitly-named subdirectory.

  From Philipp Scholl:

  - Fix setting up targets if multiple Package builders are specified
    at once.



RELEASE 0.97.0d20070918 - Tue, 18 Sep 2007 10:51:27 -0500

  From Steven Knight:

  - Fix the wix Tool module to handle null entries in $PATH variables.

  - Move the documentation of Install() and InstallAs() from the list
    of functions to the list of Builders (now that they're implemented
    as such).

  - Allow env.CacheDir() to be set per construction environment.  The
    global CacheDir() function now sets an overridable global default.

  - Add an env.Decider() method and a Node.Decider() method that allow
    flexible specification of an arbitrary function to decide if a given
    dependency has changed since the last time a target was built.

  - Don't execute Configure actions (while reading SConscript files)
    when cleaning (-c) or getting help (-h or -H).

  - Add to each target an implicit dependency on the external command(s)
    used to build the target, as found by searching env['ENV']['PATH']
    for the first argument on each executed command line.

  - Add support for a $IMPLICIT_COMMAND_DEPENDENCIES construction
    variabe that can be used to disable the automatic implicit
    dependency on executed commands.

  - Add an "ensure_suffix" keyword to Builder() definitions that, when
    true, will add the configured suffix to the targets even if it looks
    like they already have a different suffix.

  - Add a Progress() function that allows for calling a function or string
    (or list of strings) to display progress while walking the DAG.

  - Allow ParseConfig(), MergeFlags() and ParseFlags() to handle output
    from a *config command with quoted path names that contain spaces.

  - Make the Return() function stop processing the SConscript file and
    return immediately.  Add a "stop=" keyword argument that can be set
    to False to preserve the old behavior.

  - Fix use of exitstatfunc on an Action.

  - Introduce all man page function examples with "Example:" or "Examples:".

  - When a file gets added to a directory, make sure the directory gets
    re-scanned for the new implicit dependency.

  - Fix handling a file that's specified multiple times in a target
    list so that it doesn't cause dependent Nodes to "disappear" from
    the dependency graph walk.

  From Carsten Koch:

  - Avoid race conditions with same-named files and directory creation
    when pushing copies of files to CacheDir().

  From Tzvetan Mikov:

  - Handle $ in Java class names.

  From Gary Oberbrunner:

  - Add support for the Intel C compiler on Windows64.

  - On SGI IRIX, have $SHCXX use $CXX by default (like other platforms).

  From Sohail Somani:

  - When Cloning a construction environment, set any variables before
    applying tools (so the tool module can access the configured settings)
    and re-set them after (so they end up matching what the user set).

  From Matthias Troffaes:

  - Make sure extra auxiliary files generated by some LaTeX packages
    and not ending in .aux also get deleted by scons -c.

  From Greg Ward:

  - Add a $JAVABOOTCLASSPATH variable for directories to be passed to the
    javac -bootclasspath option.

  From Christoph Wiedemann:

  - Add implicit dependencies on the commands used to build a target.




RELEASE 0.97.0d20070809 - Fri, 10 Aug 2007 10:51:27 -0500

  From Lars Albertsson:

  - Don't error if a #include line happens to match a directory
    somewhere on a path (like $CPPPATH, $FORTRANPATH, etc.).

  From Mark Bertoglio:

  - Fix listing multiple projects in Visual Studio 7.[01] solution files,
    including generating individual project GUIDs instead of re-using
    the solution GUID.

  From Jean Brouwers:

  - Add /opt/SUNWspro/bin to the default execution PATH on Solaris.

  From Allan Erskine:

  - Only expect the Microsoft IDL compiler to emit *_p.c and *_data.c
    files if the /proxy and /dlldata switches are used (respectively).

  From Steven Knight:

  - Have --debug=explain report if a target is being rebuilt because
    AlwaysBuild() is specified (instead of "unknown reasons").

  - Support {Get,Set}Option('help') to make it easier for SConscript
    files to tell if a help option (-h, --help, etc.) has been specified.

  - Support {Get,Set}Option('random') so random-dependency interaction
    with CacheDir() is controllable from SConscript files.

  - Add a new AddOption() function to support user-defined command-
    line flags (like --prefix=, --force, etc.).

  - Replace modified Optik version with new optparse compatibility module
    for command line processing in Scripts/SConsOptions.py

  - Push and retrieve built symlinks to/from a CacheDir() as actual
    symlinks, not by copying the file contents.

  - Fix how the Action module handles stringifying the shared library
    generator in the Tool/mingw.py module.

  - When generating a config.h file, print "#define HAVE_{FEATURE} 1"
    instad of just "#define HAVE_{FEATURE}", for more compatibility
    with Autoconf-style projects.

  - Fix expansion of $TARGET, $TARGETS, $SOURCE and $SOURCES keywords in
    Visual C/C++ PDB file names.

  - Fix locating Visual C/C++ PDB files in build directories.

  - Support an env.AddMethod() method and an AddMethod() global function
    for adding a new method, respectively, to a construction environment
    or an arbitrary object (such as a class).

  - Fix the --debug=time option when the -j option is specified and all
    files are up to date.

  - Add a $SWIGOUTDIR variable to allow setting the swig -outdir option,
    and use it to identify files created by the swig -java option.

  - Add a $SWIGPATH variable that specifies the path to be searched
    for included SWIG files, Also add related $SWIGINCPREFIX and
    $SWIGINCSUFFIX variables that specify the prefix and suffix to
    be be added to each $SWIGPATH directory when expanded on the SWIG
    command line.

  - More efficient copying of construction environments (mostly borrowed
    from copy.deepcopy() in the standard Python library).

  - When printing --tree=prune output, don't print [brackets] around
    source files, only do so for built targets with children.

  - Fix interpretation of Builder source arguments when the Builder has
    a src_suffix *and* a source_builder and the argument has no suffix.

  - Fix use of expansions like ${TARGET.dir} or ${SOURCE.dir} in the
    following construction variables:  $FORTRANMODDIR, $JARCHDIR,
    $JARFLAGS, $LEXFLAGS, $SWIGFLAGS, $SWIGOUTDIR and $YACCFLAGS.

  - Fix dependencies on Java files generated by SWIG so they can be
    detected and built in one pass.

  - Fix SWIG when used with a BuildDir().

  From Leanid Nazdrynau:

  - When applying Tool modules after a construction environment has
    already been created, don't overwrite existing $CFILESUFFIX and
    $CXXFILESUFFIX value.

  - Support passing the Java() builder a list of explicit .java files
    (not only a list of directories to be scanned for .java files).

  - Support passing .java files to the Jar() and JavaH() builders, which
    then use the builder underlying the Java() builder to turn them into
    .class files.  (That is, the Jar()-Java() chain of builders become
    multi-step, like the Program()-Object()-CFile() builders.)

  - Support passing SWIG .i files to the Java builders (Java(),
    Jar(), JavaH()), to cause intermediate .java files to be created
    automatically.

  - Add $JAVACLASSPATH and $JAVASOURCEPATH variables, that get added to
    the javac "-classpath" and "-sourcepath" options.  (Note that SCons
    does *not* currently search these paths for implicit dependencies.)

  - Commonize initialization of Java-related builders.

  From Jan Nijtmans:

  - Find Java anonymous classes when the next token after the name is
    an open parenthesis.

  From Gary Oberbrunner:

  - Fix a code example in the man page.

  From Tilo Prutz:

  - Add support for the file names that Java 1.5 (and 1.6) generates for
    nested anonymous inner classes, which are different from Java 1.4.

  From Adam Simpkins:

  - Allow worker threads to terminate gracefully when all jobs are
    finished.

  From Sohail Somani:

  - Add LaTeX scanner support for finding dependencies specified with
    the \usepackage{} directive.



RELEASE 0.97 - Thu, 17 May 2007 08:59:41 -0500

  From Steven Knight:

  - Fix a bug that would make parallel builds stop in their tracks if
    Nodes that depended on lists that contained some Nodes built together
    caused the reference count to drop below 0 if the Nodes were visited
    and commands finished in the wrong order.

  - Make sure the DirEntryScanner doesn't choke if it's handed something
    that's not a directory (Node.FS.Dir) Node.



RELEASE 0.96.96 - Thu, 12 Apr 2007 12:36:25 -0500

  NOTE:  This is (Yet) a(nother) pre-release of 0.97 for testing purposes.

  From Joe Bloggs:

  - Man page fix:  remove cut-and-paste sentence in NoCache() description.

  From Dmitry Grigorenko and Gary Oberbrunner:

  - Use the Intel C++ compiler, not $CC, to link C++ source.

  From Helmut Grohne:

  - Fix the man page example of propagating a user's external environment.

  From Steven Knight:

  - Back out (most of) the Windows registry installer patch, which
    seems to not work on some versions of Windows.

  - Don't treat Java ".class" attributes as defining an inner class.

  - Fix detecting an erroneous Java anonymous class when the first
    non-skipped token after a "new" keyword is a closing brace.

  - Fix a regression when a CPPDEFINES list contains a tuple, the second
    item of which (the option value) is a construction variable expansion
    (e.g. $VALUE) and the value of the variable isn't a string.

  - Improve the error message if an IOError (like trying to read a
    directory as a file) occurs while deciding if a node is up-to-date.

  - Fix "maximum recursion" / "unhashable type" errors in $CPPPATH
    PathList expansion if a subsidiary expansion yields a stringable,
    non-Node object.

  - Generate API documentation from the docstrings (using epydoc).

  - Fix use of --debug=presub with Actions for out-of-the-box Builders.

  - Fix handling nested lists within $CPPPATH, $LIBPATH, etc.

  - Fix a "builders_used" AttributeError that real-world Qt initialization
    triggered in the refactored suffix handling for Builders.

  - Make the reported --debug=time timings meaningful when used with -j.
    Better documentation of what the times mean.

  - User Guide updates: --random, AlwaysBuild(), --tree=,
    --debug=findlibs, --debug=presub, --debug=stacktrace,
    --taskmastertrace.

  - Document (in both man page and User's Guide) that --implicit-cache
    ignores changes in $CPPPATH, $LIBPATH, etc.

  From Jean-Baptiste Lab:

  - Remove hard-coded dependency on Python 2.2 from Debian packaging files.

  From Jeff Mahovsky:

  - Handle spaces in the build target name in Visual Studio project files.

  From Rob Managan:

  - Re-run LaTeX after BibTeX has been re-run in response to a changed
    .bib file.

  From Joel B. Mohler:

  - Make additional TeX auxiliary files (.toc, .idx and .bbl files)
    Precious so their removal doesn't affect whether the necessary
    sections are included in output PDF or PostScript files.

  From Gary Oberbrunner:

  - Fix the ability to import modules in the site_scons directory from
    a subdirectory.

  From Adam Simpkins:

  - Make sure parallel (-j) builds all targets even if they show up
    multiple times in the child list (as a source and a dependency).

  From Matthias Troffaes:

  - Don't re-run TeX if the triggering strings (\makeindex, \bibliography
    \tableofcontents) are commented out.

  From Richard Viney:

  - Fix use of custom include and lib paths with Visual Studio 8.

  - Select the default .NET Framework SDK Dir based on the version of
    Visual Studio being used.



RELEASE 0.96.95 - Mon, 12 Feb 2007 20:25:16 -0600

  From Anatoly Techtonik:

  - Add the scons.org URL and a package description to the setup.py
    arguments.

  - Have the Windows installer add a registry entry for scons.bat in the
    "App Paths" key, so scons.bat can be executed without adding the
    directory to the %PATH%.  (Python itself works this way.)

  From Anonymous:

  - Fix looking for default paths in Visual Studio 8.0 (and later).

  - Add -lm to the list of default D libraries for linking.

  From Matt Doar:

  - Provide a more complete write-your-own-Scanner example in the man page.

  From Ralf W. Grosse-Kunstleve:

  - Contributed upstream Python change to our copied subprocess.py module
    for more efficient standard input processing.

  From Steven Knight:

  - Fix the Node.FS.Base.rel_path() method when the two nodes are on
    different drive letters.  (This caused an infinite loop when
    trying to write .sconsign files.)

  - Fully support Scanners that use a dictionary to map file suffixes
    to other scanners.

  - Support delayed evaluation of the $SPAWN variable to allow selection
    of a function via ${} string expansions.

  - Add --srcdir as a synonym for -Y/--repository.

  - Document limitations of #include "file.h" with Repository().

  - Fix use of a toolpath under the source directory of a BuildDir().

  - Fix env.Install() with a file name portion that begins with '#'.

  - Fix ParseConfig()'s handling of multiple options in a string that's
    replaced a *FLAGS construction variable.

  - Have the C++ tools initialize common C compilation variables ($CCFLAGS,
    $SHCCFLAGS and $_CCCOMCOM) even if the 'cc' Tool isn't loaded.

  From Leanid Nazdrynau:

  - Fix detection of Java anonymous classes if a newline precedes the
    opening brace.

  From Gary Oberbrunner:

  - Document use of ${} to execute arbitrary Python code.

  - Add support for:
    1) automatically adding a site_scons subdirectory (in the top-level
       SConstruct directory) to sys.path (PYTHONPATH);
    2) automatically importing site_scons/site_init.py;
    3) automatically adding site_scons/site_tools to the toolpath.

  From John Pye:

  - Change ParseConfig() to preserve white space in arguments passed in
    as a list.

  From a smith:

  - Fix adding explicitly-named Java inner class files (and any
    other file names that may contain a '$') to Jar files.

  From David Vitek:

  - Add a NoCache() function to mark targets as unsuitable for propagating
    to (or retrieving from) a CacheDir().

  From Ben Webb:

  - If the swig -noproxy option is used, it won't generate a .py file,
    so don't emit it as a target that we expect to be built.



RELEASE 0.96.94 - Sun, 07 Jan 2007 18:36:20 -0600

  NOTE:  This is a pre-release of 0.97 for testing purposes.

  From Anonymous:

  - Allow arbitrary white space after a SWIG %module declaration.

  From Paul:

  - When compiling resources under MinGW, make sure there's a space
    between the --include-dir option and its argument.

  From Jay Kint:

  - Alleviate long command line issues on Windows by executing command
    lines directly via os.spawnv() if the command line doesn't need
    shell interpretation (has no pipes, redirection, etc.).

  From Walter Franzini:

  - Exclude additional Debian packaging files from the copyright check.

  From Fawad Halim:

  - Handle the conflict between the impending Python 2.6 'as' keyword
    and our Tool/as.py module name.

  From Steven Knight:

  - Speed up the Node.FS.Dir.rel_path() method used to generate path names
    that get put into the .sconsign* file(s).

  - Optimize Node.FS.Base.get_suffix() by computing the suffix once, up
    front, when we set the Node's name.  (Duh...)

  - Reduce the Memoizer's responsibilities to simply counting hits and
    misses when the --debug=memoizer option is used, not to actually
    handling the key calculation and memoization itself.  This speeds
    up some configurations significantly, and should cause no functional
    differences.

  - Add a new scons-time script with subcommands for generating
    consistent timing output from SCons configurations, extracting
    various information from those timings, and displaying them in
    different formats.

  - Reduce some unnecessary stat() calls from on-disk entry type checks.

  - Fix SideEffect() when used with -j, which was badly broken in 0.96.93.

  - Propagate TypeError exceptions when evaluating construction variable
    expansions up the stack, so users can see what's going on.

  - When disambiguating a Node.FS.Entry into a Dir or File, don't look
    in the on-disk source directory until we've confirmed there's no
    on-disk entry locally and there *is* one in the srcdir.  This avoids
    creating a phantom Node that can interfere with dependencies on
    directory contents.

  - Add an AllowSubstExceptions() function that gives the SConscript
    files control over what exceptions cause a string to expand to ''
    vs. terminating processing with an error.

  - Allow the f90.py and f95.py Tool modules to compile earlier source
    source files of earlier Fortran version.

  - Fix storing signatures of files retrieved from CacheDir() so they're
    correctly identified as up-to-date next invocation.

  - Make sure lists of computed source suffixes cached by Builder objects
    don't persist across changes to the list of source Builders (so the
    addition of suffixes like .ui by the qt.py Tool module take effect).

  - Enhance the bootstrap.py script to allow it to be used to execute
    SCons more easily from a checked-out source tree.

  From Ben Leslie:

  - Fix post-Memoizer value caching misspellings in Node.FS._doLookup().

  From Rob Managan, Dmitry Mikhin and Joel B. Mohler:

  - Handle TeX/LaTeX files in subdirectories by changing directory
    before invoking TeX/LaTeX.

  - Scan LaTeX files for \bibliography lines.

  - Support multiple file names in a "\bibliography{file1,file2}" string.

  - Handle TeX warnings about undefined citations.

  - Support re-running LaTeX if necessary due to a Table of Contents.

  From Dmitry Mikhin:

  - Return LaTeX if "Rerun to get citations correct" shows up on the next
    line after the "Warning:" string.

  From Gary Oberbrunner:

  - Add #include lines to fix portability issues in two tests.

  - Eliminate some unnecessary os.path.normpath() calls.

  - Add a $CFLAGS variable for C-specific options, leaving $CCFLAGS
    for options common to C and C++.

  From Tom Parker:

  - Have the error message print the missing file that Qt can't find.

  From John Pye:

  - Fix env.MergeFlags() appending to construction variable value of None.

  From Steve Robbins:

  - Fix the "sconsign" script when the .sconsign.dblite file is explicitly
    specified on the command line (and not intuited from the old way of
    calling it with just ".sconsign").

  From Jose Pablo Ezequiel "Pupeno" Fernandez Silva:

  - Give the 'lex' tool knowledge of the additional target files produced
    by the flex "--header-file=" and "--tables-file=" options.

  - Give the 'yacc' tool knowledge of the additional target files produced
    by the bison "-g", "--defines=" and "--graph=" options.

  - Generate intermediate files with Objective C file suffixes (.m) when
    the lex and yacc source files have appropriate suffixes (.lm and .ym).

  From Sohail Somain:

  - Have the mslink.py Tool only look for a 'link' executable on Windows
    systems.

  From Vaclav Smilauer:

  - Add support for a "srcdir" keyword argument when calling a Builder,
    which will add a srcdir prefix to all non-relative string sources.

  From Jonathan Ultis:

  - Allow Options converters to take the construction environment as
    an optional argument.



RELEASE 0.96.93 - Mon, 06 Nov 2006 00:44:11 -0600

  NOTE:  This is a pre-release of 0.97 for testing purposes.

  From Anonymous:

  - Allow Python Value Nodes to be Builder targets.

  From Matthias:

  - Only filter Visual Studio common filename prefixes on complete
    directory names.

  From Chad Austin:

  - Fix the build of the SCons documentation on systems that don't
    have "python" in the $PATH.

  From Ken Boortz:

  - Enhance ParseConfig() to recognize options that begin with '+'.

  From John Calcote, Elliot Murphy:

  - Document ways to override the CCPDBFLAGS variable to use the
    Microsoft linker's /Zi option instead of the default /Z7.

  From Christopher Drexler:

  - Make SCons aware bibtex must be called if any \include files
    cause creation of a bibliography.

  - Make SCons aware that "\bilbiography" in TeX source files means
    that related .bbl and .blg bibliography files will be created.
    (NOTE:  This still needs to search for the string in \include files.)

  From David Gruener:

  - Fix inconsistent handling of Action strfunction arguments.

  - Preserve white space in display Action strfunction strings.

  From James Y. Knight and Gerard Patel:

  - Support creation of shared object files from assembly language.

  From Steven Knight:

  - Speed up the Taskmaster significantly by avoiding unnecessary
    re-scans of Nodes to find out if there's work to be done, having it
    track the currently-executed top-level target directly and not
    through its presence on the target list, and eliminating some other
    minor list(s), method(s) and manipulation.

  - Fix the expansion of $TARGET and $SOURCE in the expansion of
    $INSTALLSTR displayed for non-environment calls to InstallAs().

  - Fix the ability to have an Alias() call refer to a directory
    name that's not identified as a directory until later.

  - Enhance runtest.py with an option to use QMTest as the harness.
    This will become the default behavior as we add more functionality
    to the QMTest side.

  - Let linking on mingw use the default function that chooses $CC (gcc)
    or $CXX (g++) depending on whether there are any C++ source files.

  - Work around a bug in early versions of the Python 2.4 profile module
    that caused the --profile= option to fail.

  - Only call Options validators and converters once when initializing a
    construction environment.

  - Fix the ability of env.Append() and env.Prepend(), in all known Python
    versions, to handle different input value types when the construction
    variable being updated is a dictionary.

  - Add a --cache-debug option for information about what files it's
    looking for in a CacheDir().

  - Document the difference in construction variable expansion between
    {Action,Builder}() and env.{Action,Builder}().

  - Change the name of env.Copy() to env.Clone(), keeping the old name
    around for backwards compatibility (with the intention of eventually
    phasing it out to avoid confusion with the Copy() Action factory).

  From Arve Knudsen:

  - Support cleaning and scanning SWIG-generated files.

  From Carsten Koch:

  - Allow selection of Visual Studio version by setting $MSVS_VERSION
    after construction environment initialization.

  From Jean-Baptiste Lab:

  - Try using zipimport if we can't import Tool or Platform modules
    using the normal "imp" module.  This allows SCons to be packaged
    using py2exe's all-in-one-zip-file approach.

  From Ben Liblit:

  - Do not re-scan files if the scanner returns no implicit dependencies.

  From Sanjoy Mahajan:

  - Change use of $SOURCES to $SOURCE in all TeX-related Tool modules.

  From Joel B. Mohler:

  - Make SCons aware that "\makeindex" in TeX source files means that
    related .ilg, .ind and .idx index files will be created.
    (NOTE:  This still needs to search for the string in \include files.)

  - Prevent scanning the TeX .aux file for additional files from
    trying to remove it twice when the -c option is used.

  From Leanid Nazdrynau:

  - Give the MSVC RES (resource) Builder a src_builder list and a .rc
    src_suffix so other builders can generate .rc files.

  From Matthew A. Nicholson:

  - Enhance Install() and InstallAs() to handle directory trees as sources.

  From Jan Nijtmans:

  - Don't use the -fPIC flag when using gcc on Windows (e.g. MinGW).

  From Greg Noel:

  - Add an env.ParseFlags() method that provides separate logic for
    parsing GNU tool chain flags into a dictionary.

  - Add an env.MergeFlags() method to apply an arbitrary dictionary
    of flags to a construction environment's variables.

  From Gary Oberbrunner:

  - Fix parsing tripartite Intel C compiler version numbers on Linux.

  - Extend the ParseConfig() function to recognize -arch and
    -isysroot options.

  - Have the error message list the known suffixes when a Builder call
    can't build a source file with an unknown suffix.

  From Karol Pietrzak:

  - Avoid recursive calls to main() in the program snippet used by the
    SConf subsystem to test linking against libraries.  This changes the
    default behavior of CheckLib() and CheckLibWithHeader() to print
    "Checking for C library foo..." instead of "Checking for main()
    in C library foo...".

  From John Pye:

  - Throw an exception if a command called by ParseConfig() or
    ParseFlags() returns an error.

  From Stefan Seefeld:

  - Initial infrastructure for running SCons tests under QMTest.

  From Sohail Somani:

  - Fix tests that fail due to gcc warnings.

  From Dobes Vandermeer:

  - In stack traces, print the full paths of SConscript files.

  From Atul Varma:

  - Fix detection of Visual C++ Express Edition.

  From Dobes Vandermeer:

  - Let the src_dir option to the SConscript() function affect all the
    the source file paths, instead of treating all source files paths
    as relative to the SConscript directory itself.

  From Nicolas Vigier:

  - Fix finding Fortran modules in build directories.

  - Fix use of BuildDir() when the source file in the source directory
    is a symlink with a relative path.

  From Edward Wang:

  - Fix the Memoizer when the SCons Python modules are executed from
    .pyo files at different locations from where they were compiled.

  From Johan Zander:

  - Fix missing os.path.join() when constructing the $FRAMEWORKSDKDIR/bin.



RELEASE 0.96.92 - Mon, 10 Apr 2006 21:08:22 -0400

  NOTE:  This was a pre-release of 0.97 for testing purposes.

  From Anonymous:

  - Fix the intelc.py Tool module to not throw an exception if the
    only installed version is something other than ia32.

  - Set $CCVERSION when using gcc.

  From Matthias:

  - Support generating project and solution files for Microsoft
    Visual Studio version 8.

  - Support generating more than one project file for a Microsoft
    Visual Studio solution file.

  - Add support for a support "runfile" parameter to Microsoft
    Visual Studio project file creation.

  - Put the project GUID, not the solution GUID, in the right spot
    in the solution file.

  From Erling Andersen:

  - Fix interpretation of Node.FS objects wrapped in Proxy instances,
    allowing expansion of things like ${File(TARGET)} in command lines.

  From Stanislav Baranov:

  - Add a separate MSVSSolution() Builder, with support for the
    following new construction variables: $MSVSBUILDCOM, $MSVSCLEANCOM,
    $MSVSENCODING, $MSVSREBUILDCOM, $MSVSSCONS, $MSVSSCONSCOM,
    $MSVSSCONSFLAGS, $MSVSSCONSCRIPT and $MSVSSOLUTIONCOM.

  From Ralph W. Grosse-Kunstleve and Patrick Mezard:

  - Remove unneceesary (and incorrect) SCons.Util strings on some function
    calls in SCons.Util.

  From Bob Halley:

  - Fix C/C++ compiler selection on AIX to not always use the external $CC
    environment variable.

  From August HÃ¶randl:

  - Add a scanner for \include and \import files, with support for
    searching a directory list in $TEXINPUTS (imported from the external
    environment).

  - Support $MAKEINDEX, $MAKEINDEXCOM, $MAKEINDEXCOMSTR and
    $MAKEINDEXFLAGS for generating indices from .idx files.

  From Steven Johnson:

  - Add a NoClean() Environment method and function to override removal
    of targets during a -c clean, including documentation and tests.

  From Steven Knight:

  - Check for whether files exist on disk by listing the directory
    contents, not calling os.path.exists() file by file.  This is
    somewhat more efficient in general, and may be significantly
    more efficient on Windows.

  - Minor speedups in the internal is_Dict(), is_List() and is_String()
    functions.

  - Fix a signature refactoring bug that caused Qt header files to
    get re-generated every time.

  - Don't fail when writing signatures if the .sconsign.dblite file is
    owned by a different user (e.g. root) from a previous run.

  - When deleting variables from stacked OverrideEnvironments, don't
    throw a KeyError if we were able to delte the variable from any
    Environment in the stack.

  - Get rid of the last indentation tabs in the SCons source files and
    add -tt to the Python invocations in the packaging build and the
    tests so they don't creep back in.

  - In Visual Studio project files, put quotes around the -C directory
    so everything works even if the path has spaces in it.

  - The Intel Fortran compiler uses -object:$TARGET, not "-o $TARGET",
    when building object files on Windows.  Have the the ifort Tool
    modify the default command lines appropriately.

  - Document the --debug=explain option in the man page.  (How did we
    miss this?)

  - Add a $LATEXRETRIES variable to allow configuration of the number of
    times LaTex can be re-called to try to resolve undefined references.

  - Change the order of the arguments to Configure.Checklib() to match
    the documentation.

  - Handle signature calculation properly when the Python function used
    for a FunctionAction is an object method.

  - On Windows, assume that absolute path names without a drive letter
    refer to the drive on which the SConstruct file lives.

  - Add /usr/ccs/bin to the end of the the default external execution
    PATH on Solaris.

  - Add $PKGCHK and $PKGINFO variables for use on Solaris when searching
    for the SunPRO C++ compiler.  Make the default value for $PKGCHK
    be /usr/sbin/pgkchk (since /usr/sbin isn't usually on the external
    execution $PATH).

  - Fix a man page example of overriding variables when calling
    SharedLibrary() to also set the $LIBSUFFIXES variable.

  - Add a --taskmastertrace=FILE option to give some insight on how
    the taskmaster decides what Node to build next.

  - Changed the names of the old $WIN32DEFPREFIX, $WIN32DEFSUFFIX,
    $WIN32DLLPREFIX and $WIN32IMPLIBPREFIX construction variables to
    new $WINDOWSDEFPREFIX, $WINDOWSDEFSUFFIX, $WINDOWSDLLPREFIX and
    $WINDOWSIMPLIBPREFIX construction variables.  The old names are now
    deprecated, but preserved for backwards compatibility.

  - Fix (?) a runtest.py hang on Windows when the --xml option is used.

  - Change the message when an error occurs trying to interact with the
    file system to report the target(s) in square brackets (as before) and
    the actual file or directory that encountered the error afterwards.

  From Chen Lee:

  - Add x64 support for Microsoft Visual Studio 8.

  From Baptiste Lepilleur:

  - Support the --debug=memory option on Windows when the Python version
    has the win32process and win32api modules.

  - Add support for Visual Studio 2005 Pro.

  - Fix portability issues in various tests: test/Case.py,
    Test/Java/{JAR,JARCHDIR,JARFLAGS,JAVAC,JAVACFLAGS,JAVAH,RMIC}.py,
    test/MSVS/vs-{6.0,7.0,7.1,8.0}-exec.py,
    test/Repository/{Java,JavaH,RMIC}.py,
    test/QT/{generated-ui,installed,up-to-date,warnings}.py,
    test/ZIP/ZIP.py.

  - Ignore pkgchk errors on Solaris when searching for the C++ compiler.

  - Speed up the SCons/EnvironmentTests.py unit tests.

  - Add a --verbose= option to runtest.py to print executed commands
    and their output at various levels.

  From Christian Maaser:

  - Add support for Visual Studio Express Editions.

  - Add support for Visual Studio 8 *.manifest files, includng
    new $WINDOWS_INSERT_MANIFEST, $WINDOWSPROGMANIFESTSUFFIX,
    $WINDOWSPROGMANIFESTPREFIX, $WINDOWSPROGMANIFESTSUFFIX,
    $WINDOWSSHLIBMANIFESTPREFIX and $WINDOWSSHLIBMANIFESTSUFFIX
    construction variables.

  From Adam MacBeth:

  - Fix detection of additional Java inner classes following use of a
    "new" keyword inside an inner class.

  From Sanjoy Mahajan:

  - Correct TeX-related command lines to just $SOURCE, not $SOURCES

  From Patrick Mezard:

  - Execute build commands for a command-line target if any of the
    files built along with the target is out of date or non-existent,
    not just if the command-line target itself is out of date.

  - Fix the -n option when used with -c to print all of the targets
    that will be removed for a multi-target Builder call.

  - If there's no file in the source directory, make sure there isn't
    one in the build directory, too, to avoid dangling files left
    over from previous runs when a source file is removed.

  - Allow AppendUnique() and PrependUnique() to append strings (and
    other atomic objects) to lists.

  From Joel B. Mohler:

  - Extend latex.py, pdflatex.py, pdftex.py and tex.py so that building
    from both TeX and LaTeX files uses the same logic to call $BIBTEX
    when it's necessary, to call $MAKEINDEX when it's necessary, and to
    call $TEX or $LATEX multiple times to handle undefined references.

  - Add an emitter to the various TeX builders so that the generated
    .aux and .log files also get deleted by the -c option.

  From Leanid Nazdrynau:

  - Fix the Qt UIC scanner to work with generated .ui files (by using
    the FindFile() function instead of checking by-hand for the file).

  From Jan Nieuwenhuizen:

  - Fix a problem with interpreting quoted argument lists on command lines.

  From Greg Noel:

  - Add /sw/bin to the default execution PATH on Mac OS X.

  From Kian Win Ong:

  - When building a .jar file and there is a $JARCHDIR, put the -C
    in front of each .class file on the command line.

  - Recognize the Java 1.5 enum keyword.

  From Asfand Yar Qazi:

  - Add /opt/bin to the default execution PATH on all POSIX platforms
    (between /usr/local/bin and /bin).

  From Jon Rafkind:

  - Fix the use of Configure() contexts from nested subsidiary
    SConscript files.

  From Christoph Schulz:

  - Add support for $CONFIGUREDIR and $CONFIGURELOG variables to control
    the directory and logs for configuration tests.

  - Add support for a $INSTALLSTR variable.

  - Add support for $RANLIBCOM and $RANLIBCOMSTR variables (which fixes
    a bug when setting $ARCOMSTR).

  From Amir Szekely:

  - Add use of $CPPDEFINES to $RCCOM (resource file compilation) on MinGW.

  From Erick Tryzelaar:

  - Fix the error message when trying to report that a given option is
    not gettable/settable from an SConscript file.

  From Dobes Vandermeer:

  - Add support for SCC and other settings in Microsoft Visual
    Studio project and solution files:  $MSVS_PROJECT_BASE_PATH,
    $MSVS_PROJECT_GUID, $MSVS_SCC_AUX_PATH, $MSVS_SCC_LOCAL_PATH,
    $MSVS_SCC_PROJECT_NAME, $MSVS_SCC_PROVIDER,

  - Add support for using a $SCONS_HOME variable (imported from the
    external environment, or settable internally) to put a shortened
    SCons execution line in the Visual Studio project file.

  From David J. Van Maren:

  - Only filter common prefixes from source files names in Visual Studio
    project files if the prefix is a complete (sub)directory name.

  From Thad Ward:

  - If $MSVSVERSIONS is already set, don't overwrite it with
    information from the registry.



RELEASE 0.96.91 - Thu, 08 Sep 2005 07:18:23 -0400

  NOTE:  This was a pre-release of 0.97 for testing purposes.

  From Chad Austin:

  - Have the environment store the toolpath and re-use it to find Tools
    modules during later Copy() or Tool() calls (unless overridden).

  - Normalize the directory path names in SConsignFile() database
    files so the same signature file can interoperate on Windows and
    non-Windows systems.

  - Make --debug=stacktrace print a stacktrace when a UserError is thrown.

  - Remove an old, erroneous cut-and-paste comment in Scanner/Dir.py.

  From Stanislav Baranov:

  - Make it possible to support with custom Alias (sub-)classes.

  - Allow Builders to take empty source lists when called.

  - Allow access to both TARGET and SOURCE in $*PATH expansions.

  - Allow SConscript files to modify BUILD_TARGETS.

  From Timothee Besset:

  - Add support for Objective C/C++ .m and .mm file suffixes (for
    Mac OS X).

  From Charles Crain

  - Fix the PharLap linkloc.py module to use target+source arguments
    when calling env.subst().

  From Bjorn Eriksson:

  - Fix an incorrect Command() keyword argument in the man page.

  - Add a $TEMPFILEPREFIX variable to control the prefix or flag used
    to pass a long-command-line-execution tempfile to a command.

  From Steven Knight:

  - Enhanced the SCons setup.py script to install man pages on
    UNIX/Linux systems.

  - Add support for an Options.FormatOptionHelpText() method that can
    be overridden to customize the format of Options help text.

  - Add a global name for the Entry class (which had already been
    documented).

  - Fix re-scanning of generated source files for implicit dependencies
    when the -j option is used.

  - Fix a dependency problem that caused $LIBS scans to not be added
    to all of the targets in a multiple-target builder call, which
    could cause out-of-order builds when the -j option is used.

  - Store the paths of source files and dependencies in the .sconsign*
    file(s) relative to the target's directory, not relative to the
    top-level SConstruct directory.  This starts to make it possible to
    subdivide the dependency tree arbitrarily by putting an SConstruct
    file in every directory and using content signatures.

  - Add support for $YACCHFILESUFFIX and $YACCHXXFILESUFFIX variables
    that accomodate parser generators that write header files to a
    different suffix than the hard-coded .hpp when the -d option is used.

  - The default behavior is now to store signature information in a
    single .sconsign.dblite file in the top-level SConstruct directory.
    The old behavior of a separate .sconsign file in each directory can
    be specified by calling SConsignFile(None).

  - Remove line number byte codes within the signature calculation
    of Python function actions, so that changing the location of an
    otherwise unmodified Python function doesn't cause rebuilds.

  - Fix AddPreAction() and AddPostAction() when an action has more than
    one target file:  attach the actions to the Executor, not the Node.

  - Allow the source directory of a BuildDir / build_dir to be outside
    of the top-level SConstruct directory tree.

  - Add a --debug=nomemoizer option that disables the Memoizer for clearer
    looks at the counts and profiles of the underlying function calls,
    not the Memoizer wrappers.

  - Print various --debug= stats even if we exit early (e.g. using -h).

  - Really only use the cached content signature value if the file
    is older than --max-drift, not just if --max-drift is set.

  - Remove support for conversion from old (pre 0.96) .sconsign formats.

  - Add support for a --diskcheck option to enable or disable various
    on-disk checks:  that File and Dir nodes match on-disk entries;
    whether an RCS file exists for a missing source file; whether an
    SCCS file exists for a missing source file.

  - Add a --raw argument to the sconsign script, so it can print a
    raw representation of each entry's NodeInfo dictionary.

  - Add the 'f90' and 'f95' tools to the list of Fortran compilers
    searched for by default.

  - Add the +Z option by default when compiling shared objects on
    HP-UX.

  From Chen Lee:

  - Handle Visual Studio project and solution files in Unicode.

  From Sanjoy Mahajan:

  - Fix a bad use of Copy() in an example in the man page, and a
    bad regular expression example in the man page and User's Guide.

  From Shannon Mann:

  - Have the Visual Studio project file(s) echo "Starting SCons" before
    executing SCons, mainly to work around a quote-stripping bug in
    (some versions of?) the Windows cmd command executor.

  From Georg Mischler:

  - Remove the space after the -o option when invoking the Borland
    BCC compiler; some versions apparently require that the file name
    argument be concatenated with the option.

  From Leanid Nazdrynau:

  - Fix the Java parser's handling of backslashes in strings.

  From Greg Noel:

  - Add construction variables to support frameworks on Mac OS X:
    $FRAMEWORKS, $FRAMEWORKPREFIX, $FRAMEWORKPATH, $FRAMEWORKPATHPREFIX.

  - Re-order link lines so the -o option always comes right after the
    command name.

  From Gary Oberbrunner:

  - Add support for Intel C++ beta 9.0 (both 32 and 64 bit versions).

  - Document the new $FRAMEWORK* variables for Mac OS X.

  From Karol Pietrzak:

  - Add $RPATH (-R) support to the Sun linker Tool (sunlink).

  - Add a description of env.subst() to the man page.

  From Chris Prince:

  - Look in the right directory, not always the local directory, for a
    same-named file or directory conflict on disk.

  - On Windows, preserve the external environment's %SYSTEMDRIVE%
    variable, too.

  From Craig Scott:

  - Have the Fortran module emitter look for Fortan modules to be created
    relative to $FORTRANMODDIR, not the top-level directory.

  - When saving Options to a file, run default values through the
    converter before comparing them with the set values.  This correctly
    suppresses Boolean Option values from getting written to the saved
    file when they're one of the many synonyms for a default True or
    False value.

  - Fix the Fortran Scanner's ability to handle a module being used
    in the same file in which it is defined.

  From Steve-o:

  - Add the -KPIC option by default when compiling shared objects on
    Solaris.

  - Change the default suffix for Solaris objects to .o, to conform to
    Sun WorkShop's expectations.  Change the profix to so_ so they can
    still be differentiated from static objects in the same directory.

  From Amir Szekely:

  - When calling the resource compiler on MinGW, add --include-dir and
    the source directory so it finds the source file.

  - Update EnsureSConsVersion() to support revision numbers.

  From Greg Ward:

  - Fix a misplaced line in the man page.



RELEASE 0.96.90 - Tue, 15 Feb 2005 21:21:12 +0000

  NOTE:  This was a pre-release of 0.97 for testing purposes.

  From Anonymous:

  - Fix Java parsing to avoid erroneously identifying a new array
    of class instances as an anonymous inner class.

  - Fix a typo in the man page description of PathIsDirCreate.

  From Chad Austin:

  - Allow Help() to be called multiple times, appending to the help
    text each call.

  - Allow Tools found on a toolpath to import Python modules from
    their local directory.

  From Steve Christensen:

  - Handle exceptions from Python functions as build actions.

  - Add a set of canned PathOption validators:  PathExists (the default),
    PathIsFile, PathIsDir and PathIsDirCreate.

  From Matthew Doar:

  - Add support for .lex and .yacc file suffixes for Lex and Yacc files.

  From Eric Frias:

  - Huge performance improvement:  wrap the tuples representing an
    include path in an object, so that the time it takes to hash the
    path doesn't grow porportionally to the length of the path.

  From Gottfried Ganssauge:

  - Fix SCons on SuSE/AMD-64 Linux by having the wrapper script also
    check for the build engine in the parent directory of the Python
    library directory (/usr/lib64 instead of /usr/lib).

  From Stephen Kennedy:

  - Speed up writing the .sconsign file at the end of a run by only
    calling sync() once at the end, not after every entry.

  From Steven Knight:

  - When compiling with Microsoft Visual Studio, don't include the ATL and
    MFC directories in the default INCLUDE and LIB environment variables.

  - Remove the following deprecated features:  the ParseConfig()
    global function (deprecated in 0.93); the misspelled "validater"
    keyword to the Options.Add() method (deprecated in 0.91); the
    SetBuildSignatureType(), SetContentSignatureType(), SetJobs() and
    GetJobs() global functions (deprecated in 0.14).

  - Fix problems with corrupting the .sconsign.dblite file when
    interrupting builds by writing to a temporary file and renaming,
    not writing the file directly.

  - Fix a 0.96 regression where when running with -k, targets built from
    walking dependencies later on the command line would not realize
    that a dependency had failed an earlier build attempt, and would
    try to rebuild the dependent targets.

  - Change the final messages when using -k and errors occur from
    "{building,cleaning} terminated because of errors" to "done
    {building,cleaning} targets (errors occurred during {build,clean})."

  - Allow Configure.CheckFunc() to take an optional header argument
    (already supported by Conftest.py) to specify text at the top of
    the compiled test file.

  - Fix the --debug=explain output when a Python function action changed
    so it prints a meaningful string, not the binary representation of
    the function contents.

  - Allow a ListOption's default value(s) to be a Python list of specified
    values, not just a string containing a comma-separated list of names.

  - Add a ParseDepends() function that will parse up a list of explicit
    dependencies from a "make depend" style file.

  - Support the ability to change directory when executing an Action
    through "chdir" keyword arguments to Action and Builder creation
    and calls.

  - Fix handling of Action ojects (and other callables that don't match
    our calling arguments) in construction variable expansions.

  - On Win32, install scons.bat in the Python directory when installing
    from setup.py.  (The bdist_wininst installer was already doing this.)

  - Fix env.SConscript() when called with a list of SConscipt files.
    (The SConscript() global function already worked properly.)

  - Add a missing newline to the end of the --debug=explain "unknown
    reasons" message.

  - Enhance ParseConfig() to work properly for spaces in between the -I,
    -L and -l options and their arguments.

  - Packaging build fix:  Rebuild the files that are use to report the
    --version of SCons whenever the development version number changes.

  - Fix the ability to specify a target_factory of Dir() to a Builder,
    which the default create-a-directory Builder was interfering with.

  - Mark a directory as built if it's created as part of the preparation
    for another target, to avoid trying to build it again when it comes
    up in the target list.

  - Allow a function with the right calling signature to be put directly
    in an Environment's BUILDERS dictionary, making for easier creation
    and use of wrappers (pseudo-Builders) that call other Builders.

  - On Python 2.x, wrap lists of Nodes returned by Builders in a UserList
    object that adds a method that makes str() object return a string
    with all of the Nodes expanded to their path names.  (Builders under
    Python 1.5.2 still return lists to avoid TypeErrors when trying
    to extend() list, so Python 1.5.2 doesn't get pretty-printing of Node
    lists, but everything should still function.)

  - Allow Aliases to have actions that will be executed whenever
    any of the expanded Alias targets are out of date.

  - Fix expansion of env.Command() overrides within target and
    source file names.

  - Support easier customization of what's displayed by various default
    actions by adding lots of new construction variables: $ARCOMSTR,
    $ASCOMSTR, $ASPPCOMSTR, $BIBTEXCOMSTR, $BITKEEPERCOMSTR, $CCCOMSTR,
    $CVSCOMSTR, $CXXCOMSTR, $DCOMSTR, $DVIPDFCOMSTR, $F77COMSTR,
    $F90COMSTR, $F95COMSTR, $FORTRANCOMSTR, $GSCOMSTR, $JARCOMSTR,
    $JAVACCOMSTR, $JAVAHCOMSTR, $LATEXCOMSTR, $LEXCOMSTR, $LINKCOMSTR,
    $M4COMSTR, $MIDLCOMSTR, $P4COMSTR, $PCHCOMSTR, $PDFLATEXCOMSTR,
    $PDFTEXCOMSTR, $PSCOMSTR, $QT_MOCFROMCXXCOMSTR, $QT_MOCFROMHCOMSTR,
    $QT_UICCOMSTR, $RCCOMSTR, $REGSVRCOMSTR, $RCS_COCOMSTR, $RMICCOMSTR,
    $SCCSCOMSTR, $SHCCCOMSTR, $SHCXXCOMSTR, $SHF77COMSTR, $SHF90COMSTR,
    $SHF95COMSTR, $SHFORTRANCOMSTR, $SHLINKCOMSTR, $SWIGCOMSTR,
    $TARCOMSTR, $TEXCOMSTR, $YACCCOMSTR and $ZIPCOMSTR.

  - Add an optional "map" keyword argument to ListOption() that takes a
    dictionary to map user-specified values to legal values from the list
    (like EnumOption() already doee).

  - Add specific exceptions to try:-except: blocks without any listed,
    so that they won't catch and mask keyboard interrupts.

  - Make --debug={tree,dtree,stree} print something even when there's
    a build failure.

  - Fix how Scanners sort the found dependencies so that it doesn't
    matter whether the dependency file is in a Repository or not.
    This may cause recompilations upon upgrade to this version.

  - Make AlwaysBuild() work with Alias and Python value Nodes (making
    it much simpler to support aliases like "clean" that just invoke
    an arbitrary action).

  - Have env.ParseConfig() use AppendUnique() by default to suppress
    duplicate entries from multiple calls.  Add a "unique" keyword
    argument to allow the old behavior to be specified.

  - Allow the library modules imported by an SConscript file to get at
    all of the normally-available global functions and variables by saying
    "from SCons.Script import *".

  - Add a --debug=memoizer option to print Memoizer hit/mass statistics.

  - Allow more than one --debug= option to be set at a time.

  - Change --debug=count to report object counts before and after
    reading SConscript files and before and after building targets.

  - Change --debug=memory output to line up the numbers and to better
    match (more or less) the headers on the --debug=count columns.

  - Speed things up when there are lists of targets and/or sources by
    getting rid of some N^2 walks of the lists involved.

  - Cache evaluation of LazyActions so we don't create a new object
    for each invocation.

  - When scanning, don't create Nodes for include files that don't
    actually exist on disk.

  - Make supported global variables CScanner, DScanner, ProgramScanner and
    SourceFileScanner.  Make SourceFileScanner.add_scanner() a supported
    part of the public interface.  Keep the old SCons.Defaults.*Scan names
    around for a while longer since some people were already using them.

  - By default, don't scan directories for on-disk files.  Add a
    DirScanner global scanner that can be used in Builders or Command()
    calls that want source directory trees scanned for on-disk changes.
    Have the Tar() and Zip() Builders use the new DirScanner to preserve
    the behavior of rebuilding a .tar or .zip file if any file or
    directory under a source tree changes.  Add Command() support for
    a source_scanner keyword argument to Command() that can be set to
    DirScanner to get this behavior.

  - Documentation changes:  Explain that $CXXFLAGS contains $CCFLAGS
    by default.  Fix a bad target_factory example in the man page.
    Add appendices to the User's Guide to cover the available Tools,
    Builders and construction variables.  Comment out the build of
    the old Python 10 paper, which doesn't build on all systems and
    is old enough at this point that it probably isn't worth the
    effort to make it do so.

  From Wayne Lee:

  - Avoid "maximum recursion limit" errors when removing $(-$) pairs
    from long command lines.

  From Clive Levinson:

  - Make ParseConfig() recognize and add -mno-cygwin to $LINKFLAGS and
    $CCFLAGS, and -mwindows to $LINKFLAGS.

  From Michael McCracken:

  - Add a new "applelink" tool to handle the things like Frameworks and
    bundles that Apple has added to gcc for linking.

  - Use more appropriate default search lists of linkers, compilers and
    and other tools for the 'darwin' platform.

  - Add a LoadableModule Builder that builds a bundle on Mac OS X (Darwin)
    and a shared library on other systems.

  - Improve SWIG tests for use on Mac OS X (Darwin).

  From Elliot Murphy:

  - Enhance the tests to guarantee persistence of ListOption
    values in saved options files.

  - Supply the help text when -h is used with the -u, -U or -D options.

  From Christian Neeb:

  - Fix the Java parser's handling of string definitions to avoid ignoring
    subsequent code.

  From Han-Wen Nienhuys:

  - Optimize variable expansion by:  using the re.sub() method (when
    possible); not using "eval" for variables for which we can fetch the
    value directory; avoiding slowing substitution logic when there's no
    '$' in the string.

  From Gary Oberbrunner:

  - Add an Environment.Dump() method to print the contents of a
    construction environment.

  - Allow $LIBS (and similar variables) to contain explicit File Nodes.

  - Change ParseConfig to add the found library names directly to the
    $LIBS variable, instead of returning them.

  - Add ParseConfig() support for the -framework GNU linker option.

  - Add a PRINT_CMD_LINE_FUNC construction variable to allow people
    to filter (or log) command-line output.

  - Print an internal Python stack trace in response to an otherwise
    unexplained error when --debug=stacktrace is specified.

  - Add a --debug=findlibs option to print what's happening when
    the scanner is searching for libraries.

  - Allow Tool specifications to be passed a dictionary of keyword
    arguments.

  - Support an Options default value of None, in which case the variable
    will not be added to the construction environment unless it's set
    explicitly by the user or from an Options file.

  - Avoid copying __builtin__ values into a construction environment's
    dictionary when evaluating construction variables.

  - Add a new cross-platform intelc.py Tool that can detect and
    configure the Intel C++ v8 compiler on both Windows, where it's
    named icl, and Linux, where it's named icc.  It also checks that
    the directory specified in the Windows registry exists, and sets a
    new $INTEL_C_COMPILER_VERSION construction variable to identify the
    version being used.  (Niall Douglas contributed an early prototype
    of parts of this module.)

  - Fix the private Conftest._Have() function so it doesn't change
    non-alphanumeric characters to underscores.

  - Supply a better error message when a construction variable expansion
    has an unknown attribute.

  - Documentation changes:  Update the man page to describe use of
    filenames or Nodes in $LIBS.

  From Chris Pawling:

  - Have the linkloc tool use $MSVS_VERSION to select the Microsoft
    Visual Studio version to use.

  From Kevin Quick:

  - Fix the Builder name returned from ListBuilders and other instances
    of subclasses of the BuilderBase class.

  - Add Builders and construction variables to support rpcgen:
    RPCGenClient(), RPCGenHeader(), RPCGenService(), RPCGenXDR(),
    $RPCGEN, $RPCGENFLAGS, $RPCGENCLIENTFLAGS, $RPCGENHEADERFLAGS,
    $RPCGENSERVICEFLAGS, $RPCGENXDRFLAGS.

  - Update the man page to document that prefix and suffix Builder
    keyword arguments can be strings, callables or dictionaries.

  - Provide more info in the error message when a user tries to build
    a target multiple ways.

  - Fix Delete() when a file doesn't exist and must_exist=1.  (We were
    unintentionally dependent on a bug in versions of the Python shutil.py
    module prior to Python 2.3, which would generate an exception for
    a nonexistent file even when ignore_errors was set.)

  - Only replace a Node's builder with a non-null source builder.

  - Fix a stack trace when a suffix selection dictionary is passed
    an empty source file list.

  - Allow optional names to be attached to Builders, for default
    Builders that don't get attached to construction environments.

  - Fix problems with Parallel Task Exception handling.

  - Build targets in an associated BuildDir even if there are targets
    or subdirectories locally in the source directory.

  - If a FunctionAction has a callable class as its underlying Python
    function, use its strfunction() method (if any) to display the
    action.

  - Fix handling when BuildDir() exists but is unwriteable.  Add
    "Stop." to those error messages for consistency.

  - Catch incidents of bad builder creation (without an action) and
    supply meaningful error messages.

  - Fix handling of src_suffix values that aren't extensions (don't
    begin with a '.').

  - Don't retrieve files from a CacheDir, but report what would happen,
    when the -n option is used.

  - Use the source_scanner from the target Node, not the source node
    itself.

  - Internal Scanners fixes:  Make sure Scanners are only passed Nodes.
    Fix how a Scanner.Selector called its base class initialization.
    Make comparisons of Scanner objects more robust.  Add a name to
    an internal default ObjSourceScanner.

  - Add a deprecated warning for use of the old "scanner" keyword argument
    to Builder creation.

  - Improve the --debug=explain message when the build action changes.

  - Test enhancements in SourceCode.py, option-n.py, midl.py.  Better
    Command() and Scanner test coverage.  Improved test infrastructure
    for -c output.

  - Refactor the interface between Action and Executor objects to treat
    Actions atomically.

  - The --debug=presub option will now report the pre-substitution
    each action seprately, instead of reporting the entire list before
    executing the actions one by one.

  - The --debug=explain option explaining a changed action will now
    (more correctly) show pre-substitution action strings, instead of
    the commands with substituted file names.

  - A Node (file) will now be rebuilt if its PreAction or PostAction
    actions change.

  - Python Function actions now have their calling signature (target,
    source, env) reported correctly when displayed.

  - Fix BuildDir()/build_dir handling when the build_dir is underneath
    the source directory and trying to use entries from the build_dir
    as sources for other targets in the build-dir.

  - Fix hard-coding of JDK path names in various Java tests.

  - Handle Python stack traces consistently (stop at the SConscript stack
    frame, by default) even if the Python source code isn't available.

  - Improve the performance of the --debug={tree,dtree} options.

  - Add --debug=objects logging of creation of OverrideWarner,
    EnvironmentCopy and EnvironmentOverride objects.

  - Fix command-line expansion of Python Value Nodes.

  - Internal cleanups:  Remove an unnecessary scan argument.  Associate
    Scanners only with Builders, not nodes.  Apply overrides once when
    a Builder is called, not in multiple places.  Cache results from the
    Node.FS.get_suffix() and Node.get_build_env() methods.  Use the Python
    md5 modules' hexdigest() method, if there is one.  Have Taskmaster
    call get_stat() once for each Node and re-use the value instead of
    calling it each time it needs the value.  Have Node.depends_on()
    re-use the list from the children() method instead of calling it
    multiple times.

  - Use the correct scanner if the same source file is used for targets in
    two different environments with the same path but different scanners.

  - Collect logic for caching values in memory in a Memoizer class,
    which cleans up a lot of special-case code in various methods and
    caches additional values to speed up most configurations.

  - Add a PathAccept validator to the list of new canned PathOption
    validators.

  From Jeff Squyres:

  - Documentation changes:  Use $CPPDEFINES instead of $CCFLAGS in man
    page examples.

  From Levi Stephen:

  - Allow $JARCHDIR to be expanded to other construction variables.

  From Christoph Wiedemann:

  - Add an Environment.SetDefault() method that only sets values if
    they aren't already set.

  - Have the qt.py Tool not override variables already set by the user.

  - Add separate $QT_BINPATH, $QT_CPPPATH and $QT_LIBPATH variables
    so these can be set individually, instead of being hard-wired
    relative to $QTDIR.

  - The %TEMP% and %TMP% external environment variables are now propagated
    automatically to the command execution environment on Windows systems.

  - A new --config= command-line option allows explicit control of
    of when the Configure() tests are run:  --config=force forces all
    checks to be run, --config=cache uses all previously cached values,
    --config=auto (the default) runs tests only when dependency analysis
    determines it's necessary.

  - The Configure() subsystem can now write a config.h file with values
    like HAVE_STDIO_H, HAVE_LIBM, etc.

  - The Configure() subsystem now executes its checks silently when the
    -Q option is specified.

  - The Configure() subsystem now reports if a test result is being
    taken from cache, and prints the standard output and error output
    of tests even when cached.

  - Configure() test results are now reported as "yes" or "no" instead of
    "ok" or "failed."

  - Fixed traceback printing when calling the env.Configure() method
    instead of the Configure() global function.

  - The Configure() subsystem now caches build failures in a .sconsign
    file in the subdirectory, not a .cache file.  This may cause
    tests to be re-executed the first time after you install 0.97.

  - Additional significant internal cleanups in the Configure() subsystem
    and its tests.

  - Have the Qt Builder make uic-generated files dependent on the .ui.h
    file, if one exists.

  - Add a test to make sure that SCons source code does not contain
    try:-except: blocks that catch all errors, which potentially catch
    and mask keyboard interrupts.

  - Fix us of TargetSignatures('content') with the SConf subsystem.

  From Russell Yanofsky:

  - Add support for the Metrowerks Codewarrior compiler and linker
    (mwcc and mwld).



RELEASE 0.96.1 - Mon, 23 Aug 2004 12:55:50 +0000

  From Craig Bachelor:

  - Handle white space in the executable Python path name within in MSVS
    project files by quoting the path.

  - Correct the format of a GUID string in a solution (.dsw) file so
    MSVS can correctly "build enable" a project.

  From Steven Knight:

  - Add a must_exist flag to Delete() to let the user control whether
    it's an error if the specified entry doesn't exist.  The default
    behavior is now to silently do nothing if it doesn't exist.

  - Package up the new Platform/darwin.py, mistakenly left out of 0.96.

  - Make the scons.bat REM statements into @REM so they aren't printed.

  - Make the SCons packaging SConscript files platform independent.

  From Anthony Roach:

  - Fix scanning of pre-compiled header (.pch) files for #includes,
    broken in 0.96.



RELEASE 0.96 - Wed, 18 Aug 2004 13:36:40 +0000

  From Chad Austin:

  - Make the CacheDir() directory if it doesn't already exist.

  - Allow construction variable substitutions in $LIBS specifications.

  - Allow the emitter argument to a Builder() to be or expand to a list
    of emitter functions, which will be called in sequence.

  - Suppress null values in construction variables like $LIBS that use
    the internal _concat() function.

  - Remove .dll files from the construction variables searched for
    libraries that can be fed to Win32 compilers.

  From Chad Austin and Christoph Wiedemann:

  - Add support for a $RPATH variable to supply a list of directories
    to search for shared libraries when linking a program.  Used by
    the GNU and IRIX linkers (gnulink and sgilink).

  From Charles Crain:

  - Restore the ability to do construction variable substitutions in all
    kinds of *PATH variables, even when the substitution returns a Node
    or other object.

  From Tom Epperly:

  - Allow the Java() Builder to take more than one source directory.

  From Ralf W. Grosse-Kunstleve:

  - Have SConsignFile() use, by default, a custom "dblite.py" that we can
    control and guarantee to work on all Python versions (or nearly so).

  From Jonathan Gurley:

  - Add support for the newer "ifort" versions of the Intel Fortran
    Compiler for Linux.

  From Bob Halley:

  - Make the new *FLAGS variable type work with copied Environments.

  From Chris Hoeppler:

  - Initialize the name of a Scanner.Classic scanner correctly.

  From James Juhasz:

  - Add support for the .dylib shared library suffix and the -dynamiclib
    linker option on Mac OS X.

  From Steven Knight:

  - Add an Execute() method for executing actions directly.

  - Support passing environment override keyword arguments to Command().

  - Fix use of $MSVS_IGNORE_IDE_PATHS, which was broken when we added
    support for $MSVS_USE_MFC_DIRS last release.

  - Make env.Append() and env.Prepend() act like the underlying Python
    behavior when the variable being appended to is a UserList object.

  - Fix a regression that prevented the Command() global function in
    0.95 from working with command-line strings as actions.

  - Fix checking out a file from a source code management system when
    the env.SourceCode() method was called with an individual file name
    or node, not a directory name or node.

  - Enhance the Task.make_ready() method to create a list of the
    out-of-date Nodes for the task for use by the wrapping interface.

  - Allow Scanners to pull the list of suffixes from the construction
    environment when the "skeys" keyword argument is a string containing
    a construction variable to be expanded.

  - Support new $CPPSUFFIXES, $DSUFFIXES $FORTRANSUFFIXES, and
    $IDLSUFFIXES.  construction variables that contain the default list
    of suffixes to be scanned by a given type of scanner, allowing these
    suffix lists to be easily added to or overridden.

  - Speed up Node creation when calling a Builder by comparing whether two
    Environments are the same object, not if their underlying dictionaries
    are equivalent.

  - Add a --debug=explain option that reports the reason(s) why SCons
    thinks it must rebuild something.

  - Add support for functions that return platform-independent Actions
    to Chmod(), Copy(), Delete(), Mkdir(), Move() and Touch() files
    and/or directories.  Like any other Actions, the returned Action
    object may be executed directly using the Execute() global function
    or env.Execute() environment method, or may be used as a Builder
    action or in an env.Command() action list.

  - Add support for the strfunction argument to all types of Actions:
    CommandAction, ListAction, and CommandGeneratorAction.

  - Speed up turning file system Nodes into strings by caching the
    values after we're finished reading the SConscript files.

  - Have ParseConfig() recognize and supporting adding the -Wa, -Wl,
    and -Wp, flags to ASFLAGS, LINKFLAGS and CPPFLAGS, respectively.

  - Change the .sconsign format and the checks for whether a Node is
    up-to-date to make dependency checks more efficient and correct.

  - Add wrapper Actions to SCons.Defaults for $ASCOM, $ASPPCOM, $LINKCOM,
    $SHLINKCOM, $ARCOM, $LEXCOM and $YACCCOM.  This makes it possible
    to replace the default print behavior with a custom strfunction()
    for each of these.

  - When a Node has been built, don't walk the whole tree back to delete
    the parents's implicit dependencies, let returning up the normal
    Taskmaster descent take care of it for us.

  - Add documented support for separate target_scanner and source_scanner
    arguments to Builder creation, which allows different scanners to
    be applied to source files

  - Don't re-install or (re-generate) .h files when a subsidiary #included
    .h file changes.  This eliminates incorrect circular dependencies
    with .h files generated from other source files.

  - Slim down the internal Sig.Calculator class by eliminating methods
    whose functionality is now covered by Node methods.

  - Document use of the target_factory and source_factory keyword
    arguments when creating Builder objects.  Enhance Dir Nodes so that
    they can be created with user-specified Builder objects.

  - Don't blow up with stack trace when the external $PATH environment
    variable isn't set.

  - Make Builder calls return lists all the time, even if there's only
    one target.  This keeps things consistent and easier to program to
    across platforms.

  - Add a Flatten() function to make it easier to deal with the Builders
    all returning lists of targets, not individual targets.

  - Performance optimizations in Node.FS.__doLookup().

  - Man page fixes:  formatting typos, misspellings, bad example.

  - User's Guide fixes: Fix the signatures of the various example
    *Options() calls.  Triple-quote properly a multi-line Split example.

  - User's Guide additions:  Chapter describing File and Directory
    Nodes.  Section describing declarative nature of SCons functions in
    SConscript files.  Better organization and clarification of points
    raised by Robert P. J. Day.  Chapter describing SConf (Autoconf-like)
    functionality.  Chapter describing how to install Python and
    SCons.  Chapter describing Java builds.

  From Chris Murray:

  - Add a .win32 attribute to force file names to expand with
    Windows backslash path separators.

  - Fix escaping file names on command lines when the expansion is
    concatenated with another string.

  - Add support for Fortran 90 and Fortran 95.  This adds $FORTRAN*
    variables that specify a default compiler, command-line, flags,
    etc. for all Fortran versions, plus separate $F90* and $F95*
    variables for when different compilers/flags/etc. must be specified
    for different Fortran versions.

  - Have individual tools that create libraries override the default
    $LIBPREFIX and $LIBSUFFIX values set by the platform.  This makes
    it easier to use Microsoft Visual Studio tools on a CygWin platform.

  From Gary Oberbrunner:

  - Add a --debug=presub option to print actions prior to substitution.

  - Add a warning upon use of the override keywords "targets" and
    "sources" when calling Builders.  These are usually mistakes which
    are otherwise silently (and confusingly) turned into construction
    variable overrides.

  - Try to find the ICL license file path name in the external environment
    and the registry before resorting to the hard-coded path name.

  - Add support for fetching command-line keyword=value arguments in
    order from an ARGLIST list.

  - Avoid stack traces when trying to read dangling symlinks.

  - Treat file "extensions" that only contain digits as part of the
    file basename.  This supports version numbers as part of shared
    library names, for example.

  - Avoid problems when there are null entries (None or '') in tool
    lists or CPPPATH.

  - Add an example and explanation of how to use "tools = ['default', ..."
    when creating a construction environment.

  - Add a section describing File and Directory Nodes and some of their
    attributes and methods.

  - Have ParseConfig() add a returned -pthread flag to both $CCFLAGS
    and $LINKFLAGS.

  - Fix some test portability issues on Mac OS X (darwin).

  From Simon Perkins:

  - Fix a bug introduced in building shared libraries under MinGW.

  From Kevin Quick:

  - Handling SCons exceptions according to Pythonic standards.

  - Fix test/chained-build.py on systems that execute within one second.

  - Fix tests on systems where 'ar' warns about archive creation.

  From Anthony Roach:

  - Fix use of the --implicit-cache option with timestamp signatures.

  - If Visual Studio is installed, assume the C/C++ compiler, the linker
    and the MIDL compiler that comes with it are available, too.

  - Better error messages when evaluating a construction variable
    expansion yields a Python syntax error.

  - Change the generation of PDB files when using Visual Studio from
    compile time to link time.

  From sam th:

  - Allow SConf.CheckLib() to search a list of libraries, like the
    Autoconf AC_SEARCH_LIBS macro.

  - Allow the env.WhereIs() method to take a "reject" argument to
    let it weed out specific path names.

  From Christoph Wiedemann:

  - Add new Moc() and Uic() Builders for more explicit control over
    Qt builds, plus new construction variables to control them:
    $QT_AUTOSCAN, $QT_DEBUG, $QT_MOCCXXPREFIX, $QT_MOCCXXSUFFIX,
    $QT_MOCHPREFIX, $QT_MOCHSUFFIX, $QT_UICDECLPREFIX, $QT_UICDECLSUFFIX,
    $QT_UICIMPLPREFIX, $QT_UICIMPLSUFFIX and $QT_UISUFFIX.

  - Add a new single_source keyword argument for Builders that enforces
    a single source file on calls to the Builder.



RELEASE 0.95 - Mon, 08 Mar 2004 06:43:20 -0600

  From Chad Austin:

  - Replace print statements with calls to sys.stdout.write() so output
    lines stay together when -j is used.

  - Add portability fixes for a number of tests.

  - Accomodate the fact that Cygwin's os.path.normcase() lies about
    the underlying system being case-sensitive.

  - Fix an incorrect _concat() call in the $RCINCFLAGS definition for
    the mingw Tool.

  - Fix a problem with the msvc tool with Python versions prior to 2.3.

  - Add support for a "toolpath" Tool() and Environment keyword that
    allows Tool modules to be found in specified local directories.

  - Work around Cygwin Python's silly fiction that it's using a
    case-sensitive file system.

  - More robust handling of data in VCComponents.dat.

  - If the "env" command is available, spawn commands with the more
    general "env -" instead of "env -i".

  From Kerim Borchaev:

  - Fix a typo in a msvc.py's registry lookup:  "VCComponents.dat", not
    "VSComponents.dat".

  From Chris Burghart:

  - Fix the ability to save/restore a PackageOption to a file.

  From Steve Christensen:

  - Update the MSVS .NET and MSVC 6.0/7.0 path detection.

  From David M. Cooke:

  - Make the Fortran scanner case-insensitive for the INCLUDE string.

  From Charles Crain:

  - If no version of MSVC is detected but the tool is specified,
    use the MSVC 6.0 paths by default.

  - Ignore any "6.1" version of MSVC found in the registry; this is a
    phony version number (created by later service packs?) and would
    throw off the logic if the user had any non-default paths configure.

  - Correctly detect if the user has independently configured the MSVC
    "include," "lib" or "path" in the registry and use the appropriate
    values.  Previously, SCons would only use the values if all three
    were set in the registry.

  - Make sure side-effect nodes are prepare()d before building their
    corresponding target.

  - Preserve the ability to call BuildDir() multiple times with the
    same target and source directory arguments.

  From Andy Friesen:

  - Add support for the Digital Mars "D" programming language.

  From Scott Lystig Fritchie:

  - Fix the ability to use a custom _concat() function in the
    construction environment when calling _stripixes().

  - Make the message about ignoring a missing SConscript file into a
    suppressable Warning, not a hard-coded sys.stderr.write().

  - If a builder can be called multiple times for a target (because
    the sources and overrides are identical, or it's a builder with the
    "multi" flag set), allow the builder to be called through multiple
    environments so long as the builders have the same signature for
    the environments in questions (that is, they're the same action).

  From Bob Halley:

  - When multiple targets are built by a single action, retrieve all
    of them from cache, not just the first target, and exec the build
    command if any of the targets isn't present in the cache.

  From Zephaniah Hull:

  - Fix command-line ARGUMENTS with multiple = in them.

  From Steven Knight:

  - Fix EnsureSConsVersion() so it checks against the SCons version,
    not the Python version, on Pythons with sys.version_info.

  - Don't swallow the AttributeError when someone uses an expansion like
    $TARGET.bak, so we can supply a more informative error message.

  - Fix an odd double-quote escape sequence in the man page.

  - Fix looking up a naked drive letter as a directory (Dir('C:')).

  - Support using File nodes in the LIBS construction variable.

  - Allow the LIBS construction variable to be a single string or File
    node, not a list, when only one library is needed.

  - Fix typos in the man page:  JAVACHDIR => JARCHDIR; add "for_signature"
    to the __call__() example in the "Variable Substitution" section.

  - Correct error message spellings of "non-existant" to "non-existent."

  - When scanning for libraries to link with, don't append $LIBPREFIXES
    or $LIBSUFFIXES values to the $LIBS values if they're already present.

  - Add a ZIPCOMPRESSION construction variable to control whether the
    internal Python action for the Zip Builder compresses the file or
    not.  The default value is zipfile.ZIP_DEFLATED, which generates
    a compressed file.

  - Refactor construction variable expansion to support recursive
    expansion of variables (e.g. CCFLAGS = "$CCFLAGS -g") without going
    into an infinite loop.  Support this in all construction variable
    overrides, as well as when copying Environments.

  - Fix calling Configure() from more than one subsidiary SConscript file.

  - Fix the env.Action() method so it returns the correct type of
    Action for its argument(s).

  - Fix specifying .class files as input to JavaH with the .class suffix
    when they weren't generated using the Java Builder.

  - Make the check for whether all of the objects going into a
    SharedLibrary() are shared work even if the object was built in a
    previous run.

  - Supply meaningful error messages, not stack traces, if we try to add
    a non-Node as a source, dependency, or ignored dependency of a Node.

  - Generate MSVS Project files that re-invoke SCons properly regardless
    of whether the file was built via scons.bat or scons.py.
    (Thanks to Niall Douglas for contributing code and testing.)

  - Fix TestCmd.py, runtest.py and specific tests to accomodate being
    run from directories whose paths include white space.

  - Provide a more useful error message if a construction variable
    expansion contains a syntax error during evaluation.

  - Fix transparent checkout of implicit dependency files from SCCS
    and RCS.

  - Added new --debug=count, --debug=memory and --debug=objects options.
    --debug=count and --debug=objects only print anything when run
    under Python 2.1 or later.

  - Deprecate the "overrides" keyword argument to Builder() creation
    in favor of using keyword argument values directly (like we do
    for builder execution and the like).

  - Always use the Builder overrides in substitutions, not just if
    there isn't a target-specific environment.

  - Add new "rsrcpath" and "rsrcdir" and attributes to $TARGET/$SOURCE,
    so Builder command lines can find things in Repository source
    directories when using BuildDir.

  - Fix the M4 Builder so that it chdirs to the Repository directory
    when the input file is in the source directory of a BuildDir.

  - Save memory at build time by allowing Nodes to delete their build
    environments after they've been built.

  - Add AppendUnique() and PrependUnique() Environment methods, which
    add values to construction variables like Append() and Prepend()
    do, but suppress any duplicate elements in the list.

  - Allow the 'qt' tool to still be used successfully from a copied
    Environment.  The include and library directories previously ended up
    having the same string re-appended to the end, yielding an incorrect
    path name.

  - Supply a more descriptive error message when the source for a target
    can't be found.

  - Initialize all *FLAGS variables with objects do the right thing with
    appending flags as strings or lists.

  - Make things like ${TARGET.dir} work in *PATH construction variables.

  - Allow a $MSVS_USE_MFC_DIRS construction variable to control whether
    ATL and MFC directories are included in the default INCLUDE and
    LIB paths.

  - Document the dbm_module argument to the SConsignFile() function.

  From Vincent Risi:

  - Add support for the bcc32, ilink32 and tlib Borland tools.

  From Anthony Roach:

  - Supply an error message if the user tries to configure a BuildDir
    for a directory that already has one.

  - Remove documentation of the still-unimplemented -e option.

  - Add -H help text listing the legal --debug values.

  - Don't choke if a construction variable is a non-string value.

  - Build Type Libraries in the target directory, not the source
    directory.

  - Add an appendix to the User's Guide showing how to accomplish
    various common tasks in Python.

  From Greg Spencer:

  - Add support for Microsoft Visual Studio 2003 (version 7.1).

  - Evaluate $MSVSPROJECTSUFFIX and $MSVSSOLUTIONSUFFIX when the Builder
    is invoked, not when the tool is initialized.

  From Christoph Wiedemann:

  - When compiling Qt, make sure the moc_*.cc files are compiled using
    the flags from the environment used to specify the target, not
    the environment that first has the Qt Builders attached.



RELEASE 0.94 - Fri, 07 Nov 2003 05:29:48 -0600

  From Hartmut Goebel:

  - Add several new types of canned functions to help create options:
    BoolOption(), EnumOption(), ListOption(), PackageOption(),
    PathOption().

  From Steven Knight:

  - Fix use of CPPDEFINES with C++ source files.

  - Fix env.Append() when the operand is an object with a __cmp__()
    method (like a Scanner instance).

  - Fix subclassing the Environment and Scanner classes.

  - Add BUILD_TARGETS, COMMAND_LINE_TARGETS and DEFAULT_TARGETS variables.

  From Steve Leblanc:

  - SGI fixes:  Fix C++ compilation, add a separate Tool/sgic++.py module.

  From Gary Oberbrunner:

  - Fix how the man page un-indents after examples in some browsers.

  From Vincent Risi:

  - Fix the C and C++ tool specifications for AIX.



RELEASE 0.93 - Thu, 23 Oct 2003 07:26:55 -0500

  From J.T. Conklin:

  - On POSIX, execute commands with the more modern os.spawnvpe()
    function, if it's available.

  - Scan .S, .spp and .SPP files for C preprocessor dependencies.

  - Refactor the Job.Parallel() class to use a thread pool without a
    condition variable.  This improves parallel build performance and
    handles keyboard interrupts properly when -j is used.

  From Charles Crain:

  - Add support for a JARCHDIR variable to control changing to a
    directory using the jar -C option.

  - Add support for detecting Java manifest files when using jar,
    and specifying them using the jar m flag.

  - Fix some Python 2.2 specific things in various tool modules.

  - Support directories as build sources, so that a rebuild of a target
    can be triggered if anything underneath the directory changes.

  - Have the scons.bat and scons.py files look for the SCons modules
    in site-packages as well.

  From Christian Engel:

  - Support more flexible inclusion of separate C and C++ compilers.

  - Use package management tools on AIX and Solaris to find where
    the comilers are installed, and what version they are.

  - Add support for CCVERSION and CXXVERSION variables for a number
    of C and C++ compilers.

  From Sergey Fogel:

  - Add test cases for the new capabilities to run bibtex and to rerun
    latex as needed.

  From Ralf W. Grosse-Kunstleve:

  - Accomodate anydbm modules that don't have a sync() method.

  - Allow SConsignFile() to take an argument specifying the DBM
    module to be used.

  From Stephen Kennedy:

  - Add support for a configurable global .sconsign.dbm file which
    can be used to avoid cluttering each directory with an individual
    .sconsign file.

  From John Johnson:

  - Fix (re-)scanning of dependencies in generated or installed
    header files.

  From Steven Knight:

  - The -Q option suppressed too many messages; fix it so that it only
    suppresses the Reading/Building messages.

  - Support #include when there's no space before the opening quote
    or angle bracket.

  - Accomodate alphanumeric version strings in EnsurePythonVersion().

  - Support arbitrary expansion of construction variables within
    file and directory arguments to Builder calls and Environment methods.

  - Add Environment-method versions of the following global functions:
    Action(), AddPostAction(), AddPreAction(), Alias(), Builder(),
    BuildDir(), CacheDir(), Clean(), Configure(), Default(),
    EnsurePythonVersion(), EnsureSConsVersion(), Environment(),
    Exit(), Export(), FindFile(), GetBuildPath(), GetOption(), Help(),
    Import(), Literal(), Local(), Platform(), Repository(), Scanner(),
    SConscriptChdir(), SConsignFile(), SetOption(), SourceSignatures(),
    Split(), TargetSignatures(), Tool(), Value().

  - Add the following global functions that correspond to the same-named
    Environment methods:  AlwaysBuild(), Command(), Depends(), Ignore(),
    Install(), InstallAs(), Precious(), SideEffect() and SourceCode().

  - Add the following global functions that correspond to the default
    Builder methods supported by SCons: CFile(), CXXFile(), DVI(), Jar(),
    Java(), JavaH(), Library(), M4(), MSVSProject(), Object(), PCH(),
    PDF(), PostScript(), Program(), RES(), RMIC(), SharedLibrary(),
    SharedObject(), StaticLibrary(), StaticObject(), Tar(), TypeLibrary()
    and Zip().

  - Rearrange the man page to show construction environment methods and
    global functions in the same list, and to explain the difference.

  - Alphabetize the explanations of the builder methods in the man page.

  - Rename the Environment.Environment class to Enviroment.Base.
    Allow the wrapping interface to extend an Environment by using its own
    subclass of Environment.Base and setting a new Environment.Environment
    variable as the calling entry point.

  - Deprecate the ParseConfig() global function in favor of a same-named
    construction environment method.

  - Allow the Environment.WhereIs() method to take explicit path and
    pathext arguments (like the underlying SCons.Util.WhereIs() function).

  - Remove the long-obsolete {Get,Set}CommandHandler() functions.

  - Enhance env.Append() to suppress null values when appropriate.

  - Fix ParseConfig() so it works regardless of initial construction
    variable values.

    Extend CheckHeader(), CheckCHeader(), CheckCXXHeader() and
    CheckLibWithHeader() to accept a list of header files that will be
    #included in the test.  The last one in the list is assumed to be
    the one being checked for.  (Prototype code contributed by Gerard
    Patel and Niall Douglas).

  - Supply a warning when -j is used and threading isn't built in to
    the current version of Python.

  - First release of the User's Guide (finally, and despite a lot
    of things still missing from it...).

  From Clark McGrew:

  - Generalize the action for .tex files so that it will decide whether
    a file is TeX or LaTeX, check the .aux output to decide if it should
    run bibtex, and check the .log output to re-run LaTeX if needed.

  From Bram Moolenaar:

  - Split the non-SCons-specific functionality from SConf.py to a new,
    re-usable Conftest.py module.

  From Gary Oberbrunner:

  - Allow a directory to be the target or source or dependency of a
    Depends(), Ignore(), Precious() or SideEffect() call.

  From Gerard Patel:

  - Use the %{_mandir} macro when building our RPM package.

  From Marko Rauhamaa:

  - Have the closing message say "...terminated because of errors" if
    there were any.

  From Anthony Roach:

  - On Win32 systems, only use "rm" to delete files if Cygwin is being
    used.   ("rm" doesn't understand Win32-format path names.)

  From Christoph Wiedemann:

  - Fix test/SWIG.py to find the Python include directory in all cases.

  - Fix a bug in detection of Qt installed on the local system.

  - Support returning Python 2.3 BooleanType values from Configure checks.

  - Provide an error message if someone mistakenly tries to call a
    Configure check from within a Builder function.

  - Support calling a Builder when a Configure context is still open.

  - Handle interrupts better by eliminating all try:-except: blocks
    which caught any and all exceptions, including KeyboardInterrupt.

  - Add a --duplicate= option to control how files are duplicated.



RELEASE 0.92 - Wed, 20 Aug 2003 03:45:28 -0500

  From Charles Crain and Gary Oberbrunner:

  - Fix Tool import problems with the Intel and PharLap linkers.

  From Steven Knight

  - Refactor the DictCmdGenerator class to be a Selector subclass.

  - Allow the DefaultEnvironment() function to take arguments and pass
    them to instantiation of the default construction environment.

  - Update the Debian package so it uses Python 2.2 and more closely
    resembles the currently official Debian packaging info.

  From Gerard Patel

  - When the yacc -d flag is used, take the .h file base name from the
    target .c file, not the source (matching what yacc does).



RELEASE 0.91 - Thu, 14 Aug 2003 13:00:44 -0500

  From Chad Austin:

  - Support specifying a list of tools when calling Environment.Copy().

  - Give a Value Nodes a timestamp of the system time when they're
    created, so they'll work when using timestamp-based signatures.

  - Add a DefaultEnvironment() function that only creates a default
    environment on-demand (for fetching source files, e.g.).

  - Portability fix for test/M4.py.

  From Steven Knight:

  - Tighten up the scons -H help output.

  - When the input yacc file ends in .yy and the -d flag is specified,
    recognize that a .hpp file (not a .h file) will be created.

  - Make builder prefixes work correctly when deducing a target
    from a source file name in another directory.

  - Documentation fixes: typo in the man page; explain up-front about
    not propagating the external environment.

  - Use "cvs co -d" instead of "cvs co -p >" when checking out something
    from CVS with a specified module name.  This avoids zero-length
    files when there is a checkout error.

  - Add an "sconsign" script to print the contents of .sconsign files.

  - Speed up maintaining the various lists of Node children by using
    dictionaries to avoid "x in list" searches.

  - Cache the computed list of Node children minus those being Ignored
    so it's only calculated once.

  - Fix use of the --cache-show option when building a Program()
    (or using any other arbitrary action) by making sure all Action
    instances have strfunction() methods.

  - Allow the source of Command() to be a directory.

  - Better error handling of things like raw TypeErrors in SConscripts.

  - When installing using "setup.py install --prefix=", suppress the
    distutils warning message about adding the (incorrect) library
    directory to your search path.

  - Correct the spelling of the "validater" option to "validator."
    Add a DeprecatedWarning when the old spelling is used.

  - Allow a Builder's emitter to be a dictionary that maps source file
    suffixes to emitter functions, using the suffix of the first file
    in the source list to pick the right one.

  - Refactor the creation of the Program, *Object and *Library Builders
    so that they're moved out of SCons.Defaults and created on demand.

  - Don't split SConscript file names on white space.

  - Document the SConscript function's "dirs" and "name" keywords.

  - Remove the internal (and superfluous) SCons.Util.argmunge() function.

  - Add /TP to the default CXXFLAGS for msvc, so it can compile all
    of the suffixes we use as C++ files.

  - Allow the "prefix" and "suffix" attributes of a Builder to be
    callable objects that return generated strings, or dictionaries
    that map a source file suffix to the right prefix/suffix.

  - Support a MAXLINELINELENGTH construction variable on Win32 systems
    to control when a temporary file is used for long command lines.

  - Make how we build .rpm packages not depend on the installation
    locations from the distutils being used.

  - When deducing a target Node, create it directly from the first
    source Node, not by trying to create the right string to pass to
    arg2nodes().

  - Add support for SWIG.

  From Bram Moolenaar:

  - Test portability fixes for FreeBSD.

  From Gary Oberbrunner:

  - Report the target being built in error messages when building
    multiple sources from different extensions, or when the target file
    extension can't be deduced, or when we don't have an action for a
    file suffix.

  - Provide helpful error messages when the arguments to env.Install()
    are incorrect.

  - Fix the value returned by the Node.prevsiginfo() method to conform
    to a previous change when checking whether a node is current.

  - Supply a stack trace if the Taskmaster catches an exception.

  - When using a temporary file for a long link line on Win32 systems,
    (also) print the command line that is being executed through the
    temporary file.

  - Initialize the LIB environment variable when using the Intel
    compiler (icl).

  - Documentation fixes:  better explain the AlwaysBuild() function.

  From Laurent Pelecq:

  - When the -debug=pdb option is specified, use pdb.Pdb().runcall() to
    call pdb directly, don't call Python recursively.

  From Ben Scott:

  - Add support for a platform-independent CPPDEFINES variable.

  From Christoph Wiedemann:

  - Have the g++ Tool actually use g++ in preference to c++.

  - Have the gcc Tool actually use gcc in preference to cc.

  - Add a gnutools.py test of the GNU tool chain.

  - Be smarter about linking: use $CC by default and $CXX only if we're
    linking with any C++ objects.

  - Avoid SCons hanging when a piped command has a lot of output to read.

  - Add QT support for preprocessing .ui files into .c files.



RELEASE 0.90 - Wed, 25 Jun 2003 14:24:52 -0500

  From Chad Austin:

  - Fix the _concat() documentation, and add a test for it.

  - Portability fixes for non-GNU versions of lex and yacc.

  From Matt Balvin:

  - Fix handling of library prefixes when the subdirectory matches
    the prefix.

  From Timothee Bessett:

  - Add an M4 Builder.

  From Charles Crain:

  - Use '.lnk' as the suffix on the temporary file for linking long
    command lines (necessary for the Phar Lap linkloc linker).

  - Save non-string Options values as their actual type.

  - Save Options string values that contain a single quote correctly.

  - Save any Options values that are changed from the default
    Environment values, not just ones changed on the command line or in
    an Options file.

  - Make closing the Options file descriptor exception-safe.

  From Steven Knight:

  - SCons now enforces (with an error) that construction variables
    must have the same form as valid Python identifiers.

  - Fix man page bugs: remove duplicate AddPostAction() description;
    document no_import_lib; mention that CPPFLAGS does not contain
    $_CPPINCFLAGS; mention that F77FLAGS does not contain $_F77INCFLAGS;
    mention that LINKFLAGS and SHLINKFLAGS contains neither $_LIBFLAGS
    nor $_LIBDIRFLAGS.

  - Eliminate a dependency on the distutils.fancy_getopt module by
    copying and pasting its wrap_text() function directly.

  - Make the Script.Options() subclass match the underlying base class
    implementation.

  - When reporting a target is up to date, quote the target like make
    (backquote-quote) instead of with double quotes.

  - Fix handling of ../* targets when using -U, -D or -u.

  From Steve Leblanc:

  - Don't update the .sconsign files when run with -n.

  From Gary Oberbrunner:

  - Add support for the Intel C Compiler (icl.exe).

  From Anthony Roach

  - Fix Import('*').

  From David Snopek

  - Fix use of SConf in paths with white space in them.

  - Add CheckFunc and CheckType functionality to SConf.

  - Fix use of SConf with Builders that return a list of nodes.

  From David Snopek and Christoph Wiedemann

  - Fix use of the SConf subsystem with SConscriptChdir().

  From Greg Spencer

  - Check for the existence of MS Visual Studio on disk before using it,
    to avoid getting fooled by leftover junk in the registry.

  - Add support for MSVC++ .NET.

  - Add support for MS Visual Studio project files (DSP, DSW,
    SLN and VCPROJ files).

  From Christoph Wiedemann

  - SConf now works correctly when the -n and -q options are used.



RELEASE 0.14 - Wed, 21 May 2003 05:16:32 -0500

  From Chad Austin:

  - Use .dll (not .so) for shared libraries on Cygwin; use -fPIC
    when compiling them.

  - Use 'rm' to remove files under Cygwin.

  - Add a PLATFORM variable to construction environments.

  - Remove the "platform" argument from tool specifications.

  - Propogate PYTHONPATH when running the regression tests so distutils
    can be found in non-standard locations.

  - Using MSVC long command-line linking when running Cygwin.

  - Portability fixes for a lot of tests.

  - Add a Value Node class for dependencies on in-core Python values.

  From Allen Bierbaum:

  - Pass an Environment to the Options validator method, and
    add an Options.Save() method.

  From Steve Christensen:

  - Add an optional sort function argument to the GenerateHelpText()
    Options function.

  - Evaluate the "varlist" variables when computing the signature of a
    function action.

  From Charles Crain:

  - Parse the source .java files for class names (including inner class
    names) to figure out the target .class files that will be created.

  - Make Java support work with Repositories and SConscriptChdir(0).

  - Pass Nodes, not strings, to Builder emitter functions.

  - Refactor command-line interpolation and signature calculation
    so we can use real Node attributes.

  From Steven Knight:

  - Add Java support (javac, javah, jar and rmic).

  - Propagate the external SYSTEMROOT environment variable into ENV on
    Win32 systems, so external commands that use sockets will work.

  - Add a .posix attribute to PathList expansions.

  - Check out CVS source files using POSIX path names (forward slashes
    as separators) even on Win32.

  - Add Node.clear() and Node.FS.Entry.clear() methods to wipe out a
    Node's state, allowing it to be re-evaluated by continuous
    integration build interfaces.

  - Change the name of the Set{Build,Content}SignatureType() functions
    to {Target,Source}Signatures().  Deprecate the old names but support
    them for backwards compatibility.

  - Add internal SCons.Node.FS.{Dir,File}.Entry() methods.

  - Interpolate the null string if an out-of-range subscript is used
    for a construction variable.

  - Fix the internal Link function so that it properly links or copies
    files in subsidiary BuildDir directories.

  - Refactor the internal representation of a single execution instance
    of an action to eliminate redundant signature calculations.

  - Eliminate redundant signature calculations for Nodes.

  - Optimize out calling hasattr() before accessing attributes.

  - Say "Cleaning targets" (not "Building...") when the -c option is
    used.

  From Damyan Pepper:

  - Quote the "Entering directory" message like Make.

  From Stefan Reichor:

  - Add support for using Ghostscript to convert Postscript to PDF files.

  From Anthony Roach:

  - Add a standalone "Alias" function (separate from an Environment).

  - Make Export() work for local variables.

  - Support passing a dictionary to Export().

  - Support Import('*') to import everything that's been Export()ed.

  - Fix an undefined exitvalmap on Win32 systems.

  - Support new SetOption() and GetOption() functions for setting
    various command-line options from with an SConscript file.

  - Deprecate the old SetJobs() and GetJobs() functions in favor of
    using the new generic {Set,Get}Option() functions.

  - Fix a number of tests that searched for a Fortran compiler using the
    external PATH instead of what SCons would use.

  - Fix the interaction of SideEffect() and BuildDir() so that (for
    example) PDB files get put correctly in a BuildDir().

  From David Snopek:

  - Contribute the "Autoscons" code for Autoconf-like checking for
    the existence of libraries, header files and the like.

  - Have the Tool() function add the tool name to the $TOOLS
    construction variable.

  From Greg Spencer:

  - Support the C preprocessor #import statement.

  - Allow the SharedLibrary() Builder on Win32 systems to be able to
    register a newly-built dll using regsvr32.

  - Add a Builder for Windows type library (.tlb) files from IDL files.

  - Add an IDL scanner.

  - Refactor the Fortran, C and IDL scanners to share common logic.

  - Add .srcpath and .srcdir attributes to $TARGET and $SOURCE.

  From Christoph Wiedemann:

  - Integrate David Snopek's "Autoscons" code as the new SConf
    configuration subsystem, including caching of values between
    runs (using normal SCons dependency mechanisms), tests, and
    documentation.



RELEASE 0.13 - Mon, 31 Mar 2003 20:22:00 -0600

  From Charles Crain:

  - Fix a bug when BuildDir(duplicate=0) is used and SConscript
    files are called from within other SConscript files.

  - Support (older) versions of Perforce which don't set the Windows
    registry.



RELEASE 0.12 - Thu, 27 Mar 2003 23:52:09 -0600

  From Charles Crain:

  - Added support for the Perforce source code management system.

  - Fix str(Node.FS) so that it returns a path relative to the calling
    SConscript file's directory, not the top-level directory.

  - Added support for a separate src_dir argument to SConscript()
    that allows explicit specification of where the source files
    for an SConscript file can be found.

  - Support more easily re-usable flavors of command generators by
    calling callable variables when strings are expanded.

  From Steven Knight:

  - Added an INSTALL construction variable that can be set to a function
    to control how the Install() and InstallAs() Builders install files.
    The default INSTALL function now copies, not links, files.

  - Remove deprecated features:  the "name" argument to Builder objects,
    and the Environment.Update() method.

  - Add an Environment.SourceCode() method to support fetching files
    from source code systems.  Add factory methods that create Builders
    to support BitKeeper, CVS, RCS, and SCCS.  Add support for fetching
    files from RCS or SCCS transparently (like GNU Make).

  - Make the internal to_String() function more efficient.

  - Make the error message the same as other build errors when there's a
    problem unlinking a target file in preparation for it being built.

  - Make TARGET, TARGETS, SOURCE and SOURCES reserved variable names and
    warn if the user tries to set them in a construction environment.

  - Add support for Tar and Zip files.

  - Better documentation of the different ways to export variables to a
    subsidiary SConscript file.  Fix documentation bugs in a tools
    example, places that still assumed SCons split strings on white
    space, and typos.

  - Support fetching arbitrary files from the TARGETS or SOURCES lists
    (e.g. ${SOURCES[2]}) when calculating the build signature of a
    command.

  - Don't silently swallow exceptions thrown by Scanners (or other
    exceptions while finding a node's dependent children).

  - Push files to CacheDir() before calling the superclass built()
    method (which may clear the build signature as part of clearing
    cached implicit dependencies, if the file has a source scanner).
    (Bug reported by Jeff Petkau.)

  - Raise an internal error if we attempt to push a file to CacheDir()
    with a build signature of None.

  - Add an explicit Exit() function for terminating early.

  - Change the documentation to correctly describe that the -f option
    doesn't change to the directory in which the specified file lives.

  - Support changing directories locally with SConscript directory
    path names relative to any SConstruct file specified with -f.
    This allows you to build in another directory by simply changing
    there and pointing at the SConstruct file in another directory.

  - Change the default SConscriptChdir() behavior to change to the
    SConscript directory while it's being read.

  - Fix an exception thrown when the -U option was used with no
    Default() target specified.

  - Fix -u so that it builds things in corresponding build directories
    when used in a source directory.

  From Lachlan O'Dea:

  - Add SharedObject() support to the masm tool.

  - Fix WhereIs() to return normalized paths.

  From Jeff Petkau:

  - Don't copy a built file to a CacheDir() if it's already there.

  - Avoid partial copies of built files in a CacheDir() by copying
    to a temporary file and renaming.

  From Anthony Roach:

  - Fix incorrect dependency-cycle errors when an Aliased source doesn't
    exist.



RELEASE 0.11 - Tue, 11 Feb 2003 05:24:33 -0600

  From Chad Austin:

  - Add support for IRIX and the SGI MIPSPro tool chain.

  - Support using the MSVC tool chain when running Cygwin Python.

  From Michael Cook:

  - Avoid losing signal bits in the exit status from a command,
    helping terminate builds on interrupt (CTRL+C).

  From Charles Crain:

  - Added new AddPreAction() and AddPostAction() functions that support
    taking additional actions before or after building specific targets.

  - Add support for the PharLap ETS tool chain.

  From Steven Knight:

  - Allow Python function Actions to specify a list of construction
    variables that should be included in the Action's signature.

  - Allow libraries in the LIBS variable to explicitly include the prefix
    and suffix, even when using the GNU linker.
    (Bug reported by Neal Becker.)

  - Use DOS-standard CR-LF line endings in the scons.bat file.
    (Bug reported by Gary Ruben.)

  - Doc changes:  Eliminate description of deprecated "name" keyword
    argument from Builder definition (reported by Gary Ruben).

  - Support using env.Append() on BUILDERS (and other dictionaries).
    (Bug reported by Bj=F6rn Bylander.)

  - Setting the BUILDERS construction variable now properly clears
    the previous Builder attributes from the construction Environment.
    (Bug reported by Bj=F6rn Bylander.)

  - Fix adding a prefix to a file when the target isn't specified.
    (Bug reported by Esa Ilari Vuokko.)

  - Clean up error messages from problems duplicating into read-only
    BuildDir directories or into read-only files.

  - Add a CommandAction.strfunction() method, and add an "env" argument
    to the FunctionAction.strfunction() method, so that all Action
    objects have strfunction() methods, and the functions for building
    and returning a string both take the same arguments.

  - Add support for new CacheDir() functionality to share derived files
    between builds, with related options --cache-disable, --cache-force,
    and --cache-show.

  - Change the default behavior when no targets are specified to build
    everything in the current directory and below (like Make).  This
    can be disabled by specifying Default(None) in an SConscript.

  - Revamp SCons installation to fix a case-sensitive installation
    on Win32 systems, and to add SCons-specific --standard-lib,
    --standalone-lib, and --version-lib options for easier user
    control of where the libraries get installed.

  - Fix the ability to directly import and use Platform and Tool modules
    that have been implicitly imported into an Environment().

  - Add support for allowing an embedding interface to annotate a node
    when it's created.

  - Extend the SConscript() function to accept build_dir and duplicate
    keyword arguments that function like a BuildDir() call.

  From Steve Leblanc:

  - Fix the output of -c -n when directories are involved, so it
    matches -c.

  From Anthony Roach:

  - Use a different shared object suffix (.os) when using gcc so shared
    and static objects can exist side-by-side in the same directory.

  - Allow the same object files on Win32 to be linked into either
    shared or static libraries.

  - Cache implicit cache values when using --implicit-cache.



RELEASE 0.10 - Thu, 16 Jan 2003 04:11:46 -0600

  From Derrick 'dman' Hudson:

  - Support Repositories on other file systems by symlinking or
    copying files when hard linking won't work.

  From Steven Knight:

  - Remove Python bytecode (*.pyc) files from the scons-local packages.

  - Have FunctionActions print a description of what they're doing
    (a representation of the Python call).

  - Fix the Install() method so that, like other actions, it prints
    what would have happened when the -n option is used.

  - Don't create duplicate source files in a BuildDir when the -n
    option is used.

  - Refactor the Scanner interface to eliminate unnecessary Scanner
    calls and make it easier to write efficient scanners.

  - Added a "recursive" flag to Scanner creation that specifies the
    Scanner should be invoked recursively on dependency files returned
    by the scanner.

  - Significant performance improvement from using a more efficient
    check, throughout the code, for whether a Node has a Builder.

  - Fix specifying only the source file to MultiStepBuilders such as
    the Program Builder.  (Bug reported by Dean Bair.)

  - Fix an exception when building from a file with the same basename as
    the subdirectory in which it lives.  (Bug reported by Gerard Patel.)

  - Fix automatic deduction of a target file name when there are
    multiple source files specified; the target is now deduced from just
    the first source file in the list.

  - Documentation fixes: better initial explanation of SConscript files;
    fix a misformatted "table" in the StaticObject explanation.

  From Steven Knight and Steve Leblanc:

  - Fix the -c option so it will remove symlinks.

  From Steve Leblanc:

  - Add a Clean() method to support removing user-specified targets
    when using the -c option.

  - Add a development script for running SCons through PyChecker.

  - Clean up things found by PyChecker (mostly unnecessary imports).

  - Add a script to use HappyDoc to create HTML class documentation.

  From Lachlan O'Dea:

  - Make the Environment.get() method return None by default.

  From Anthony Roach:

  - Add SetJobs() and GetJobs() methods to allow configuration of the
    number of default jobs (still overridden by -j).

  - Convert the .sconsign file format from ASCII to a pickled Python
    data structure.

  - Error message cleanups:  Made consistent the format of error
    messages (now all start with "scons: ***") and warning messages (now
    all start with "scons: warning:").  Caught more cases with the "Do
    not know how to build" error message.

  - Added support for the MinGW tool chain.

  - Added a --debug=includes option.



RELEASE 0.09 - Thu,  5 Dec 2002 04:48:25 -0600

  From Chad Austin:

  - Add a Prepend() method to Environments, to append values to
    the beginning of construction variables.

  From Matt Balvin:

  - Add long command-line support to the "lib" Tool (Microsoft library
    archiver), too.

  From Charles Crain:

  - Allow $$ in a string to be passed through as $.

  - Support file names with odd characters in them.

  - Add support for construction variable substition on scanner
    directories (in CPPPATH, F77PATH, LIBPATH, etc.).

  From Charles Crain and Steven Knight:

  - Add Repository() functionality, including the -Y option.

  From Steven Knight:

  - Fix auto-deduction of target names so that deduced targets end
    up in the same subdirectory as the source.

  - Don't remove source files specified on the command line!

  - Suport the Intel Fortran Compiler (ifl.exe).

  - Supply an error message if there are no command-line or
    Default() targets specified.

  - Fix the ASPPCOM values for the GNU assembler.
    (Bug reported by Brett Polivka.)

  - Fix an exception thrown when a Default() directory was specified
    when using the -U option.

  - Issue a warning when -c can't remove a target.

  - Eliminate unnecessary Scanner calls by checking for the
    existence of a file before scanning it.  (This adds a generic
    hook to check an arbitrary condition before scanning.)

  - Add explicit messages to tell when we're "Reading SConscript files
    ...," "done reading SConscript files," "Building targets," and
    "done building targets."  Add a -Q option to supress these.

  - Add separate $SHOBJPREFIX and $SHOBJSUFFIX construction variables
    (by default, the same as $OBJPREFIX and $OBJSUFFIX).

  - Add Make-like error messages when asked to build a source file,
    and before trying to build a file that doesn't have all its source
    files (including when an invalid drive letter is used on WIN32).

  - Add an scons-local-{version} package (in both .tar.gz and .zip
    flavors) to help people who want to ship SCons as a stand-alone
    build tool in their software packages.

  - Prevent SCons from unlinking files in certain situations when
    the -n option is used.

  - Change the name of Tool/lib.py to Tool/mslib.py.

  From Steven Knight and Anthony Roach:

  - Man page:  document the fact that Builder calls return Node objects.

  From Steve LeBlanc:

  - Refactor option processing to use our own version of Greg Ward's
    Optik module, modified to run under Python 1.5.2.

  - Add a ParseConfig() command to modify an environment based on
    parsing output from a *-config command.

  From Jeff Petkau:

  - Fix interpretation of '#/../foo' on Win32 systems.

  From Anthony Roach:

  - Fixed use of command lines with spaces in their arguments,
    and use of Nodes with spaces in their string representation.

  - Make access and modification times of files in a BuildDir match
    the source file, even when hard linking isn't available.

  - Make -U be case insensitive on Win32 systems.

  - Issue a warning and continue when finding a corrupt .sconsign file.

  - Fix using an alias as a dependency of a target so that if one of the
    alias' dependencies gets rebuilt, the resulting target will, too.

  - Fix differently ordered targets causing unnecessary rebuilds
    on case insensitive systems.

  - Use os.system() to execute external commands whenever the "env"
    utility is available, which is much faster than fork()/exec(),
    and fixes the -j option on several platforms.

  - Fix use of -j with multiple targets.

  - Add an Options() object for friendlier accomodation of command-
    line arguments.

  - Add support for Microsoft VC++ precompiled header (.pch) files,
    debugger (.pdb) files, and resource (.rc) files.

  - Don't compute the $_CPPINCFLAGS, $_F77INCFLAGS, $_LIBFLAGS and
    $_LIBDIRFLAGS variables each time a command is executed, define
    them so they're computed only as needed.  Add a new _concat
    function to the Environment that allows people to define their
    own similar variables.

  - Fix dependency scans when $LIBS is overridden.

  - Add EnsurePythonVersion() and EnsureSConsVersion() functions.

  - Fix the overly-verbose stack trace on ListBuilder build errors.

  - Add a SetContentSignatureType() function, allowing use of file
    timestamps instead of MD5 signatures.

  - Make -U and Default('source') fail gracefully.

  - Allow the File() and Dir() methods to take a path-name string as
    the starting directory, in addition to a Dir object.

  - Allow the command handler to be selected via the SPAWN, SHELL
    and ESCAPE construction variables.

  - Allow construction variables to be overridden when a Builder
    is called.

  From sam th:

  - Dynamically check for the existence of utilities with which to
    initialize Environments by default.



RELEASE 0.08 - Mon, 15 Jul 2002 12:08:51 -0500

  From Charles Crain:

  - Fixed a bug with relative CPPPATH dirs when using BuildDir().
    (Bug reported by Bob Summerwill.)

  - Added a warnings framework and a --warn option to enable or
    disable warnings.

  - Make the C scanner warn users if files referenced by #include
    directives cannot be found and --warn=dependency is specified.

  - The BUILDERS construction variable should now be a dictionary
    that maps builder names to actions.  Existing uses of lists,
    and the Builder name= keyword argument, generate warnings
    about use of deprecated features.

  - Removed the "shared" keyword argument from the Object and
    Library builders.

  - Added separated StaticObject, SharedObject, StaticLibrary and
    SharedLibrary builders.  Made Object and Library synonyms for
    StaticObject and StaticLibrary, respectively.

  - Add LIBS and LIBPATH dependencies for shared libraries.

  - Removed support for the prefix, suffix and src_suffix arguments
    to Builder() to be callable functions.

  - Fix handling file names with multiple dots.

  - Allow a build directory to be outside of the SConstruct tree.

  - Add a FindFile() function that searches for a file node with a
    specified name.

  - Add $CPPFLAGS to the shared-object command lines for g++ and gcc.

  From Charles Crain and Steven Knight:

  - Add a "tools=" keyword argument to Environment instantiation,
    and a separate Tools() method, for more flexible specification
    of tool-specific environment changes.

  From Steven Knight:

  - Add a "platform=" keyword argument to Environment instantiation,
    and a separate Platform() method, for more flexible specification
    of platform-specific environment changes.

  - Updated README instructions and setup.py code to catch an
    installation failure from not having distutils installed.

  - Add descriptions to the -H help text for -D, -u and -U so
    people can tell them apart.

  - Remove the old feature of automatically splitting strings
    of file names on white space.

  - Add a dependency Scanner for native Fortran "include" statements,
    using a new "F77PATH" construction variable.

  - Fix C #include scanning to detect file names with characters like
    '-' in them.

  - Add more specific version / build output to the -v option.

  - Add support for the GNU as, Microsoft masm, and nasm assemblers.

  - Allow the "target" argument to a Builder call to be omitted, in
    which case the target(s) are deduced from the source file(s) and the
    Builder's specified suffix.

  - Add a tar archive builder.

  - Add preliminary support for the OS/2 Platform, including the icc
    and ilink Tools.

  From Jeff Petkau:

  - Fix --implicit-cache if the scanner returns an empty list.

  From Anthony Roach:

  - Add a "multi" keyword argument to Builder creation that specifies
    it's okay to call the builder multiple times for a target.

  - Set a "multi" on Aliases so multiple calls will append to an Alias.

  - Fix emitter functions' use of path names when using BuildDir or
    in subdirectories.

  - Fix --implicit-cache causing redundant rebuilds when the header
    file list changed.

  - Fix --implicit-cache when a file has no implicit dependencies and
    its source is generated.

  - Make the drive letters on Windows always be the same case, so that
    changes in the case of drive letters don't cause a rebuild.

  - Fall back to importing the SCons.TimeStamp module if the SCons.MD5
    module can't be imported.

  - Fix interrupt handling to guarantee that a single interrupt will
    halt SCons both when using -j and not.

  - Fix .sconsign signature storage so that output files of one build
    can be safely used as input files to another build.

  - Added a --debug=time option to print SCons execution times.

  - Print an error message if a file can't be unlinked before being
    built, rather than just silently terminating the build.

  - Add a SideEffect() method that can be used to tell the build
    engine that a given file is created as a side effect of building
    a target.  A file can be specified as a side effect of more than
    one build comand, in which case the commands will not be executed
    simultaneously.

  - Significant performance gains from not using our own version of
    the inefficient stock os.path.splitext() method, caching source
    suffix computation, code cleanup in MultiStepBuilder.__call__(),
    and replicating some logic in scons_subst().

  - Add --implicit-deps-changed and --implicit-deps-unchanged options.

  - Add a GetLaunchDir() function.

  - Add a SetBuildSignatureType() function.

  From Zed Shaw:

  - Add an Append() method to Environments, to append values to
    construction variables.

  - Change the name of Update() to Replace().  Keep Update() as a
    deprecated synonym, at least for now.

  From Terrel Shumway:

  - Use a $PYTHON construction variable, initialized to sys.executable,
    when using Python to build parts of the SCons packages.

  - Use sys.prefix, not sys.exec_prefix, to find pdb.py.



RELEASE 0.07 - Thu,  2 May 2002 13:37:16 -0500

  From Chad Austin:

  - Changes to build SCons packages on IRIX (and other *NIces).

  - Don't create a directory Node when a file already exists there,
    and vice versa.

  - Add 'dirs' and 'names' keyword arguments to SConscript for
    easier specification of subsidiary SConscript files.

  From Charles Crain:

  - Internal cleanup of environment passing to function Actions.

  - Builders can now take arbitrary keyword arguments to create
    attributes to be passed to: command generator functions,
    FunctionAction functions, Builder emitter functions (below),
    and prefix/suffix generator functions (below).

  - Command generator functions can now return ANYTHING that can be
    converted into an Action (a function, a string, a CommandGenerator
    instance, even an ActionBase instance).

  - Actions now call get_contents() with the actual target and source
    nodes used for the build.

  - A new DictCmdGenerator class replaces CompositeBuilder to support
    more flexible Builder behavior internally.

  - Builders can now take an emitter= keyword argument.  An emitter
    is a function that takes target, source, and env argument, then
    return a 2-tuple of (new sources, new targets).  The emitter is
    called when the Builder is __call__'ed, allowing a user to modify
    source and target lists.

  - The prefix, suffix and src_suffix Builder arguments now take a
    callable as well a string.  The callable is passed the Environment
    and any extra Builder keyword arguments and is expected to return
    the appropriate prefix or suffix.

  - CommandActions can now be a string, a list of command + argument
    strings, or a list of commands (strings or lists).

  - Added shared library support.  The Object and Library Builders now
    take a "shared=1" keyword argument to specify that a shared object
    or shared library should be built.  It is an error to try to build
    static objects into a shared library or vice versa.

  - Win32 support for .def files has been added.  Added the Win32-specific
    construction variables $WIN32DEFPREFIX, $WIN32DEFSUFFIX,
    $WIN32DLLPREFIX and $WIN32IMPLIBPREFIX.  When building a .dll,
    the new construction variable $WIN32_INSERT_DEF, controls whether
    the appropriately-named .def file is inserted into the target
    list (if not already present).  A .lib file is always added to
    a Library build if not present in the list of targets.

  - ListBuilder now passes all targets to the action, not just the first.

  - Fix so that -c now deletes generated yacc .h files.

  - Builder actions and emitter functions can now be initialized, through
    construction variables, to things other than strings.

  - Make top-relative '#/dir' lookups work like '#dir'.

  - Fix for relative CPPPATH directories in subsidiary SConscript files
    (broken in 0.06).

  - Add a for_signature argument to command generators, so that
    generators that need to can return distinct values for the
    command signature and for executing the command.

  From Alex Jacques:

  - Create a better scons.bat file from a py2bat.py script on the Python
    mailing list two years ago (modeled after pl2bat.pl).

  From Steven Knight:

  - Fix so that -c -n does *not* remove the targets!

  - Man page:  Add a hierarchical libraries + Program example.

  - Support long MSVC linker command lines through a builder action
    that writes to a temporary file and uses the magic MSVC "link @file"
    argument syntax if the line is longer than 2K characters.

  - Fix F77 command-line options on Win32 (use /Fo instead of -o).

  - Use the same action to build from .c (lower case) and .C (upper
    case) files on case-insensitive systems like Win32.

  - Support building a PDF file directly from a TeX or LaTeX file
    using pdftex or pdflatex.

  - Add a -x option to runtest.py to specify the script being tested.
    A -X option indicates it's an executable, not a script to feed
    to the Python interpreter.

  - Add a Split() function (identical to SCons.Util.argmunge()) for use
    in the next release, when Builders will no longer automatically split
    strings on white space.

  From Steve Leblanc:

  - Add the SConscriptChdir() method.

  From Anthony Roach:

  - Fix --debug=tree when used with directory targets.

  - Significant internal restructuring of Scanners and Taskmaster.

  - Added new --debug=dtree option.

  - Fixes for --profile option.

  - Performance improvement in construction variable substitution.

  - Implemented caching of content signatures, plus added --max-drift
    option to control caching.

  - Implemented caching of dependency signatures, enabled by new
    --implicit-cache option.

  - Added abspath construction variable modifier.

  - Added $SOURCE variable as a synonym for $SOURCES[0].

  - Write out .sconsign files on error or interrupt so intermediate
    build results are saved.

  - Change the -U option to -D.  Make a new -U that builds just the
    targets from the local SConscript file.

  - Fixed use of sys.path so Python modules can be imported from
    the SConscript directory.

  - Fix for using Aliases with the -u, -U and -D options.

  - Fix so that Nodes can be passed to SConscript files.

  From Moshe Zadka:

  - Changes for official Debian packaging.



RELEASE 0.06 - Thu, 28 Mar 2002 01:24:29 -0600

  From Charles Crain:

  - Fix command generators to expand construction variables.

  - Make FunctionAction arguments be Nodes, not strings.

  From Stephen Kennedy:

  - Performance:  Use a dictionary, not a list, for a Node's parents.

  From Steven Knight:

  - Add .zip files to the packages we build.

  - Man page:  document LIBS, fix a typo, document ARGUMENTS.

  - Added RANLIB and RANLIBFLAGS construction variables.  Only use them
    in ARCOM if there's a "ranlib" program on the system.

  - Add a configurable CFILESUFFIX for the Builder of .l and .y files
    into C files.

  - Add a CXXFile Builder that turns .ll and .yy files into .cc files
    (configurable via a CXXFILESUFFIX construction variable).

  - Use the POSIX-standard lex -t flag, not the GNU-specific -o flag.
    (Bug reported by Russell Christensen.)

  - Fixed an exception when CPPPATH or LIBPATH is a null string.
    (Bug reported by Richard Kiss.)

  - Add a --profile=FILE option to make profiling SCons easier.

  - Modify the new DVI builder to create .dvi files from LaTeX (.ltx
    and .latex) files.

  - Add support for Aliases (phony targets).

  - Add a WhereIs() method for searching for path names to executables.

  - Add PDF and PostScript document builders.

  - Add support for compiling Fortran programs from a variety of
    suffixes (a la GNU Make):  .f, .F, .for, .FOR, .fpp and .FPP

  - Support a CPPFLAGS variable on all default commands that use the
    C preprocessor.

  From Steve Leblanc:

  - Add support for the -U option.

  - Allow CPPPATH, LIBPATH and LIBS to be specified as white-space
    separated strings.

  - Add a document builder to create .dvi files from TeX (.tex) files.

  From Anthony Roach:

  - Fix:  Construction variables with values of 0 were incorrectly
    interpolated as ''.

  - Support env['VAR'] to fetch construction variable values.

  - Man page:  document Precious().



RELEASE 0.05 - Thu, 21 Feb 2002 16:50:03 -0600

  From Chad Austin:

  - Set PROGSUFFIX to .exe under Cygwin.

  From Charles Crain:

  - Allow a library to specified as a command-line source file, not just
    in the LIBS construction variable.

  - Compensate for a bug in os.path.normpath() that returns '' for './'
    on WIN32.

  - More performance optimizations:  cache #include lines from files,
    eliminate unnecessary calls.

  - If a prefix or suffix contains white space, treat the resulting
    concatenation as separate arguments.

  - Fix irregularities in the way we fetch DevStudio information from
    the Windows registry, and in our registry error handling.

  From Steven Knight:

  - Flush stdout after print so it intermixes correctly with stderr
    when redirected.

  - Allow Scanners to return a list of strings, and document how to
    write your own Scanners.

  - Look up implicit (scanned) dependencies relative to the directory
    of file being scanned.

  - Make writing .sconsign files more robust by first trying to write
    to a temp file that gets renamed.

  - Create all of the directories for a list of targets before trying
    to build any of the targets.

  - WIN32 portability fixes in tests.

  - Allow the list of variables exported to an SConscript file to be
    a UserList, too.

  - Document the overlooked LIBPATH construction variable.
    (Bug reported by Eicke Godehardt.)

  - Fix so that Ignore() ignores indirect, implicit dependencies
    (included files), not just direct dependencies.

  - Put the man page in the Debian distribution.

  - Run HTML docs through tidy to clean up the HTML (for Konqueror).

  - Add preliminary support for Unicode strings.

  - Efficiency:  don't scan dependencies more than once during the
    walk of a tree.

  - Fix the -c option so it doesn't stop removing targets if one doesn't
    already exist.
    (Bug reported by Paul Connell.)

  - Fix the --debug=pdb option when run on Windows NT.
    (Bug reported by Paul Connell.)

  - Add support for the -q option.

  From Steve Leblanc:

  - Add support for the -u option.

  - Add .cc and .hh file suffixes to the C Scanner.

  From Anthony Roach:

  - Make the scons script return an error code on failures.

  - Add support for using code to generate a command to build a target.



RELEASE 0.04 - Wed, 30 Jan 2002 11:09:42 -0600

  From Charles Crain:

  - Significant performance improvements in the Node.FS and
    Scanner subsystems.

  - Fix signatures of binary files on Win32 systems.

  - Allow LIBS and LIBPATH to be strings, not just arrays.

  - Print a traceback if a Python-function builder throws an exception.

  From Steven Knight:

  - Fix using a directory as a Default(), and allow Default() to
    support white space in file names for strings in arrays.

  - Man page updates:  corrected some mistakes, documented various
    missing Environment methods, alphabetized the construction
    variables and other functions, defined begin and end macros for
    the example sections, regularized white space separation, fixed
    the use of Export() in the Multiple Variants example.

  - Function action fixes:  None is now a successful return value.
    Exceptions are now reported.  Document function actions.

  - Add 'Action' and 'Scanner' to the global keywords so SConscript
    files can use them too.

  - Removed the Wrapper class between Nodes and Walkers.

  - Add examples using Library, LIBS, and LIBPATH.

  - The C Scanner now always returns a sorted list of dependencies
    so order changes don't cause unnecessary rebuilds.

  - Strip $(-$) bracketed text from command lines.  Use this to
    surround $_INCDIRS and $_LIBDIRS so we don't rebuild in response
    to changes to -I or -L options.

  - Add the Ignore() method to ignore dependencies.

  - Provide an error message when a nonexistent target is specified
    on the command line.

  - Remove targets before building them, and add an Environment
    Precious() method to override that.

  - Eliminate redundant calls to the same builder when the target is a
    list of targets:  Add a ListBuilder class that wraps Builders to
    handle lists atomically.  Extend the Task class to support building
    and updating multiple targets in a single Task.  Simplify the
    interface between Task and Taskmaster.

  - Add a --debug=pdb option to re-run SCons under the Python debugger.

  - Only compute a build signature once for each node.

  - Changes to our sys.path[] manipulation to support installation into
    an arbitrary --prefix value.

  From Steve Leblanc:

  - Add var=value command-line arguments.



RELEASE 0.03 - Fri, 11 Jan 2002 01:09:30 -0600

  From Charles Crain:

  - Performance improvements in the Node.FS and Sig.Calculator classes.

  - Add the InstallAs() method.

  - Execute commands through an external interpreter (sh, cmd.exe, or
    command.com) to handle redirection metacharacters.

  - Allow the user to supply a command handler.

  From Steven Knight:

  - Search both /usr/lib and /usr/local/lib for scons directories by
    adding them both to sys.path, with whichever is in sys.prefix first.

  - Fix interpreting strings of multiple white-space separated file names
    as separate file names, allowing prefixes and suffixes to be appended
    to each individually.

  - Refactor to move CompositeBuilder initialization logic from the
    factory wrapper to the __init__() method, and allow a Builder to
    have both an action and a src_builder (or array of them).

  - Refactor BuilderBase.__call__() to separate Node creation/lookup
    from initialization of the Node's builder information.

  - Add a CFile Builder object that supports turning lex (.l) and
    yacc (.y) files into .c files.

  - Document: variable interpretation attributes; how to propogate
    the user's environment variables to executed commands; how to
    build variants in multiple BuildDirs.

  - Collect String, Dict, and List type-checking in common utility
    routines so we can accept User{String,Dict,List}s all over.

  - Put the Action factory and classes into their own module.

  - Use one CPlusPlusAction in the Object Builder's action dictionary,
    instead of letting it create multiple identical instances.

  - Document the Install() and InstallAs() methods.

  From Steve Leblanc:

  - Require that a Builder be given a name argument, supplying a
    useful error message when it isn't.

  From Anthony Roach:

  - Add a "duplicate" keyword argument to BuildDir() that can be set
    to prevent linking/copying source files into build directories.

  - Add a "--debug=tree" option to print an ASCII dependency tree.

  - Fetch the location of the Microsoft Visual C++ compiler(s) from
    the Registry, instead of hard-coding the location.

  - Made Scanner objects take Nodes, not path names.

  - Have the C Scanner cache the #include file names instead of
    (re-)scanning the file each time it's called.

  - Created a separate class for parent "nodes" of file system roots,
    eliminating the need for separate is-parent-null checks everywhere.

  - Removed defined __hash__() and __cmp() methods from FS.Entry, in
    favor of Python's more efficient built-in identity comparisons.



RELEASE 0.02 - Sun, 23 Dec 2001 19:05:09 -0600

  From Charles Crain:

  - Added the Install(), BuildDir(), and Export() methods.

  - Fix the -C option by delaying setting the top of the FS tree.

  - Avoid putting the directory path on the libraries in the LIBS
    construction variable.

  - Added a GetBuildPath() method to return the full path to the
    Node for a specified string.

  - Fixed variable substitution in CPPPATH and LIBPATH.

  From Steven Knight:

  - Fixed the version comment in the scons.bat (the UNIX geek used
    # instead of @rem).

  - Fix to setup.py so it doesn't require a sys.argv[1] argument.

  - Provide make-like warning message for "command not found" and
    similar errors.

  - Added an EXAMPLES section to the man page.

  - Make Default() targets properly relative to their SConscript
    file's subdirectory.

  From Anthony Roach:

  - Documented CXXFLAGS, CXXCOM, and CPPPATH.

  - Fixed SCONS_LIB_DIR to work as documented.

  - Made Default() accept Nodes as arguments.

  - Changed Export() to make it easier to use.

  - Added the Import() and Return() methods.



RELEASE 0.01 - Thu Dec 13 19:25:23 CST 2001

A brief overview of important functionality available in release 0.01:

  - C and C++ compilation on POSIX and Windows NT.

  - Automatic scanning of C/C++ source files for #include dependencies.

  - Support for building libraries; setting construction variables
    allows creation of shared libraries.

  - Library and C preprocessor search paths.

  - File changes detected using MD5 signatures.

  - User-definable Builder objects for building files.

  - User-definable Scanner objects for scanning for dependencies.

  - Parallel build (-j) support.

  - Dependency cycles detected.

  - Linux packages available in RPM and Debian format.

  - Windows installer available.<|MERGE_RESOLUTION|>--- conflicted
+++ resolved
@@ -27,19 +27,16 @@
     - runtest.py once again finds "external" tests, such as the tests for
       tools in scons-contrib. An earlier rework had broken this.  Fixes #4699.
     - Clarify how pre/post actions on an alias work.
-<<<<<<< HEAD
     - Tweak the two doc-generation modules. The significant change is
       turning the introductory comment in bin/SConsExamples into a docstring
       that can be rendered by Sphinx, and updating that text. The rest is
       minor fiddling like switching to f-strings small doc changes.
-=======
     - Fix a couple of unit tests to not fail with Python 3.14. These involve
       bytecode and error message contents, and there was no problem with
       SCons itself using 3.14 in its current (just-before-freeze) state.
     - Replace use of old conditional expression idioms with the official
       one from PEP 308 introduced in Python 2.5 (2006). The idiom being
       replaced (using and/or) is regarded as error prone.
->>>>>>> 122b1b57
 
 
 RELEASE 4.9.1 -  Thu, 27 Mar 2025 11:40:20 -0700
