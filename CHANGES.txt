

                 SCons - a software construction tool

                            Change Log

NOTE: The 4.0.0 Release of SCons dropped Python 2.7 Support
NOTE: 4.3.0 now requires Python 3.6.0 and above. Python 3.5.x is no longer supported

RELEASE  VERSION/DATE TO BE FILLED IN LATER
  From Michał Górny:
    - Remove unecessary dependencies on pypi packages from setup.cfg

<<<<<<< HEAD
  From Joseph Brill:
    - Add an optional argument list string to configures CheckFunc method so
      that the generated function argument list matches the function's
      prototype when including a header file. Fixes GH Issue #4320
=======
  From Sten Grüner:
    - Fix of the --debug=sconscript option to return exist statements when using return
      statement with stop flag enabled
>>>>>>> 00c8ea32

  From Ataf Fazledin Ahamed:
    - Use of NotImplemented instead of NotImplementedError for special methods
      of _ListVariable class

RELEASE 4.6.0 -  Sun, 19 Nov 2023 17:22:20 -0700

  From Max Bachmann:
    - Add missing directories to searched paths for mingw installs

  From Joseph Brill:
    - Fix issue #4312: the cached installed msvc list had an indirect dependency
      on the target architecture in the environment dictionary.  The first call
      to construct the installed msvc list now forces the target architecture to be
      undefined, constructs the installed msvc list, and then restores the original
      target architecture.
      Note: an indirect dependency on the VSWHERE construction variable in the
      environment remains.
    - Fix issue #4312: explicitly guard against an empty regular expression list
      when msvc is not installed.
    - When trying to find a valid msvc batch file, check that the compiler executable
      (cl.exe) exists for VS6 to VS2015 to avoid executing the msvc batch file.  Always
      check that the compiler executable is found on the msvc script environment path
      after running the msvc batch file.  Only use the sdk batch files when all of the
      msvc script host/target combinations have been exhausted and a valid script was
      not found.
    - Add ARM64 host configurations for windows and msvc.
      Note: VS2013 and earlier has not been tested on ARM64.
    - If necessary, automatically define VSCMD_SKIP_SENDTELEMETRY for VS2019 and later
      on ARM64 hosts when using an arm32 build of python to prevent a powershell dll
      not found error pop-up window.
    - Fix an issue where test SConfTests.py would fail when mscommon debugging
      was enabled.  The mscommon debug filter class registered with the logging
      module was refactored.
    - Add arm64 to the MSVS supported architectures list for VS2017 and later to be
      consistent with the current documentation of MSVS_ARCH.
    - Fix an issue with an unhandled MissingConfiguration exception due to an msvc
      registry query that returns a path that does not exist.  Multiple invocation
      paths were not prepared to handle the MissingConfiguration exception.  The
      MissingConfiguration exception type was removed.
    - The MSCommon module import was changed from a relative import to a top-level
      absolute import in the following Microsoft tools: midl, mslib, mslink, mssdk, msvc,
      msvs. Moving any of these tools that used relative imports to the scons site tools
      folder would fail on import (i.e., the relative import paths become invalid when
      moved).
    - The detection of the msvc compiler executable (cl.exe) has been modified:
        * The host os environment path is no longer evaluated for the existence of the
          msvc compiler executable when searching the detection dictionary.
        * The existence of the msvc compiler executable is checked in the detection
          dictionary and the scons ENV path before the detection dictionary is merged
          into the scons ENV.
        * Different warnings are produced when the msvc compiler is not detected in the
          detection dictionary based on whether or not an msvc compiler was detected in
          the scons ENV path (i.e., a msvc compiler executable already exists in the
          user's ENV path prior to detection).
        * The warning message issued when a msvc compiler executable is not found in the
          detection dictionary was modified by adding the word "requested":
            Old warning: "Could not find MSVC compiler 'cl'."
            New warning: "Could not find requested MSVC compiler 'cl'.".
        * An additonal sentence is appended to the warning message issued when an msvc
          compiler executable is not found in the msvc detection dictionary and is found
          in the user's ENV path prior to detection:
            " A 'cl' was found on the scons ENV path which may be erroneous."

  From Vitaly Cheptsov:
    - Fix race condition in `Mkdir` which can happen when two `SConscript`
      are processed simultaneously by two separate build commands.

  From William Deegan:
    - The --debug flag now has a 'json' option which will write information
      generated by --debug={count, memory, time, action-timestamps} and about
      the build.
    - Obsoleted YACCVCGFILESUFFIX, being replaced by YACC_GRAPH_FILE_SUFFIX.
      If YACC_GRAPH_FILE_SUFFIX is not set, it will respect YACCVCGFILESUFFIX.

  From Sten Grüner
    - The newly added --debug=sconscript option (new) will output notices when
      entering an exiting each SConscript as they are processed.

  From Philipp Maierhöfer:
    - Fix gfortran tool initialization. Defaults to using binary named gfortran
      as would be expected, and properly set's SHFORTRAN flags to include -fPIC
      where previously it was only doing so for the other fortran versions (F77,..)

  From Jonathon Reinhart:
    - Fix another instance of `int main()` in CheckLib() causing failures
      when using -Wstrict-prototypes.

  From Mats Wichmann
    - C scanner's dictifyCPPDEFINES routine did not understand the possible
      combinations of CPPDEFINES - not aware of a "name=value" string either
      embedded in a sequence, or by itself.  The conditional C scanner thus
      did not always properly apply the defines. The regular C scanner does
      not use these, so was not affected.  [fixes #4193]
    - Minor cleanup for ValidateOptions - docs and docstring tweaked,
      add missed versionadded indicator.
    - Added some typing annotations generated by a tool, to eliminate manual
      work in future on things which are safe for the tool to produce.
      Then manually fixed up some things related to bool that the tool did
      not handly ideally. For example, simple functions which just did
      "return 1" were interpreted by the tool as returning int, when bool
      was really the intent.  Functions/methods named like "is_*", "has_*",
      "exists" are now pretty consistently marked as "-> bool".
    - Simplify some code due to pylint observation: "C2801: Unnecessarily
      calls dunder method __call__. Invoke instance directly."
    - Python 3.9 dropped the alias base64.decodestring, deprecated since 3.1.
      Only used in msvs.py. Use base64.decodebytes instead.
    - When debugging (--debug=pdb), the filenames SConstruct and SConscript
      are now recognized when manipulating breakpoints. Previously,
      only a full pathname to an sconscript file worked, as pdb requires
      a .py extension to open a file that is not an absolute path.
    - SCons test runner now uses pathlib to normalize and compare paths
      to test files.
    - D compilers : added support for generation of .di interface files.
      New variables DI_FILE_DIR, DI_FILE_DIR_PREFIX, DI_FILE_DIR_SUFFIX,
      DI_FILE_SUFFIX.
    - Fixed: when using the mingw tool, if an msys2 Python is used (os.sep
      is '/' rather than the Windows default '\'), certain Configure checks
      could fail due to the construction of the path to run the compiled check.
    - Added effort to find mingw if it comes from Chocolatey install of msys2.
    - Minor doc fixes: signature of Alias() now matches implementation
      to avoid problem if kwargs used; case of Alias with no targets is
      mentioned in text (was already shown in example); now mention that
      Action([item]) does not return a ListAction - previously implied
      that if arg was a list, a ListAction was *always* returned; mention
      default Decider and sort the names of available decider functions,
      and add a version marking.  Minor fiddling with Alias.py docstrings.
    - Python 3.12 support: new bytecodes for ActionTests.py, adapt to
      changes to pathlib module in runtest.py (PosixPath no longer
      converts slashes if given a Windows-style path). Also switch to
      using `subTest` in `ActionTests`, so that we can see all 21 fails
      due to bytecode changes (previously testcases aborted on the first
      assert fail so we only saw seven), and use unittest asserts to
      simplify complex printing stanzas.
    - Added copyright headers to files in test/ that didn't have them.
    - Drop three unused methods from the Environment Base class:
      get_src_sig_type and get_tgt_sig_type, as well as "private"
      _changed_source. These were orphaned when the long-deprecated
      Source Signatures and Target Signatures were removed, these were
      missed at that time.
    - Remove dead code: some mocked classes in unit tests had methods
      which have been removed from the Node class they're mocking,
      there's no need to shadow those any more as there are no callers.
      The methods are depends_on (base functionality removed in 2005)
      and is_pseudeo_derived (base functionality removed in 2006). There
      may well be more!
    - Added pass_test() call to test/MSVC/MSVC_BATCH-spaces-targetdir.py.
      It looked it was missing a more detailed check, but it should be
      sufficient just to check the build worked. Renamed the fixture
      dir to follow naming convention in test/MSVC overall, and added
      a sconstest.skip file, also to follow convention.
    - Marked some scanner methods as @staticmethod.
    - Class ActionBase is now an abstract base class to more accurately
      reflect its usage. Derived _ActionAction inherits the ABC, so it
      now declares (actually raises NotImplementedError) two methods it
      doesn't use so it can be instantiated by unittests and others.
    - The yacc tool now understands the bison behavior of --header,
      --defines and --graph being called without option-argument as being
      synonyms for -d (first two) and -g. -H also recognized as a synonym
      for -d.  Default value for $YACC_GRAPH_FILE_SUFFIX changed to '.gv'
      to match current bison default (since bison 3.8).  Set this variable
      to '.dot' if using byacc. The graph file name (-g) is now generated
      relative to the requested target file name, not to the source file
      name, to match actual current behavior (only affects if target
      explicitly requested with a different base name
      than source).  Docs updated.  Fixes #4326 and #4327.
    - Cleaned up dblite module (checker warnings, etc.).
    - Some cleanup in the FortranCommon tool.
    - Rewrite the internal _subproc routine - a new scons_subproc_run() now
      makes use of Python's subprocess.run in a more natural way, getting
      around some of the issues with attempted context manager use, fetching
      output, etc. - we let the subprocess module do the hard work,
      since it's well debugged and supported.  _subproc is no longer
      called by internal code, but remains in place in case there are builds
      which call to it (even though it was never "published API").
    - Changed the message about scons -H to clarify it shows built-in options.
    - Improve CacheDir() Documentation.
    - Release-building setup tweaked. (most of) the targets listed in
      SCons' own "scons --help" now work again.
    - Fix platform unit test on Windows for Py 3.12+. Fixes #4376.
    - More tweaking of test framework overview (which is duplicated onto
      the website, but not in the regular documentation section).
    - Extend range of recognized Java versions to 20.
    - Builder calls now accept PathLike objects in source lists. Fixes #4398.
    - The Help() function now takes an additional keyword argument
      keep_local: when starting to build a help message, you can now
      retain help from AddOption calls, but omit help for SCons' own
      command-line options with "Help(newtext, append=True, local_only=True)".
    - A little more code "modernization", done via "pypgrade" tool set
      to "3.6 and above" setting.
    - Finish the change to make calling SConscript() with a nonexistent
      file an error. It has issued a warning since 3.0, with "warn instead
      of fail" deprecated since 3.1.  Fixes #3958.
    - Minor (non-functional) cleanup of some tests, particuarly test/MSVC.
    - Added more error handling while reading msvc config cache.
      (Enabled/specified by SCONS_CACHE_MSVC_CONFIG).
      The existing cache will be discarded if there's a decode error reading it.
      It's possible there's a race condition creating this issue in certain CI
      builds.  Also add a simple filesystem-based locking protocol to try to
      avoid the problem occuring.
    - Update the first two chapters on building with SCons in the User Guide.
    - Update docs on Export/Import - make sure mutable/immutable status has
      been mentioned.
    - Some cleanup to the Util package, including renaming SCons.Util.types
      to SCons.Util.sctypes to avoid any possible confusion with the
      Python stdlib types module.
    - TeX tests: skip tests that use makeindex or epstopdf not installed, or
      if `kpsewhich glossaries.sty` fails.
    - Added a .note.GNU-stack section to the test assembler files to
      avoid the GNU linker issuing warnings for its absence.
    - Eliminate more http: references (mostly in comments/docstrings where
      they really weren't harmful). A few links labeled dead with no alt.
    - Add JDK 21 LTS support
    - Add a LIBLITERALPREFIX variable which can be set to the linker's
      prefix for considering a library argument unmodified (e.g. for the
      GNU linker, the ':' in '-l:libfoo.a'). Fixes Github issue #3951.
    - Update PCH builder docs with some usage notes.

RELEASE 4.5.2 -  Sun, 21 Mar 2023 14:08:29 -0700

  From Michał Górny:
    - Remove the redundant `wheel` dependency from `pyproject.toml`,
      as it is added automatically by the setuptools PEP517 backend.

  From Mats Wichmann
    -  Fix a problem (#4321) in 4.5.0/4.5.1 where ParseConfig could cause an
       exception in MergeFlags when the result would be to add preprocessor
       defines to existing CPPDEFINES. The following code illustrates the
       circumstances that could trigger this:
          env=Environment(CPPDEFINES=['a'])
          env.Append(CPPDEFINES=['b'])
          env.MergeFlags({'CPPDEFINES': 'c'})


RELEASE 4.5.1 -  Mon, 06 Mar 2023 14:08:29 -0700

  From Mats Wichmann
    - Fix a problem in 4.5.0 where using something like the following code
      will cause a Clone()'d environment to share the CPPDEFINES with the
      original Environment() which was cloned. Causing leakage of changes
      to CPPDEFINES when they should be completely independent after the Clone.
          env=Environment(CPPDEFINES=['a'])
          env.Append(CPPDEFINES=['b']) (or AppendUnique,Prepend,PrependUnique)
          env1=env.Clone()
          env1.Append(CPPDEFINES=['c']) (or any other modification, but not overwriting CPPDEFINES
      Now env['CPPDEFINES'] will contain 'c' when it should not.


RELEASE 4.5.0 -  Sun, 05 Mar 2023 14:08:29 -0700

  From Anatoli Babenia:
    - Do not initialize DefaultEnvironment when calling EnsureSConsVersion(),
      EnsurePythonVersion(), Exit(), GetLaunchDir() and SConscriptChdir().
    - Remove unused private method SConsEnvironment._exceeds_version().

  From William Deegan:
    - Added ValidateOptions() which will check that all command line options are in either
      those specified by SCons itself, or by AddOption() in SConstruct/SConscript.  It should
      not be called until all AddOption() calls are completed. Resolves Issue #4187
    - Refactored SCons/Taskmaster into a package. Moved SCons/Jobs.py into that package.
      NOTE: If you hook into SCons.Jobs, you'll have to change that to use SCons.Taskmaster.Jobs
    - Changed the Taskmaster trace logic to use python's logging module. The output formatting
      should remain (mostly) the same. Minor update to unittest for this to adjust for 1 less newline.
    - Migrated logging logic for --taskmastertrace to use Python's logging module. Added logging
      to NewParallel Job class (Andrew Morrow's new parallel job implementation)
    - Ninja: Fix execution environment sanitation for launching ninja. Previously if you set an
      execution environment variable set to a python list it would crash. Now it
      will create a string joining the list with os.pathsep
    - Move execution environment sanitation from Action._subproc() to
      SCons.Util.sanitize_shell_env(ENV)
    - Moved rpm and debian directories under packaging
    - Added logic to help packagers enable reproducible builds into packaging/etc/. Please
      read packaging/etc/README.txt if you are interested.
    - Added --experimental=tm_v2, which enables Andrew Morrow's new NewParallel Job implementation.
      This should scale much better for highly parallel builds. You can also enable this via SetOption().
    - Fixed command line argument --diskcheck: previously a value of 'none' was ignored.
      SetOption('diskcheck','none') is unaffected, as it did not have the problem.
    - Added overrides argument to SCons.Subst.scons_subst(), subst_list(), subst(), and Action's process(),
      strfunction(). This allows passing a dictionary of envvars to override when evaluating subst()'d strings/lists
    - Fixed Issue #4275 - when outputting compilation db and TEMPFILE was in use, the compilation db would have
      command lines using the generated tempfile for long command lines, instead of the full command line for
      the compilation step for the source/target pair.
    - Renamed the qt tools to qt3 since the logic in that tool is only for QT version 3.  Renamed all env vars
      which affect qt3 from QT_ to QT3_.  If you are still using SCons to build QT 3 code, you'll need to update
      your SConscripts.  Note that using 'qt' tool has been deprecated for some time.

  From David H:
    - Added JAVAPROCESSORPATH construction variable which populates -processorpath.
    - Updated JavaScanner to scan JAVAPROCESSORPATH.

  From Nickolai Korshunov
    - Added FILE_ENCODING, to allow explicitly setting the text encoding for files
      written by the Textfile() and Substfile() builders. If not specified, Textfile() and Substfile() builders
      will write files as UTF-8. Fixed Issue #4302.

  From Dan Mezhiborsky:
    - Add newline to end of compilation db (compile_commands.json).

  From Daniel Moody:
    - Added error message to handle the case when SCons attempts to retrieve all the targets
      for a specified builder from the CacheDir, fails to do so, and then runs into an error
      when deleting the files which were retrieved. Previously if this happened there was no
      errors or warnings.
    - Fix issue #2757, where Configure checks that perform a check which reads a modified source
      (including program, source or header file(s)) would incorrectly mark that file "up to date" so the
      actual build would not see the file as modified. Leading to incorrect incremental builds.
      Now configure checks now clear node info for non conftest nodes, so they will be re-evaluated for
      the real taskmaster run when the build commences.

  From Andrew Morrow
    - Avoid returning UniqueList for `children` and other `Executor` APIs. This type
      iterates more slowly than the builtin types. Also simplify uniquer_hashables to
      use an faster implementation under the assumption of ordered dictionaries.

  From Ryan Saunders:
    - Fixed runtest.py failure on Windows caused by excessive escaping of the path to python.exe.

  From Lukas Schrangl:
    - Run LaTeX after biber/bibtex only if necessary

  From Flaviu Tamas:
    - Added -fsanitize support to ParseFlags().  This will propagate to CCFLAGS and LINKFLAGS.

  From Mats Wichmann:
    - A list argument as the source to the Copy() action function is now
      correctly handled by converting elements to string. Copy errors out
      if asked to copy a list to an existing non-directory destination.
      Both the implementation and the strfunction which prints the progress
      message were adjusted. Fixes #3009.
    - doc: EnsureSConsVersion, EnsurePythonVersion, Exit, GetLaunchDir and
      SConscriptChdir are now listed as Global functions only; the
      Environment versions still work but are not documented.
    - The Java scanner processing of JAVACLASSPATH for dependencies was
      changed to split on os.pathsep instead of space, to match usage of
      passing a path string like "xxx:yyy:zzz". This is not portable -
      passing a POSIX-style path string (with ':') won't work on Windows
      (';') - which is now documented with a hint to use a list instead
      to be portable. Splitting on space broke paths with embedded spaces.
      Fixes #4243.
    - Cleanup: make sure BoolVariable usage in tests and examples uses Python
      boolean values instead of 0/1.
    - Stop telling people to run "python setup.py install" in the User Guide.
      Adds new content on using virtualenvs to be able to have multiple
      different SCons versions available on one system.
    - Added the "DefaultEnvironment(tools=[])" stanza to a number of tests
      that are known to be particularly slow.  It's still just a tiny
      speedup, but the Windows CI had been occasionally timing out,
      so maybe this helps a bit.
    - Remove an extra existence check in one ninja test that caused it
      to be skipped on some otherwise-valid Windows installations.
    - test framework tests now pass on Linux and Windows (the latter can
      still run into problems on some configurations), and automated
      tests are now run on changes in this area so future problems can
      be spotted.
    - The single-file Util module was split into a package with a few
      functional areas getting their own files - Util.py had grown to
      over 2100 lines.
    - Add a zipapp package of scons-local: can use SCons from a local
      file which does not need unpacking.
    - Additional explanations for MSVSProject and MSVSSolution builders.
    - Fix a problem (present in 4.4.0 only) where a Java inner class could
      not be cached because the emitted filename contained a '$' and when
      looked up through a node ended up generating a Python SyntaxError
      because it was passed through scons_subst().
    - Have the gfortran tool do a better job of honoring user preferences
      for the dialect tools (F77, F90, F03 and F09, as well as the shared-library
      equivalents SHF77,  SHF90, SHF03, SHF09). Previously these were
      unconditionally overwritten to 'gfortran'; the change should be more
      in line with expectations of how these variables should work.
      Also cleaned a few Fortran tests - test behavior does not change.
    - Updated MSVC documentation - adds "version added" annotations on recently
      added construction variables and provides a version-mapping table.
    - Add Python 3.12 support, and indicate 3.11/3.12 support in package.
      3.12 is in alpha for this SCons release, the bytecode sequences
      embedded in SCons/ActionTests.py may need to change later, but
      based on what is known now, 3.12 itself should work with this release.
    - Add "append" keyword argument to Configure context's CheckLib and
      CheckLibWithHeader to control whether to append or prepend (issue #2767)
      Also added "unique" keyword, to control whether a library is added
      or not if it is already in the $LIBS construction var in the
      configure context. (issue #2768).
    - Completely refactored the CPPDEFINES logic in Append/AppendUnique/Prepend/PrependUnique
      This change fixes the following GH Issues:
      - GH Issue #3876 - Append() and AppendUnique() will handle CPPDEFINES the same
      - GH Issue #4254 - Make handling tuples in CPPDEFINES consistent.
      - We no longer sort the keys added to CPPDEFINES by their dictionary keys.
        We take advantage that their order is now stable based on insertion order
        in Python 3.5+
      - Added/modifed unit and system tests to verify these changes.


RELEASE 4.4.0 -  Sat, 30 Jul 2022 14:08:29 -0700

  From Joseph Brill:
    - Verify that a user specified msvc script (via MSVC_USE_SCRIPT) exists and raise an exception
      when the user specified msvc script does not exist.
    - Fix issue where if you only had mingw installed on a Windows system and no MSVC compiler, and
      did not explicitly request the mingw tool, mingw tool initialization would fail and set the
      default compiler to MSVC which wasn't installed, yielding broken build.
      Updated mingw tool so that the generate and exists methods use the same mingw search paths
      (issue #4134).
    - Update the debug output written to stdout for MSVC initialization which is enabled by setting
      SCONS_MSCOMMON_DEBUG=- to use the logging module. Also changed the debug output format
      written to stdout to include more information about the source for each message of MSVC
      initialization debugging output.  A single space was added before the message for all
      debugging output records written to stdout and to files.
    - Refactor the data definitions for msvc configurations to allow derived data structures to be
      constructed during initialization that removes the need for special case handling during
      runtime execution. Special case handling of host/target combinations is eliminated and
      replaced with pre-computed search lists that implicitly handle the differences between full
      versions and express versions of msvc. This fixes an issue where Express versions of the MSVC
      compiler were not detected due to differences in initial msvc detection and msvc batch file
      determination when configuring the build environment.  This could lead to build failures when
      only an MSVC Express instance is installed and the MSVC version is not explicitly specified
      (issue #2668 and issue #2697).
    - Added MSVC_USE_SETTINGS construction variable to pass a dictionary to configure the msvc compiler
      system environment as an alternative to bypassing Visual Studio autodetection entirely.
    - Added MSVC_SDK_VERSION construction variable which allows building with a specific Microsoft
      SDK version. This variable is used with the msvc batch file determined via autodetection subject
      to validation constraints.  Refer to the documentation for additional requirements and validation
      details.
    - Added MSVC_TOOLSET_VERSION construction variable which allows building with a specific toolset
      version. This variable is used with the msvc batch file determined via autodetection subject to
      validation constraints. This variable does not affect the autodetection and selection of msvc
      instances. The toolset version is applied after an msvc instance is selected. This could be the
      default version of msvc. Refer to the documentation for additional requirements and validation
      details.  Addresses issue #3265, issue #3664, and pull request #4149.
    - Added MSVC_SPECTRE_LIBS construction variable which allows building with spectre-mitigated
      Visual C++ libraries. This variable is used with the msvc batch file determined via autodetection
      subject to validation constraints. Refer to the documentation for additional requirements and
      validation details.
    - Added MSVC_SCRIPT_ARGS construction variable which specifies command line arguments that are
      passed to the msvc batch file determined via autodetection subject to validation constraints.
      Refer to the documentation for additional requirements and validation details.  Addresses
      enhancement issue #4106.
    - An exception is raised when MSVC_UWP_APP is enabled for Visual Studio 2013 and earlier.
      Previous behavior was to silently ignore MSVC_UWP_APP when enabled for Visual Studio 2013
      and earlier. Refer to the documentation for additional requirements and validation details.
      MSVC_UWP_APP was extended to accept True, False, and None in addition to '1' and '0'.
    - The imported system environment variable names for MSVC 7.0 and 6.0 have been changed to the
      names set by their respective installers.  Prior to this change, bypassing MSVC detection by
      specifying the MSVC 7.0 batch file directly would fail due to using an erroneous environment
      variable name.  Arguments are no longer passed to the MSVC 6.0 to 7.1 batch files as no
      arguments are required and could improve the effectiveness of the internal MSVC cache.
    - Propagate the OS and windir environment variables from the system environment to the msvc
      environment.  The OS and windir environment variables are used in the MSVC 6.0 batch file
      and the SDK 6.0-7.1 SetEnv.cmd batch files.  Inclusion of the OS and windir environment
      variables eliminates some partial paths and warnings generated by the MSVC 6.0 and SDK
      6.0-7.1 batch files when the variables are not defined.
      Note: Attempting to run the SDK 6.0-7.1 batch files directly via MSVC_USE_SCRIPT can lead to
            build failures and/or incomplete build environments.  The SDK 6.0-7.1 batch files
            require delayed expansion to be enabled which is currently not supported and is
            typically not enabled by default on the host system. The batch files may also require
            environment variables that are not included by default in the msvc environment.
    - Suppress issuing a warning when there are no installed Visual Studio instances for the default
      tools configuration (issue #2813).  When msvc is the default compiler because there are no
      compilers installed, a build may fail due to the cl.exe command not being recognized.  At
      present, there is no easy way to detect during msvc initialization if the default environment
      will be used later to build a program and/or library. There is no error/warning issued for the
      default tools as there are legitimate SCons uses that do not require a c compiler.
    - Added a global policy setting and an environment construction variable for specifying the
      action to be taken when an msvc request cannot be satisfied. The available options are "error",
      "exception", "warning", "warn", "ignore", and "suppress".  The global policy variable may be
      set and retrieved via the functions msvc_set_notfound_policy and msvc_get_notfound_policy,
      respectively.  These two methods may be imported from SCons.Tool.MSCommon. The environment
      construction variable is MSVC_NOTFOUND_POLICY.  When defined, the environment construction
      variable overrides the global policy setting for a given environment. When the active policy
      is "error" or "exception", an MSVCVersionNotFound exception is raised.  When the active policy
      is "warning" or "warn", a VisualCMissingWarning warning is issued and the constructed
      environment is likely incomplete. When the active policy is "ignore" or "suppress", no action
      is taken and the constructed environment is likely incomplete.  As implemented, the default
      global policy is "warning".  The ability to set the global policy via an SCons command-line
      option may be added in a future enhancement.
    - Added a global policy setting and an environment construction variable for specifying the
      action to be taken when msvc script errors are detected. The available options are "error",
      "exception", "warning", "warn", "ignore", and "suppress".  The global policy variable may be
      set and retrieved via the functions msvc_set_scripterror_policy and msvc_get_scripterror_policy,
      respectively.  These two methods may be imported from SCons.Tool.MSCommon. The environment
      construction variable is MSVC_SCRIPTERROR_POLICY.  When defined, the environment construction
      variable overrides the global policy setting for a given environment. When the active policy
      is "error" or "exception", an MSVCScriptExecutionError exception is raised when msvc batch file
      errors are detected.  When the active policy is "warning" or "warn", an MSVCScriptExecutionWarning
      warning is issued when msvc batch file errors are detected. When the active policy is "ignore" or
      "suppress", msvc batch error messages are suppressed.  As implemented, the default global policy
      is "ignore".  The ability to set the global policy via an SCons command-line option may be added
      in a future enhancement.
    - Added experimental function msvc_query_version_toolset to SCons.Tool.MSCommon. Given a version
      specification, this function will return an msvc version and an msvc toolset version.  The msvc
      toolset version may be None.  The msvc version and msvc toolset version can be used in the
      environment construction variables MSVC_VERSION and MSVC_TOOLSET_VERSION, respectively.  The
      version specification may be an msvc version or an msvc toolset version. This is a proxy for
      using an msvc toolset version to select an msvc instance. This function may be removed when an
      msvc toolset version is used during msvc instance selection.
    - Modify the MSCommon logger configuration to be independent of the root logger. This fixes an issue
      when multiple loggers are created and the MSCommon logger added computed fields to the root logger
      that are not present in other logging instances.
    - Modify the MSVC_USE_SCRIPT_ARGS test fixture to disable the msvc cache. This fixes an issue where
      the MSVC_USE_SCRIPT_ARGS test for success relied on a debug log message that was not produced when
      the msvc cache file exists and the test keys are already in the cache as the msvc script invocation
      was bypassed.

  From William Deegan:
    - Fix check for unsupported Python version. It was broken. Also now the error message
      will include what is the minimum supported version of Python
    - Fix ActionTests to work with python 3.10.1 (and higher)
    NOTE: If you build with Python 3.10.0 and then rebuild with 3.10.1 (or higher), you may
          see unexpected rebuilds. This is due to Python internals changing which changed
          the signature of a Python Action Function.
    - Fix a number of Python ResourceWarnings which are issued when running SCons and/or it's tests
      with python 3.9 (or higher)
    - Action._subproc() can now be used as a python context manager to ensure that the
      POpen object is properly closed.
      (Thanks to Mats Wichmann for catching that DummyPopen needed additional logic)
    - Added project_url for mailing lists and Discord
    - Updated project url in steup.cfg to be https instead of http
    - Updated setup.cfg to remove Python 3.5 and add Python 3.10
    - Added default values for source and target arguments to _defines() function. This
      is used to expand CPPDEFINES (and others). Previous change added those arguments
      with no defaults, so old usage where _defines() was called without source and target
      arguments would yield an exception. This issue was found via qt4 and qt5 tools in
      scons-contrib https://github.com/SCons/scons-contrib/issues/45

  From David H:
    - Add JavaScanner to include JAVACLASSPATH as a dependency when using the Java tool.
    - Fix incorrect Java classpath generation when a NodeList is used as part of any JAVA*PATH variables.

  From Daniel Moody:
    - Add cache-debug messages for push failures.
    - Ninja: Changed generated build.ninja file to run SCons only build Actions via
      a SCons Deamon. Added logic for starting and connecting to SCons daemon (currently
      only used for ninja)
    - Ninja: Fix issue where Configure files weren't being properly processed when build run
      via ninja.
    - Ninja: Added ninja mingw support and improved ninja CommandGeneratorAction support.
    - Ninja: Update ninja file generation to only create response files for build commands
      which exceed MAXLINELENGTH
    - Ninja: Added NINJA_GENERATED_SOURCE_ALIAS_NAME which allows user to specify an
      Alias() which the ninja tool can use to determine which files are generated sources.
      If this is not set by the user then the ninja tool will still dynamically determine
      which files are generated sources based on NINJA_GENERATED_SOURCE_SUFFIXES, and create
      a phony target _ninja_generated_sources. Generated sources will be built first by
      ninja. This is needed because ninja cannot determine which generated sources are
      required by other build targets. Code contributed by MongoDB
      The downstream commit is here:
      https://github.com/mongodb/mongo/commit/2fef432fa6e7cf3fd4f22ba3b193222c2887f14f
    - Ninja: Added special case for ninja scons daemon to work in win32 python3.6 environments.
      This particular environment does a bad job managing popen standard file handles, so
      some special workarounds are needed.
    - Ninja:Added user configurable setting of ninja depfile format via NINJA_DEPFILE_PARSE_FORMAT.
      Now setting NINJA_DEPFILE_PARSE_FORMAT to [msvc,gcc,clang] can force the ninja expected
      format. Compiler tools will also configure the variable automatically.
    - Ninja: Made ninja tool force the ninja file as the only target.
    - Ninja: Improved the default targets setup and made sure there is always a default target for
      the ninja file, which excludes targets that start and stop the daemon.
    - Ninja: Update ninja tool so targets passed to SCons are propagated to ninja when scons
      automatically executes ninja.
    - Small refactor of scons daemons using a shared StateInfo class for communication
      between the scons interactive thread and the http server thread. Added error handling
      for scons interactive failing to startup.
    - Ninja: Updated ninja scons daemon scripts to output errors to stderr as well as the daemon log.
    - Ninja: Fix typo in ninja scons daemon startup which causes ConnectionRefusedError to not retry
    - Added SHELL_ENV_GENERATORS construction variable. This variable should be set to a list
      (or an iterable) which contains functions to be called in order
      when constructing the execution environment (Generally this is the shell environment
      variables). This allows the user to customize how (for example) PATH is constructed.
      Note that these are called for every build command run by SCons. It could have considerable
      performance impact if not used carefully.
      to connect to the server during start up.
    - lex: Fixed an issue with the lex tool where file arguments specified to either "--header-file="
      or "--tables-file=" which included a space in the path to the file would be processed incorrectly
    - Ninja: added option "--skip-ninja-regen" to enable skipping regeneration of the ninja file
      if scons can determine the ninja file doesnot need to be regenerated, which will also
      skip restarting the scons daemon. Note this option is could result in incorrect rebuilds
      if scons Glob or scons generated files are used in ninja build target's command lines.
    - Ninja: Added new alias "shutdown-ninja-scons-daemon" to allow ninja to shutdown the daemon.
      Also added cleanup to test framework to kill ninja scons daemons and clean ip daemon logs.
      NOTE: Test for this requires python psutil module. It will be skipped if not present.
    - Ninja: Added command line variable NINJA_CMD_ARGS that allows to pass through ninja command line args.
      This can also be set in your Environment().

  From Mats Wichmann:
    - Tweak the way default site_scons paths on Windows are expressed to
      conform to conventions (what they actually resolve to is unchanged),
      drop a Py2 workaround, and pick a better "system" path, old one
      remains supported (%AllUsersProfile%\scons\site_scons vs old
      %AllUsersProfile%\Application Data\scons\site_scons).
    - Fix testsuite to work on Windows systems where there is no usable
      association for running .py files directly. There are a few tests where
      we need to do this for internal reasons, those are skipped in that case.
      Bad association could mean some other tool took it over (Visual
      Studio Code is known to do this), or no association at all.
    - Updated debug code in MSVC and MSVS tools to conform to the
      suggested "lazy interpolation" use of the Python logging module.
      Calls now look like 'debug("template %s", text)' rather than
      'debug("template %s" % text)' so the logging system does the
      interpolation only when/if needed (was a pylint warning).
    - Update Help (-H) output a bit. Drop "ignored for compat" entry.
      Pass window size to formatter so it formats for wider displays too.
    - runtest.py now accepts -j 0 to auto-detect number of usable
      processors for testing threads.
    - Fixed crash in C scanner's dictify_CPPDEFINES() function which happens if
      AppendUnique is called on CPPPATH. (Issue #4108).
    - The MSVC script_env_cache now contains a sanity check: if the retrieved
      tools path does not exist, the entry is invalidated so it will
      be recomputed, in an attempt to avoid scons failing when certain
      compiler version bumps have taken place.  The dictionary key (uses
      the name of a batch file and any arguments which may have been
      passes), is now computed a bit differently: the dashes are left
      off if there are no arguments.  The default cachefile is changed
      to have a .json suffix, for better recognition on Windows since
      the contents are json.
    - As "code modernization" all of SCons now uses the current super()
      zero-argument syntax instead of direct calls to a parent class method
      or the super() two-argument syntax.
    - Renamed ParseFlag's internal data structure to "mapping" instead of
      "dict" (avoid redefining builtin)
    - Fix an old use-before-set bug in tex tool (issue #2888)
    - Fix a test harness exception returning stderr if a wait_for timed out.
    - ParseConfig now correctly passes the *unique* flag to a user-supplied
      flag-merging function.
    - Restore the ability of the content-timestamp decider to see that a
      a source which is a symlink has changed if the file-system target of
      that link has been modified (issue #3880)
    - Modernize a few tests that use now-deprecated unittest.getTestCaseNames
      and unittest.makeSuite - Python itself suggests the replacements.
    - SCons.Tool.find_program_path now takes an optional add_path argument
      to add a path to the execution environment if it was discovered in
      default_paths. Previously, the routine, called by many tool modules,
      never altered the execution environment, leaving it to the tools.
    - A new construction variable FORTRANCOMMONFLAGS is added which is
      applied to all Fortran dialects, in case someone needs to set some
      flags globally. FORTRANFLAGS looked like it was intended for that,
      but was not applied to other dialects, and e2e tests explicitly checked
      that FORTRANFLAGS did not propagate outside the FORTRAN dialect,
      so the conclusion is that behavior is intentional (issue #2257)
    - SCons programmatic importing (tool modules and platform modules)
      no longer uses the deprecated (since Py 3.10) importlib.load_module
      routine, shifting to the preferred exec_module.  Old Python 2 compatible
      import fallback (using the imp module) in tool module loading is dropped.
      Tool module loading no longer special-cases Jython, which is a dead
      project as far as SCons (no timeline in sight for Python 3 support).
    - Improvements to lex and yacc tools: better documentation of
      extra-file options, add test for extra-file behavior.
      -  Two new construction variables are introduced for lex (LEX_HEADER_FILE
      and LEX_TABLES_FILE) as the preferred way of specifying these extra-file
      options.
      -  Two new construction variables are introduced for yacc
      (YACC_HEADER_FILE and YACC_GRAPH_FILE) as the preferred way of
      specifying these extra-file options.


  From Zhichang Yu:
    - Added MSVC_USE_SCRIPT_ARGS variable to pass arguments to MSVC_USE_SCRIPT.
    - Added Configure.CheckMember() checker to check if struct/class has the specified member.

  From Ivan Kravets, PlatformIO:
    - Conditional C/C++ Preprocessor: Strip shell's backslashes from the computed include (-DFOO_H=\"foo.h\")

RELEASE 4.3.0 - Tue, 16 Nov 2021 18:12:46 -0700

  From Jacob Cassagnol:
    - Default hash algorithm check updated for SCons FIPS compliance. Now checks for hash viability
      first and then walks the tree to use the first viable hash as the default one. This typically
      selects SHA1 on FIPS-enabled systems less than Python 3.9 as the new default instead of MD5,
      unless SHA1 has also been disabled by security policy, at which point SCons selects SHA256
      as the default. For systems running Python 3.9 and later, the hashlib bug has been fixed,
      and SCons will once again default to MD5 as the preferred algorithm.

  From Joseph Brill:
    - Fix MSVS tests (vs-N.N-exec.py) for MSVS 6.0, 7.0, and 7.1 (import missing module).
    - Add support for Visual Studio 2022.

  From William Deegan:
    - Fix reproducible builds. Restore logic respecting SOURCE_DATE_EPOCH when set.
    - Fix version tests to work with updated scons --version output. (Date format changed)
    - Fix issue #4021.  Change the way subst() is used in Textfile() to not evaluate '$$(' -> '$',
      but instead it should yield '$('.
    - Change SCons.Platform.win32.get_architecture() to return platform.platform() when run in an
      environment where neither: PROCESSOR_ARCHITEW6432 nor PROCESSOR_ARCHITECTURE is set.
      This should fix platform tests which started failing when HOST_OS/HOST_ARCH changes
      introduced by Aaron Franke (listed below) were merged.
    - Further PCH updates. It's now recommended that env['PCH'] should always be a File node.
      Either via return value from env.PCH() or by explicitly using File('StdAfx.pch').
    - Added --no-ignore-skips to runtest.py. Changed default to ignore skips when setting
      runtest.py's exit status. Previously would exit 2 if any tests were skipped.
      Now will only exit 2 if user specifies --no-ignore-skips and some tests were skipped.

  From Ryan Egesdahl:
    - Small fix to ensure CLVar default value is an empty list.
      See MongoDB bug report: https://jira.mongodb.org/browse/SERVER-59656
      Code contributed by MongoDB.
    - Ninja - Fixed an issue where if you control-c and/or killed ninja while it was running scons to
      regenerate build.ninja you would end up with no build.ninja file and have to rerun scons from scratch.
      Code contributed by MongoDB.

  From Aaron Franke:
    - Define HOST_OS and HOST_ARCH in the environment for all platforms.
      Before this change, these were only defined for Win32 and OS/2.

  From Daniel Moody:
    - Fix ninja tool to never use for_sig substitution because ninja does not use signatures. This
      issue affected CommandGeneratorAction function actions specifically.
    - Expanded ninja Mkdir to also support Mkdir actions.
    - Added support for the PCH environment variable to support subst generators.
    - Fix command line escaping for ninja dollar sign escape. Without escaping ninja properly,
      the ninja file scons regenerate and callback invocations will lose the $ characters used in
      the scons command line which ninja uses itself for escaping. For Example:
          scons BUILD=xyz OTHERVAR=$BUILD
      Prior to this fix, it would cause ninja to fail to escape the dollar sign, leading to the
      single dollar sign being used as a ninja escape character in the ninja file.

  From Daniel Moody:
    - Added ninja API 'NINJA_FORCE_SCONS_BUILD' to force a node to callback to scons.

  From Mats Wichmann:
    - Two small Python 3.10 fixes: one more docstring turned into raw
      because it contained an escape; updated "helpful" syntax error message
      from 3.10 was not expected by SubstTests.py and test/Subst/Syntax.py
    - EmitterProxy rich comparison set is completed (checker warning).
      Added __le__, __gt__, __ge__.
    - Fix gcc/g++ tool failing if "gcc --version" returns text which fails
      to_String conversion (i.e., not UTF-8) - failure happens when tool
      initialization checks version. For gcc, the initial version string is
      not translated, for the rest, don't convert, just consume raw and discard.
    - Maintenance and doc: modernize some usage in Scanner package,
      calling super(), switching some imitialization to comprehensions,
      and code formatting.  Docstring for scanner Base moved from
      init-method to class-level so it's picked up by Sphinx.
      Added new sconsign filenames to skip_entry_list in Scanner/Dir.py
    - Change SCons.Scanner.Base to ScannerBase. Old name kept as an alias
      but is now unused in SCons itself.
    - Call Variables option converter consistently - the converter should
      have access to the env if it needs to (issue #2064).
    - Fixed the variables Add() method to accept a tuple for the variable
      name the same way AddVariables() does (issue #3869).
    - The premade validator PathIsDirCreate for for PathVariable now catches
      the case where the directory could not be created due to permission
      problems, allowing a more helpful error to be emitted (issue #2828)
    - Maintenance: Python thread.setDaemon is deprecated in favor of
      directly updating daemon attribute - update SCons to do this.
    - Make sure when subst'ing a callable, the callable is called with
      the correct for_signature value, previously it would be true even
      if doing SUBST_RAW (issue #4037)
    - Update Util/NodeList implementation to get rid of a workaround for
      early Python 3 slicing issue that is no longer a problem.
    - Rework some Java tests to skip rather than fail on CI systems, where
      the working java is > v9, but a 1.8 or 9 was also found.
    - Java updates: on Windows, detect more default JDK install locations.
      On all platforms, more Java versions (up to 17.0 now).  Add more information
      on version selection to docs.
      Update docs on JavaH tool in light of javah command dropped since 10.0.
      Try to be better about preserving user's passed-in JAVA* construction vars.
    - Start the deprecation of the qt tool, which refers to Qt3 (usupported
      since around 2006). There's a deprecation warning added, initially
      defaulting to disabled.

  From Brian Quistorff:
    - Fix crash when scons is run from a python environement where a signal
      is set from outside Python.


RELEASE 4.2.0 - Sat, 31 Jul 2021 18:12:46 -0700

  From Byron Platt:
    - Fix Install() issue when copytree recursion gives bad arguments that can
      lead to install side-effects including keeping dangling symlinks and
      silently failing to copy directories (and their subdirectories) when the
      directory already exists in the target.

  From Joseph Brill:
    - Internal MSVS update: Remove unnecessary calls to find all installed versions of msvc
      when constructing the installed visual studios list.

  From William Deegan:
    - Improve Subst()'s logic to check for proper callable function or class's argument list.
      It will now allow callables with expected args, and any extra args as long as they
      have default arguments. Additionally functions with no defaults for extra arguments
      as long as they are set using functools.partial to create a new callable which set them.
    - Fix Issue #3035 - mingw with SHLIBVERSION set fails with either not a dll error or
      "Multiple ways to build the same target were specified for:".  Now mingw will disable
      creating the symlinks (and adding version string to ) dlls.  It sets SHLIBNOVERSIONSYMLINKS,
      IMPLIBNOVERSIONSYMLINKS and LDMODULENOVERSIONSYMLINKS to True.
    - Added --experimental flag, to enable various experimental features/tools.  You can specify
      'all', 'none', or any combination of available experimental features.
    - Fix Issue #3933 - Remove unguarded print of debug information in SharedLibrary logic when
      SHLIBVERSION is specified.
    - Fix versioned shared library naming for MacOS platform. (Previously was libxyz.dylib.1.2.3,
      has been fixed to libxyz.1.2.3.dylib. Additionally the sonamed symlink had the same issue,
      that is now resolved as well)
    - Add experimental ninja builder. (Contributed by MongoDB, Daniel Moody and many others).
    - Fix #3955 - _LIBDIRFLAGS leaving $( and $) in *COMSTR output.  Added affect_signature flag to
      _concat function.  If set to False, it will prepend and append $( and $). That way the various
      Environment variables can use that rather than "$( _concat(...) $)".
    - Fix issue with exparimental ninja tool which would fail on windows or when ninja package wasn't
      installed but --experimental=ninja was specified.
    - As part of experimental ninja tool, allow SetOption() to set both disable_execute_ninja and
      disable_ninja.

  From David H:
    - Fix Issue #3906 - `IMPLICIT_COMMAND_DEPENDENCIES` was not properly disabled when
      set to any string value (For example ['none','false','no','off'])
      Also previously 'All' wouldn't have the desired affect.

  From Ivan Kravets:
    - Provide a custom argument escape function for `TempFileMunge` using a new
      `TEMPFILEARGESCFUNC` variable. Useful if you need to apply extra operations on
      a command argument before writing to a temporary file (fix Windows slashes,
      normalize paths, etc.)

  From Henrik Maier:
   - DocbookXslt tool: The XSLT stylesheet file is now initialized to an env.File() Node,
     such that dependencies work correctly in hierarchical builds (eg when using
     DocbookXslt in SConscript('subdir/SConscript') context.

  From Daniel Moody:
    - Update CacheDir to use uuid for tmpfile uniqueness instead of pid.
      This fixes cases for shared cache where two systems write to the same
      cache tmpfile at the same time because the happened to get the same pid.
    - Added support for passing custom CacheDir derived classes to SCons. Moved
      copy_from_cache attribute from the Environment class to CacheDir class.
      Code contributed by MongoDB.
    - Update BuildTask to pass all targets to the progress object fixing an issue
      where multi-target build nodes only got the first target passed to the progress
      object.
    - Fix a potential race condition in shared cache environments where the permissions are
      not writeable for a moment after the file has been renamed and other builds (users) will copy
      it out of the cache. Small reorganization of logic to copy files from cachedir. Moved CacheDir
      writeable permission code for copy to cache behind the atomic rename operation.
    - Added marking of intermediate and and multi target nodes generated from SConf tests so that
      is_conftest() is more accurate.
    - Added test for configure check failing to ensure it didn't break generating and running ninja.


  From Mats Wichmann:
    - Initial support in tests for Python 3.10 - expected bytecode and
      one changed expected exception message. Change some more regexes
      to be specified as rawstrings in response to DeprecationWarnings.
    - Add an example of adding an emitter to User Guide (concept
      from Jeremy Elson)
    - Add timing information for sconsign database dump when --debug=time
      is selected. Also switch to generally using time.perf_counter,
      which is the Python recommended way for timing short durations.
    - Drop remaining definitions of dict-like has_key methods, since
      Python 3 doesn't have a dictionary has_key (maintenance)
    - Do not treat --site-dir=DIR and --no-site-dir as distinct options.
      Allows a later instance to override an earlier one.
    - Ignore empty cmdline arguments when computing targets (issue 2986)
    - Remove long-deprecated construction variables PDFCOM, WIN32_INSERT_DEF,
      WIN32DEFPREFIX, WIN32DEFSUFFIX, WIN32EXPPREFIX, WIN32EXPSUFFIX.
      All have been replaced by other names since at least 1.0.
    - Add a __iadd__ method to the CLVar class so that inplace adds
      (+=) also work as expected (issue 2399)
    - Remove local copy of CLVar in EnvironmentTests unittest file -
      should be testing against the production version, and they
      didn't really differ.
    - Don't strip spaces in INSTALLSTR by using raw subst (issue 2018)
    - Deprecate Python 3.5 as a supported version.
    - CPPDEFINES now expands construction variable references (issue 2363)
    - Restore behavior that Install()'d files are writable (issue 3927)
    - Simplified Mkdir(), the internal mkdir_func no longer needs to handle
      existing directories, it can now pass exist_ok=True to os.makedirs().
    - Avoid WhereIs exception if user set a tool name to empty (from issue 1742)
    - Maintenance: remove obsolete __getslice__ definitions (Py3 never calls);
      add Node.fs.scandir to call new (Py3.5) os.scandir; Node.fs.makedirs
      now passes the exist_ok flag; Cachedir creation now uses this flag.
    - Maintenance: remove unneeded imports and reorganize some.  Fix uses
      of warnings in some tools which instantiated the class but did nothing
      with them, need to instead call SCons.Warnings.warn with the warn class.
    - Drop overridden changed_since_last_build method in Value class.
    - Resync the SetOption implementation and the manpage, making sure new
      options are available and adding a notes column for misc information.
      SetOption equivalents to --hash-chunksize, --implicit-deps-unchanged
      and --implicit-deps-changed are enabled.
    - Add tests for SetOption failing on disallowed options and value types.
    - Maintenance: eliminate lots of checker complaints about Util.py.
    - Maintenance: fix checker-spotted issues in Environment (apply_tools)
      and EnvironmentTests (asserts comparing with self).
      For consistency, env.Tool() now returns a tool object the same way
      Tool() has done.
    - Change SConscript() missing SConscript behavior - if must_exist=False,
      the warning is suppressed.
    - Make sure TEMPFILEPREFIX can be set to an empty string (issue 3964)

  From Dillan Mills:
    - Add support for the (TARGET,SOURCE,TARGETS,SOURCES,CHANGED_TARGETS,CHANGED_SOURCES}.relpath property.
      This will provide a path relative to the top of the build tree (where the SConstruct is located)
      Fixes #396

  From Andrew Morrow:
    - Fix issue #3790: Generators in CPPDEFINES now have access to populated source
      and target lists

RELEASE 4.1.0 - Tues, 19 Jan 2021 15:04:42 -0700

  From James Benton:
    - Add COMPILATIONDB_PATH_FILTER env option for CompilationDatabase() builder which allows
      filtering of entries based on the output file paths using glob style file matching (issue #3742).

  From Joseph Brill:
    - Internal MSVC and test updates: Rework the msvc installed versions cache so that it
      is not exposed externally and update external references accordingly.
    - Modify the MSCommon internal-use only debug logging records to contain the correct relative
      file path when the debug function is called from outside the MSCommon module.

  From William Deegan:
    - Fix yacc tool, not respecting YACC set at time of tool initialization.
    - Refactor SCons.Tool to move all common shared and loadable module linking logic to SCons.Tool.linkCommon
    - Remove pywin32 imports from SCons.Script.Main. No longer needed.
    - Switch to use ctypes instead of pywin32 (requiring an extra pip install) - Fixes Github Issue #2291
       - pywin32 no longer necessary for SCons install. (pip install SCons will no longer also require pywin32 on win32)
       - Remove pywin32 usage from SCons.Util where it was used for accessing the registry. Python native winreg
         library already includes this functionality.
       - Remove using pywin32 to retrieve peak memory usage on Win32 for `--debug=memory`
    - Fix Issue #3759 - include scons.1, sconsign.1, scons-time.1 manpages in sdist and wheel packages.
    - Change SCons's build so the generated `SCons/__init__.py` is no longer removed by `scons -c`
    - Completely rewrote versioned shared libraries logic. Added support for SOVERSION via dmoody's initial PR #3733
    - No longer automatically disable setting SONAME on shared libraries on OpenBSD.
    - Fix race condition bug when initializing a scons cache directory at the
      same time from multiple threads or processes. Problem described in PR #3114.
      This is a simpler fix which should avoid some problems identified with the initial PR.
      (Credit to Fredrik Medley for reporting the issue, the initial PR, and discussing and testing
       this solution)
    - Minor edits to User Guide and manpage's header with copyright, released date changed.

  From Michał Górny:
    - Fix dvipdf test failure due to passing incorrect flag to dvipdf.

  From Adam Gross:
    - Fix minor bug affecting SCons.Node.FS.File.get_csig()'s usage of the MD5 chunksize.
      User-facing behavior does not change with this fix (GH Issue #3726).
    - Fix occasional test failures caused by not being able to find a file or directory fixture
      when running multiple tests with multiple jobs.
    - Added support for a new command-line parameter `--hash-format` to override the default
      hash format that SCons uses. It can also be set via `SetOption('hash_format')`. Supported
      values are: `md5`, `sha1`, and `sha256`. For all hash formats other than
      the default of `md5`, the SConsign database will include the name of the hash format.
      For example, `--hash-format=sha256` will create a SConsign with name
      `.sconsign_sha256.dblite.`.
    - Fix incorrect cache hits and/or misses when running in interactive mode by having
      SCons.Node.Node.clear() clear out all caching-related state.
    - Change Environment.SideEffect() to not add duplicate side effects.
      NOTE: The list of returned side effect Nodes will not include any duplicate side effect Nodes.
    - Add support to the Python scanner for finding dynamically generated dependencies.
      Previously the scanner only found imports if they existed on disk at scanning time.

  From David H:
    - Add ZIP_OVERRIDE_TIMESTAMP env option to Zip builder which allows for overriding of the file
      modification times in the archive.
    - Fix Zip builder not rebuilding when ZIPROOT env option was changed.

  From Jason Kenny
    - Fix python3 crash when Value node get_text_content when child content does not have decode()
      NOTE: If you depend on Value node's get_text_content returning concatenated contents of it's
      children. This may break your code. It now concatenates the csig() of all children.

  From Joachim Kuebart:
    - Suppress missing SConscript deprecation warning if `must_exist=False`
      is used.

  From Rocco Matano:
    - Fix Zip tool to respect ZIPCOMSTR. Previously all zip builder calls would yield something
      like zip(["test.zip"], ["zip_scons.py"]) and ignore ZIPCOMSTR if ZIPCOM and ZIPCOMSTR
      weren't set after the Environment/Tool is initialized. (Explained in PR #3659)

  From Daniel Moody:
    - Fix issue where java parsed a class incorrectly from lambdas used after a new.

  From Simon Tegelid
    - Fix using TEMPFILE in multiple actions in an action list. Previously a builder, or command
      with an action list like this:
      ['${TEMPFILE("xxx.py -otempfile $SOURCE")}', '${TEMPFILE("yyy.py -o$TARGET tempfile")}']
      Could yield a single tempfile with the first TEMPFILE's contents, used by both steps
      in the action list.

  From Mats Wichmann:
    - Complete tests for Dictionary, env.keys() and env.values() for
      OverrideEnvironment. Enable env.setdefault() method, add tests.
    - Raise an error if an option (not otherwise consumed) is used which
      looks like an abbreviation of one one added by AddOption. (#3653)
    - Tool module not found will now raise a UserError to more clearly indicate this is
      probably an SConscript problem, and to make the traceback more relevant.
    - Fix three issues with MergeFlags:
      - Signature/return did not match documentation or existing usage - the implementation
        now no longer returns the passed env
      - merging --param arguments did not work (issue #3107);
      - passing a dict to merge where the values are strings failed (issue #2961).
    - Include previously-excluded SideEffect section in User Guide.
    - Clean up unneeded imports (autoflake tool).
    - Make sure cProfile is used if profiling - SCons was expecting
      the Util module to monkeypatch in cProfile as profile if available,
      but this is no longer being done.
    - Cleanup in SCons.Util.AddMethod. If called with an environment instance
      as the object to modify, the method would not be correctly set up in
      any Clone of that instance.  Now tries to detect this and calls
      MethodWrapper to set up the method the same way env.AddMethod does.
      MethodWrapper moved to Util to avoid a circular import. Fixes #3028.
    - Some Python 2 compatibility code dropped
    - Rework runtest.py to use argparse for arg handling (was a mix
      of hand-coded and optparse, with a stated intent to "gradually port").
    - Add options to runtest to generate/not generate a log of failed tests,
      and to rerun such tests. Useful when an error cascades through several
      tests, can quickly try if a change improves all the fails. Dropped
      runtest test for fallback from qmtest, not needed; added new tests.
    - Eliminate tex tool usage of "for foo in range(len(iterable))"
    - Restore internal Trace function to functional state.
    - Only try to initialize the wix tool by default (or when tool `default` is explicitly installed)
      on Windows based systems.
    - Pick a better "Topic" Trove classifier for SCons: SW Dev / Build Tools
    - Use os.replace instead of os.rename in dblite so don't need to
      special-case Windows here. dblite is the default storage engine for the SConsign file(s).
    - Fix cut-n-paste error in msvc debug printout and make some debug output
      in msvs and msvsTests.py be off until needed (uncomment to use)
    - Fix Issue #3014 - Empty file and missing file have same csig
    - Refactor env.Append/Prepend to remove Py 1.5 era need to nest
      try blocks, can now "continue" at the appropriate places.
    - Add /snap/bin to env['PATH'] on POSIX, although this is only
      really useful for a subset of POSIX systems that use snaps.
      Was needed for CI builds, which run on Ubuntu LTS images.
    - Eliminate Py2-ism __nonzero__ (now __bool__). Work around issue #3860
      where a check for BuilderBase raising exc. on __bool__ was optimized out.
      This issue was found due to a bug in Python 3.10.0a4. See issue #3860 for details.


RELEASE 4.0.1 - Mon, 16 Jul 2020 16:06:40 -0700

  From Rob Boehne:
    - Fix fortran tools to set SHFORTRAN variables to $FORTRAN, similarly SHF77, SHF90, SHF95,
      SHF03 and SHF08 will default to the variables $F77, $F90, $F95, $F03 and $F08 respectively.
      If you were depending on changing the value of FORTRAN (or $F[0-9][0-9]) having no effect
      on the value of SHFORTRAN, this change will break that.   The values of FORTRAN, F77, F90,
      F95, F03, F08 and SHFORTRAN, SHF77 (etc.) now are not overridden in generate if alredy set
      by the user.
    - Fix subprocess execution of 'lslpp' on AIX to produce text standard i/o.
    - Re-do the fix for suncxx tool (Oracle Studio compiler) now that only Python 3 is supported,
      to avoid decoding errors.

  From William Deegan:
    - Added Environment() variable TEMPFILEDIR which allows setting the directory which temp
      files createdby TEMPFILEMUNGE are created in.

  From Daniel Moody:
    - Added method on Node to test if its node used in SConf. (Github Issue #3626)



RELEASE 4.0.0 - Sat, 04 Jul 2020 12:00:27 +0000

  From Dirk Baechle:
    - Updated documentation toolchain to work properly under Python3, also
      removed libxslt support from the Docbook Tool. (issue #3580)
    - Added Docker images for building and testing SCons. (issue #3585)


  From James Benton:
    - Improve Visual Studio solution/project generation code to add support
      for a per-variant cppflags. Intellisense can be affected by cppflags,
      this is especially important when it comes to /std:c++* which specifies
      what C++ standard version to target. SCons will append /Zc:__cplusplus
      to the project's cppflags when a /std:c++* flag is found as this is
      required for intellisense to use the C++ standard version from cppflags.

  From Rob Boehne
    - Specify UTF-8 encoding when opening Java source file as text.  By default, encoding is the output
    of locale.getpreferredencoding(False), and varies by platform.

  From Joseph Brill:
    - MSVC updates: When there are multiple product installations (e.g, Community and
      Build Tools) of MSVC 2017 or MSVC 2019, an Enterprise, Professional,
      or Community installation will be selected before a Build Tools installation when
      "14.1" or "14.2" is requested, respectively. (GH Issue #3699).
    - MSVC updates: When there are multiple product installations of MSVC 2017 (e.g.,
      Community and Express), 2017 Express is no longer returned when "14.1" is
      requested.  Only 2017 Express will be returned when "14.1Exp" is requested.
      (GH Issue #3699).
    - MSVC updates: An MSVC 6.0 installation now appears in the installed versions list
      when msvc debug output is enabled (GH Issue #3699).
    - MSVS test updates: Tests for building a program using generated MSVS project and
      solution files using MSVS 2015 and later now work as expected on x86 hosts.
    - Test update: Reduce the number of "false negative" test failures for the interactive
      configuration test (test/interactive/configure.py).
    - MSVS update: Fix the development environment path for MSVS 7.0.

  From William Deegan:
    - Fix broken clang + MSVC 2019 combination by using MSVC configuration logic to
      propagate'VCINSTALLDIR' and 'VCToolsInstallDir' which clang tools use to locate
      header files and libraries from MSVC install. (Fixes GH Issue #3480)
    - Added C:\msys64\mingw64\bin to default mingw and clang windows PATH's.  This
      is a reasonable default and also aligns with changes in Appveyor's VS2019 image.
    - Drop support for Python 2.7. SCons will be Python 3.5+ going forward.
    - Change SCons.Node.ValueWithMemo to consider any name passed when memoizing Value() nodes
    - Fix Github Issue #3550 - When using Substfile() with a value like Z:\mongo\build\install\bin
      the implementation using re.sub() would end up interpreting the string and finding regex escape
      characters where it should have been simply replacing existing text. Switched to use string.replace().
    - Fix Github Issue #2904 - Provide useful error message when more than one Configure Contexts are opened.
      Only one open is allowed. You must call conf.Finish() to complete the currently open one before creating another
    - Add msys2 installed mingw default path to PATH for mingw tool.
      - C:\msys64\mingw64\bin
    - Purge obsolete internal build and tooling scripts
    - Allow user specified location for vswhere.exe specified by VSWHERE.
      NOTE: This must be set at the time the 'msvc' 'msvs' and/or 'mslink' tool(s) are initialized to have any effect.
    - Resolve Issue #3451 and Issue #3450 - Rewrite SCons setup.py and packaging. Move script logic to entry points so
      package can create scripts which use the correct version of Python.
    - Resolve Issue #3248 - Removing '-Wl,-Bsymbolic' from SHLIBVERSIONFLAGS
      NOTE: If your build depends on the above you must now add to your SHLIBVERSIONFLAGS
    - Speedup bin/docs-update-generated by caching parsed docbook schema. (60x speedup)
    - Reorganized source tree. Moved src/engine/SCons to SCons to be more in line with current Python source
      tree organization practices.
    - Renamed as.py to asm.py and left redirecting tool.  'as' is a reserved word and so
      changing the name was required as we wanted to import symbols for use in compilation_db
      tool.
    - Add CompilationDatabase() builder in compilation_db tool. Contributed by MongoDB.
      Setting COMPILATIONDB_USE_ABSPATH to True|False controls whether the files are absolute or relative
      paths.  Address Issue #3693 and #3694 found during development.
    - Fixed Github Issue 3628 - Hardcoding pickle protocol to 4 (supports python 3.4+)
      and skipping Python 3.8's new pickle protocol 5 whose main advantage is for out-of-band data buffers.
      NOTE: If you used Python 3.8 with SCons 3.0.0 or above, you may get a a pickle protocol error. Remove your
      .sconsign.dblite. You will end up with a full rebuild.

  From Andrii Doroshenko:
    - Extended `Environment.Dump()` to select a format to serialize construction variables (pretty, json).

  From Jeremy Elson:
    - Updated design doc to use the correct syntax for Depends()

  From Adam Gross:
    - Added support for scanning multiple entries in an action string if
      IMPLICIT_COMMAND_DEPENDENCIES is set to 2 or 'all'. This enables more thorough
      action scanning where every item in each command line is scanned to determine
      if it is a non-source and non-target path and added to the list of implicit dependencies
      for the target.
    - Added support for taking instances of the Value class as implicit
      dependencies.
    - Added new module SCons.Scanner.Python to allow scanning .py files.
    - Added support for explicitly passing a name when creating Value() nodes. This may be useful
      when the value can't be converted to a string or if having a name is otherwise desirable.
    - Fixed usage of abspath and path for RootDir objects on Windows. Previously
      env.fs.Dir("T:").abspath would return "T:\T:" and now it correctly returns "T:".

  From Ivan Kravets, PlatformIO
    - New conditional C Scanner (`SCons.Scanner.C.CConditionalScanner()`)
      which interprets C/C Preprocessor conditional syntax (#ifdef, #if, #else,
      #elif, #define, etc.)
    - Improvements for virtual C Pre-Processor:
      * Handle UNSIGNED LONG and LONG numeric constants in DEC (keep support for HEX)
      * Skip unrecognized directives, such as `#if( defined ...)`
      * Ignore `#include DYNAMIC_INCLUDE` directive that depends on a dynamic
        macro which is not located in a state TABLE.
      * Cleanup CPP expressions before evaluating (strip comments, carriage returns)

  From Iosif Kurazs:
    - Added a new flag called "linedraw" for the command line argument  "--tree"
      that instructs scons to use single line drawing characters to draw the dependency tree.

  From Daniel Moody:
    - Add no_progress (-Q) option as a set-able option. However, setting it in the
      SConstruct/SConscript will still cause "scons: Reading SConscript files ..." to be
      printed, since the option is not set when the build scripts first get read.
    - Added check for SONAME in environment to setup symlinks correctly (Github Issue #3246)
    - User callable's called during substition expansion could possibly throw a TypeError
      exception, however SCons was using TypeError to detect if the callable had a different
      signature than expected, and would silently fail to report user's exceptions. Fixed to
      use signature module to detect function signature instead of TypeError. (Github Issue #3654)
    - Added storage of SConstructs and SConscripts nodes into global set for checking
      if a given node is a SConstruct/SConscript.
      Added new node function SCons.Node.is_sconscript(self) (Github Issue #3625)

  From Andrew Morrow:
    - Fix Issue #3469 - Fixed improper reuse of temporary and compiled files by Configure when changing
      the order and/or number of tests.  This is done by using the hash of the generated temporary files
      content and (For the target files) the hash of the action.
      So where previously files would be named:
      - config_1.c, config_1.o, config_1
      The will now be named (For example)
      - conftest_68b375d16e812c43e6d72d6e93401e7c_0.c,
        conftest_68b375d16e812c43e6d72d6e93401e7c_0_5713f09fc605f46b2ab2f7950455f187.o
        or
        conftest_68b375d16e812c43e6d72d6e93401e7c_0.o
        conftest_68b375d16e812c43e6d72d6e93401e7c_0_5713f09fc605f46b2ab2f7950455f187 (for executable)

  From Mathew Robinson:
    - Improve performance of Subst by preventing unnecessary frame
      allocations by no longer defining the *Subber classes inside of their
      respective function calls.
    - Improve performance of Subst in some cases by preventing
      unnecessary calls to eval when a token is surrounded in braces
      but is not a function call.
    - Improve performance of subst by removing unnecessary recursion.
    - Cleanup dangling symlinks before running builders (Issue #3516)

  From Mats Wichmann:
    - Remove deprecated SourceCode
    - str.format syntax errors fixed
    - a bunch of linter/checker syntax fixups
    - Convert remaining uses of insecure/deprecated mktemp method.
    - Clean up some duplications in manpage.  Clarify portion of manpage on Dir and File nodes.
    - Reduce needless list conversions.
    - Fixed regex in Python scanner.
    - Accommodate VS 2017 Express - it's got a more liberal license then VS
      Community, so some people prefer it (from 2019, no more Express)
    - vswhere call should also now work even if programs aren't on the C: drive.
    - Add an alternate warning message if cl.exe is not found and msvc config
      cache is in use (SCONS_CACHE_MSVC_CONFIG was given) - config cache
      may be out of date.
    - Fixed bug where changing TEXTFILESUFFIX would cause Substfile() to rebuild. (Github Issue #3540)
    - Script/Main.py now uses importlib instead of imp module.
    - Drop some Python 2-isms.
    - MSVC updates: pass on VSCMD_DEBUG and VSCMD_SKIP_SENDTELEMETRY to msvc
      tool setup if set in environment. Add Powershell to default env
      (used to call telemetry script).
    - Microsoft Visual Studio - switch to using uuid module to generate GUIDs rather than hand rolled
      method using md5 directly.
      NOTE: This change affects the following builders' output. If your build depends on the output of these builders
      you will likely see a rebuild.
      * Package() (with PACKAGETYPE='msi')
      * MSVSSolution()
      * MSVSProject()
    - Docbook builder provides a fallback if lxml fails to generate
      a document with tostring().
    - Fix description of ARCOMSTR constr. var. (issue 3636). Previously the text was a copy of ASCOMSTR which
      has different function.
    - Update xml files in SCons to reflect changed relative paths after
      code restructuring (src/engine/SCons -> SCons)
    - Preliminary Python 3.9 support - elimination of some warnings.
    - Drop the with_metaclass jig which was designed to let class
      definitions using a metaclass be written the same for Py2/Py3.
    - Bump python_version_unsupported (and deprecated) to indicate 3.5
      is lowest supported Python.
    - ParseFlags should not modify the user's passed in dict in case it's
      a compound data structure (e.g. values are lists) (issue #3665)
    - In Py3 classes no longer need to be listed as deriving from object.
    - Remove deprecated check for Task subclasses needing a needs_execute
      method - this is now enforced via an abstract base class, so the
      check and test is no longer needed.
    - Close various logfiles (trace, cache, taskmastertrace, configure)
      when done using atexit calls.
    - Rebase forked copy of shutil.copytree to Python 3.7 stlib version.
    - Significant rework of documentation: API docs are now generated
      using Sphinx; manpage and user guide now use more "standard"
      markup elements (which could facilitate later conversion to a
      different doc format, should that choice be made); significant
      rewordings in manpage.  Manpage Examples moved to an external
      repository / website (scons-cookbook.readthedocs.io).
    - Clean up test harness and tests' use of subdir, file_fixture and
      dir_fixture.
    - SubstitutionEnvironment and OverrideEnvironment now have keys()
      and values() methods to better emulate a dict (already had items()).
    - Rename internal Warning base class to SConsWarning to avoid any
      possible confusion with Python's own Warning class.


RELEASE 3.1.2 - Mon, 17 Dec 2019 02:06:27 +0000

  From Edoardo Bezzeccheri
    - Added debug option "action_timestamps" which outputs to stdout the absolute start and end time for each target.

  From Rob Boehne
    - Fix suncxx tool (Oracle Studio compiler) when using Python 3.  Previously would throw an exception.
      Resolved by properly handling tool version string output as unicode.

  From Tim Gates
    - Resolved a typo in engine.SCons.Tool

  From Adam Gross:
    - Resolved a race condition in multithreaded Windows builds with Python 2
      in the case where a child process is spawned while a Python action has a
      file open. Original author: Ryan Beasley.
    - Added memoization support for calls to Environment.Value() in order to
	  improve performance of repeated calls.


  From Jason Kenny
    - Update Command() function to accept target_scanner, source_factory, and target_factory arguments.
      This makes Command act more like a one-off builder.

  From Ivan Kravets
    - Added support for "-imacros" to ParseFlags

  From Jacek Kuczera:
    - Fix CheckFunc detection code for Visual 2019. Some functions
      (e.g. memmove) were incorrectly recognized as not available.

  From Jakub Kulik
    - Fix stacktrace when using SCons with Python 3.5+ and SunOS/Solaris related tools.

  From Philipp Maierhöfer:
    - Avoid crash with UnicodeDecodeError on Python 3 when a Latex log file in
      non-UTF-8 encoding (e.g. containing umlauts in Latin-1 encoding when
      the fontenc package is included with \usepackage[T1]{fontenc}) is read.

  From Mathew Robinson:
    - Improved threading performance by ensuring NodeInfo is shared
      across threads. Results in ~13% improvement for parallel builds
      (-j# > 1) with many shared nodes.
    - Improve performance of Entry.disambiguate() by making check for
      most common case first, preventing unnecessary IO.
    - Improved DAG walk performance by reducing unnecessary work when
      there are no un-visited children.

  From Mats Wichmann
    - Replace instances of string find method with "in" checks where
      the index from find() was not used.
    - CmdStringHolder fix from issue #3428
    - Turn previously deprecated debug options into failures:
      --debug=tree, --debug=dtree, --debug=stree, --debug=nomemoizer.
    - Experimental New Feature: Enable caching MSVC configuration
      If SCONS_CACHE_MSVC_CONFIG shell environment variable is set,
      SCons will cache the results of past calls to vcvarsall.bat to
      a file; integrates with existing memoizing of such vars.
      On vs2019 saves 5+ seconds per SCons invocation, which really
      helps test suite runs.
    - Remove deprecated SourceSignatures, TargetSignatures
    - Remove deprecated Builder keywords: overrides and scanner
    - Remove deprecated env.Copy
    - Remove deprecated BuildDir plus SConscript keyword build_dir
    - A number of documentation improvements.


RELEASE 3.1.1 - Mon, 07 Aug 2019 20:09:12 -0500

  From William Deegan:
    - Remove obsoleted references to DeciderNeedsNode which could cause crash when using --debug=explain

  From Jason Kenny
    - Add Fix and test for crash in 3.1.0 when using Decider('MD5-timestamp') and --debug=explain

  From Ben Reed:
    - Added -fmerge-all-constants to flags that get included in both CCFLAGS and LINKFLAGS.

  From Mathew Robinson:
    - Fix issue #3415 - Update remaining usages of EnvironmentError to SConsEnvironmentError
      this patch fixes issues introduced in 3.1.0 where any of the
      following would cause SCons to error and exit:
        - CacheDir not write-able
        - JSON encoding errors for CacheDir config
        - JSON decoding errors for CacheDir config

RELEASE 3.1.0 - Mon, 20 Jul 2019 16:59:23 -0700

  From Joseph Brill:
    - Code to supply correct version-specifier argument to vswhere for
      VS version selection.

  From William Deegan:
    - Enhanced --debug=explain output. Now the separate components of the dependency list are split up
      as follows:

      scons: rebuilding `file3' because:
           the dependency order changed:
           ->Sources
           Old:xxx	New:zzz
           Old:yyy	New:yyy
           Old:zzz	New:xxx
           ->Depends
           ->Implicit
           Old:/usr/bin/python	New:/usr/bin/python
    - Fix Issue #3350 - SCons Exception EnvironmentError is conflicting with Python's EnvironmentError.
    - Fix spurious rebuilds on second build for cases where builder has > 1 target and the source file
      is generated. This was causing the > 1th target to not have it's implicit list cleared when the source
      file was actually built, leaving an implicit list similar to follows for 2nd and higher target
              ['/usr/bin/python', 'xxx', 'yyy', 'zzz']
      This was getting persisted to SConsign and on rebuild it would be corrected to be similar to this
              ['zzz', 'yyy', 'xxx', '/usr/bin/python']
      Which would trigger a rebuild because the order changed.
      The fix involved added logic to mark all shared targets as peers and then ensure they're implicit
      list is all cleared together.
    - Fix Issue #3349 - SCons Exception EnvironmentError is conflicting with Python's EnvironmentError.
      Renamed to SConsEnvironmentError
    - Fix Issue #3350 - mslink failing when too many objects.  This is resolved by adding TEMPFILEARGJOIN variable
      which specifies what character to join all the argements output into the tempfile. The default remains a space
      when mslink, msvc, or mslib tools are loaded they change the TEMPFILEARGJOIN to be a line separator (\r\n on win32)
    - Fix performance degradation for MD5-timestamp decider.  NOTE: This changes the Decider() function arguments.
      From:
          def my_decider(dependency, target, prev_ni):
      To:
          def my_decider(dependency, target, prev_ni, repo_node):
      Where repo_node is the repository (or other) node to use to check if the node is out of date instead of dependency.

  From Peter Diener:
    - Additional fix to issue #3135 - Also handle 'pure' and 'elemental' type bound procedures
    - Fix issue #3135 - Handle Fortran submodules and type bound procedures

  From Adam Gross:
    - Upgraded and improved Visual Studio solution/project generation code using the MSVSProject builder.
      - Added support for Visual Studio 2017 and 2019.
      - Added support for the following per-variant parameters to the builder:
        - cpppaths: Provides per-variant include paths.
        - cppdefines: Provides per-variant preprocessor definitions.

  From Michael Hartmann:
    - Fix handling of Visual Studio Compilers to properly reject any unknown HOST_PLATFORM or TARGET_PLATFORM

  From Bert Huijben:
    - Added support for Visual Studio 2019 toolset.

  From Mathew Robinson:
    - Update cache debug output to include cache hit rate.
    - No longer unintentionally hide exceptions in Action.py
    - Allow builders and pseudo-builders to inherit from OverrideEnvironments

  From Leonard de Ruijter:
    - Add logic to derive correct version argument to vswhere

  From Lukas Schrangl:
    - Enable LaTeX scanner to find more than one include per line

  From  Sergey Torokhov:
    - Recognize jdk on Gentoo systems.

  From Mats Wichmann:
    - scons-time takes more care closing files and uses safer mkdtemp to avoid
      possible races on multi-job runs.
    - Use importlib to dynamically load tool and platform modules instead of imp module
    - sconsign: default to .sconsign.dblite if no filename is specified.
      Be more informative in case of unsupported pickle protocol (py2 only).
    - Fix issue #3336 - on Windows, paths were being added to PATH even if
      tools were not found in those paths.
    - More fixes for newer Java versions (since 9): handle new jdk directory
      naming (jdk-X.Y instead of jdkX.Y) on Windows; handle two-digit major
      version. Docstrings improved.
    - Fixups for pylint: exception types, redefined functions,
      globals, etc.  Some old code removed to resolve issues (hashlib is
      always present on modern Pythons; no longer need the code for
      2.5-and-earlier optparse). cmp is not a builtin function in Py3,
      drop one (unused) use; replace one.  Fix another instance of
      renaming to SConsEnvironmentError. Trailing whitespace.
      Consistently use not is/in (if not x is y -> if x is not y).
    - Add a PY3-only function for setting up the cachedir that should be less
      prone to races. Add a hack to the PY2 version (from Issue #3351) to
      be less prone to a race in the check for old-style cache.
    - Fix coding error in docbook tool only exercised when using python lxml
    - Recognize two additional GNU compiler header directory options in
      ParseFlags: -iquote and -idirafter.
    - Fix more re patterns that contain \ but not specified as raw strings
      (affects scanners for D, LaTeX, swig)


RELEASE 3.0.5 - Mon, 26 Mar 2019 15:04:42 -0700

  From William Deegan:

    - Fix Issue #3283 - Handle using --config=force in combination with Decider('MD5-timestamp').
      3.0.2 in fix for issue #2980 added that deciders can throw DeciderNeedsNode exception.
      The Configure logic directly calls the decider when using --config=force but wasn't handling
      that exception.  This would yield minimally configure tests using TryLink() not running and
      leaving TypeError Nonetype exception in config.log
    - Fix Issue #3303 - Handle --config=force overwriting the Environment passed into Configure()'s
      Decider and not clearing it when the configure context is completed.
    - Add default paths for yacc tool on windows to include cygwin, mingw, and chocolatey
    - Fix issue #2799 - Fix mingw tool to respect SHCCCOMSTR, SHLINKCOMSTR and LDMODULECOMSTR
    - Fix Issue #3329 - Add support for MS SDK V10.0A (which is commonly installed with VS2017)
    - Fix Issue #3333 - Add support for finding vswhere under 32 bit windows installs.

  From Maciej Kumorek:
    - Update the MSVC tool to include the nologo flag by default in RCFLAGS

From Daniel Moody:
    - Change the default for AppendENVPath to delete_existing=0, so path
      order will not be changed, unless explicitly set (Issue #3276)
    - Fixed bug which threw error when running SCons on windows system with no MSVC installed.
    - Update link tool to convert target to node before accessing node member
    - Update mingw tool to remove MSVC like nologo CCFLAG
    - Add default paths for lex tool on windows to include cygwin, mingw, and chocolatey
    - Add lex construction variable LEXUNISTD for turning off unix headers on windows
    - Update lex tool to use win_flex on windows if available

  From Mats Wichmann:
    - Quiet open file ResourceWarnings on Python >= 3.6 caused by
      not using a context manager around Popen.stdout
    - Add the textfile tool to the default tool list
    - Fix syntax on is/is not clauses: should not use with a literal
    - Properly retrieve exit code when catching SystemExit
    - scons-time now uses context managers around file opens
    - Fix regex patterns that were not specified as raw strings

  From Bernhard M. Wiedemann:
    - Do not store build host+user name if reproducible builds are wanted


RELEASE 3.0.4 - Mon, 20 Jan 2019 22:49:27 +0000

  From Mats Wichmann:
    - Improve finding of Microsoft compiler: add a 'products' wildcard
      in case 2017 Build Tools only is installed as it is considered a separate
      product from the default Visual Studio
    - Add TEMPFILESUFFIX to allow a customizable filename extension, as
      described in the patch attached to issue #2431.
    - scons.py and sconsign.py stopped working if script called as a symlink
      to location in scons-local location.
    - Fix issue running scons using a symlink to scons.py in an scons-local dir
    - Doc updates around Default(), and the various *TARGETS variables.

  From Daniel Moody:
    - Improved support for VC14.1 and Visual Studio 2017, as well as arm and arm64 targets.
      Issues #3268 & Issue #3222
    - Initial support for ARM targets with Visual Studio 2017 - Issue #3182 (You must set TARGET_ARCH for this to work)
    - Update TempFileMunge class to use PRINT_CMD_LINE_FUNC

  From Tobias Herzog
    - Enhance cpp scanner regex logic to detect if/elif expressions without whitespaces but
      parenthesis like "#if(defined FOO)" or "#elif!(BAR)" correctly.


RELEASE 3.0.3 - Mon, 07 Jan 2019 20:05:22 -0400
  NOTE: 3.0.2 release was dropped because there was a packaging bug. Please consider all 3.0.2
        content.

  From William Deegan:
    - Fixes to packaging logic.  Ensuring the SCons.Tool.clangCommon module is added
      to the release packages.
    - Modify scons.bat script to check for scons python script without .py extension if no file
      scons.py exists. This enables an all platform wheel to work.

  From Mats Wichmann:
    - Update doc examples to work with Python 3.5+:  map() now returns an iterable instead of a list.


RELEASE 3.0.2 - Mon, 31 Dec 2018 16:00:12 -0700

  From Bernard Blackham:
    - Fixed handling of side-effects in task master (fixes #3013).

  From William Deegan:
    - Remove long deprecated SCons.Options code and tests.  This removes BoolOption,EnumOption,
      ListOption,PackageOption, and PathOption which have been replaced by *Variable() many years ago.
    - Re-Enable parallel SCons (-j) when running via Pypy
    - Move SCons test framework files to testing/framework and remove all references to QMtest.
      QMTest has not been used by SCons for some time now.
    - Updated logic for mingw and clang on win32 to search default tool install paths if not
      found in normal SCons PATH.  If the user specifies PATH or tool specific paths they
      will be used and the default paths below will be ignored.
      - Default path for clang/clangxx : C:\Program Files\LLVM\bin
      - Default path for mingw         : C:\MinGW\bin and/or  C:\mingw-w64\*\mingw64\bin
      - Key program to locate mingw    : mingw32-make (as the gcc with mingw prefix has no fixed name)
    - Fixed issue causing stack trace when python Action function contains a unicode string when being
      run with Python 2.7
    - Add alternate path to QT install for Centos in qt tool: /usr/lib64/qt-3.3/bin
    - Fix Java tools to search reasonable default paths for Win32, Linux, macOS.  Add required paths
      for swig and java native interface to JAVAINCLUDES.  You should add these to your CPPPATH if you need
      to compile with them.  This handles spaces in paths in default Java paths on windows.
    - Added more java paths to match install for Centos 7 of openjdk
    - Fix new logic which populates JAVAINCLUDES to handle the case where javac is not found.
    - Fix GH Issue #2580 - # in FRAMEWORKPATH doesn't get properly expanded. The # is left in the
      command line.
    - Fix issue #2980 with credit to Piotr Bartosik (and William Blevins).  This is an issue where using
      TimeStamp-MD5 Decider and CacheDir can yield incorrect md5's being written into the .sconsign.
      The difference between Piotr Bartosik's patch and the current code is that the more complicated
      creation of file to csig map is only done when the count of children for the current node doesn't
      match the previous count which is loaded from the sconsign.
    - Fix issue # 3106 MSVC if using MSVC_BATCH and target dir had a space would fail due to quirk in
      MSVC's handling of escaped targetdirs when batch compiling.
    - Fix GH Issue #3141 unicode string in a TryAction() with python 2.7 crashes.
    - Fix GH Issue #3212 - Use of Py3 and CacheDir + Configure's TryCompile (or likely and Python Value Nodes)
      yielded trying to combine strings and bytes which threw exception.
    - Fix GH Issue #3225 SCons.Util.Flatten() doesn't handle MappingView's produced by dictionary as return
      values from dict().{items(), keys(), values()}.
    - Fix GH Issue #3241 - Properly support versioned shared libraries for MacOS.  We've also introduced two
      new env variables APPLELINK_CURRENT_VERSION and APPLELINK_COMPATIBILITY_VERSION which will specify
      what is passed to the linkers -current_version and -compatibility_version flags.  If not specified
      they will be derived from SHLIBVERSION as such:
      - APPLELINK_CURRENT_VERSION = SHLIBVERSION
      - APPLELINK_COMPATIBILITY_VERSION = all but the last digit in SHLIBVERSION with .0 appended.
      Note that the values of the above will be validated. Valid format for either APPLELINK variable is
      X[.Y[.Z]] where 0 <= X <= 65535, 0 <= Y <= 255, 0 <= Z <= 255.
      The new variables have been added to the documents and should show up in user guide and manpage.
    - Fix GH Issue #3136 no longer wrap io.{BufferedReader,BufferedWriter,BufferedRWPair,BufferedRandom,TextIOWrapper
      with logic to set HANDLE_FLAG_INHERIT flag on the file handle.  Python 3.4+ automatically sets this according
      to Python docs: https://docs.python.org/3/library/os.html#fd-inheritance

  From Ray Donnelly:
    - Fix the PATH created by scons.bat (and other .bat files) to provide a normalized
      PATH.  Some pythons in the 3.6 series are no longer able to handle paths which
      have ".." in them and end up crashing.  This is done by cd'ing into the directory
      we want to add to the path and then using %CD% to give us the normalized directory
      See bug filed under Python 3.6: https://bugs.python.org/issue32457.
      Note: On Win32 PATH's which have not been normalized may cause undefined behavior
      by other executables being run by SCons (or any subprocesses of executables being run by SCons).
      Resolving this issue should eliminate that possibility going forward.

  From Andrew Featherstone
    - Removed unused --warn options from the man page and source code.

  From Arda Fu
    - Fix cpp scanner regex logic to treat ifndef for py3.5+. Previously it was
      not properly differentiating between if, ifdef, and ifndef.

  From Philipp Maierhöfer
    - Added a __hash__ method to the class SCons.Subst.Literal. Required when substituting Literal
      objects when SCons runs with Python 3.
    - Added missing FORTRANMODDIRPREFIX to the gfortran tool.

  From Matthew Marinets:
    - Fixed an issue that caused the Java emitter to incorrectly parse arguments to constructors that
      implemented a class.

  From Fredrik Medley:
    - Fix exception when printing of EnviromentError messages.
      Specifically, this fixes error reporting of the race condition when
      initializing the cache which error previously was hidden.

  From Daniel Moody:
    - Updated Jar builder to handle nodes and directories better
    - Updated Jar builder to flatten source list which could contain embedded lists
    - Removed some magic numbers from jar.py on behalf of Mats Wichmann (mats@linux.com)
    - Set the pickling protocal back to highest which was causing issues
      with variant dir tests. This will cause issues if reading sconsigns
      pickled with the previous lower protocol.
    - Updated swig to setup default paths for windows
    - Updated gettext tools to setup default paths for windows with Cygwin/MinGW setups
    - Add common location for default paths for cygwin and mingw in Platform modules
    - Updated YACC tool to work on windows with Cygwin/MinGW setups
    - Set the pickling protocal back to highest which was causing issues
      with variant dir tests. This will cause issues if reading sconsigns
      pickled with the previous lower protocol.
    - Updated FS.py to handle removal of splitunc function from python 3.7
    - Updated the vc.py to ignore MSVS versions where no compiler could be found

  From Gary Oberbrunner:
    - Fix bug when Installing multiple subdirs outside the source tree
    - fix to_str to handle None without raising exception
    - Fix -jN for python 3.7

  From Jonathon Reinhart:
    - Replace all instances of `int main()` in C code with `int main(void)`.
      Specifically, this fixes the test cases use by Configure.CheckCC() which
      would fail when using -Wstrict-prototypes.

  From Zachary Tessler:
    - Fix calculation of signatures for FunctionActions that contain list (or set,...)
      comprehensions whose expressions involve constant literals. Those constants had
      been ignored in signatures, so changing them did not cause targets to be rebuilt.

  From Paweł Tomulik:
    - In the testing framework, module TestCommon, fixed must_contain(),
      must_not_contain(), and related methods of TestCommon class to work with
      substrings located at zero offset.
    - Added virtualenv support. A new function Virtualenv() determines whether
      SCons runs in a virtualenv. The search PATH may also be extended to
      prefer executables from the current virtualenv over the ones provided by
      base environment. New option --enable-virtualenv provided to import some
      virtualenv-related variables to SCons and extend every env['ENV']['PATH']
      automatically. New option --ignore-virtualenv disables this. Two
      environment variables, SCONS_ENABLE_VIRTUALENV and
      SCONS_IGNORE_VIRTUALENV are supported for the same purpose.

  From Richard West:
    - Add SConstruct.py, Sconstruct.py, sconstruct.py to the search path for the root SConstruct file.
      Allows easier debugging within Visual Studio
    - Change setup.py to change the install directory (via  pip, or setup.py install) from scons-#.#.#
      to scons (Yielding <pythondir>/lib/scons/SCons/ instead of <pythondir>/lib/scons/SCons-#.#.#/).
      This changes SCons to better comply with normal Python installation practices.

  From Mats Wichmann:
    - Recognize new java 9, 10, 11 (as 9.0 and 10.0, 11.0)
    - Updated manpage scons.xml to fix a nested list problem
    - Updated doc terminiology: use prepend instead of append as appropriate
    - XML validity fixes from SConstruct.py change
    - Update wiki links to new github location
    - Update bug links to new github location
    - Make it easier for SConscript() call to fail on missing script.
      It was possible to call SCons.Warnings.warningAsException
      (not documented as a user API) to make all warnings fail. Now
      SConscript can take an optional must_exist flag which if true fails
      if the script does not exist.  Not failing on missing script is
      now considered deprecated, and the first instance will print a
      deprecation message.  It is now also possible to flip the scons
      behavior (which still defaults to warn, not fail) by calling
      SCons.Script.set_missing_sconscript_error, which is also not a
      documented interface at the moment.
    - Convert TestCmd.read to use with statement on open (quiets 17 py3 warnings)
    - Quiet py3 warning in UtilTests.py
    - Fix tests specifying octal constants for py3
    - Fix must_contain tests for py3
    - RPM package generation:
       - Fix supplying a build architecture
       - Disable auto debug package generation on certain rpmbuild versions
       - Adjust some tests to only supply build-id file on certain rpmbuild versions
       - Tests now use a file fixture for the repeated (trivial) main.c program.
       - Document and comment cleanup.
       - Added new Environment Value X_RPM_EXTRADEFS to supply custom settings
         to the specfile without adding specific logic for each one to scons.
    - The test for Python.h needed by swig tests is moved to get_python_platform
      so it does not have to be repeated in every test; picks up one failure
      which did not make the (previously needed) check. Windows version
      of get_python_platform needed some rework in case running in virtualenv.
    - If test opens os.devnull, register with atexit so file opens do not leak.
    - Fix bugs in Win32 process spawn logic to handle OSError exception correctly.
    - Use time.perf_counter instead of time.clock if it exists.
      time.clock deprecated since py3.3, due to remove in 3.8. deprecation
      warnings from py3.7 were failing a bunch of tests on Windows since they
      mess up expected stderr.
    - Prefer Py3's inspect.getfullargspec over deprecated inspect.getargspec.
      Switched to "new" (standard in Py2.7) usage of receiving a namedtuple -
      we were unpacking to a four-tuple, two of the items of which were unused;
      getfullargspec returns a named tuple with seven elements so it is a
      cleaner drop-in replacement using the namedtuple.
    - Updated the test-framework.rst documentation.
    - Remove obsoleted internal implementaiton of OrderedDict.
    - Test for tar packaging fixups
    - Stop using deprecated unittest asserts
    - messages in strip-install-dir test now os-neutral
    - Add xz compression format to packaging choices.
    - Syntax cleanups - trailing blanks, use "is" to compare with None, etc.
      Three uses of variables not defined are changed.
    - Some script changes in trying to find scons engine
    - Update (pep8) configure-cache script, add a --show option.
    - Fix for a couple of "what if tool not found" exceptions in framework.
    - Add Textfile/Substfile to default environment. (issue #3147)
    - sconsign: a couple of python3 fixes; be more tolerant of implicit
      entries which have no signatures; minor PEP8 changes.
    - Fix a couple of type mistakes (list-> string, filter type -> list)
    - Fix a couple of type mistakes in packaging tools: list-> string in msi,
      filter type -> list in ipk

  From Bernhard M. Wiedemann:
    - Update SCons' internal scons build logic to allow overriding build date
      with SOURCE_DATE_EPOCH for SCons itself.
    - Change the datestamps in SCons' docs and embedded in code use ISO 8601 format and UTC

  From Hao Wu
    - Typo in customized decider example in user guide
    - Replace usage of unittest.TestSuite with unittest.main() (fix #3113)

RELEASE 3.0.1 - Mon, 12 Nov 2017 15:31:33 -0700

  From Daniel Moody:
    - Jar can take multiple targets, and will make a duplicate jar from the sources for each target
    - Added some warnings in case the Jar builder makes an implicit target
    - Added Jar method and changed jar build to be more specific. Jar method will take in
      directories or classes as source. Added more tests to JAR to ensure the jar was
      packaged with the correct compiled class files.
    - Added a No result test case to handle bug which seems unrelated to java in the
      swig-dependencies.py test, more info here: http://scons.tigris.org/issues/show_bug.cgi?id=2907
    - Added a travis script to test on ubuntu trusty now that the project is on github
      so that Continuus Integration tests can be run automatically. It tests most case and considers
      no result a pass as well. Improving this script can install more dependincies allowing for more
      tests to be run.

  From Daniel Moody:
    - Updated the Jar Builder tool in Tool/__init__.py so that is doesn't force class files as
      sources, allowing directories to be passed, which was causing test/Java/JAR.py to fail.

  From William Deegan:
    - Fix issue where code in utility routine to_String_for_subst() had code whose result was never
      properly returned.
      (Found by: James Rinkevich https://pairlist4.pair.net/pipermail/scons-users/2017-October/006358.html )
    - Fixed Variables.GenerateHelpText() to now use the sort parameter. Due to incorrect 2to3 fixer changes
      8 years ago it was being used as a boolean parameter.  Now you can specify sort to be a callable, or boolean
      value. (True = normal sort). Manpage also updated.
    - Fixed Tool loading logic from exploding sys.path with many site_scons/site_tools prepended on py3.
    - Added additional output with time to process each SConscript file when using --debug=time.

  From Thomas Berg:
    - Fixed a regression in scons-3.0.0 where "from __future__ import print_function" was imposed
      on the scope where SConstruct is executed, breaking existing builds using PY 2.7.

  From William Deegan:
    - Fix broken subst logic where a string with "$$(abc)" was being treated as "$(abc) and the
      logic for removing the signature escapes was then failing because there was no closing "$)".
      This was introduced by a pull request to allow recursive variable evaluations to yield a string
      such as "$( $( some stuff $) $)".

  From Zachary Tessler:
    - Fix incorrect warning for repeated identical builder calls that use overrides


RELEASE 3.0.0 - Mon, 18 Sep 2017 08:32:04 -0700

NOTE: This is a major release.  You should expect that some targets may rebuild when upgrading.
Significant changes in some python action signatures. Also switching between PY 2.7 and PY 3.5, 3.6
will cause rebuilds.


  From William Blevins:
    - Updated D language scanner support to latest: 2.071.1. (PR #1924)
      https://dlang.org/spec/module.html accessed 11 August 2016
      - Enhancements:
        - Added support for selective imports: "import A : B, C;" -> A
        - Added support for renamed imports. "import B = A;" -> A
        - Supports valid combinations: "import A, B, CCC = C, DDD = D : EEE = FFF;" -> A, B, C, D
      - Notes:
        - May find new (previously missed) Dlang dependencies.
        - May cause rebuild after upgrade due to dependency changes.
    - Updated Fortran-related tests to pass under GCC 5/6.
    - Fixed SCons.Tool.Packaging.rpm.package source nondeterminism across builds.

  From William Deegan:
    - Removed deprecated tools CVS, Perforce, BitKeeper, RCS, SCCS, Subversion.
    - Removed deprecated module SCons.Sig
    - Added prioritized list of xsltproc tools to docbook. The order will now be as
      follows: xsltproc, saxon, saxon-xslt, xalan  (with first being highest priority, first
      tool found is used)
    - Fixed MSVSProject example code (http://scons.tigris.org/issues/show_bug.cgi?id=2979)
    - Defined MS SDK 10.0 and Changed VS 2015 to use SDK 10.0
    - Changes to Action Function and Action Class signiture creation.  NOTE: This will cause rebuilds
      for many builds when upgrading to SCons 3.0
    - Fixed Bug #3027 - "Cross Compiling issue: cannot override ranlib"
    - Fixed Bug #3020 - "Download link in user guide wrong. python setup.py install --version-lib broken"
    - Fixed Bug #2486 - Added SetOption('silent',True) - Previously this value was not allowed to be set.
    - Fixed Bug #3040 - Non-unicode character in CHANGES.txt
    - Fixed Bug #2622 - AlwaysBuild + MSVC regression.
    - Fixed Bug #3025 - (Credit to Florian : User flow86 on tigris) - Fix typo JAVACLASSSUFIX should have been
                        JAVACLASSSUFFIX


  From Ibrahim Esmat:
    - Added the capability to build Windows Store Compatible libraries that can be used
      with Universal Windows Platform (UWP) Apps and published to the store

  From Daniel Holth:
    - Add basic support for PyPy (by deleting __slots__ from Node with a
      metaclass on PyPy); wrap most-used open() calls in 'with' statements to
      avoid too many open files.
    - Add __main__.py for `python -m SCons` in case it is on PYTHONPATH.
    - Always use highest available pickle protocol for efficiency.
    - Remove unused command line fallback for the zip tool.

  From Gaurav Juvekar:
    - Fix issue #2832: Expand construction variables in 'chdir' argument of builders. (PR #463)
    - Fix issue #2910: Make --tree=all handle Unicode. (PR #427)
    - Fix issue #2788: Fix typo in documentation example for sconf. (PR #388)

  From Alexey Klimkin:
    - Use memoization to optimize PATH evaluation across all dependencies per
      node. (PR #345)
    - Use set() where it is applicable (PR #344)

  From M. Limber:
    - Fixed msvs.py for Visual Studio Express editions that would report
      "Error  : ValueError: invalid literal for float(): 10.0Exp".

  From Rick Lupton:
    - Update LaTeX scanner to understand \import and related commands

  From Steve Robinson:
    - Add support for Visual Studio 2017.  This support requires vswhere.exe a helper
      tool installed with newer installs of 2017. SCons expects it to be located at
      "C:\Program Files (x86)\Microsoft Visual Studio\Installer\vswhere.exe"
      It can be downloaded separately at
      https://github.com/Microsoft/vswhere

  From Tom Tanner:
    - Allow nested $( ... $) sections

  From Paweł Tomulik:
    - Fixed the issue with LDMODULEVERSIONFLAGS reported by Tim Jenness
      (https://pairlist4.pair.net/pipermail/scons-users/2016-May/004893.html).
      An error was causing "-Wl,Bsymbolic" being added to linker's command-line
      even when there was no specified value in LDMODULEVERSION and thus no
      need for the flags to be specified.
    - Added LoadableModule to the list of global functions (DefaultEnvironment
      builders).

  From Manish Vachharajani:
    - Update debian rules, compat, and control to not use features
      deprecated or obsolete in later versions of debhelpers
    - Update python version to 2.7 in debian/control

  From Richard Viney:
    - Fixed PCHPDBFLAGS causing a deprecation warning on MSVC v8 and later when
      using PCHs and PDBs together.


  From Richard West:
    - Added nested / namespace tool support
    - Added a small fix to the python3 tool loader when loading a tool as a package
    - Added additional documentation to the user manual on using toolpaths with the environment
      This includes the use of sys.path to search for tools installed via pip or package managers
    - Added support for a PyPackageDir function for use with the toolpath

  From Russel Winder:
    - Reordered the default D tools from "dmd, gdc, ldc" to "dmd, ldc, gdc".
    - Add a ProgramAllAtOnce builder to the dmd, ldc, and gdc tools. (PR #448)
    - Remove a file name exception for very old Fedora LDC installation.
    - gdc can now handle building shared objects (tested for version 6.3.0).
    - Remove establishing the SharedLibrary builder in the dmd, ldc, and gdc
      tools, must now include the ar tool to get this builder as is required for
      other compiler tools.
    - Add clang and clang++ tools based on Paweł Tomulik's work.

RELEASE 2.5.1 - Mon, 03 Nov 2016 13:37:42 -0400

  From William Deegan:
    - Add scons-configure-cache.py to packaging. It was omitted

  From Alexey Klimkin:
    - Use memoization to optimize PATH evaluation across all dependencies per
      node. (PR #345)

RELEASE 2.5.0 - Mon, 09 Apr 2016 11:27:42 -0700

  From Dirk Baechle:
    - Removed a lot of compatibility methods and workarounds
      for Python versions < 2.7, in order to prepare the work
      towards a combined 2.7/3.x version. (PR #284)
      Also fixed the default arguments for the print_tree and
      render_tree methods. (PR #284, too)

  From William Blevins:
    - Added support for cross-language dependency scanning;
      SCons now respects scanner keys for implicit dependencies.
      - Notes for SCons users with heterogeneous systems.
        - May find new (previously missed) dependencies.
        - May cause rebuild after upgrade due to dependency changes.
        - May find new dependency errors (EG. cycles).
          - Discovered in some of the SCons QT tests.
    - Resolved missing cross-language dependencies for
      SWIG bindings (fixes #2264).
    - Corrected typo in User Guide for Scanner keyword. (PR #2959)
    - Install builder interacts with scanner found in SCANNERS differently.
      - Previous: Install builder recursively scanned implicit dependencies
        for scanners from SCANNER, but not for built-in (default) scanners.
      - Current: Install builder will not scan for implicit dependencies via
        either scanner source. This optimizes some Install builder behavior
        and brings orthogonality to Install builder scanning behavior.

  From William Deegan:
    - Add better messaging when two environments have
      different actions for the same target (Bug #2024)
    - Fix issue only with MSVC and Always build where targets
      marked AlwaysBuild wouldn't make it into CHANGED_SOURCES
      and thus yield an empty compile command line. (Bug #2622)
    - Fix posix platform escaping logic to properly handle paths
      with parens in them "()".  (Bug #2225)

  From Jakub Pola:
    - Intel Compiler 2016 (Linux/Mac) update for tool directories.

  From Adarsh Sanjeev:
    - Fix for issue #2494: Added string support for Chmod function.

  From Tom Tanner:
    - change cache to use 2 character subdirectories, rather than one character,
      so as not to give huge directories for large caches, a situation which
      causes issues for NFS.
      For existing caches, you will need to run the scons-configure-cache.py
      script to update them to the new format. You will get a warning every time
      you build until you co this.
    - Fix a bunch of unit tests on windows

RELEASE 2.4.1 - Mon, 07 Nov 2015 10:37:21 -0700

  From Arfrever Frehtes Taifersar Arahesis:
    - Fix for Bug # 2791 - Setup.py fails unnecessarily under Jython.

  From Dirk Baechle:
    - Fixed license of SVG titlepage files in the context of Debian
      packaging, such that they allow for commercial use too (#2985).

  From William Blevins:
    - InstallVersionedLib now available in the DefaultEnvironment context.
    - Improves orthogonality of use cases between different Install functions.

  From Carnë Draug:
    - Added new configure check, CheckProg, to check for
      existence of a program.

  From Andrew Featherstone:
    - Fix for issue #2840 - Fix for two environments specifying same target with different
      actions not throwing hard error. Instead SCons was incorrectly issuing a warning
      and continuing.

  From Hiroaki Itoh :
    - Add support `Microsoft Visual C++ Compiler for Python 2.7'
      Compiler can be obtained at: https://www.microsoft.com/en-us/download/details.aspx?id=44266

  From Florian Miedniak:
    - Fixed tigris issue #3011: Glob() excludes didn't work when used with VariantDir(duplicate=0)

  From William Roberts:
    - Fix bug 2831 and allow Help() text to be appended to AddOption() help.

  From Paweł Tomulik:
    - Reimplemented versioning for shared libraries, with the following effects
    - Fixed tigris issues #3001, #3006.
    - Fixed several other issues not reported to tigris, including:
      issues with versioned libraries in subdirectories with tricky names,
      issues with versioned libraries and variant directories,
      issue with soname not being injected to library when using D linkers,
    - Switched to direct symlinks instead of daisy-chained ones -- soname and
      development symlinks point directly to the versioned shared library now),
      for rationale see:
      https://www.debian.org/doc/debian-policy/ch-sharedlibs.html
      https://fedoraproject.org/wiki/Packaging:Guidelines#Devel_Packages
      https://bitbucket.org/scons/scons/pull-requests/247/new-versioned-libraries-gnulink-cyglink/diff#comment-10063929
    - New construction variables to allow override default behavior: SONAME,
      SHLIBVERSIONFLAGS, _SHLIBVERSIONFLAGS, SHLIBNOVERSIONSYMLINKS,
      LDMODULEVERSION, LDMODULEVERSIONFLAGS, _LDMODULEVERSIONFLAGS,
      LDMODULENOVERSIONSYMLINKS.
    - Changed logic used to configure the versioning machinery from
      platform-centric to linker-oriented.
    - The SHLIBVERSION/LDMODULEVERSION variables are no longer validated by
      SCons (more freedom to users).
    - InstallVersionedLib() doesn't use SHLIBVERSION anymore.
    - Enchanced docs for the library versioning stuff.
    - New tests for versioned libraries.
    - Library versioning is currently implemented for the following linker
      tools: 'cyglink', 'gnulink', 'sunlink'.
    - Fix to swig tool - pick-up 'swig', 'swig3.0' and 'swig2.0' (in order).
    - Fix to swig tool - respect env['SWIG'] provided by user.



RELEASE 2.4.0 - Mon, 21 Sep 2015 08:56:00 -0700

  From Dirk Baechle:
    - Switched several core classes to use "slots", to
      reduce the overall memory consumption in large
      projects (fixes #2180, #2178, #2198)
    - Memoizer counting uses decorators now, instead of
      the old metaclasses approach.

  From Andrew Featherstone
    - Fixed typo in SWIGPATH description

RELEASE 2.3.6 - Mon, 31 Jul 2015 14:35:03 -0700

  From Rob Smith:
    - Added support for Visual Studio 2015

RELEASE 2.3.5 - Mon, 17 Jun 2015 21:07:32 -0700

  From Stephen Pollard:
    - Documentation fixes for libraries.xml and
      builders-writing.xml (#2989 and #2990)

  From William Deegan:
    - Extended docs for InstallVersionedLib/SharedLibrary,
      and added SKIP_WIN_PACKAGES argument to build script
      bootstrap.py (PR #230, #3002).

  From William Blevins:
    - Fixed symlink support (PR #227, #2395).
    - Updated debug-count test case (PR #229).

  From Alexey Klimkin:
    - Fixed incomplete LIBS flattening and substitution in
      Program scanner(PR #205, #2954).

  From Dirk Baechle:
    - Added new method rentry_exists_on_disk to Node.FS (PR #193).

  From Russel Winder:
    - Fixed several D tests under the different OS.
    - Add support for f08 file extensions for Fortran 2008 code.

  From Anatoly Techtonik:
    - Show --config choices if no argument is specified (PR #202).
    - Fixed build crash when XML toolchain isn't installed, and
      activated compression for ZIP archives.

  From Alexandre Feblot:
    - Fix for VersionedSharedLibrary under 'sunos' platform.
    - Fixed dll link with precompiled headers on MSVC 2012
    - Added an 'exclude' parameter to Glob()

  From Laurent Marchelli:
    - Support for multiple cmdargs (one per variant) in VS project files.
    - Various improvements for TempFileMunge class.
    - Added an implementation for Visual Studio users files (PR #209).

  From Dan Pidcock:
    - Added support for the 'PlatformToolset' tag in VS project files (#2978).

  From James McCoy:
    - Added support for '-isystem' to ParseFlags.

RELEASE 2.3.4 - Mon, 27 Sep 2014 12:50:35 -0400

  From Bernhard Walle and Dirk Baechle:
    - Fixed the interactive mode, in connection with
      Configure contexts (#2971).

  From Anatoly Techtonik:
    - Fix EnsureSConsVersion warning when running packaged version

  From Russel Winder:
    - Fix D tools for building shared libraries

RELEASE 2.3.3 - Sun, 24 Aug 2014 21:08:33 -0400

  From Roland Stark:
    - Fixed false line length calculation in the TempFileMunge class (#2970).

  From Gary Oberbrunner:
    - Improve SWIG detection

  From Russel Winder:
    - Fix regression on Windows in D language update

  From Neal Becker and Stefan Zimmermann:
    - Python 3 port and compatibility

  From Anatoly Techtonik:
    - Do not fail on EnsureSConsVersion when running from checkout

  From Kendrick Boyd and Rob Managan:
    - Fixed the newglossary action to work with VariantDir (LaTeX).

  From Manuel Francisco Naranjo:
    - Added a default for the BUILDERS environment variable,
      to prevent not defined exception on a Clone().

  From Andrew Featherstone:
    - Added description of CheckTypeSize method (#1991).
    - Fixed handling of CPPDEFINE var in Append()
      for several list-dict combinations (#2900).

  From William Blevins:
    - Added test for Java derived-source dependency tree generation.
    - Added Copy Action symlink soft-copy support (#2395).
    - Various contributions to the documentation (UserGuide).

RELEASE 2.3.2

  From Dirk Baechle:
    - Update XML doc editor configuration
    - Fix: Allow varlist to be specified as list of strings for Actions (#2754)

  From veon on bitbucket:
    - Fixed handling of nested ifs in CPP scanner PreProcessor class.

  From Shane Gannon:
    - Support for Visual Studio 2013 (12.0)

  From Michael Haubenwallner:
    - Respect user's CC/CXX values; don't always overwrite in generate()
    - Delegate linker Tool.exists() to CC/CXX Tool.exists().

  From Rob Managan:
    - Updated the TeX builder to support use of the -synctex=1
      option and the files it creates.
    - Updated the TeX builder to correctly clean auxiliary files when
      the biblatex package is used.

  From Gary Oberbrunner:
    - get default RPM architecture more robustly when building RPMs

  From Amir Szekely:
    - Fixed NoClean() for multi-target builders (#2353).

  From Paweł Tomulik:
    - Fix SConf tests that write output

  From Russel Winder:
    - Revamp of the D language support. Tools for DMD, GDC and LDC provided
      and integrated with the C and C++ linking. NOTE: This is only tested
      with D v2. Support for D v1 is now deprecated.

  From Anatoly Techtonik:
    - Several improvements for running scons.py from source:
      * engine files form source directory take priority over all other
        importable versions
      * message about scons.py running from source is removed to fix tests
        that were failing because of this extra line in the output
      * error message when SCons import fails now lists lookup paths
    - Remove support for QMTest harness from runtest.py
    - Remove RPM and m4 from default tools on Windows
    - BitKeeper, CVS, Perforce, RCS, SCCS are deprecated from default
      tools and will be removed in future SCons versions to speed up
      SCons initialization (it will still be possible to use these tools
      explicitly)

  From Sye van der Veen:
    - Support for Visual Studio 12.0Exp, and fixes for earlier MSVS
      versions.


RELEASE 2.3.1

  From Andrew Featherstone:
    - Added support for EPUB output format to the DocBook tool.

  From Tom Tanner:
    - Stop leaking file handles to subprocesses by switching to using subprocess
      always.
    - Allow multiple options to be specified with --debug=a,b,c
    - Add support for a readonly cache (--cache-readonly)
    - Always print stats if requested
    - Generally try harder to print out a message on build errors
    - Adds a switch to warn on missing targets
    - Add Pseudo command to mark targets which should not exist after
      they are built.

  From Bogdan Tenea:
    - Check for 8.3 filenames on cygwin as well as win32 to make variant_dir work properly.

  From Alexandre Feblot:
    - Make sure SharedLibrary depends on all dependent libs (by depending on SHLINKCOM)

  From Stefan Sperling:
    - Fixed the setup of linker flags for a versioned SharedLibrary
      under OpenBSD (#2916).

  From Antonio Cavallo:
    - Improve error if Visual Studio bat file not found.

  From Manuel Francisco Naranjo:
    - Allow Subst.Literal string objects to be compared with each other,
      so they work better in AddUnique() and Remove().

  From David Rothenberger:
    - Added cyglink linker that uses Cygwin naming conventions for
      shared libraries and automatically generates import libraries.

  From Dirk Baechle:
    - Update bootstrap.py so it can be used from any dir, to run
      SCons from a source (non-installed) dir.
    - Count statistics of instances are now collected only when
      the --debug=count command-line option is used (#2922).
    - Added release_target_info() to File nodes, which helps to
      reduce memory consumption in clean builds and update runs
      of large projects.
    - Fixed the handling of long options in the command-line
      parsing (#2929).
    - Fixed misspelled variable in intelc.py (#2928).

  From Gary Oberbrunner:
    - Test harness: fail_test() can now print a message to help debugging.

  From Anatoly Techtonik:
    - Require rpmbuild when building SCons package.
    - Print full stack on certain errors, for debugging.
    - Improve documentation for Textfile builder.

  From William Deegan:
    - VS2012 & VS2010 Resolve initialization issues by adding path to reg.exe
      in shell used to run batch files.
    - MSVC Support fixed defaulting TARGET_ARCH to HOST_ARCH. It should be
      None if not explicitly set.
    - MSVC Fixed issue where if more than one Architectures compilers are
      detected, it would take the last one found, and not the first.

  From Philipp Kraus:
    - Added optional ZIPROOT to Zip tool.

  From Dirk Baechle:
    - Replaced old SGML-based documentation toolchain with a more modern
      approach, that also requires less external dependencies (programs and
      Python packages). Added a customized Docbook XSD for strict validation of
      all input XML files.

  From Luca Falavigna:
    - Fixed spelling errors in MAN pages (#2897).

  From Michael McDougall:
    - Fixed description of ignore_case for EnumVariable in the
      MAN page (#2774).

RELEASE 2.3.0 - Mon, 02 Mar 2013 13:22:29 -0400

  From Anatoly Techtonik:
    - Added ability to run scripts/scons.py directly from source checkout
    - Hide deprecated --debug={dtree,stree,tree} from --help output
    - Error messages from option parser now include hints about valid choices
    - Cleaned up some Python 1.5 and pre-2.3 code, so don't expect SCons
      to run on anything less than Python 2.4 anymore
    - Several fixes for runtest.py:
      * exit with an error if no tests were found
      * removed --noqmtest option - this behavior is by default
      * replaced `-o FILE --xml` combination with `--xml FILE`
      * changed `-o, --output FILE` option to capture stdout/stderr output
        from runtest.py
    - Remove os_spawnv_fix.diff patch required to enable parallel builds
      support prior to Python 2.2

  From Juan Lang:
    - Fix WiX Tool to use .wixobj rather than .wxiobj for compiler output
    - Support building with WiX releases after 2.0

  From Alexey Klimkin:
    - Fix nested LIBPATH expansion by flattening sequences in subst_path.

  From eyan on Bitbucket:
    - Print target name with command execution time with --debug=time

  From Thomas Berg and Evgeny Podjachev:
    - Fix subprocess spawning on Windows.  Work around a Windows
      bug that can crash python occasionally when using -jN. (#2449)

  From Dirk Baechle:
    - Updated test framework to support dir and file fixtures and
      added ability to test external (out-of-tree) tools (#2862).
      See doc in QMTest/test-framework.rst.
    - Fixed several errors in the test suite (Java paths, MSVS version
      detection, Tool import), additionally
      * provided MinGW command-line support for the CXX, AS and
        Fortran tests,
      * refactored the detection of the gcc version and the according
        Fortran startup library,
      * provided a new module rpmutils.py, wrapping the RPM naming rules
        for target files and further hardware-dependent info (compatibility,
        compiler flags, ...),
      * added new test methods must_exist_one_of() and
        must_not_exist_any_of() and
      * removed Aegis support from runtest.py. (#2872)

  From Gary Oberbrunner:
    - Add -jN support to runtest.py to run tests in parallel
    - Add MSVC10 and MSVC11 support to get_output low-level bat script runner.
    - Fix MSVS solution generation for VS11, and fixed tests.

  From Rob Managan:
    - Updated the TeX builder to support the \newglossary command
      in LaTeX's glossaries package and the files it creates.
    - Improve support for new versions of biblatex in the TeX builder
      so biber is called automatically if biblatex requires it.
    - Add SHLIBVERSION as an option that tells SharedLibrary to build
      a versioned shared library and create the required symlinks.
      Add builder InstallVersionedLib to create the required symlinks
      installing a versioned shared library.

RELEASE 2.2.0 - Mon, 05 Aug 2012 15:37:48 +0000

  From dubcanada on Bitbucket:
    - Fix 32-bit Visual Express C++ on 64-bit Windows (generate 32-bit code)

  From Paweł Tomulik:
    - Added gettext toolset
    - Fixed FindSourceFiles to find final sources (leaf nodes).

  From Greg Ward:
    - Allow Node objects in Java path (#2825)

  From Joshua Hughes:
    - Make Windows not redefine builtin file as un-inheritable (#2857)
    - Fix WINDOWS_INSERT_DEF on MinGW (Windows) (#2856)

  From smallbub on Bitbucket:
    - Fix LINKCOMSTR, SHLINKCOMSTR, and LDMODULECOMSTR on Windows (#2833).

  From Mortoray:
    - Make -s (silent mode) be silent about entering subdirs (#2976).
    - Fix cloning of builders when cloning environment (#2821).

  From Gary Oberbrunner:
    - Show valid Visual Studio architectures in error message
       when user passes invalid arch.

  From Alexey Petruchik:
    - Support for Microsoft Visual Studio 11 (both using it
      and generating MSVS11 solution files).

  From Alexey Klimkin:
    - Fixed the Taskmaster, curing spurious build failures in
      multi-threaded runs (#2720).

  From Dirk Baechle:
    - Improved documentation of command-line variables (#2809).
    - Fixed scons-doc.py to properly convert main XML files (#2812).

  From Rob Managan:
    - Updated the TeX builder to support LaTeX's multibib package.
    - Updated the TeX builder to support LaTeX's biblatex package.
    - Added support for using biber instead of bibtex by setting
      env['BIBTEX'] = 'biber'

  From Arve Knudsen:
    - Test for FORTRANPPFILESUFFIXES (#2129).


RELEASE 2.1.0 - Mon, 09 Sep 2011 20:54:57 -0700

  From Anton Lazarev:
    - Fix Windows resource compiler scanner to accept DOS line endings.

  From Matthias:
    - Update MSVS documents to remove note indicating that only one
      project is currently supported per solution file.

  From Grzegorz Bizoń:
    - Fix long compile lines in batch mode by using TEMPFILE
    - Fix MSVC_BATCH=False (was treating it as true)

  From Justin Gullingsrud:
    - support -std=c++0x and related CXXFLAGS in pkgconfig (ParseFlags)

  From Vincent Beffara:
    - Support -dylib_file in pkgconfig (ParseFlags)

  From Gary Oberbrunner and Sohail Somani:
    - new construction variable WINDOWS_EMBED_MANIFEST to automatically
      embed manifests in Windows EXEs and DLLs.

  From Gary Oberbrunner:
    - Fix Visual Studio project generation when CPPPATH contains Dir nodes
    - Ensure Visual Studio project is regenerated when CPPPATH or CPPDEFINES change
    - Fix unicode error when using non-ASCII filenames with Copy or Install
    - Put RPATH in LINKCOM rather than LINKFLAGS so resetting
      LINKFLAGS doesn't kill RPATH
    - Fix precompiled headers on Windows when variant dir name has spaces.
    - Adding None to an Action no longer fails (just returns original action)
    - New --debug=prepare option to show each target as it's being
      prepared, whether or not anything needs to be done for it.
    - New debug option --debug=duplicate to print a line for each
      unlink/relink (or copy) of a variant file from its source file.
    - Improve error message for EnumVariables to show legal values.
    - Fix Intel compiler to sort versions >9 correctly (esp. on Linux)
    - Fix Install() when the source and target are directories and the
      target directory exists.

  From David Garcia Garzon:
    - Fix Delete to be able to delete broken symlinks and dir
      symlinks.

  From Imran Fanaswala and Robert Lehr:
    - Handle .output file generated by bison/yacc properly. Cleaning it
      when necessary.

  From Antoine Dechaume:
    - Handle SWIG file where there is whitespace after the module name
      properly. Previously the generated files would include
      the whitespace.

  From Dmitry R.:
    - Handle Environment in case __semi_deepcopy is None

  From Benoit Belley:

    - Much improved support for Windows UNC paths (\\SERVERNAME).

  From Jean-Baptiste Lab:

    - Fix problems with appending CPPDEFINES that contain
      dictionaries, and related issues with Parse/MergeFlags and
      CPPDEFINES.

  From Allen Weeks:

    - Fix for an issue with implicit-cache with multiple targets
      when dependencies are removed on disk.

  From Evgeny Podjachev and Alexey Petruchick:

    - Support generation of Microsoft Visual Studio 2008 (9.0)
      and 2010 (10.0) project and solution files.

  From Ken Deeter:

    - Fix a problem when FS Entries which are actually Dirs have builders.

  From Luca Falavigna:

    - Support Fortran 03

  From Gary Oberbrunner:

    - Print the path to the SCons package in scons --version

  From Jean-Franï¿½ois Colson:

    - Improve Microsoft Visual Studio Solution generation, and fix
      various errors in the generated solutions especially when using
      MSVS_SCC_PROVIDER, and when generating multiple projects.  The
      construction variable MSVS_SCC_PROJECT_BASE_PATH, which never
      worked properly, is removed.  Users can use the new variable
      MSVS_SCC_CONNECTION_ROOT instead if desired.

  From Anatoly Techtonik:

    - Use subprocess in bootstrap.py instead of os.execve to avoid
      losing output control on Windows (http://bugs.python.org/issue9148)

    - Revert patch for adding SCons to App Paths, because standard cmd
      shell doesn't search there. This is confusing, because `scons` can
      be executed from explorer, but fail to start from console.

    - Fix broken installation with easy_install on Windows (issue #2051)
      SCons traditionally installed in a way that allowed to run multiple
      versions side by side. This custom logic was incompatible with
      easy_install way of doing things.

    - Use epydoc module for generating API docs in HTML if command line
      utility is not found in PATH. Actual for Windows.

  From Alexander Goomenyuk:

    - Add .sx to assembly source scanner list so .sx files
      get their header file dependencies detected.

  From Arve Knudsen:

    - Set module metadata when loading site_scons/site_init.py
      so it is treated as a proper module; __doc__, __file__ and
      __name__ now refer to the site_init.py file.

  From Russel Winder:

    - Users Guide updates explaining that Tools can be packages as
      well as python modules.

  From Gary Oberbrunner:

    - New systemwide and per-user site_scons dirs.

  From Dirk Baechle:

    - XML fixes in User's Guide.
    - Fixed the detection of 'jar' and 'rmic' during
      the initialization of the respective Tools (#2730).
    - Improved docs for custom Decider functions and
      custom Scanner objects (#2711, #2713).
    - Corrected SWIG module names for generated *.i files (#2707).

  From Joe Zuntz:

    - Fixed a case-sensitivity problem with Fortran modules.

  From Bauke Conijn:

    - Added Users Guide example for auto-generated source code

  From Steven Knight:

    - Fix explicit dependencies (Depends()) on Nodes that don't have
      attached Builders.

    - Fix use of the global Alias() function with command actions.

  From Matt Hughes:

    - Fix the ability to append to default $*FLAGS values (which are
      implemented as CLVar instances) in a copied construction environment
      without affecting the original construction environment's value.

  From Rob Managan:

    - Updated the TeX command strings to include a /D on Windows in
      case the new directory is on a different drive letter.

    - Fixed the LaTeX scanner so dependencies are found in commands that
      are broken across lines with a comment or have embedded spaces.

    - The TeX builders should now work with tex files that are generated
      by another program. Thanks to Hans-Martin von Gaudecker for
      isolating the cause of this bug.

    - Added support for INDEXSTYLE environment variable so makeindex can
      find style files.

    - Added support for the bibunits package so we call bibtex on all
      the bu*.aux files.

    - Add support of finding path information on OSX for TeX applications
      MacPorts and Fink paths need to be added by the user

  From Russel Winder:

    - Add support for DMD version 2 (the phobos2 library).

  From William Deegan:

    - Add initial support for VS/VC 2010 (express and non-express versions)
    - Remove warning for not finding MS VC/VS install.
      "scons: warning: No version of Visual Studio compiler found
        - C/C++ compilers most likely not set correctly"
    - Add support for Linux 3.0


RELEASE 2.0.1 - Mon, 15 Aug 2010 15:46:32 -0700

  From Dirk Baechle:

    - Fix XML in documentation.

  From Joe Zuntz:

    - Fixed a case-sensitivity problem with Fortran modules.

  From Bauke Conijn:

    - Added Users Guide example for auto-generated source code

  From Steven Knight:

    - Fix explicit dependencies (Depends()) on Nodes that don't have
      attached Builders.

  From Matt Hughes:

    - Fix the ability to append to default $*FLAGS values (which are
      implemented as CLVar instances) in a copied construction environment
      without affecting the original construction environment's value.

  From Rob Managan:

    - Updated the TeX command strings to include a /D on Windows in
      case the new directory is on a different drive letter.

    - Fixed the LaTeX scanner so dependencies are found in commands that
      are broken across lines with a comment or have embedded spaces.


RELEASE 2.0.0.final.0 - Mon, 14 Jun 2010 22:01:37 -0700

  From Dirk Baechle:

    - Fix XML in documentation.

  From Steven Knight:

    - Provide forward compatibility for the 'profile' module.

    - Provide forward compatibility for the 'pickle' module.

    - Provide forward compatibility for the 'io' module.

    - Provide forward compatibility for the 'queue' module.

    - Provide forward compatibility for the 'collections' module.

    - Provide forward compatibility for the 'builtins' module.

    - Provide forward compatibility for 'sys.intern()'.

    - Convert to os.walk() from of os.path.walk().

    - Remove compatibility logic no longer needed.

    - Add a '-3' option to runtest to print 3.x incompatibility warnings.

    - Convert old-style classes into new-style classes.

    - Fix "Ignoring corrupt sconsign entry" warnings when building
      in a tree with a pre-2.0 .sconsign file.

    - Fix propagation from environment of VS*COMNTOOLS to resolve issues
      initializing MSVC/MSVS/SDK issues.

    - Handle detecting Visual C++ on Python versions with upper-case
      platform architectures like 'AMD64'.

  From W. Trevor King:

    - Revisions to README.

  From Greg Noel:

    - Apply numerous Python fixers to update code to more modern idioms.
      Find where fixers should be applied to code in test strings and
      apply the fixers there, too.

    - Write a fixer to convert string functions to string methods.

    - Modify the 'dict' fixer to be less conservative.

    - Modify the 'apply' fixer to handle more cases.

    - Create a modified 'types' fixer that converts types to 2.x
      equivalents rather than 3.x equivalents.

    - Write a 'division' fixer to highlight uses of the old-style
      division operator.  Correct usage where needed.

    - Add forward compatibility for the new 'memoryview' function
      (which replaces the 'buffer' function).

    - Add forward compatibility for the 'winreg' module.

    - Remove no-longer-needed 'platform' module.

    - Run tests with the '-3' option to Python 2.6 and clear up
      various reported incompatibilities.

    - Comb out code paths specialized to Pythons older than 2.4.

    - Update deprecation warnings; most now become mandatory.

    - Start deprecation cycle for BuildDir() and build_dir.

    - Start deprecation cycle for SourceCode() and related factories

    - Fixed a problem with is_Dict() not identifying some objects derived
      from UserDict.

  From Jim Randall:

    - Document the AllowSubstExceptions() function in the User's Guide.

  From William Deegan:

    - Migrate MSVC/MSVS/SDK improvements from 1.3 branch.


RELEASE 1.3.0 - Tue, 23 Mar 2010 21:44:19 -0400

  From Steven Knight:

    - Update man page and documentation.

  From William Deegan (plus minor patch from Gary Oberbrunner):

    - Support Visual Studio 8.0 Express

RELEASE 1.2.0.d20100306 - Sat, 06 Mar 2010 16:18:33 -0800

  From Luca Falavigna:

    - Fix typos in the man page.

  From Gottfried Ganssauge:

    - Support execution when SCons is installed via easy_install.

  From Steven Knight:

    - Make the messages for Configure checks of compilers consistent.

    - Issue an error message if a BUILDERS entry is not a Builder
      object or a callable wrapper.

  From Rob Managan:

    - Update tex builder to handle the case where a \input{foo}
      command tries to work with a directory named foo instead of the
      file foo.tex. The builder now ignores a directory and continues
      searching to find the correct file. Thanks to Lennart Sauerbeck
      for the test case and initial patch

      Also allow the \include of files in subdirectories when variantDir
      is used with duplicate=0. Previously latex would crash since
      the directory in which the .aux file is written was not created.
      Thanks to Stefan Hepp for finding this and part of the solution.

  From James Teh:
    - Patches to fix some issues using MS SDK V7.0

  From William Deegan:
    - Lots of testing and minor patches to handle mixed MS VC and SDK
      installations, as well as having only the SDK installed.


RELEASE 1.2.0.d20100117 - Sun, 17 Jan 2010 14:26:59 -0800

  From Jim Randall:
    - Fixed temp filename race condition on Windows with long cmd lines.

  From David Cournapeau:
    - Fixed tryRun when sconf directory is in a variant dir.
    - Do not add -fPIC for ifort tool on non-posix platforms (darwin and
      windows).
    - Fix bug 2294 (spurious CheckCC failures).
    - Fix SCons bootstrap process on windows 64 (wrong wininst name)

  From William Deegan:
    - Final merge from vs_revamp branch to main

    - Added definition and usage of HOST_OS, HOST_ARCH, TARGET_OS,
      TARGET_ARCH, currently only defined/used by Visual Studio
      Compilers. This will be rolled out to other platforms/tools
      in the future.

    - Add check for python >= 3.0.0 and exit gracefully.
      For 1.3 python >= 1.5.2 and < 3.0.0 are supported

    - Fix bug 1944 - Handle non-existent .i file in swig emitter, previously
      it would crash with an IOError exception. Now it will try to make an
      educated guess on the module name based on the filename.

  From Lukas Erlinghagen:

    - Have AddOption() remove variables from the list of
      seen-but-unknown variables (which are reported later).

    - An option name and aliases can now be specified as a tuple.

  From Hartmut Goebel:

    - Textfile builder.

  From Jared Grubb:

    - use "is/is not" in comparisons with None instead of "==" or "!=".

  From Jim Hunziker:

    - Avoid adding -gphobos to a command line multiple times
      when initializing use of the DMD compiler.

  From Jason Kenney:

    - Sugguested HOST/TARGET OS/ARCH separation.

  From Steven Knight:

    - Fix the -n option when used with VariantDir(duplicate=1)
      and the variant directory doesn't already exist.

    - Fix scanning of Unicode files for both UTF-16 endian flavors.

    - Fix a TypeError on #include of file names with Unicode characters.

    - Fix an exception if a null command-line argument is passed in.

    - Evaluate Requires() prerequisites before a Node's direct children
      (sources and dependencies).

  From Greg Noel:

    - Remove redundant __metaclass__ initializations in Environment.py.

    - Correct the documentation of text returned by sconf.Result().

    - Document that filenames with '.' as the first character are
      ignored by Glob() by default (matching UNIX glob semantics).

    - Fix SWIG testing infrastructure to work on Mac OS X.

    - Restructure a test that occasionally hung so that the test would
      detect when it was stuck and fail instead.

    - Substfile builder.

  From Gary Oberbrunner:

    - When reporting a target that SCons doesn't know how to make,
      specify whether it's a File, Dir, etc.

  From Ben Webb:

    - Fix use of $SWIGOUTDIR when generating Python wrappers.

    - Add $SWIGDIRECTORSUFFIX and $SWIGVERSION construction variables.

  From Rob Managan:

    - Add -recorder flag to Latex commands and updated internals to
      use the output to find files TeX creates. This allows the MiKTeX
      installations to find the created files

    - Notify user of Latex errors that would get buried in the
      Latex output

    - Remove LATEXSUFFIXES from environments that don't initialize Tex.

    - Add support for the glossaries package for glossaries and acronyms

    - Fix problem that pdftex, latex, and pdflatex tools by themselves did
      not create the actions for bibtex, makeindex,... by creating them
      and other environment settings in one routine called by all four
      tex tools.

    - Fix problem with filenames of sideeffects when the user changes
      the name of the output file from the latex default

    - Add scanning of files included in Latex by means of \lstinputlisting{}
      Patch from Stefan Hepp.

    - Change command line for epstopdf to use --outfile= instead of -o
      since this works on all platforms.
      Patch from Stefan Hepp.

    - Change scanner to properly search for included file from the
      directory of the main file instead of the file it is included from.
      Also update the emitter to add the .aux file associated with
      \include{filename} commands. This makes sure the required directories
      if any are created for variantdir cases.
      Half of the patch from Stefan Hepp.

RELEASE 1.2.0.d20090223 - Mon, 23 Feb 2009 08:41:06 -0800

  From Stanislav Baranov:

    - Make suffix-matching for scanners case-insensitive on Windows.

  From David Cournapeau:

    - Change the way SCons finds versions of Visual C/C++ and Visual
      Studio to find and use the Microsoft v*vars.bat files.

  From Robert P. J. Day:

    - User's Guide updates.

  From Dan Eaton:

    - Fix generation of Visual Studio 8 project files on x64 platforms.

  From Allan Erskine:

    - Set IncludeSearchPath and PreprocessorDefinitions in generated
      Visual Studio 8 project files, to help IntelliSense work.

  From Mateusz Gruca:

    - Fix deletion of broken symlinks by the --clean option.

  From Steven Knight:

    - Fix the error message when use of a non-existent drive on Windows
      is detected.

    - Add sources for files whose targets don't exist in $CHANGED_SOURCES.

    - Detect implicit dependencies on commands even when the command is
      quoted.

    - Fix interaction of $CHANGED_SOURCES with the --config=force option.

    - Fix finding #include files when the string contains escaped
      backslashes like "C:\\some\\include.h".

    - Pass $CCFLAGS to Visual C/C++ precompiled header compilation.

    - Remove unnecessary nested $( $) around $_LIBDIRFLAGS on link lines
      for the Microsoft linker, the OS/2 ilink linker and the Phar Lap
      linkloc linker.

    - Spell the Windows environment variables consistently "SystemDrive"
      and "SystemRoot" instead of "SYSTEMDRIVE" and "SYSTEMROOT".



RELEASE 1.2.0.d20090113 - Tue, 13 Jan 2009 02:50:30 -0800

  From Stanislav Baranov, Ted Johnson and Steven Knight:

    - Add support for batch compilation of Visual Studio C/C++ source
      files, controlled by a new $MSVC_BATCH construction variable.

  From Steven Knight:

    - Print the message, "scons: Build interrupted." on error output,
      not standard output.

    - Add a --warn=future-deprecated option for advance warnings about
      deprecated features that still have warnings hidden by default.

    - Fix use of $SOURCE and $SOURCES attributes when there are no
      sources specified in the Builder call.

    - Add support for new $CHANGED_SOURCES, $CHANGED_TARGETS,
      $UNCHANGED_SOURCES and $UNCHANGED_TARGETS variables.

    - Add general support for batch builds through new batch_key= and
      targets= keywords to Action object creation.

  From Arve Knudsen:

    - Make linker tools differentiate properly between SharedLibrary
      and LoadableModule.

    - Document TestCommon.shobj_prefix variable.

    - Support $SWIGOUTDIR values with spaces.

  From Rob Managan:

    - Don't automatically try to build .pdf graphics files for
      .eps files in \includegraphics{} calls in TeX/LaTeX files
      when building with the PDF builder (and thus using pdflatex).

  From Gary Oberbrunner:

    - Allow AppendENVPath() and PrependENVPath() to interpret '#'
      for paths relative to the top-level SConstruct directory.

    - Use the Borland ilink -e option to specify the output file name.

    - Document that the msvc Tool module uses $PCH, $PCHSTOP and $PDB.

    - Allow WINDOWS_INSERT_DEF=0 to disable --output-def when linking
      under MinGW.

  From Zia Sobhani:

    - Fix typos in the User's Guide.

  From Greg Spencer:

    - Support implicit dependency scanning of files encoded in utf-8
      and utf-16.

  From Roberto de Vecchi:

    - Remove $CCFLAGS from the the default definitions of $CXXFLAGS for
      Visual C/C++ and MIPSpro C++ on SGI so, they match other tools
      and avoid flag duplication on C++ command lines.

  From Ben Webb:

    - Handle quoted module names in SWIG source files.

    - Emit *_wrap.h when SWIG generates header file for directors

  From Matthew Wesley:

    - Copy file attributes so we identify, and can link a shared library
      from, shared object files in a Repository.



RELEASE 1.2.0 - Sat, 20 Dec 2008 22:47:29 -0800

  From Steven Knight:

    - Don't fail if can't import a _subprocess module on Windows.

    - Add warnings for use of the deprecated Options object.



RELEASE 1.1.0.d20081207 - Sun, 07 Dec 2008 19:17:23 -0800

  From Benoit Belley:

    - Improve the robustness of GetBuildFailures() by refactoring
      SCons exception handling (especially BuildError exceptions).

    - Have the --taskmastertrace= option print information about
      individual Task methods, not just the Taskmaster control flow.

    - Eliminate some spurious dependency cycles by being more aggressive
      about pruning pending children from the Taskmaster walk.

    - Suppress mistaken reports of a dependency cycle when a child
      left on the pending list is a single Node in EXECUTED state.

  From David Cournapeau:

    - Fix $FORTRANMODDIRPREFIX for the ifort (Intel Fortran) tool.

  From Brad Fitzpatrick:

    - Don't pre-generate an exception message (which will likely be
      ignored anyway) when an EntryProxy re-raises an AttributeError.

  From Jared Grubb:

    - Clean up coding style and white space in Node/FS.py.

    - Fix a typo in the documentation for $_CPPDEFFLAGS.

    - Issue 2401: Fix usage of comparisons with None.

  From Ludwig Hï¿½hne:

    - Handle Java inner classes declared within a method.

  From Steven Knight:

    - Fix label placement by the "scons-time.py func" subcommand
      when a profile value was close to (or equal to) 0.0.

    - Fix env.Append() and env.Prepend()'s ability to add a string to
      list-like variables like $CCFLAGS under Python 2.6.

    - Other Python2.6 portability:  don't use "as" (a Python 2.6 keyword).
      Don't use the deprecated Exception.message attribute.

    - Support using the -f option to search for a different top-level
      file name when walking up with the -D, -U or -u options.

    - Fix use of VariantDir when the -n option is used and doesn't,
      therefore, actually create the variant directory.

    - Fix a stack trace from the --debug=includes option when passed a
      static or shared library as an argument.

    - Speed up the internal find_file() function (used for searching
      CPPPATH, LIBPATH, etc.).

    - Add support for using the Python "in" keyword on construction
      environments (for example, if "CPPPATH" in env: ...).

    - Fix use of Glob() when a repository or source directory contains
      an in-memory Node without a corresponding on-disk file or directory.

    - Add a warning about future reservation of $CHANGED_SOURCES,
      $CHANGED_TARGETS, $UNCHANGED_SOURCES and $UNCHANGED_TARGETS.

    - Enable by default the existing warnings about setting the resource
      $SOURCE, $SOURCES, $TARGET and $TARGETS variable.

  From Rob Managan:

    - Scan for TeX files in the paths specified in the $TEXINPUTS
      construction variable and the $TEXINPUTS environment variable.

    - Configure the PDF() and PostScript() Builders as single_source so
      they know each source file generates a separate target file.

    - Add $EPSTOPDF, $EPSTOPDFFLAGS and $EPSTOPDFCOM

    - Add .tex as a valid extension for the PDF() builder.

    - Add regular expressions to find \input, \include and
      \includegraphics.

    - Support generating a .pdf file from a .eps source.

    - Recursive scan included input TeX files.

    - Handle requiring searched-for TeX input graphics files to have
      extensions (to avoid trying to build a .eps from itself, e.g.).

  From Greg Noel:

    - Make the Action() function handle positional parameters consistently.

    - Clarify use of Configure.CheckType().

    - Make the File.{Dir,Entry,File}() methods create their entries
      relative to the calling File's directory, not the SConscript
      directory.

    - Use the Python os.devnull variable to discard error output when
      looking for the $CC or $CXX version.

    - Mention LoadableModule() in the SharedLibrary() documentation.

  From Gary Oberbrunner:

    - Update the User's Guide to clarify use of the site_scons/
      directory and the site_init.py module.

    - Make env.AppendUnique() and env.PrependUnique remove duplicates
      within a passed-in list being added, too.

  From Randall Spangler:

    - Fix Glob() so an on-disk file or directory beginning with '#'
      doesn't throw an exception.



RELEASE 1.1.0 - Thu, 09 Oct 2008 08:33:47 -0700

  From Chris AtLee

    - Use the specified environment when checking for the GCC compiler
      version.

  From Ian P. Cardenas:

    - Fix Glob() polluting LIBPATH by returning copy of list

  From David Cournapeau:

    - Add CheckCC, CheckCXX, CheckSHCC and CheckSHCXX tests to
      configuration contexts.

    - Have the --profile= argument use the much faster cProfile module
      (if it's available in the running Python version).

    - Reorder MSVC compilation arguments so the /Fo is first.

  From Bill Deegan:

    - Add scanning Windows resource (.rc) files for implicit dependencies.

  From John Gozde:

    - When scanning for a #include file, don't use a directory that
      has the same name as the file.

  From Ralf W. Grosse-Kunstleve

    - Suppress error output when checking for the GCC compiler version.

  From Jared Grubb:

    - Fix VariantDir duplication of #included files in subdirectories.

  From Ludwig Hï¿½hne:

    - Reduce memory usage when a directory is used as a dependency of
      another Node (such as an Alias) by returning a concatenation
      of the children's signatures + names, not the children's contents,
      as the directory contents.

    - Raise AttributeError, not KeyError, when a Builder can't be found.

    - Invalidate cached Node information (such as the contenst returned
      by the get_contents() method) when calling actions with Execute().

    - Avoid object reference cycles from frame objects.

    - Reduce memory usage from Null Executor objects.

    - Compute MD5 checksums of large files without reading the entire
      file contents into memory.  Add a new --md5-chunksize option to
      control the size of each chunk read into memory.

  From Steven Knight:

    - Fix the ability of the add_src_builder() method to add a new
      source builder to any other builder.

    - Avoid an infinite loop on non-Windows systems trying to find the
      SCons library directory if the Python library directory does not
      begin with the string "python".

    - Search for the SCons library directory in "scons-local" (with
      no version number) after "scons-local-{VERSION}".

  From Rob Managan:

    - Fix the user's ability to interrupt the TeX build chain.

    - Fix the TeX builder's allowing the user to specify the target name,
      instead of always using its default output name based on the source.

    - Iterate building TeX output files until all warning are gone
      and the auxiliary files stop changing, or until we reach the
      (configurable) maximum number of retries.

    - Add TeX scanner support for:  glossaries, nomenclatures, lists of
      figures, lists of tables, hyperref and beamer.

    - Use the $BIBINPUTS, $BSTINPUTS, $TEXINPUTS and $TEXPICTS construction
      variables as search paths for the relevant types of input file.

    - Fix building TeX with VariantDir(duplicate=0) in effect.

    - Fix the LaTeX scanner to search for graphics on the TEXINPUTS path.

    - Have the PDFLaTeX scanner search for .gif files as well.

  From Greg Noel:

    - Fix typos and format bugs in the man page.

    - Add a first draft of a wrapper module for Python's subprocess
      module.

    - Refactor use of the SCons.compat module so other modules don't
      have to import it individually.

    - Add .sx as a suffix for assembly language files that use the
      C preprocessor.

  From Gary Oberbrunner:

    - Make Glob() sort the returned list of Files or Nodes
      to prevent spurious rebuilds.

    - Add a delete_existing keyword argument to the AppendENVPath()
      and PrependENVPath() Environment methods.

    - Add ability to use "$SOURCE" when specifying a target to a builder

  From Damyan Pepper:

    - Add a test case to verify that SConsignFile() files can be
      created in previously non-existent subdirectories.

  From Jim Randall:

    - Make the subdirectory in which the SConsignFile() file will
      live, if the subdirectory doesn't already exist.

  From Ali Tofigh:

    - Add a test to verify duplication of files in VariantDir subdirectories.



RELEASE 1.0.1 - Sat, 06 Sep 2008 07:29:34 -0700

  From Greg Noel:

    - Add a FindFile() section to the User's Guide.

    - Fix the FindFile() documentation in the man page.

    - Fix formatting errors in the Package() description in the man page.

    - Escape parentheses that appear within variable names when spawning
      command lines using os.system().



RELEASE 1.0.0 - XXX

  From Jared Grubb:

    - Clear the Node state when turning a generic Entry into a Dir.

  From Ludwig Hï¿½hne:

    - Fix sporadic output-order failures in test/GetBuildFailures/parallel.py.

    - Document the ParseDepends() function in the User's Guide.

  From khomenko:

    - Create a separate description and long_description for RPM packages.

  From Steven Knight:

    - Document the GetLaunchDir() function in the User's Guide.

    - Have the env.Execute() method print an error message if the
      executed command fails.

    - Add a script for creating a standard SCons development system on
      Ubuntu Hardy.  Rewrite subsidiary scripts for install Python and
      SCons versions in Python (from shell).

  From Greg Noel:

    - Handle yacc/bison on newer Mac OS X versions creating file.hpp,
      not file.cpp.h.

    - In RPCGEN tests, ignore stderr messages from older versions of
      rpcgen on some versions of Mac OS X.

    - Fix typos in man page descriptions of Tag() and Package(), and in
      the scons-time man page.

    - Fix documentation of SConf.CheckLibWithHeader and other SConf methods.

    - Update documentation of SConscript(variant_dir) usage.

    - Fix SWIG tests for (some versions of) Mac OS X.

  From Jonas Olsson:

    - Print the warning about -j on Windows being potentially unreliable if
      the pywin32 extensions are unavailable or lack file handle operations.

  From Jim Randall:

    - Fix the env.WhereIs() method to expand construction variables.

  From Rogier Schouten:

    - Enable building of shared libraries with the Bordand ilink32 linker.



RELEASE 1.0.0 - Sat, 09 Aug 2008 12:19:44 -0700

  From Luca Falavigna:

    - Fix SCons man page indentation under Debian's man page macros.

  From Steven Knight:

    - Clarify the man page description of the SConscript(src_dir) argument.

    - User's Guide updates:

       -  Document the BUILD_TARGETS, COMMAND_LINE_TARGETS and
          DEFAULT_TARGETS variables.

       -  Document the AddOption(), GetOption() and SetOption() functions.

       -  Document the Requires() function; convert to the Variables
          object, its UnknownOptions() method, and its associated
          BoolVariable(), EnumVariable(), ListVariable(), PackageVariable()
          and PathVariable() functions.

       -  Document the Progress() function.

       -  Reorganize the chapter and sections describing the different
          types of environments and how they interact.  Document the
          SetDefault() method.  Document the PrependENVPath() and
          AppendENVPath() functions.

       -  Reorganize the command-line arguments chapter.  Document the
          ARGLIST variable.

       -  Collect some miscellaneous sections into a chapter about
          configuring build output.

    - Man page updates:

       -  Document suggested use of the Visual C/C++ /FC option to fix
          the ability to double-click on file names in compilation error
          messages.

       -  Document the need to use Clean() for any SideEffect() files that
          must be explicitly removed when their targets are removed.

       -  Explicitly document use of Node lists as input to Dependency().

  From Greg Noel:

    - Document MergeFlags(), ParseConfig(), ParseFlags() and SideEffect()
      in the User's Guide.

  From Gary Oberbrunner:

    - Document use of the GetBuildFailures() function in the User's Guide.

  From Adam Simpkins:

    - Add man page text clarifying the behavior of AddPreAction() and
      AddPostAction() when called with multiple targets.

  From Alexey Zezukin:

    - Fix incorrectly swapped man page descriptions of the --warn= options
      for duplicate-environment and missing-sconscript.



RELEASE 0.98.5 - Sat, 07 Jun 2008 08:20:35 -0700

  From Benoit Belley:

  - Fix the Intel C++ compiler ABI specification for EMT64 processors.

  From David Cournapeau:

  - Issue a (suppressable) warning, not an error, when trying to link
    C++ and Fortran object files into the same executable.

  From Steven Knight:

  - Update the scons.bat file so that it returns the real exit status
    from SCons, even though it uses setlocal + endlocal.

  - Fix the --interactive post-build messages so it doesn't get stuck
    mistakenly reporting failures after any individual build fails.

  - Fix calling File() as a File object method in some circumstances.

  - Fix setup.py installation on Mac OS X so SCons gets installed
    under /usr/lcoal by default, not in the Mac OS X Python framework.



RELEASE 0.98.4 - Sat, 17 May 2008 22:14:46 -0700

  From Benoit Belley:

  - Fix calculation of signatures for Python function actions with
    closures in Python versions before 2.5.

  From David Cournapeau:

  - Fix the initialization of $SHF77FLAGS so it includes $F77FLAGS.

  From Jonas Olsson:

  - Fix a syntax error in the Intel C compiler support on Windows.

  From Steven Knight:

  - Change how we represent Python Value Nodes when printing and when
    stored in .sconsign files (to avoid blowing out memory by storing
    huge strings in .sconsign files after multiple runs using Configure
    contexts cause the Value strings to be re-escaped each time).

  - Fix a regression in not executing configuration checks after failure
    of any configuration check that used the same compiler or other tool.

  - Handle multiple destinations in Visual Studio 8 settings for the
    analogues to the INCLUDE, LIBRARY and PATH variables.

  From Greg Noel:

  - Update man page text for VariantDir().



RELEASE 0.98.3 - Tue, 29 Apr 2008 22:40:12 -0700

  From Greg Noel:

  - Fix use of $CXXFLAGS when building C++ shared object files.

  From Steven Knight:

  - Fix a regression when a Builder's source_scanner doesn't select
    a more specific scanner for the suffix of a specified source file.

  - Fix the Options object backwards compatibility so people can still
    "import SCons.Options.{Bool,Enum,List,Package,Path}Option" submodules.

  - Fix searching for implicit dependencies when an Entry Node shows up
    in the search path list.

  From Stefano:

  - Fix expansion of $FORTRANMODDIR in the default Fortran command line(s)
    when it's set to something like ${TARGET.dir}.



RELEASE 0.98.2 - Sun, 20 Apr 2008 23:38:56 -0700

  From Steven Knight:

  - Fix a bug in Fortran suffix computation that would cause SCons to
    run out of memory on Windows systems.

  - Fix being able to specify --interactive mode command lines with
    \ (backslash) path name separators on Windows.

  From Gary Oberbrunner:

  - Document Glob() in the User's Guide.



RELEASE 0.98.1 - Fri, 18 Apr 2008 19:11:58 -0700

  From Benoit Belley:

  - Speed up the SCons.Util.to_string*() functions.

  - Optimize various Node intialization and calculations.

  - Optimize Executor scanning code.

  - Optimize Taskmaster execution, including dependency-cycle checking.

  - Fix the --debug=stree option so it prints its tree once, not twice.

  From Johan Boulï¿½:

  - Fix the ability to use LoadableModule() under MinGW.

  From David Cournapeau:

  - Various missing Fortran-related construction variables have been added.

  - SCons now uses the program specified in the $FORTRAN construction
    variable to link Fortran object files.

  - Fortran compilers on Linux (Intel, g77 and gfortran) now add the -fPIC
    option by default when compilling shared objects.

  - New 'sunf77', 'sunf90' and 'sunf95' Tool modules have been added to
    support Sun Fortran compilers.  On Solaris, the Sun Fortran compilers
    are used in preference to other compilers by default.

  - Fortran support now uses gfortran in preference to g77.

  - Fortran file suffixes are now configurable through the
    $F77FILESUFFIXES, $F90FILESUFFIXES, $F95FILESUFFIXES and
    $FORTRANFILESUFFIXES variables.

  From Steven Knight:

  - Make the -d, -e, -w and --no-print-directory options "Ignored for
    compatibility."  (We're not going to implement them.)

  - Fix a serious inefficiency in how SCons checks for whether any source
    files are missing when a Builder call creates many targets from many
    input source files.

  - In Java projects, make the target .class files depend only on the
    specific source .java files where the individual classes are defined.

  - Don't store duplicate source file entries  in the .sconsign file so
    we don't endlessly rebuild the target(s) for no reason.

  - Add a Variables object as the first step towards deprecating the
    Options object name.  Similarly, add BoolVariable(), EnumVariable(),
    ListVariable(), PackageVariable() and PathVariable() functions
    as first steps towards replacing BoolOption(), EnumOption(),
    ListOption(), PackageOption() and PathOption().

  - Change the options= keyword argument to the Environment() function
    to variables=, to avoid confusion with SCons command-line options.
    Continue supporting the options= keyword for backwards compatibility.

  - When $SWIGFLAGS contains the -python flag, expect the generated .py
    file to be in the same (sub)directory as the target.

  - When compiling C++ files, allow $CCFLAGS settings to show up on the
    command line even when $CXXFLAGS has been redefined.

  - Fix --interactive with -u/-U/-D when a VariantDir() is used.

  From Anatoly Techtonik:

  - Have the scons.bat file add the script execution directory to its
    local %PATH% on Windows, so the Python executable can be found.

  From Mike Wake:

  - Fix passing variable names as a list to the Return() function.

  From Matthew Wesley:

  - Add support for the GDC 'D' language compiler.



RELEASE 0.98 - Sun, 30 Mar 2008 23:33:05 -0700

  From Benoit Belley:

  - Fix the --keep-going flag so it builds all possible targets even when
    a later top-level target depends on a child that failed its build.

  - Fix being able to use $PDB and $WINDWOWS_INSERT_MANIFEST together.

  - Don't crash if un-installing the Intel C compiler leaves left-over,
    dangling entries in the Windows registry.

  - Improve support for non-standard library prefixes and suffixes by
    stripping all prefixes/suffixes from file name string as appropriate.

  - Reduce the default stack size for -j worker threads to 256 Kbytes.
    Provide user control over this value by adding --stack-size and
    --warn=stack-size options, and a SetOption('stack_size') function.

  - Fix a crash on Linux systems when trying to use the Intel C compiler
    and no /opt/intel_cc_* directories are found.

  - Improve using Python functions as actions by incorporating into
    a FunctionAction's signature:
      - literal values referenced by the byte code.
      - values of default arguments
      - code of nested functions
      - values of variables captured by closures
      - names of referenced global variables and functions

  - Fix the closing message when --clean and --keep-going are both
    used and no errors occur.

  - Add support for the Intel C compiler on Mac OS X.

  - Speed up reading SConscript files by about 20% (for some
    configurations) by:  1) optimizing the SCons.Util.is_*() and
    SCons.Util.flatten() functions; 2) avoiding unnecessary os.stat()
    calls by using a File's .suffix attribute directly instead of
    stringifying it.

  From JÃ©rÃ´me Berger:

  - Have the D language scanner search for .di files as well as .d files.

  - Add a find_include_names() method to the Scanner.Classic class to
    abstract out how included names can be generated by subclasses.

  - Allow the D language scanner to detect multiple modules imported by
    a single statement.

  From Konstantin Bozhikov:

  - Support expansion of construction variables that contain or refer
    to lists of other variables or Nodes within expansions like $CPPPATH.

  - Change variable substitution (the env.subst() method) so that an
    input sequence (list or tuple) is preserved as a list in the output.

  From David Cournapeau:

  - Add a CheckDeclaration() call to configure contexts.

  - Improve the CheckTypeSize() code.

  - Add a Define() call to configure contexts, to add arbitrary #define
    lines to a generated configure header file.

  - Add a "gfortran" Tool module for the GNU F95/F2003 compiler.

  - Avoid use of -rpath with the Mac OS X linker.

  - Add comment lines to the generated config.h file to describe what
    the various #define/#undef lines are doing.

  From Steven Knight:

  - Support the ability to subclass the new-style "str" class as input
    to Builders.

  - Improve the performance of our type-checking by using isinstance()
    with new-style classes.

  - Fix #include (and other $*PATH variables searches) of files with
    absolute path names.  Don't die if they don't exist (due to being
    #ifdef'ed out or the like).

  - Fix --interactive mode when Default(None) is used.

  - Fix --debug=memoizer to work around a bug in base Python 2.2 metaclass
    initialization (by just not allowing Memoization in Python versions
    that have the bug).

  - Have the "scons-time time" subcommand handle empty log files, and
    log files that contain no results specified by the --which option.

  - Fix the max Y of vertical bars drawn by "scons-time --fmt=gnuplot".

  - On Mac OS X, account for the fact that the header file generated
    from a C++ file will be named (e.g.) file.cpp.h, not file.hpp.

  - Fix floating-point numbers confusing the Java parser about
    generated .class file names in some configurations.

  - Document (nearly) all the values you can now fetch with GetOption().

  - Fix use of file names containing strings of multiple spaces when
    using ActionFactory instances like the Copy() or Move() function.

  - Fix a 0.97 regression when using a variable expansion (like
    $OBJSUFFIX) in a source file name to a builder with attached source
    builders that match suffix (like Program()+Object()).

  - Have the Java parser recognize generics (surrounded by angle brackets)
    so they don't interfere with identifying anonymous inner classes.

  - Avoid an infinite loop when trying to use saved copies of the
    env.Install() or env.InstallAs() after replacing the method
    attributes.

  - Improve the performance of setting construction variables.

  - When cloning a construction environment, avoid over-writing an
    attribute for an added method if the user explicitly replaced it.

  - Add a warning about deprecated support for Python 1.5, 2.0 and 2.1.

  - Fix being able to SetOption('warn', ...) in SConscript files.

  - Add a warning about env.Copy() being deprecated.

  - Add warnings about the --debug={dtree,stree,tree} options
    being deprecated.

  - Add VariantDir() as the first step towards deprecating BuildDir().
    Add the keyword argument "variant_dir" as the replacement for
    "build_dir".

  - Add warnings about the {Target,Source}Signatures() methods and
    functions being deprecated.

  From Rob Managan:

  - Enhance TeX and LaTeX support to work with BuildDir(duplicate=0).

  - Re-run LaTeX when it issues a package warning that it must be re-run.

  From Leanid Nazdrynau:

  - Have the Copy() action factory preserve file modes and times
    when copying individual files.

  From Jan Nijtmans:

  - If $JARCHDIR isn't set explicitly, use the .java_classdir attribute
    that was set when the Java() Builder built the .class files.

  From Greg Noel:

  - Document the Dir(), File() and Entry() methods of Dir and File Nodes.

  - Add the parse_flags option when creating Environments

  From Gary Oberbrunner:

  - Make File(), Dir() and Entry() return a list of Nodes when passed
    a list of names, instead of trying to make a string from the name
    list and making a Node from that string.

  - Fix the ability to build an Alias in --interactive mode.

  - Fix the ability to hash the contents of actions for nested Python
    functions on Python versions where the inability to pickle them
    returns a TypeError (instead of the documented PicklingError).

  From Jonas Olsson:

  - Fix use of the Intel C compiler when the top compiler directory,
    but not the compiler version, is specified.

  - Handle Intel C compiler network license files (port@system).

  From Jim Randall:

  - Fix how Python Value Nodes are printed in --debug=explain output.

  From Adam Simpkins:

  - Add a --interactive option that starts a session for building (or
    cleaning) targets without re-reading the SConscript files every time.

  - Fix use of readline command-line editing in --interactive mode.

  - Have the --interactive mode "build" command with no arguments
    build the specified Default() targets.

  - Fix the Chmod(), Delete(), Mkdir() and Touch() Action factories to
    take a list (of Nodes or strings) as arguments.

  From Vaclav Smilauer:

  - Fix saving and restoring an Options value of 'all' on Python
    versions where all() is a builtin function.

  From Daniel Svensson:

  - Code correction in SCons.Util.is_List().

  From Ben Webb:

  - Support the SWIG %module statement with following modifiers in
    parenthese (e.g., '%module(directors="1")').



RELEASE 0.97.0d20071212 - Wed, 12 Dec 2007 09:29:32 -0600

  From Benoit Belley:

  - Fix occasional spurious rebuilds and inefficiency when using
    --implicit-cache and Builders that produce multiple targets.

  - Allow SCons to not have to know about the builders of generated
    files when BuildDir(duplicate=0) is used, potentially allowing some
    SConscript files to be ignored for smaller builds.

  From David Cournapeau:

  - Add a CheckTypeSize() call to configure contexts.

  From Ken Deeter:

  - Make the "contents" of Alias Nodes a concatenation of the children's
    content signatures (MD5 checksums), not a concatenation of the
    children's contents, to avoid using large amounts of memory during
    signature calculation.

  From Malte Helmert:

  - Fix a lot of typos in the man page and User's Guide.

  From Geoffrey Irving:

  - Speed up conversion of paths in .sconsign files to File or Dir Nodes.

  From Steven Knight:

  - Add an Options.UnknownOptions() method that returns any settings
    (from the command line, or whatever dictionary was passed in)
    that aren't known to the Options object.

  - Add a Glob() function.

  - When removing targets with the -c option, use the absolute path (to
    avoid problems interpreting BuildDir() when the top-level directory
    is the source directory).

  - Fix problems with Install() and InstallAs() when called through a
    clone (of a clone, ...) of a cloned construction environment.

  - When executing a file containing Options() settings, add the file's
    directory to sys.path (so modules can be imported from there) and
    explicity set __name__ to the name of the file so the statement's
    in the file can deduce the location if they need to.

  - Fix an O(n^2) performance problem when adding sources to a target
    through calls to a multi Builder (including Aliases).

  - Redefine the $WINDOWSPROGMANIFESTSUFFIX and
    $WINDOWSSHLIBMANIFESTSUFFIX variables so they pick up changes to
    the underlying $SHLIBSUFFIX and $PROGSUFFIX variables.

  - Add a GetBuildFailures() function that can be called from functions
    registered with the Python atexit module to print summary information
    about any failures encountered while building.

  - Return a NodeList object, not a Python list, when a single_source
    Builder like Object() is called with more than one file.

  - When searching for implicit dependency files in the directories
    in a $*PATH list, don't create Dir Nodes for directories that
    don't actually exist on-disk.

  - Add a Requires() function to allow the specification of order-only
    prerequisites, which will be updated before specified "downstream"
    targets but which don't actually cause the target to be rebuilt.

  - Restore the FS.{Dir,File,Entry}.rel_path() method.

  - Make the default behavior of {Source,Target}Signatures('timestamp')
    be equivalent to 'timestamp-match', not 'timestamp-newer'.

  - Fix use of CacheDir with Decider('timestamp-newer') by updating
    the modification time when copying files from the cache.

  - Fix random issues with parallel (-j) builds on Windows when Python
    holds open file handles (especially for SCons temporary files,
    or targets built by Python function actions) across process creation.

  From Maxim Kartashev:

  - Fix test scripts when run on Solaris.

  From Gary Oberbrunner:

  - Fix Glob() when a pattern is in an explicitly-named subdirectory.

  From Philipp Scholl:

  - Fix setting up targets if multiple Package builders are specified
    at once.



RELEASE 0.97.0d20070918 - Tue, 18 Sep 2007 10:51:27 -0500

  From Steven Knight:

  - Fix the wix Tool module to handle null entries in $PATH variables.

  - Move the documentation of Install() and InstallAs() from the list
    of functions to the list of Builders (now that they're implemented
    as such).

  - Allow env.CacheDir() to be set per construction environment.  The
    global CacheDir() function now sets an overridable global default.

  - Add an env.Decider() method and a Node.Decider() method that allow
    flexible specification of an arbitrary function to decide if a given
    dependency has changed since the last time a target was built.

  - Don't execute Configure actions (while reading SConscript files)
    when cleaning (-c) or getting help (-h or -H).

  - Add to each target an implicit dependency on the external command(s)
    used to build the target, as found by searching env['ENV']['PATH']
    for the first argument on each executed command line.

  - Add support for a $IMPLICIT_COMMAND_DEPENDENCIES construction
    variabe that can be used to disable the automatic implicit
    dependency on executed commands.

  - Add an "ensure_suffix" keyword to Builder() definitions that, when
    true, will add the configured suffix to the targets even if it looks
    like they already have a different suffix.

  - Add a Progress() function that allows for calling a function or string
    (or list of strings) to display progress while walking the DAG.

  - Allow ParseConfig(), MergeFlags() and ParseFlags() to handle output
    from a *config command with quoted path names that contain spaces.

  - Make the Return() function stop processing the SConscript file and
    return immediately.  Add a "stop=" keyword argument that can be set
    to False to preserve the old behavior.

  - Fix use of exitstatfunc on an Action.

  - Introduce all man page function examples with "Example:" or "Examples:".

  - When a file gets added to a directory, make sure the directory gets
    re-scanned for the new implicit dependency.

  - Fix handling a file that's specified multiple times in a target
    list so that it doesn't cause dependent Nodes to "disappear" from
    the dependency graph walk.

  From Carsten Koch:

  - Avoid race conditions with same-named files and directory creation
    when pushing copies of files to CacheDir().

  From Tzvetan Mikov:

  - Handle $ in Java class names.

  From Gary Oberbrunner:

  - Add support for the Intel C compiler on Windows64.

  - On SGI IRIX, have $SHCXX use $CXX by default (like other platforms).

  From Sohail Somani:

  - When Cloning a construction environment, set any variables before
    applying tools (so the tool module can access the configured settings)
    and re-set them after (so they end up matching what the user set).

  From Matthias Troffaes:

  - Make sure extra auxiliary files generated by some LaTeX packages
    and not ending in .aux also get deleted by scons -c.

  From Greg Ward:

  - Add a $JAVABOOTCLASSPATH variable for directories to be passed to the
    javac -bootclasspath option.

  From Christoph Wiedemann:

  - Add implicit dependencies on the commands used to build a target.




RELEASE 0.97.0d20070809 - Fri, 10 Aug 2007 10:51:27 -0500

  From Lars Albertsson:

  - Don't error if a #include line happens to match a directory
    somewhere on a path (like $CPPPATH, $FORTRANPATH, etc.).

  From Mark Bertoglio:

  - Fix listing multiple projects in Visual Studio 7.[01] solution files,
    including generating individual project GUIDs instead of re-using
    the solution GUID.

  From Jean Brouwers:

  - Add /opt/SUNWspro/bin to the default execution PATH on Solaris.

  From Allan Erskine:

  - Only expect the Microsoft IDL compiler to emit *_p.c and *_data.c
    files if the /proxy and /dlldata switches are used (respectively).

  From Steven Knight:

  - Have --debug=explain report if a target is being rebuilt because
    AlwaysBuild() is specified (instead of "unknown reasons").

  - Support {Get,Set}Option('help') to make it easier for SConscript
    files to tell if a help option (-h, --help, etc.) has been specified.

  - Support {Get,Set}Option('random') so random-dependency interaction
    with CacheDir() is controllable from SConscript files.

  - Add a new AddOption() function to support user-defined command-
    line flags (like --prefix=, --force, etc.).

  - Replace modified Optik version with new optparse compatibility module
    for command line processing in Scripts/SConsOptions.py

  - Push and retrieve built symlinks to/from a CacheDir() as actual
    symlinks, not by copying the file contents.

  - Fix how the Action module handles stringifying the shared library
    generator in the Tool/mingw.py module.

  - When generating a config.h file, print "#define HAVE_{FEATURE} 1"
    instad of just "#define HAVE_{FEATURE}", for more compatibility
    with Autoconf-style projects.

  - Fix expansion of $TARGET, $TARGETS, $SOURCE and $SOURCES keywords in
    Visual C/C++ PDB file names.

  - Fix locating Visual C/C++ PDB files in build directories.

  - Support an env.AddMethod() method and an AddMethod() global function
    for adding a new method, respectively, to a construction environment
    or an arbitrary object (such as a class).

  - Fix the --debug=time option when the -j option is specified and all
    files are up to date.

  - Add a $SWIGOUTDIR variable to allow setting the swig -outdir option,
    and use it to identify files created by the swig -java option.

  - Add a $SWIGPATH variable that specifies the path to be searched
    for included SWIG files, Also add related $SWIGINCPREFIX and
    $SWIGINCSUFFIX variables that specify the prefix and suffix to
    be be added to each $SWIGPATH directory when expanded on the SWIG
    command line.

  - More efficient copying of construction environments (mostly borrowed
    from copy.deepcopy() in the standard Python library).

  - When printing --tree=prune output, don't print [brackets] around
    source files, only do so for built targets with children.

  - Fix interpretation of Builder source arguments when the Builder has
    a src_suffix *and* a source_builder and the argument has no suffix.

  - Fix use of expansions like ${TARGET.dir} or ${SOURCE.dir} in the
    following construction variables:  $FORTRANMODDIR, $JARCHDIR,
    $JARFLAGS, $LEXFLAGS, $SWIGFLAGS, $SWIGOUTDIR and $YACCFLAGS.

  - Fix dependencies on Java files generated by SWIG so they can be
    detected and built in one pass.

  - Fix SWIG when used with a BuildDir().

  From Leanid Nazdrynau:

  - When applying Tool modules after a construction environment has
    already been created, don't overwrite existing $CFILESUFFIX and
    $CXXFILESUFFIX value.

  - Support passing the Java() builder a list of explicit .java files
    (not only a list of directories to be scanned for .java files).

  - Support passing .java files to the Jar() and JavaH() builders, which
    then use the builder underlying the Java() builder to turn them into
    .class files.  (That is, the Jar()-Java() chain of builders become
    multi-step, like the Program()-Object()-CFile() builders.)

  - Support passing SWIG .i files to the Java builders (Java(),
    Jar(), JavaH()), to cause intermediate .java files to be created
    automatically.

  - Add $JAVACLASSPATH and $JAVASOURCEPATH variables, that get added to
    the javac "-classpath" and "-sourcepath" options.  (Note that SCons
    does *not* currently search these paths for implicit dependencies.)

  - Commonize initialization of Java-related builders.

  From Jan Nijtmans:

  - Find Java anonymous classes when the next token after the name is
    an open parenthesis.

  From Gary Oberbrunner:

  - Fix a code example in the man page.

  From Tilo Prutz:

  - Add support for the file names that Java 1.5 (and 1.6) generates for
    nested anonymous inner classes, which are different from Java 1.4.

  From Adam Simpkins:

  - Allow worker threads to terminate gracefully when all jobs are
    finished.

  From Sohail Somani:

  - Add LaTeX scanner support for finding dependencies specified with
    the \usepackage{} directive.



RELEASE 0.97 - Thu, 17 May 2007 08:59:41 -0500

  From Steven Knight:

  - Fix a bug that would make parallel builds stop in their tracks if
    Nodes that depended on lists that contained some Nodes built together
    caused the reference count to drop below 0 if the Nodes were visited
    and commands finished in the wrong order.

  - Make sure the DirEntryScanner doesn't choke if it's handed something
    that's not a directory (Node.FS.Dir) Node.



RELEASE 0.96.96 - Thu, 12 Apr 2007 12:36:25 -0500

  NOTE:  This is (Yet) a(nother) pre-release of 0.97 for testing purposes.

  From Joe Bloggs:

  - Man page fix:  remove cut-and-paste sentence in NoCache() description.

  From Dmitry Grigorenko and Gary Oberbrunner:

  - Use the Intel C++ compiler, not $CC, to link C++ source.

  From Helmut Grohne:

  - Fix the man page example of propagating a user's external environment.

  From Steven Knight:

  - Back out (most of) the Windows registry installer patch, which
    seems to not work on some versions of Windows.

  - Don't treat Java ".class" attributes as defining an inner class.

  - Fix detecting an erroneous Java anonymous class when the first
    non-skipped token after a "new" keyword is a closing brace.

  - Fix a regression when a CPPDEFINES list contains a tuple, the second
    item of which (the option value) is a construction variable expansion
    (e.g. $VALUE) and the value of the variable isn't a string.

  - Improve the error message if an IOError (like trying to read a
    directory as a file) occurs while deciding if a node is up-to-date.

  - Fix "maximum recursion" / "unhashable type" errors in $CPPPATH
    PathList expansion if a subsidiary expansion yields a stringable,
    non-Node object.

  - Generate API documentation from the docstrings (using epydoc).

  - Fix use of --debug=presub with Actions for out-of-the-box Builders.

  - Fix handling nested lists within $CPPPATH, $LIBPATH, etc.

  - Fix a "builders_used" AttributeError that real-world Qt initialization
    triggered in the refactored suffix handling for Builders.

  - Make the reported --debug=time timings meaningful when used with -j.
    Better documentation of what the times mean.

  - User Guide updates: --random, AlwaysBuild(), --tree=,
    --debug=findlibs, --debug=presub, --debug=stacktrace,
    --taskmastertrace.

  - Document (in both man page and User's Guide) that --implicit-cache
    ignores changes in $CPPPATH, $LIBPATH, etc.

  From Jean-Baptiste Lab:

  - Remove hard-coded dependency on Python 2.2 from Debian packaging files.

  From Jeff Mahovsky:

  - Handle spaces in the build target name in Visual Studio project files.

  From Rob Managan:

  - Re-run LaTeX after BibTeX has been re-run in response to a changed
    .bib file.

  From Joel B. Mohler:

  - Make additional TeX auxiliary files (.toc, .idx and .bbl files)
    Precious so their removal doesn't affect whether the necessary
    sections are included in output PDF or PostScript files.

  From Gary Oberbrunner:

  - Fix the ability to import modules in the site_scons directory from
    a subdirectory.

  From Adam Simpkins:

  - Make sure parallel (-j) builds all targets even if they show up
    multiple times in the child list (as a source and a dependency).

  From Matthias Troffaes:

  - Don't re-run TeX if the triggering strings (\makeindex, \bibliography
    \tableofcontents) are commented out.

  From Richard Viney:

  - Fix use of custom include and lib paths with Visual Studio 8.

  - Select the default .NET Framework SDK Dir based on the version of
    Visual Studio being used.



RELEASE 0.96.95 - Mon, 12 Feb 2007 20:25:16 -0600

  From Anatoly Techtonik:

  - Add the scons.org URL and a package description to the setup.py
    arguments.

  - Have the Windows installer add a registry entry for scons.bat in the
    "App Paths" key, so scons.bat can be executed without adding the
    directory to the %PATH%.  (Python itself works this way.)

  From Anonymous:

  - Fix looking for default paths in Visual Studio 8.0 (and later).

  - Add -lm to the list of default D libraries for linking.

  From Matt Doar:

  - Provide a more complete write-your-own-Scanner example in the man page.

  From Ralf W. Grosse-Kunstleve:

  - Contributed upstream Python change to our copied subprocess.py module
    for more efficient standard input processing.

  From Steven Knight:

  - Fix the Node.FS.Base.rel_path() method when the two nodes are on
    different drive letters.  (This caused an infinite loop when
    trying to write .sconsign files.)

  - Fully support Scanners that use a dictionary to map file suffixes
    to other scanners.

  - Support delayed evaluation of the $SPAWN variable to allow selection
    of a function via ${} string expansions.

  - Add --srcdir as a synonym for -Y/--repository.

  - Document limitations of #include "file.h" with Repository().

  - Fix use of a toolpath under the source directory of a BuildDir().

  - Fix env.Install() with a file name portion that begins with '#'.

  - Fix ParseConfig()'s handling of multiple options in a string that's
    replaced a *FLAGS construction variable.

  - Have the C++ tools initialize common C compilation variables ($CCFLAGS,
    $SHCCFLAGS and $_CCCOMCOM) even if the 'cc' Tool isn't loaded.

  From Leanid Nazdrynau:

  - Fix detection of Java anonymous classes if a newline precedes the
    opening brace.

  From Gary Oberbrunner:

  - Document use of ${} to execute arbitrary Python code.

  - Add support for:
    1) automatically adding a site_scons subdirectory (in the top-level
       SConstruct directory) to sys.path (PYTHONPATH);
    2) automatically importing site_scons/site_init.py;
    3) automatically adding site_scons/site_tools to the toolpath.

  From John Pye:

  - Change ParseConfig() to preserve white space in arguments passed in
    as a list.

  From a smith:

  - Fix adding explicitly-named Java inner class files (and any
    other file names that may contain a '$') to Jar files.

  From David Vitek:

  - Add a NoCache() function to mark targets as unsuitable for propagating
    to (or retrieving from) a CacheDir().

  From Ben Webb:

  - If the swig -noproxy option is used, it won't generate a .py file,
    so don't emit it as a target that we expect to be built.



RELEASE 0.96.94 - Sun, 07 Jan 2007 18:36:20 -0600

  NOTE:  This is a pre-release of 0.97 for testing purposes.

  From Anonymous:

  - Allow arbitrary white space after a SWIG %module declaration.

  From Paul:

  - When compiling resources under MinGW, make sure there's a space
    between the --include-dir option and its argument.

  From Jay Kint:

  - Alleviate long command line issues on Windows by executing command
    lines directly via os.spawnv() if the command line doesn't need
    shell interpretation (has no pipes, redirection, etc.).

  From Walter Franzini:

  - Exclude additional Debian packaging files from the copyright check.

  From Fawad Halim:

  - Handle the conflict between the impending Python 2.6 'as' keyword
    and our Tool/as.py module name.

  From Steven Knight:

  - Speed up the Node.FS.Dir.rel_path() method used to generate path names
    that get put into the .sconsign* file(s).

  - Optimize Node.FS.Base.get_suffix() by computing the suffix once, up
    front, when we set the Node's name.  (Duh...)

  - Reduce the Memoizer's responsibilities to simply counting hits and
    misses when the --debug=memoizer option is used, not to actually
    handling the key calculation and memoization itself.  This speeds
    up some configurations significantly, and should cause no functional
    differences.

  - Add a new scons-time script with subcommands for generating
    consistent timing output from SCons configurations, extracting
    various information from those timings, and displaying them in
    different formats.

  - Reduce some unnecessary stat() calls from on-disk entry type checks.

  - Fix SideEffect() when used with -j, which was badly broken in 0.96.93.

  - Propagate TypeError exceptions when evaluating construction variable
    expansions up the stack, so users can see what's going on.

  - When disambiguating a Node.FS.Entry into a Dir or File, don't look
    in the on-disk source directory until we've confirmed there's no
    on-disk entry locally and there *is* one in the srcdir.  This avoids
    creating a phantom Node that can interfere with dependencies on
    directory contents.

  - Add an AllowSubstExceptions() function that gives the SConscript
    files control over what exceptions cause a string to expand to ''
    vs. terminating processing with an error.

  - Allow the f90.py and f95.py Tool modules to compile earlier source
    source files of earlier Fortran version.

  - Fix storing signatures of files retrieved from CacheDir() so they're
    correctly identified as up-to-date next invocation.

  - Make sure lists of computed source suffixes cached by Builder objects
    don't persist across changes to the list of source Builders (so the
    addition of suffixes like .ui by the qt.py Tool module take effect).

  - Enhance the bootstrap.py script to allow it to be used to execute
    SCons more easily from a checked-out source tree.

  From Ben Leslie:

  - Fix post-Memoizer value caching misspellings in Node.FS._doLookup().

  From Rob Managan, Dmitry Mikhin and Joel B. Mohler:

  - Handle TeX/LaTeX files in subdirectories by changing directory
    before invoking TeX/LaTeX.

  - Scan LaTeX files for \bibliography lines.

  - Support multiple file names in a "\bibliography{file1,file2}" string.

  - Handle TeX warnings about undefined citations.

  - Support re-running LaTeX if necessary due to a Table of Contents.

  From Dmitry Mikhin:

  - Return LaTeX if "Rerun to get citations correct" shows up on the next
    line after the "Warning:" string.

  From Gary Oberbrunner:

  - Add #include lines to fix portability issues in two tests.

  - Eliminate some unnecessary os.path.normpath() calls.

  - Add a $CFLAGS variable for C-specific options, leaving $CCFLAGS
    for options common to C and C++.

  From Tom Parker:

  - Have the error message print the missing file that Qt can't find.

  From John Pye:

  - Fix env.MergeFlags() appending to construction variable value of None.

  From Steve Robbins:

  - Fix the "sconsign" script when the .sconsign.dblite file is explicitly
    specified on the command line (and not intuited from the old way of
    calling it with just ".sconsign").

  From Jose Pablo Ezequiel "Pupeno" Fernandez Silva:

  - Give the 'lex' tool knowledge of the additional target files produced
    by the flex "--header-file=" and "--tables-file=" options.

  - Give the 'yacc' tool knowledge of the additional target files produced
    by the bison "-g", "--defines=" and "--graph=" options.

  - Generate intermediate files with Objective C file suffixes (.m) when
    the lex and yacc source files have appropriate suffixes (.lm and .ym).

  From Sohail Somain:

  - Have the mslink.py Tool only look for a 'link' executable on Windows
    systems.

  From Vaclav Smilauer:

  - Add support for a "srcdir" keyword argument when calling a Builder,
    which will add a srcdir prefix to all non-relative string sources.

  From Jonathan Ultis:

  - Allow Options converters to take the construction environment as
    an optional argument.



RELEASE 0.96.93 - Mon, 06 Nov 2006 00:44:11 -0600

  NOTE:  This is a pre-release of 0.97 for testing purposes.

  From Anonymous:

  - Allow Python Value Nodes to be Builder targets.

  From Matthias:

  - Only filter Visual Studio common filename prefixes on complete
    directory names.

  From Chad Austin:

  - Fix the build of the SCons documentation on systems that don't
    have "python" in the $PATH.

  From Ken Boortz:

  - Enhance ParseConfig() to recognize options that begin with '+'.

  From John Calcote, Elliot Murphy:

  - Document ways to override the CCPDBFLAGS variable to use the
    Microsoft linker's /Zi option instead of the default /Z7.

  From Christopher Drexler:

  - Make SCons aware bibtex must be called if any \include files
    cause creation of a bibliography.

  - Make SCons aware that "\bilbiography" in TeX source files means
    that related .bbl and .blg bibliography files will be created.
    (NOTE:  This still needs to search for the string in \include files.)

  From David Gruener:

  - Fix inconsistent handling of Action strfunction arguments.

  - Preserve white space in display Action strfunction strings.

  From James Y. Knight and Gerard Patel:

  - Support creation of shared object files from assembly language.

  From Steven Knight:

  - Speed up the Taskmaster significantly by avoiding unnecessary
    re-scans of Nodes to find out if there's work to be done, having it
    track the currently-executed top-level target directly and not
    through its presence on the target list, and eliminating some other
    minor list(s), method(s) and manipulation.

  - Fix the expansion of $TARGET and $SOURCE in the expansion of
    $INSTALLSTR displayed for non-environment calls to InstallAs().

  - Fix the ability to have an Alias() call refer to a directory
    name that's not identified as a directory until later.

  - Enhance runtest.py with an option to use QMTest as the harness.
    This will become the default behavior as we add more functionality
    to the QMTest side.

  - Let linking on mingw use the default function that chooses $CC (gcc)
    or $CXX (g++) depending on whether there are any C++ source files.

  - Work around a bug in early versions of the Python 2.4 profile module
    that caused the --profile= option to fail.

  - Only call Options validators and converters once when initializing a
    construction environment.

  - Fix the ability of env.Append() and env.Prepend(), in all known Python
    versions, to handle different input value types when the construction
    variable being updated is a dictionary.

  - Add a --cache-debug option for information about what files it's
    looking for in a CacheDir().

  - Document the difference in construction variable expansion between
    {Action,Builder}() and env.{Action,Builder}().

  - Change the name of env.Copy() to env.Clone(), keeping the old name
    around for backwards compatibility (with the intention of eventually
    phasing it out to avoid confusion with the Copy() Action factory).

  From Arve Knudsen:

  - Support cleaning and scanning SWIG-generated files.

  From Carsten Koch:

  - Allow selection of Visual Studio version by setting $MSVS_VERSION
    after construction environment initialization.

  From Jean-Baptiste Lab:

  - Try using zipimport if we can't import Tool or Platform modules
    using the normal "imp" module.  This allows SCons to be packaged
    using py2exe's all-in-one-zip-file approach.

  From Ben Liblit:

  - Do not re-scan files if the scanner returns no implicit dependencies.

  From Sanjoy Mahajan:

  - Change use of $SOURCES to $SOURCE in all TeX-related Tool modules.

  From Joel B. Mohler:

  - Make SCons aware that "\makeindex" in TeX source files means that
    related .ilg, .ind and .idx index files will be created.
    (NOTE:  This still needs to search for the string in \include files.)

  - Prevent scanning the TeX .aux file for additional files from
    trying to remove it twice when the -c option is used.

  From Leanid Nazdrynau:

  - Give the MSVC RES (resource) Builder a src_builder list and a .rc
    src_suffix so other builders can generate .rc files.

  From Matthew A. Nicholson:

  - Enhance Install() and InstallAs() to handle directory trees as sources.

  From Jan Nijtmans:

  - Don't use the -fPIC flag when using gcc on Windows (e.g. MinGW).

  From Greg Noel:

  - Add an env.ParseFlags() method that provides separate logic for
    parsing GNU tool chain flags into a dictionary.

  - Add an env.MergeFlags() method to apply an arbitrary dictionary
    of flags to a construction environment's variables.

  From Gary Oberbrunner:

  - Fix parsing tripartite Intel C compiler version numbers on Linux.

  - Extend the ParseConfig() function to recognize -arch and
    -isysroot options.

  - Have the error message list the known suffixes when a Builder call
    can't build a source file with an unknown suffix.

  From Karol Pietrzak:

  - Avoid recursive calls to main() in the program snippet used by the
    SConf subsystem to test linking against libraries.  This changes the
    default behavior of CheckLib() and CheckLibWithHeader() to print
    "Checking for C library foo..." instead of "Checking for main()
    in C library foo...".

  From John Pye:

  - Throw an exception if a command called by ParseConfig() or
    ParseFlags() returns an error.

  From Stefan Seefeld:

  - Initial infrastructure for running SCons tests under QMTest.

  From Sohail Somani:

  - Fix tests that fail due to gcc warnings.

  From Dobes Vandermeer:

  - In stack traces, print the full paths of SConscript files.

  From Atul Varma:

  - Fix detection of Visual C++ Express Edition.

  From Dobes Vandermeer:

  - Let the src_dir option to the SConscript() function affect all the
    the source file paths, instead of treating all source files paths
    as relative to the SConscript directory itself.

  From Nicolas Vigier:

  - Fix finding Fortran modules in build directories.

  - Fix use of BuildDir() when the source file in the source directory
    is a symlink with a relative path.

  From Edward Wang:

  - Fix the Memoizer when the SCons Python modules are executed from
    .pyo files at different locations from where they were compiled.

  From Johan Zander:

  - Fix missing os.path.join() when constructing the $FRAMEWORKSDKDIR/bin.



RELEASE 0.96.92 - Mon, 10 Apr 2006 21:08:22 -0400

  NOTE:  This was a pre-release of 0.97 for testing purposes.

  From Anonymous:

  - Fix the intelc.py Tool module to not throw an exception if the
    only installed version is something other than ia32.

  - Set $CCVERSION when using gcc.

  From Matthias:

  - Support generating project and solution files for Microsoft
    Visual Studio version 8.

  - Support generating more than one project file for a Microsoft
    Visual Studio solution file.

  - Add support for a support "runfile" parameter to Microsoft
    Visual Studio project file creation.

  - Put the project GUID, not the solution GUID, in the right spot
    in the solution file.

  From Erling Andersen:

  - Fix interpretation of Node.FS objects wrapped in Proxy instances,
    allowing expansion of things like ${File(TARGET)} in command lines.

  From Stanislav Baranov:

  - Add a separate MSVSSolution() Builder, with support for the
    following new construction variables: $MSVSBUILDCOM, $MSVSCLEANCOM,
    $MSVSENCODING, $MSVSREBUILDCOM, $MSVSSCONS, $MSVSSCONSCOM,
    $MSVSSCONSFLAGS, $MSVSSCONSCRIPT and $MSVSSOLUTIONCOM.

  From Ralph W. Grosse-Kunstleve and Patrick Mezard:

  - Remove unneceesary (and incorrect) SCons.Util strings on some function
    calls in SCons.Util.

  From Bob Halley:

  - Fix C/C++ compiler selection on AIX to not always use the external $CC
    environment variable.

  From August HÃ¶randl:

  - Add a scanner for \include and \import files, with support for
    searching a directory list in $TEXINPUTS (imported from the external
    environment).

  - Support $MAKEINDEX, $MAKEINDEXCOM, $MAKEINDEXCOMSTR and
    $MAKEINDEXFLAGS for generating indices from .idx files.

  From Steven Johnson:

  - Add a NoClean() Environment method and function to override removal
    of targets during a -c clean, including documentation and tests.

  From Steven Knight:

  - Check for whether files exist on disk by listing the directory
    contents, not calling os.path.exists() file by file.  This is
    somewhat more efficient in general, and may be significantly
    more efficient on Windows.

  - Minor speedups in the internal is_Dict(), is_List() and is_String()
    functions.

  - Fix a signature refactoring bug that caused Qt header files to
    get re-generated every time.

  - Don't fail when writing signatures if the .sconsign.dblite file is
    owned by a different user (e.g. root) from a previous run.

  - When deleting variables from stacked OverrideEnvironments, don't
    throw a KeyError if we were able to delte the variable from any
    Environment in the stack.

  - Get rid of the last indentation tabs in the SCons source files and
    add -tt to the Python invocations in the packaging build and the
    tests so they don't creep back in.

  - In Visual Studio project files, put quotes around the -C directory
    so everything works even if the path has spaces in it.

  - The Intel Fortran compiler uses -object:$TARGET, not "-o $TARGET",
    when building object files on Windows.  Have the the ifort Tool
    modify the default command lines appropriately.

  - Document the --debug=explain option in the man page.  (How did we
    miss this?)

  - Add a $LATEXRETRIES variable to allow configuration of the number of
    times LaTex can be re-called to try to resolve undefined references.

  - Change the order of the arguments to Configure.Checklib() to match
    the documentation.

  - Handle signature calculation properly when the Python function used
    for a FunctionAction is an object method.

  - On Windows, assume that absolute path names without a drive letter
    refer to the drive on which the SConstruct file lives.

  - Add /usr/ccs/bin to the end of the the default external execution
    PATH on Solaris.

  - Add $PKGCHK and $PKGINFO variables for use on Solaris when searching
    for the SunPRO C++ compiler.  Make the default value for $PKGCHK
    be /usr/sbin/pgkchk (since /usr/sbin isn't usually on the external
    execution $PATH).

  - Fix a man page example of overriding variables when calling
    SharedLibrary() to also set the $LIBSUFFIXES variable.

  - Add a --taskmastertrace=FILE option to give some insight on how
    the taskmaster decides what Node to build next.

  - Changed the names of the old $WIN32DEFPREFIX, $WIN32DEFSUFFIX,
    $WIN32DLLPREFIX and $WIN32IMPLIBPREFIX construction variables to
    new $WINDOWSDEFPREFIX, $WINDOWSDEFSUFFIX, $WINDOWSDLLPREFIX and
    $WINDOWSIMPLIBPREFIX construction variables.  The old names are now
    deprecated, but preserved for backwards compatibility.

  - Fix (?) a runtest.py hang on Windows when the --xml option is used.

  - Change the message when an error occurs trying to interact with the
    file system to report the target(s) in square brackets (as before) and
    the actual file or directory that encountered the error afterwards.

  From Chen Lee:

  - Add x64 support for Microsoft Visual Studio 8.

  From Baptiste Lepilleur:

  - Support the --debug=memory option on Windows when the Python version
    has the win32process and win32api modules.

  - Add support for Visual Studio 2005 Pro.

  - Fix portability issues in various tests: test/Case.py,
    Test/Java/{JAR,JARCHDIR,JARFLAGS,JAVAC,JAVACFLAGS,JAVAH,RMIC}.py,
    test/MSVS/vs-{6.0,7.0,7.1,8.0}-exec.py,
    test/Repository/{Java,JavaH,RMIC}.py,
    test/QT/{generated-ui,installed,up-to-date,warnings}.py,
    test/ZIP/ZIP.py.

  - Ignore pkgchk errors on Solaris when searching for the C++ compiler.

  - Speed up the SCons/EnvironmentTests.py unit tests.

  - Add a --verbose= option to runtest.py to print executed commands
    and their output at various levels.

  From Christian Maaser:

  - Add support for Visual Studio Express Editions.

  - Add support for Visual Studio 8 *.manifest files, includng
    new $WINDOWS_INSERT_MANIFEST, $WINDOWSPROGMANIFESTSUFFIX,
    $WINDOWSPROGMANIFESTPREFIX, $WINDOWSPROGMANIFESTSUFFIX,
    $WINDOWSSHLIBMANIFESTPREFIX and $WINDOWSSHLIBMANIFESTSUFFIX
    construction variables.

  From Adam MacBeth:

  - Fix detection of additional Java inner classes following use of a
    "new" keyword inside an inner class.

  From Sanjoy Mahajan:

  - Correct TeX-related command lines to just $SOURCE, not $SOURCES

  From Patrick Mezard:

  - Execute build commands for a command-line target if any of the
    files built along with the target is out of date or non-existent,
    not just if the command-line target itself is out of date.

  - Fix the -n option when used with -c to print all of the targets
    that will be removed for a multi-target Builder call.

  - If there's no file in the source directory, make sure there isn't
    one in the build directory, too, to avoid dangling files left
    over from previous runs when a source file is removed.

  - Allow AppendUnique() and PrependUnique() to append strings (and
    other atomic objects) to lists.

  From Joel B. Mohler:

  - Extend latex.py, pdflatex.py, pdftex.py and tex.py so that building
    from both TeX and LaTeX files uses the same logic to call $BIBTEX
    when it's necessary, to call $MAKEINDEX when it's necessary, and to
    call $TEX or $LATEX multiple times to handle undefined references.

  - Add an emitter to the various TeX builders so that the generated
    .aux and .log files also get deleted by the -c option.

  From Leanid Nazdrynau:

  - Fix the Qt UIC scanner to work with generated .ui files (by using
    the FindFile() function instead of checking by-hand for the file).

  From Jan Nieuwenhuizen:

  - Fix a problem with interpreting quoted argument lists on command lines.

  From Greg Noel:

  - Add /sw/bin to the default execution PATH on Mac OS X.

  From Kian Win Ong:

  - When building a .jar file and there is a $JARCHDIR, put the -C
    in front of each .class file on the command line.

  - Recognize the Java 1.5 enum keyword.

  From Asfand Yar Qazi:

  - Add /opt/bin to the default execution PATH on all POSIX platforms
    (between /usr/local/bin and /bin).

  From Jon Rafkind:

  - Fix the use of Configure() contexts from nested subsidiary
    SConscript files.

  From Christoph Schulz:

  - Add support for $CONFIGUREDIR and $CONFIGURELOG variables to control
    the directory and logs for configuration tests.

  - Add support for a $INSTALLSTR variable.

  - Add support for $RANLIBCOM and $RANLIBCOMSTR variables (which fixes
    a bug when setting $ARCOMSTR).

  From Amir Szekely:

  - Add use of $CPPDEFINES to $RCCOM (resource file compilation) on MinGW.

  From Erick Tryzelaar:

  - Fix the error message when trying to report that a given option is
    not gettable/settable from an SConscript file.

  From Dobes Vandermeer:

  - Add support for SCC and other settings in Microsoft Visual
    Studio project and solution files:  $MSVS_PROJECT_BASE_PATH,
    $MSVS_PROJECT_GUID, $MSVS_SCC_AUX_PATH, $MSVS_SCC_LOCAL_PATH,
    $MSVS_SCC_PROJECT_NAME, $MSVS_SCC_PROVIDER,

  - Add support for using a $SCONS_HOME variable (imported from the
    external environment, or settable internally) to put a shortened
    SCons execution line in the Visual Studio project file.

  From David J. Van Maren:

  - Only filter common prefixes from source files names in Visual Studio
    project files if the prefix is a complete (sub)directory name.

  From Thad Ward:

  - If $MSVSVERSIONS is already set, don't overwrite it with
    information from the registry.



RELEASE 0.96.91 - Thu, 08 Sep 2005 07:18:23 -0400

  NOTE:  This was a pre-release of 0.97 for testing purposes.

  From Chad Austin:

  - Have the environment store the toolpath and re-use it to find Tools
    modules during later Copy() or Tool() calls (unless overridden).

  - Normalize the directory path names in SConsignFile() database
    files so the same signature file can interoperate on Windows and
    non-Windows systems.

  - Make --debug=stacktrace print a stacktrace when a UserError is thrown.

  - Remove an old, erroneous cut-and-paste comment in Scanner/Dir.py.

  From Stanislav Baranov:

  - Make it possible to support with custom Alias (sub-)classes.

  - Allow Builders to take empty source lists when called.

  - Allow access to both TARGET and SOURCE in $*PATH expansions.

  - Allow SConscript files to modify BUILD_TARGETS.

  From Timothee Besset:

  - Add support for Objective C/C++ .m and .mm file suffixes (for
    Mac OS X).

  From Charles Crain

  - Fix the PharLap linkloc.py module to use target+source arguments
    when calling env.subst().

  From Bjorn Eriksson:

  - Fix an incorrect Command() keyword argument in the man page.

  - Add a $TEMPFILEPREFIX variable to control the prefix or flag used
    to pass a long-command-line-execution tempfile to a command.

  From Steven Knight:

  - Enhanced the SCons setup.py script to install man pages on
    UNIX/Linux systems.

  - Add support for an Options.FormatOptionHelpText() method that can
    be overridden to customize the format of Options help text.

  - Add a global name for the Entry class (which had already been
    documented).

  - Fix re-scanning of generated source files for implicit dependencies
    when the -j option is used.

  - Fix a dependency problem that caused $LIBS scans to not be added
    to all of the targets in a multiple-target builder call, which
    could cause out-of-order builds when the -j option is used.

  - Store the paths of source files and dependencies in the .sconsign*
    file(s) relative to the target's directory, not relative to the
    top-level SConstruct directory.  This starts to make it possible to
    subdivide the dependency tree arbitrarily by putting an SConstruct
    file in every directory and using content signatures.

  - Add support for $YACCHFILESUFFIX and $YACCHXXFILESUFFIX variables
    that accomodate parser generators that write header files to a
    different suffix than the hard-coded .hpp when the -d option is used.

  - The default behavior is now to store signature information in a
    single .sconsign.dblite file in the top-level SConstruct directory.
    The old behavior of a separate .sconsign file in each directory can
    be specified by calling SConsignFile(None).

  - Remove line number byte codes within the signature calculation
    of Python function actions, so that changing the location of an
    otherwise unmodified Python function doesn't cause rebuilds.

  - Fix AddPreAction() and AddPostAction() when an action has more than
    one target file:  attach the actions to the Executor, not the Node.

  - Allow the source directory of a BuildDir / build_dir to be outside
    of the top-level SConstruct directory tree.

  - Add a --debug=nomemoizer option that disables the Memoizer for clearer
    looks at the counts and profiles of the underlying function calls,
    not the Memoizer wrappers.

  - Print various --debug= stats even if we exit early (e.g. using -h).

  - Really only use the cached content signature value if the file
    is older than --max-drift, not just if --max-drift is set.

  - Remove support for conversion from old (pre 0.96) .sconsign formats.

  - Add support for a --diskcheck option to enable or disable various
    on-disk checks:  that File and Dir nodes match on-disk entries;
    whether an RCS file exists for a missing source file; whether an
    SCCS file exists for a missing source file.

  - Add a --raw argument to the sconsign script, so it can print a
    raw representation of each entry's NodeInfo dictionary.

  - Add the 'f90' and 'f95' tools to the list of Fortran compilers
    searched for by default.

  - Add the +Z option by default when compiling shared objects on
    HP-UX.

  From Chen Lee:

  - Handle Visual Studio project and solution files in Unicode.

  From Sanjoy Mahajan:

  - Fix a bad use of Copy() in an example in the man page, and a
    bad regular expression example in the man page and User's Guide.

  From Shannon Mann:

  - Have the Visual Studio project file(s) echo "Starting SCons" before
    executing SCons, mainly to work around a quote-stripping bug in
    (some versions of?) the Windows cmd command executor.

  From Georg Mischler:

  - Remove the space after the -o option when invoking the Borland
    BCC compiler; some versions apparently require that the file name
    argument be concatenated with the option.

  From Leanid Nazdrynau:

  - Fix the Java parser's handling of backslashes in strings.

  From Greg Noel:

  - Add construction variables to support frameworks on Mac OS X:
    $FRAMEWORKS, $FRAMEWORKPREFIX, $FRAMEWORKPATH, $FRAMEWORKPATHPREFIX.

  - Re-order link lines so the -o option always comes right after the
    command name.

  From Gary Oberbrunner:

  - Add support for Intel C++ beta 9.0 (both 32 and 64 bit versions).

  - Document the new $FRAMEWORK* variables for Mac OS X.

  From Karol Pietrzak:

  - Add $RPATH (-R) support to the Sun linker Tool (sunlink).

  - Add a description of env.subst() to the man page.

  From Chris Prince:

  - Look in the right directory, not always the local directory, for a
    same-named file or directory conflict on disk.

  - On Windows, preserve the external environment's %SYSTEMDRIVE%
    variable, too.

  From Craig Scott:

  - Have the Fortran module emitter look for Fortan modules to be created
    relative to $FORTRANMODDIR, not the top-level directory.

  - When saving Options to a file, run default values through the
    converter before comparing them with the set values.  This correctly
    suppresses Boolean Option values from getting written to the saved
    file when they're one of the many synonyms for a default True or
    False value.

  - Fix the Fortran Scanner's ability to handle a module being used
    in the same file in which it is defined.

  From Steve-o:

  - Add the -KPIC option by default when compiling shared objects on
    Solaris.

  - Change the default suffix for Solaris objects to .o, to conform to
    Sun WorkShop's expectations.  Change the profix to so_ so they can
    still be differentiated from static objects in the same directory.

  From Amir Szekely:

  - When calling the resource compiler on MinGW, add --include-dir and
    the source directory so it finds the source file.

  - Update EnsureSConsVersion() to support revision numbers.

  From Greg Ward:

  - Fix a misplaced line in the man page.



RELEASE 0.96.90 - Tue, 15 Feb 2005 21:21:12 +0000

  NOTE:  This was a pre-release of 0.97 for testing purposes.

  From Anonymous:

  - Fix Java parsing to avoid erroneously identifying a new array
    of class instances as an anonymous inner class.

  - Fix a typo in the man page description of PathIsDirCreate.

  From Chad Austin:

  - Allow Help() to be called multiple times, appending to the help
    text each call.

  - Allow Tools found on a toolpath to import Python modules from
    their local directory.

  From Steve Christensen:

  - Handle exceptions from Python functions as build actions.

  - Add a set of canned PathOption validators:  PathExists (the default),
    PathIsFile, PathIsDir and PathIsDirCreate.

  From Matthew Doar:

  - Add support for .lex and .yacc file suffixes for Lex and Yacc files.

  From Eric Frias:

  - Huge performance improvement:  wrap the tuples representing an
    include path in an object, so that the time it takes to hash the
    path doesn't grow porportionally to the length of the path.

  From Gottfried Ganssauge:

  - Fix SCons on SuSE/AMD-64 Linux by having the wrapper script also
    check for the build engine in the parent directory of the Python
    library directory (/usr/lib64 instead of /usr/lib).

  From Stephen Kennedy:

  - Speed up writing the .sconsign file at the end of a run by only
    calling sync() once at the end, not after every entry.

  From Steven Knight:

  - When compiling with Microsoft Visual Studio, don't include the ATL and
    MFC directories in the default INCLUDE and LIB environment variables.

  - Remove the following deprecated features:  the ParseConfig()
    global function (deprecated in 0.93); the misspelled "validater"
    keyword to the Options.Add() method (deprecated in 0.91); the
    SetBuildSignatureType(), SetContentSignatureType(), SetJobs() and
    GetJobs() global functions (deprecated in 0.14).

  - Fix problems with corrupting the .sconsign.dblite file when
    interrupting builds by writing to a temporary file and renaming,
    not writing the file directly.

  - Fix a 0.96 regression where when running with -k, targets built from
    walking dependencies later on the command line would not realize
    that a dependency had failed an earlier build attempt, and would
    try to rebuild the dependent targets.

  - Change the final messages when using -k and errors occur from
    "{building,cleaning} terminated because of errors" to "done
    {building,cleaning} targets (errors occurred during {build,clean})."

  - Allow Configure.CheckFunc() to take an optional header argument
    (already supported by Conftest.py) to specify text at the top of
    the compiled test file.

  - Fix the --debug=explain output when a Python function action changed
    so it prints a meaningful string, not the binary representation of
    the function contents.

  - Allow a ListOption's default value(s) to be a Python list of specified
    values, not just a string containing a comma-separated list of names.

  - Add a ParseDepends() function that will parse up a list of explicit
    dependencies from a "make depend" style file.

  - Support the ability to change directory when executing an Action
    through "chdir" keyword arguments to Action and Builder creation
    and calls.

  - Fix handling of Action ojects (and other callables that don't match
    our calling arguments) in construction variable expansions.

  - On Win32, install scons.bat in the Python directory when installing
    from setup.py.  (The bdist_wininst installer was already doing this.)

  - Fix env.SConscript() when called with a list of SConscipt files.
    (The SConscript() global function already worked properly.)

  - Add a missing newline to the end of the --debug=explain "unknown
    reasons" message.

  - Enhance ParseConfig() to work properly for spaces in between the -I,
    -L and -l options and their arguments.

  - Packaging build fix:  Rebuild the files that are use to report the
    --version of SCons whenever the development version number changes.

  - Fix the ability to specify a target_factory of Dir() to a Builder,
    which the default create-a-directory Builder was interfering with.

  - Mark a directory as built if it's created as part of the preparation
    for another target, to avoid trying to build it again when it comes
    up in the target list.

  - Allow a function with the right calling signature to be put directly
    in an Environment's BUILDERS dictionary, making for easier creation
    and use of wrappers (pseudo-Builders) that call other Builders.

  - On Python 2.x, wrap lists of Nodes returned by Builders in a UserList
    object that adds a method that makes str() object return a string
    with all of the Nodes expanded to their path names.  (Builders under
    Python 1.5.2 still return lists to avoid TypeErrors when trying
    to extend() list, so Python 1.5.2 doesn't get pretty-printing of Node
    lists, but everything should still function.)

  - Allow Aliases to have actions that will be executed whenever
    any of the expanded Alias targets are out of date.

  - Fix expansion of env.Command() overrides within target and
    source file names.

  - Support easier customization of what's displayed by various default
    actions by adding lots of new construction variables: $ARCOMSTR,
    $ASCOMSTR, $ASPPCOMSTR, $BIBTEXCOMSTR, $BITKEEPERCOMSTR, $CCCOMSTR,
    $CVSCOMSTR, $CXXCOMSTR, $DCOMSTR, $DVIPDFCOMSTR, $F77COMSTR,
    $F90COMSTR, $F95COMSTR, $FORTRANCOMSTR, $GSCOMSTR, $JARCOMSTR,
    $JAVACCOMSTR, $JAVAHCOMSTR, $LATEXCOMSTR, $LEXCOMSTR, $LINKCOMSTR,
    $M4COMSTR, $MIDLCOMSTR, $P4COMSTR, $PCHCOMSTR, $PDFLATEXCOMSTR,
    $PDFTEXCOMSTR, $PSCOMSTR, $QT_MOCFROMCXXCOMSTR, $QT_MOCFROMHCOMSTR,
    $QT_UICCOMSTR, $RCCOMSTR, $REGSVRCOMSTR, $RCS_COCOMSTR, $RMICCOMSTR,
    $SCCSCOMSTR, $SHCCCOMSTR, $SHCXXCOMSTR, $SHF77COMSTR, $SHF90COMSTR,
    $SHF95COMSTR, $SHFORTRANCOMSTR, $SHLINKCOMSTR, $SWIGCOMSTR,
    $TARCOMSTR, $TEXCOMSTR, $YACCCOMSTR and $ZIPCOMSTR.

  - Add an optional "map" keyword argument to ListOption() that takes a
    dictionary to map user-specified values to legal values from the list
    (like EnumOption() already doee).

  - Add specific exceptions to try:-except: blocks without any listed,
    so that they won't catch and mask keyboard interrupts.

  - Make --debug={tree,dtree,stree} print something even when there's
    a build failure.

  - Fix how Scanners sort the found dependencies so that it doesn't
    matter whether the dependency file is in a Repository or not.
    This may cause recompilations upon upgrade to this version.

  - Make AlwaysBuild() work with Alias and Python value Nodes (making
    it much simpler to support aliases like "clean" that just invoke
    an arbitrary action).

  - Have env.ParseConfig() use AppendUnique() by default to suppress
    duplicate entries from multiple calls.  Add a "unique" keyword
    argument to allow the old behavior to be specified.

  - Allow the library modules imported by an SConscript file to get at
    all of the normally-available global functions and variables by saying
    "from SCons.Script import *".

  - Add a --debug=memoizer option to print Memoizer hit/mass statistics.

  - Allow more than one --debug= option to be set at a time.

  - Change --debug=count to report object counts before and after
    reading SConscript files and before and after building targets.

  - Change --debug=memory output to line up the numbers and to better
    match (more or less) the headers on the --debug=count columns.

  - Speed things up when there are lists of targets and/or sources by
    getting rid of some N^2 walks of the lists involved.

  - Cache evaluation of LazyActions so we don't create a new object
    for each invocation.

  - When scanning, don't create Nodes for include files that don't
    actually exist on disk.

  - Make supported global variables CScanner, DScanner, ProgramScanner and
    SourceFileScanner.  Make SourceFileScanner.add_scanner() a supported
    part of the public interface.  Keep the old SCons.Defaults.*Scan names
    around for a while longer since some people were already using them.

  - By default, don't scan directories for on-disk files.  Add a
    DirScanner global scanner that can be used in Builders or Command()
    calls that want source directory trees scanned for on-disk changes.
    Have the Tar() and Zip() Builders use the new DirScanner to preserve
    the behavior of rebuilding a .tar or .zip file if any file or
    directory under a source tree changes.  Add Command() support for
    a source_scanner keyword argument to Command() that can be set to
    DirScanner to get this behavior.

  - Documentation changes:  Explain that $CXXFLAGS contains $CCFLAGS
    by default.  Fix a bad target_factory example in the man page.
    Add appendices to the User's Guide to cover the available Tools,
    Builders and construction variables.  Comment out the build of
    the old Python 10 paper, which doesn't build on all systems and
    is old enough at this point that it probably isn't worth the
    effort to make it do so.

  From Wayne Lee:

  - Avoid "maximum recursion limit" errors when removing $(-$) pairs
    from long command lines.

  From Clive Levinson:

  - Make ParseConfig() recognize and add -mno-cygwin to $LINKFLAGS and
    $CCFLAGS, and -mwindows to $LINKFLAGS.

  From Michael McCracken:

  - Add a new "applelink" tool to handle the things like Frameworks and
    bundles that Apple has added to gcc for linking.

  - Use more appropriate default search lists of linkers, compilers and
    and other tools for the 'darwin' platform.

  - Add a LoadableModule Builder that builds a bundle on Mac OS X (Darwin)
    and a shared library on other systems.

  - Improve SWIG tests for use on Mac OS X (Darwin).

  From Elliot Murphy:

  - Enhance the tests to guarantee persistence of ListOption
    values in saved options files.

  - Supply the help text when -h is used with the -u, -U or -D options.

  From Christian Neeb:

  - Fix the Java parser's handling of string definitions to avoid ignoring
    subsequent code.

  From Han-Wen Nienhuys:

  - Optimize variable expansion by:  using the re.sub() method (when
    possible); not using "eval" for variables for which we can fetch the
    value directory; avoiding slowing substitution logic when there's no
    '$' in the string.

  From Gary Oberbrunner:

  - Add an Environment.Dump() method to print the contents of a
    construction environment.

  - Allow $LIBS (and similar variables) to contain explicit File Nodes.

  - Change ParseConfig to add the found library names directly to the
    $LIBS variable, instead of returning them.

  - Add ParseConfig() support for the -framework GNU linker option.

  - Add a PRINT_CMD_LINE_FUNC construction variable to allow people
    to filter (or log) command-line output.

  - Print an internal Python stack trace in response to an otherwise
    unexplained error when --debug=stacktrace is specified.

  - Add a --debug=findlibs option to print what's happening when
    the scanner is searching for libraries.

  - Allow Tool specifications to be passed a dictionary of keyword
    arguments.

  - Support an Options default value of None, in which case the variable
    will not be added to the construction environment unless it's set
    explicitly by the user or from an Options file.

  - Avoid copying __builtin__ values into a construction environment's
    dictionary when evaluating construction variables.

  - Add a new cross-platform intelc.py Tool that can detect and
    configure the Intel C++ v8 compiler on both Windows, where it's
    named icl, and Linux, where it's named icc.  It also checks that
    the directory specified in the Windows registry exists, and sets a
    new $INTEL_C_COMPILER_VERSION construction variable to identify the
    version being used.  (Niall Douglas contributed an early prototype
    of parts of this module.)

  - Fix the private Conftest._Have() function so it doesn't change
    non-alphanumeric characters to underscores.

  - Supply a better error message when a construction variable expansion
    has an unknown attribute.

  - Documentation changes:  Update the man page to describe use of
    filenames or Nodes in $LIBS.

  From Chris Pawling:

  - Have the linkloc tool use $MSVS_VERSION to select the Microsoft
    Visual Studio version to use.

  From Kevin Quick:

  - Fix the Builder name returned from ListBuilders and other instances
    of subclasses of the BuilderBase class.

  - Add Builders and construction variables to support rpcgen:
    RPCGenClient(), RPCGenHeader(), RPCGenService(), RPCGenXDR(),
    $RPCGEN, $RPCGENFLAGS, $RPCGENCLIENTFLAGS, $RPCGENHEADERFLAGS,
    $RPCGENSERVICEFLAGS, $RPCGENXDRFLAGS.

  - Update the man page to document that prefix and suffix Builder
    keyword arguments can be strings, callables or dictionaries.

  - Provide more info in the error message when a user tries to build
    a target multiple ways.

  - Fix Delete() when a file doesn't exist and must_exist=1.  (We were
    unintentionally dependent on a bug in versions of the Python shutil.py
    module prior to Python 2.3, which would generate an exception for
    a nonexistent file even when ignore_errors was set.)

  - Only replace a Node's builder with a non-null source builder.

  - Fix a stack trace when a suffix selection dictionary is passed
    an empty source file list.

  - Allow optional names to be attached to Builders, for default
    Builders that don't get attached to construction environments.

  - Fix problems with Parallel Task Exception handling.

  - Build targets in an associated BuildDir even if there are targets
    or subdirectories locally in the source directory.

  - If a FunctionAction has a callable class as its underlying Python
    function, use its strfunction() method (if any) to display the
    action.

  - Fix handling when BuildDir() exists but is unwriteable.  Add
    "Stop." to those error messages for consistency.

  - Catch incidents of bad builder creation (without an action) and
    supply meaningful error messages.

  - Fix handling of src_suffix values that aren't extensions (don't
    begin with a '.').

  - Don't retrieve files from a CacheDir, but report what would happen,
    when the -n option is used.

  - Use the source_scanner from the target Node, not the source node
    itself.

  - Internal Scanners fixes:  Make sure Scanners are only passed Nodes.
    Fix how a Scanner.Selector called its base class initialization.
    Make comparisons of Scanner objects more robust.  Add a name to
    an internal default ObjSourceScanner.

  - Add a deprecated warning for use of the old "scanner" keyword argument
    to Builder creation.

  - Improve the --debug=explain message when the build action changes.

  - Test enhancements in SourceCode.py, option-n.py, midl.py.  Better
    Command() and Scanner test coverage.  Improved test infrastructure
    for -c output.

  - Refactor the interface between Action and Executor objects to treat
    Actions atomically.

  - The --debug=presub option will now report the pre-substitution
    each action seprately, instead of reporting the entire list before
    executing the actions one by one.

  - The --debug=explain option explaining a changed action will now
    (more correctly) show pre-substitution action strings, instead of
    the commands with substituted file names.

  - A Node (file) will now be rebuilt if its PreAction or PostAction
    actions change.

  - Python Function actions now have their calling signature (target,
    source, env) reported correctly when displayed.

  - Fix BuildDir()/build_dir handling when the build_dir is underneath
    the source directory and trying to use entries from the build_dir
    as sources for other targets in the build-dir.

  - Fix hard-coding of JDK path names in various Java tests.

  - Handle Python stack traces consistently (stop at the SConscript stack
    frame, by default) even if the Python source code isn't available.

  - Improve the performance of the --debug={tree,dtree} options.

  - Add --debug=objects logging of creation of OverrideWarner,
    EnvironmentCopy and EnvironmentOverride objects.

  - Fix command-line expansion of Python Value Nodes.

  - Internal cleanups:  Remove an unnecessary scan argument.  Associate
    Scanners only with Builders, not nodes.  Apply overrides once when
    a Builder is called, not in multiple places.  Cache results from the
    Node.FS.get_suffix() and Node.get_build_env() methods.  Use the Python
    md5 modules' hexdigest() method, if there is one.  Have Taskmaster
    call get_stat() once for each Node and re-use the value instead of
    calling it each time it needs the value.  Have Node.depends_on()
    re-use the list from the children() method instead of calling it
    multiple times.

  - Use the correct scanner if the same source file is used for targets in
    two different environments with the same path but different scanners.

  - Collect logic for caching values in memory in a Memoizer class,
    which cleans up a lot of special-case code in various methods and
    caches additional values to speed up most configurations.

  - Add a PathAccept validator to the list of new canned PathOption
    validators.

  From Jeff Squyres:

  - Documentation changes:  Use $CPPDEFINES instead of $CCFLAGS in man
    page examples.

  From Levi Stephen:

  - Allow $JARCHDIR to be expanded to other construction variables.

  From Christoph Wiedemann:

  - Add an Environment.SetDefault() method that only sets values if
    they aren't already set.

  - Have the qt.py Tool not override variables already set by the user.

  - Add separate $QT_BINPATH, $QT_CPPPATH and $QT_LIBPATH variables
    so these can be set individually, instead of being hard-wired
    relative to $QTDIR.

  - The %TEMP% and %TMP% external environment variables are now propagated
    automatically to the command execution environment on Windows systems.

  - A new --config= command-line option allows explicit control of
    of when the Configure() tests are run:  --config=force forces all
    checks to be run, --config=cache uses all previously cached values,
    --config=auto (the default) runs tests only when dependency analysis
    determines it's necessary.

  - The Configure() subsystem can now write a config.h file with values
    like HAVE_STDIO_H, HAVE_LIBM, etc.

  - The Configure() subsystem now executes its checks silently when the
    -Q option is specified.

  - The Configure() subsystem now reports if a test result is being
    taken from cache, and prints the standard output and error output
    of tests even when cached.

  - Configure() test results are now reported as "yes" or "no" instead of
    "ok" or "failed."

  - Fixed traceback printing when calling the env.Configure() method
    instead of the Configure() global function.

  - The Configure() subsystem now caches build failures in a .sconsign
    file in the subdirectory, not a .cache file.  This may cause
    tests to be re-executed the first time after you install 0.97.

  - Additional significant internal cleanups in the Configure() subsystem
    and its tests.

  - Have the Qt Builder make uic-generated files dependent on the .ui.h
    file, if one exists.

  - Add a test to make sure that SCons source code does not contain
    try:-except: blocks that catch all errors, which potentially catch
    and mask keyboard interrupts.

  - Fix us of TargetSignatures('content') with the SConf subsystem.

  From Russell Yanofsky:

  - Add support for the Metrowerks Codewarrior compiler and linker
    (mwcc and mwld).



RELEASE 0.96.1 - Mon, 23 Aug 2004 12:55:50 +0000

  From Craig Bachelor:

  - Handle white space in the executable Python path name within in MSVS
    project files by quoting the path.

  - Correct the format of a GUID string in a solution (.dsw) file so
    MSVS can correctly "build enable" a project.

  From Steven Knight:

  - Add a must_exist flag to Delete() to let the user control whether
    it's an error if the specified entry doesn't exist.  The default
    behavior is now to silently do nothing if it doesn't exist.

  - Package up the new Platform/darwin.py, mistakenly left out of 0.96.

  - Make the scons.bat REM statements into @REM so they aren't printed.

  - Make the SCons packaging SConscript files platform independent.

  From Anthony Roach:

  - Fix scanning of pre-compiled header (.pch) files for #includes,
    broken in 0.96.



RELEASE 0.96 - Wed, 18 Aug 2004 13:36:40 +0000

  From Chad Austin:

  - Make the CacheDir() directory if it doesn't already exist.

  - Allow construction variable substitutions in $LIBS specifications.

  - Allow the emitter argument to a Builder() to be or expand to a list
    of emitter functions, which will be called in sequence.

  - Suppress null values in construction variables like $LIBS that use
    the internal _concat() function.

  - Remove .dll files from the construction variables searched for
    libraries that can be fed to Win32 compilers.

  From Chad Austin and Christoph Wiedemann:

  - Add support for a $RPATH variable to supply a list of directories
    to search for shared libraries when linking a program.  Used by
    the GNU and IRIX linkers (gnulink and sgilink).

  From Charles Crain:

  - Restore the ability to do construction variable substitutions in all
    kinds of *PATH variables, even when the substitution returns a Node
    or other object.

  From Tom Epperly:

  - Allow the Java() Builder to take more than one source directory.

  From Ralf W. Grosse-Kunstleve:

  - Have SConsignFile() use, by default, a custom "dblite.py" that we can
    control and guarantee to work on all Python versions (or nearly so).

  From Jonathan Gurley:

  - Add support for the newer "ifort" versions of the Intel Fortran
    Compiler for Linux.

  From Bob Halley:

  - Make the new *FLAGS variable type work with copied Environments.

  From Chris Hoeppler:

  - Initialize the name of a Scanner.Classic scanner correctly.

  From James Juhasz:

  - Add support for the .dylib shared library suffix and the -dynamiclib
    linker option on Mac OS X.

  From Steven Knight:

  - Add an Execute() method for executing actions directly.

  - Support passing environment override keyword arguments to Command().

  - Fix use of $MSVS_IGNORE_IDE_PATHS, which was broken when we added
    support for $MSVS_USE_MFC_DIRS last release.

  - Make env.Append() and env.Prepend() act like the underlying Python
    behavior when the variable being appended to is a UserList object.

  - Fix a regression that prevented the Command() global function in
    0.95 from working with command-line strings as actions.

  - Fix checking out a file from a source code management system when
    the env.SourceCode() method was called with an individual file name
    or node, not a directory name or node.

  - Enhance the Task.make_ready() method to create a list of the
    out-of-date Nodes for the task for use by the wrapping interface.

  - Allow Scanners to pull the list of suffixes from the construction
    environment when the "skeys" keyword argument is a string containing
    a construction variable to be expanded.

  - Support new $CPPSUFFIXES, $DSUFFIXES $FORTRANSUFFIXES, and
    $IDLSUFFIXES.  construction variables that contain the default list
    of suffixes to be scanned by a given type of scanner, allowing these
    suffix lists to be easily added to or overridden.

  - Speed up Node creation when calling a Builder by comparing whether two
    Environments are the same object, not if their underlying dictionaries
    are equivalent.

  - Add a --debug=explain option that reports the reason(s) why SCons
    thinks it must rebuild something.

  - Add support for functions that return platform-independent Actions
    to Chmod(), Copy(), Delete(), Mkdir(), Move() and Touch() files
    and/or directories.  Like any other Actions, the returned Action
    object may be executed directly using the Execute() global function
    or env.Execute() environment method, or may be used as a Builder
    action or in an env.Command() action list.

  - Add support for the strfunction argument to all types of Actions:
    CommandAction, ListAction, and CommandGeneratorAction.

  - Speed up turning file system Nodes into strings by caching the
    values after we're finished reading the SConscript files.

  - Have ParseConfig() recognize and supporting adding the -Wa, -Wl,
    and -Wp, flags to ASFLAGS, LINKFLAGS and CPPFLAGS, respectively.

  - Change the .sconsign format and the checks for whether a Node is
    up-to-date to make dependency checks more efficient and correct.

  - Add wrapper Actions to SCons.Defaults for $ASCOM, $ASPPCOM, $LINKCOM,
    $SHLINKCOM, $ARCOM, $LEXCOM and $YACCCOM.  This makes it possible
    to replace the default print behavior with a custom strfunction()
    for each of these.

  - When a Node has been built, don't walk the whole tree back to delete
    the parents's implicit dependencies, let returning up the normal
    Taskmaster descent take care of it for us.

  - Add documented support for separate target_scanner and source_scanner
    arguments to Builder creation, which allows different scanners to
    be applied to source files

  - Don't re-install or (re-generate) .h files when a subsidiary #included
    .h file changes.  This eliminates incorrect circular dependencies
    with .h files generated from other source files.

  - Slim down the internal Sig.Calculator class by eliminating methods
    whose functionality is now covered by Node methods.

  - Document use of the target_factory and source_factory keyword
    arguments when creating Builder objects.  Enhance Dir Nodes so that
    they can be created with user-specified Builder objects.

  - Don't blow up with stack trace when the external $PATH environment
    variable isn't set.

  - Make Builder calls return lists all the time, even if there's only
    one target.  This keeps things consistent and easier to program to
    across platforms.

  - Add a Flatten() function to make it easier to deal with the Builders
    all returning lists of targets, not individual targets.

  - Performance optimizations in Node.FS.__doLookup().

  - Man page fixes:  formatting typos, misspellings, bad example.

  - User's Guide fixes: Fix the signatures of the various example
    *Options() calls.  Triple-quote properly a multi-line Split example.

  - User's Guide additions:  Chapter describing File and Directory
    Nodes.  Section describing declarative nature of SCons functions in
    SConscript files.  Better organization and clarification of points
    raised by Robert P. J. Day.  Chapter describing SConf (Autoconf-like)
    functionality.  Chapter describing how to install Python and
    SCons.  Chapter describing Java builds.

  From Chris Murray:

  - Add a .win32 attribute to force file names to expand with
    Windows backslash path separators.

  - Fix escaping file names on command lines when the expansion is
    concatenated with another string.

  - Add support for Fortran 90 and Fortran 95.  This adds $FORTRAN*
    variables that specify a default compiler, command-line, flags,
    etc. for all Fortran versions, plus separate $F90* and $F95*
    variables for when different compilers/flags/etc. must be specified
    for different Fortran versions.

  - Have individual tools that create libraries override the default
    $LIBPREFIX and $LIBSUFFIX values set by the platform.  This makes
    it easier to use Microsoft Visual Studio tools on a CygWin platform.

  From Gary Oberbrunner:

  - Add a --debug=presub option to print actions prior to substitution.

  - Add a warning upon use of the override keywords "targets" and
    "sources" when calling Builders.  These are usually mistakes which
    are otherwise silently (and confusingly) turned into construction
    variable overrides.

  - Try to find the ICL license file path name in the external environment
    and the registry before resorting to the hard-coded path name.

  - Add support for fetching command-line keyword=value arguments in
    order from an ARGLIST list.

  - Avoid stack traces when trying to read dangling symlinks.

  - Treat file "extensions" that only contain digits as part of the
    file basename.  This supports version numbers as part of shared
    library names, for example.

  - Avoid problems when there are null entries (None or '') in tool
    lists or CPPPATH.

  - Add an example and explanation of how to use "tools = ['default', ..."
    when creating a construction environment.

  - Add a section describing File and Directory Nodes and some of their
    attributes and methods.

  - Have ParseConfig() add a returned -pthread flag to both $CCFLAGS
    and $LINKFLAGS.

  - Fix some test portability issues on Mac OS X (darwin).

  From Simon Perkins:

  - Fix a bug introduced in building shared libraries under MinGW.

  From Kevin Quick:

  - Handling SCons exceptions according to Pythonic standards.

  - Fix test/chained-build.py on systems that execute within one second.

  - Fix tests on systems where 'ar' warns about archive creation.

  From Anthony Roach:

  - Fix use of the --implicit-cache option with timestamp signatures.

  - If Visual Studio is installed, assume the C/C++ compiler, the linker
    and the MIDL compiler that comes with it are available, too.

  - Better error messages when evaluating a construction variable
    expansion yields a Python syntax error.

  - Change the generation of PDB files when using Visual Studio from
    compile time to link time.

  From sam th:

  - Allow SConf.CheckLib() to search a list of libraries, like the
    Autoconf AC_SEARCH_LIBS macro.

  - Allow the env.WhereIs() method to take a "reject" argument to
    let it weed out specific path names.

  From Christoph Wiedemann:

  - Add new Moc() and Uic() Builders for more explicit control over
    Qt builds, plus new construction variables to control them:
    $QT_AUTOSCAN, $QT_DEBUG, $QT_MOCCXXPREFIX, $QT_MOCCXXSUFFIX,
    $QT_MOCHPREFIX, $QT_MOCHSUFFIX, $QT_UICDECLPREFIX, $QT_UICDECLSUFFIX,
    $QT_UICIMPLPREFIX, $QT_UICIMPLSUFFIX and $QT_UISUFFIX.

  - Add a new single_source keyword argument for Builders that enforces
    a single source file on calls to the Builder.



RELEASE 0.95 - Mon, 08 Mar 2004 06:43:20 -0600

  From Chad Austin:

  - Replace print statements with calls to sys.stdout.write() so output
    lines stay together when -j is used.

  - Add portability fixes for a number of tests.

  - Accomodate the fact that Cygwin's os.path.normcase() lies about
    the underlying system being case-sensitive.

  - Fix an incorrect _concat() call in the $RCINCFLAGS definition for
    the mingw Tool.

  - Fix a problem with the msvc tool with Python versions prior to 2.3.

  - Add support for a "toolpath" Tool() and Environment keyword that
    allows Tool modules to be found in specified local directories.

  - Work around Cygwin Python's silly fiction that it's using a
    case-sensitive file system.

  - More robust handling of data in VCComponents.dat.

  - If the "env" command is available, spawn commands with the more
    general "env -" instead of "env -i".

  From Kerim Borchaev:

  - Fix a typo in a msvc.py's registry lookup:  "VCComponents.dat", not
    "VSComponents.dat".

  From Chris Burghart:

  - Fix the ability to save/restore a PackageOption to a file.

  From Steve Christensen:

  - Update the MSVS .NET and MSVC 6.0/7.0 path detection.

  From David M. Cooke:

  - Make the Fortran scanner case-insensitive for the INCLUDE string.

  From Charles Crain:

  - If no version of MSVC is detected but the tool is specified,
    use the MSVC 6.0 paths by default.

  - Ignore any "6.1" version of MSVC found in the registry; this is a
    phony version number (created by later service packs?) and would
    throw off the logic if the user had any non-default paths configure.

  - Correctly detect if the user has independently configured the MSVC
    "include," "lib" or "path" in the registry and use the appropriate
    values.  Previously, SCons would only use the values if all three
    were set in the registry.

  - Make sure side-effect nodes are prepare()d before building their
    corresponding target.

  - Preserve the ability to call BuildDir() multiple times with the
    same target and source directory arguments.

  From Andy Friesen:

  - Add support for the Digital Mars "D" programming language.

  From Scott Lystig Fritchie:

  - Fix the ability to use a custom _concat() function in the
    construction environment when calling _stripixes().

  - Make the message about ignoring a missing SConscript file into a
    suppressable Warning, not a hard-coded sys.stderr.write().

  - If a builder can be called multiple times for a target (because
    the sources and overrides are identical, or it's a builder with the
    "multi" flag set), allow the builder to be called through multiple
    environments so long as the builders have the same signature for
    the environments in questions (that is, they're the same action).

  From Bob Halley:

  - When multiple targets are built by a single action, retrieve all
    of them from cache, not just the first target, and exec the build
    command if any of the targets isn't present in the cache.

  From Zephaniah Hull:

  - Fix command-line ARGUMENTS with multiple = in them.

  From Steven Knight:

  - Fix EnsureSConsVersion() so it checks against the SCons version,
    not the Python version, on Pythons with sys.version_info.

  - Don't swallow the AttributeError when someone uses an expansion like
    $TARGET.bak, so we can supply a more informative error message.

  - Fix an odd double-quote escape sequence in the man page.

  - Fix looking up a naked drive letter as a directory (Dir('C:')).

  - Support using File nodes in the LIBS construction variable.

  - Allow the LIBS construction variable to be a single string or File
    node, not a list, when only one library is needed.

  - Fix typos in the man page:  JAVACHDIR => JARCHDIR; add "for_signature"
    to the __call__() example in the "Variable Substitution" section.

  - Correct error message spellings of "non-existant" to "non-existent."

  - When scanning for libraries to link with, don't append $LIBPREFIXES
    or $LIBSUFFIXES values to the $LIBS values if they're already present.

  - Add a ZIPCOMPRESSION construction variable to control whether the
    internal Python action for the Zip Builder compresses the file or
    not.  The default value is zipfile.ZIP_DEFLATED, which generates
    a compressed file.

  - Refactor construction variable expansion to support recursive
    expansion of variables (e.g. CCFLAGS = "$CCFLAGS -g") without going
    into an infinite loop.  Support this in all construction variable
    overrides, as well as when copying Environments.

  - Fix calling Configure() from more than one subsidiary SConscript file.

  - Fix the env.Action() method so it returns the correct type of
    Action for its argument(s).

  - Fix specifying .class files as input to JavaH with the .class suffix
    when they weren't generated using the Java Builder.

  - Make the check for whether all of the objects going into a
    SharedLibrary() are shared work even if the object was built in a
    previous run.

  - Supply meaningful error messages, not stack traces, if we try to add
    a non-Node as a source, dependency, or ignored dependency of a Node.

  - Generate MSVS Project files that re-invoke SCons properly regardless
    of whether the file was built via scons.bat or scons.py.
    (Thanks to Niall Douglas for contributing code and testing.)

  - Fix TestCmd.py, runtest.py and specific tests to accomodate being
    run from directories whose paths include white space.

  - Provide a more useful error message if a construction variable
    expansion contains a syntax error during evaluation.

  - Fix transparent checkout of implicit dependency files from SCCS
    and RCS.

  - Added new --debug=count, --debug=memory and --debug=objects options.
    --debug=count and --debug=objects only print anything when run
    under Python 2.1 or later.

  - Deprecate the "overrides" keyword argument to Builder() creation
    in favor of using keyword argument values directly (like we do
    for builder execution and the like).

  - Always use the Builder overrides in substitutions, not just if
    there isn't a target-specific environment.

  - Add new "rsrcpath" and "rsrcdir" and attributes to $TARGET/$SOURCE,
    so Builder command lines can find things in Repository source
    directories when using BuildDir.

  - Fix the M4 Builder so that it chdirs to the Repository directory
    when the input file is in the source directory of a BuildDir.

  - Save memory at build time by allowing Nodes to delete their build
    environments after they've been built.

  - Add AppendUnique() and PrependUnique() Environment methods, which
    add values to construction variables like Append() and Prepend()
    do, but suppress any duplicate elements in the list.

  - Allow the 'qt' tool to still be used successfully from a copied
    Environment.  The include and library directories previously ended up
    having the same string re-appended to the end, yielding an incorrect
    path name.

  - Supply a more descriptive error message when the source for a target
    can't be found.

  - Initialize all *FLAGS variables with objects do the right thing with
    appending flags as strings or lists.

  - Make things like ${TARGET.dir} work in *PATH construction variables.

  - Allow a $MSVS_USE_MFC_DIRS construction variable to control whether
    ATL and MFC directories are included in the default INCLUDE and
    LIB paths.

  - Document the dbm_module argument to the SConsignFile() function.

  From Vincent Risi:

  - Add support for the bcc32, ilink32 and tlib Borland tools.

  From Anthony Roach:

  - Supply an error message if the user tries to configure a BuildDir
    for a directory that already has one.

  - Remove documentation of the still-unimplemented -e option.

  - Add -H help text listing the legal --debug values.

  - Don't choke if a construction variable is a non-string value.

  - Build Type Libraries in the target directory, not the source
    directory.

  - Add an appendix to the User's Guide showing how to accomplish
    various common tasks in Python.

  From Greg Spencer:

  - Add support for Microsoft Visual Studio 2003 (version 7.1).

  - Evaluate $MSVSPROJECTSUFFIX and $MSVSSOLUTIONSUFFIX when the Builder
    is invoked, not when the tool is initialized.

  From Christoph Wiedemann:

  - When compiling Qt, make sure the moc_*.cc files are compiled using
    the flags from the environment used to specify the target, not
    the environment that first has the Qt Builders attached.



RELEASE 0.94 - Fri, 07 Nov 2003 05:29:48 -0600

  From Hartmut Goebel:

  - Add several new types of canned functions to help create options:
    BoolOption(), EnumOption(), ListOption(), PackageOption(),
    PathOption().

  From Steven Knight:

  - Fix use of CPPDEFINES with C++ source files.

  - Fix env.Append() when the operand is an object with a __cmp__()
    method (like a Scanner instance).

  - Fix subclassing the Environment and Scanner classes.

  - Add BUILD_TARGETS, COMMAND_LINE_TARGETS and DEFAULT_TARGETS variables.

  From Steve Leblanc:

  - SGI fixes:  Fix C++ compilation, add a separate Tool/sgic++.py module.

  From Gary Oberbrunner:

  - Fix how the man page un-indents after examples in some browsers.

  From Vincent Risi:

  - Fix the C and C++ tool specifications for AIX.



RELEASE 0.93 - Thu, 23 Oct 2003 07:26:55 -0500

  From J.T. Conklin:

  - On POSIX, execute commands with the more modern os.spawnvpe()
    function, if it's available.

  - Scan .S, .spp and .SPP files for C preprocessor dependencies.

  - Refactor the Job.Parallel() class to use a thread pool without a
    condition variable.  This improves parallel build performance and
    handles keyboard interrupts properly when -j is used.

  From Charles Crain:

  - Add support for a JARCHDIR variable to control changing to a
    directory using the jar -C option.

  - Add support for detecting Java manifest files when using jar,
    and specifying them using the jar m flag.

  - Fix some Python 2.2 specific things in various tool modules.

  - Support directories as build sources, so that a rebuild of a target
    can be triggered if anything underneath the directory changes.

  - Have the scons.bat and scons.py files look for the SCons modules
    in site-packages as well.

  From Christian Engel:

  - Support more flexible inclusion of separate C and C++ compilers.

  - Use package management tools on AIX and Solaris to find where
    the comilers are installed, and what version they are.

  - Add support for CCVERSION and CXXVERSION variables for a number
    of C and C++ compilers.

  From Sergey Fogel:

  - Add test cases for the new capabilities to run bibtex and to rerun
    latex as needed.

  From Ralf W. Grosse-Kunstleve:

  - Accomodate anydbm modules that don't have a sync() method.

  - Allow SConsignFile() to take an argument specifying the DBM
    module to be used.

  From Stephen Kennedy:

  - Add support for a configurable global .sconsign.dbm file which
    can be used to avoid cluttering each directory with an individual
    .sconsign file.

  From John Johnson:

  - Fix (re-)scanning of dependencies in generated or installed
    header files.

  From Steven Knight:

  - The -Q option suppressed too many messages; fix it so that it only
    suppresses the Reading/Building messages.

  - Support #include when there's no space before the opening quote
    or angle bracket.

  - Accomodate alphanumeric version strings in EnsurePythonVersion().

  - Support arbitrary expansion of construction variables within
    file and directory arguments to Builder calls and Environment methods.

  - Add Environment-method versions of the following global functions:
    Action(), AddPostAction(), AddPreAction(), Alias(), Builder(),
    BuildDir(), CacheDir(), Clean(), Configure(), Default(),
    EnsurePythonVersion(), EnsureSConsVersion(), Environment(),
    Exit(), Export(), FindFile(), GetBuildPath(), GetOption(), Help(),
    Import(), Literal(), Local(), Platform(), Repository(), Scanner(),
    SConscriptChdir(), SConsignFile(), SetOption(), SourceSignatures(),
    Split(), TargetSignatures(), Tool(), Value().

  - Add the following global functions that correspond to the same-named
    Environment methods:  AlwaysBuild(), Command(), Depends(), Ignore(),
    Install(), InstallAs(), Precious(), SideEffect() and SourceCode().

  - Add the following global functions that correspond to the default
    Builder methods supported by SCons: CFile(), CXXFile(), DVI(), Jar(),
    Java(), JavaH(), Library(), M4(), MSVSProject(), Object(), PCH(),
    PDF(), PostScript(), Program(), RES(), RMIC(), SharedLibrary(),
    SharedObject(), StaticLibrary(), StaticObject(), Tar(), TypeLibrary()
    and Zip().

  - Rearrange the man page to show construction environment methods and
    global functions in the same list, and to explain the difference.

  - Alphabetize the explanations of the builder methods in the man page.

  - Rename the Environment.Environment class to Enviroment.Base.
    Allow the wrapping interface to extend an Environment by using its own
    subclass of Environment.Base and setting a new Environment.Environment
    variable as the calling entry point.

  - Deprecate the ParseConfig() global function in favor of a same-named
    construction environment method.

  - Allow the Environment.WhereIs() method to take explicit path and
    pathext arguments (like the underlying SCons.Util.WhereIs() function).

  - Remove the long-obsolete {Get,Set}CommandHandler() functions.

  - Enhance env.Append() to suppress null values when appropriate.

  - Fix ParseConfig() so it works regardless of initial construction
    variable values.

    Extend CheckHeader(), CheckCHeader(), CheckCXXHeader() and
    CheckLibWithHeader() to accept a list of header files that will be
    #included in the test.  The last one in the list is assumed to be
    the one being checked for.  (Prototype code contributed by Gerard
    Patel and Niall Douglas).

  - Supply a warning when -j is used and threading isn't built in to
    the current version of Python.

  - First release of the User's Guide (finally, and despite a lot
    of things still missing from it...).

  From Clark McGrew:

  - Generalize the action for .tex files so that it will decide whether
    a file is TeX or LaTeX, check the .aux output to decide if it should
    run bibtex, and check the .log output to re-run LaTeX if needed.

  From Bram Moolenaar:

  - Split the non-SCons-specific functionality from SConf.py to a new,
    re-usable Conftest.py module.

  From Gary Oberbrunner:

  - Allow a directory to be the target or source or dependency of a
    Depends(), Ignore(), Precious() or SideEffect() call.

  From Gerard Patel:

  - Use the %{_mandir} macro when building our RPM package.

  From Marko Rauhamaa:

  - Have the closing message say "...terminated because of errors" if
    there were any.

  From Anthony Roach:

  - On Win32 systems, only use "rm" to delete files if Cygwin is being
    used.   ("rm" doesn't understand Win32-format path names.)

  From Christoph Wiedemann:

  - Fix test/SWIG.py to find the Python include directory in all cases.

  - Fix a bug in detection of Qt installed on the local system.

  - Support returning Python 2.3 BooleanType values from Configure checks.

  - Provide an error message if someone mistakenly tries to call a
    Configure check from within a Builder function.

  - Support calling a Builder when a Configure context is still open.

  - Handle interrupts better by eliminating all try:-except: blocks
    which caught any and all exceptions, including KeyboardInterrupt.

  - Add a --duplicate= option to control how files are duplicated.



RELEASE 0.92 - Wed, 20 Aug 2003 03:45:28 -0500

  From Charles Crain and Gary Oberbrunner:

  - Fix Tool import problems with the Intel and PharLap linkers.

  From Steven Knight

  - Refactor the DictCmdGenerator class to be a Selector subclass.

  - Allow the DefaultEnvironment() function to take arguments and pass
    them to instantiation of the default construction environment.

  - Update the Debian package so it uses Python 2.2 and more closely
    resembles the currently official Debian packaging info.

  From Gerard Patel

  - When the yacc -d flag is used, take the .h file base name from the
    target .c file, not the source (matching what yacc does).



RELEASE 0.91 - Thu, 14 Aug 2003 13:00:44 -0500

  From Chad Austin:

  - Support specifying a list of tools when calling Environment.Copy().

  - Give a Value Nodes a timestamp of the system time when they're
    created, so they'll work when using timestamp-based signatures.

  - Add a DefaultEnvironment() function that only creates a default
    environment on-demand (for fetching source files, e.g.).

  - Portability fix for test/M4.py.

  From Steven Knight:

  - Tighten up the scons -H help output.

  - When the input yacc file ends in .yy and the -d flag is specified,
    recognize that a .hpp file (not a .h file) will be created.

  - Make builder prefixes work correctly when deducing a target
    from a source file name in another directory.

  - Documentation fixes: typo in the man page; explain up-front about
    not propagating the external environment.

  - Use "cvs co -d" instead of "cvs co -p >" when checking out something
    from CVS with a specified module name.  This avoids zero-length
    files when there is a checkout error.

  - Add an "sconsign" script to print the contents of .sconsign files.

  - Speed up maintaining the various lists of Node children by using
    dictionaries to avoid "x in list" searches.

  - Cache the computed list of Node children minus those being Ignored
    so it's only calculated once.

  - Fix use of the --cache-show option when building a Program()
    (or using any other arbitrary action) by making sure all Action
    instances have strfunction() methods.

  - Allow the source of Command() to be a directory.

  - Better error handling of things like raw TypeErrors in SConscripts.

  - When installing using "setup.py install --prefix=", suppress the
    distutils warning message about adding the (incorrect) library
    directory to your search path.

  - Correct the spelling of the "validater" option to "validator."
    Add a DeprecatedWarning when the old spelling is used.

  - Allow a Builder's emitter to be a dictionary that maps source file
    suffixes to emitter functions, using the suffix of the first file
    in the source list to pick the right one.

  - Refactor the creation of the Program, *Object and *Library Builders
    so that they're moved out of SCons.Defaults and created on demand.

  - Don't split SConscript file names on white space.

  - Document the SConscript function's "dirs" and "name" keywords.

  - Remove the internal (and superfluous) SCons.Util.argmunge() function.

  - Add /TP to the default CXXFLAGS for msvc, so it can compile all
    of the suffixes we use as C++ files.

  - Allow the "prefix" and "suffix" attributes of a Builder to be
    callable objects that return generated strings, or dictionaries
    that map a source file suffix to the right prefix/suffix.

  - Support a MAXLINELINELENGTH construction variable on Win32 systems
    to control when a temporary file is used for long command lines.

  - Make how we build .rpm packages not depend on the installation
    locations from the distutils being used.

  - When deducing a target Node, create it directly from the first
    source Node, not by trying to create the right string to pass to
    arg2nodes().

  - Add support for SWIG.

  From Bram Moolenaar:

  - Test portability fixes for FreeBSD.

  From Gary Oberbrunner:

  - Report the target being built in error messages when building
    multiple sources from different extensions, or when the target file
    extension can't be deduced, or when we don't have an action for a
    file suffix.

  - Provide helpful error messages when the arguments to env.Install()
    are incorrect.

  - Fix the value returned by the Node.prevsiginfo() method to conform
    to a previous change when checking whether a node is current.

  - Supply a stack trace if the Taskmaster catches an exception.

  - When using a temporary file for a long link line on Win32 systems,
    (also) print the command line that is being executed through the
    temporary file.

  - Initialize the LIB environment variable when using the Intel
    compiler (icl).

  - Documentation fixes:  better explain the AlwaysBuild() function.

  From Laurent Pelecq:

  - When the -debug=pdb option is specified, use pdb.Pdb().runcall() to
    call pdb directly, don't call Python recursively.

  From Ben Scott:

  - Add support for a platform-independent CPPDEFINES variable.

  From Christoph Wiedemann:

  - Have the g++ Tool actually use g++ in preference to c++.

  - Have the gcc Tool actually use gcc in preference to cc.

  - Add a gnutools.py test of the GNU tool chain.

  - Be smarter about linking: use $CC by default and $CXX only if we're
    linking with any C++ objects.

  - Avoid SCons hanging when a piped command has a lot of output to read.

  - Add QT support for preprocessing .ui files into .c files.



RELEASE 0.90 - Wed, 25 Jun 2003 14:24:52 -0500

  From Chad Austin:

  - Fix the _concat() documentation, and add a test for it.

  - Portability fixes for non-GNU versions of lex and yacc.

  From Matt Balvin:

  - Fix handling of library prefixes when the subdirectory matches
    the prefix.

  From Timothee Bessett:

  - Add an M4 Builder.

  From Charles Crain:

  - Use '.lnk' as the suffix on the temporary file for linking long
    command lines (necessary for the Phar Lap linkloc linker).

  - Save non-string Options values as their actual type.

  - Save Options string values that contain a single quote correctly.

  - Save any Options values that are changed from the default
    Environment values, not just ones changed on the command line or in
    an Options file.

  - Make closing the Options file descriptor exception-safe.

  From Steven Knight:

  - SCons now enforces (with an error) that construction variables
    must have the same form as valid Python identifiers.

  - Fix man page bugs: remove duplicate AddPostAction() description;
    document no_import_lib; mention that CPPFLAGS does not contain
    $_CPPINCFLAGS; mention that F77FLAGS does not contain $_F77INCFLAGS;
    mention that LINKFLAGS and SHLINKFLAGS contains neither $_LIBFLAGS
    nor $_LIBDIRFLAGS.

  - Eliminate a dependency on the distutils.fancy_getopt module by
    copying and pasting its wrap_text() function directly.

  - Make the Script.Options() subclass match the underlying base class
    implementation.

  - When reporting a target is up to date, quote the target like make
    (backquote-quote) instead of with double quotes.

  - Fix handling of ../* targets when using -U, -D or -u.

  From Steve Leblanc:

  - Don't update the .sconsign files when run with -n.

  From Gary Oberbrunner:

  - Add support for the Intel C Compiler (icl.exe).

  From Anthony Roach

  - Fix Import('*').

  From David Snopek

  - Fix use of SConf in paths with white space in them.

  - Add CheckFunc and CheckType functionality to SConf.

  - Fix use of SConf with Builders that return a list of nodes.

  From David Snopek and Christoph Wiedemann

  - Fix use of the SConf subsystem with SConscriptChdir().

  From Greg Spencer

  - Check for the existence of MS Visual Studio on disk before using it,
    to avoid getting fooled by leftover junk in the registry.

  - Add support for MSVC++ .NET.

  - Add support for MS Visual Studio project files (DSP, DSW,
    SLN and VCPROJ files).

  From Christoph Wiedemann

  - SConf now works correctly when the -n and -q options are used.



RELEASE 0.14 - Wed, 21 May 2003 05:16:32 -0500

  From Chad Austin:

  - Use .dll (not .so) for shared libraries on Cygwin; use -fPIC
    when compiling them.

  - Use 'rm' to remove files under Cygwin.

  - Add a PLATFORM variable to construction environments.

  - Remove the "platform" argument from tool specifications.

  - Propogate PYTHONPATH when running the regression tests so distutils
    can be found in non-standard locations.

  - Using MSVC long command-line linking when running Cygwin.

  - Portability fixes for a lot of tests.

  - Add a Value Node class for dependencies on in-core Python values.

  From Allen Bierbaum:

  - Pass an Environment to the Options validator method, and
    add an Options.Save() method.

  From Steve Christensen:

  - Add an optional sort function argument to the GenerateHelpText()
    Options function.

  - Evaluate the "varlist" variables when computing the signature of a
    function action.

  From Charles Crain:

  - Parse the source .java files for class names (including inner class
    names) to figure out the target .class files that will be created.

  - Make Java support work with Repositories and SConscriptChdir(0).

  - Pass Nodes, not strings, to Builder emitter functions.

  - Refactor command-line interpolation and signature calculation
    so we can use real Node attributes.

  From Steven Knight:

  - Add Java support (javac, javah, jar and rmic).

  - Propagate the external SYSTEMROOT environment variable into ENV on
    Win32 systems, so external commands that use sockets will work.

  - Add a .posix attribute to PathList expansions.

  - Check out CVS source files using POSIX path names (forward slashes
    as separators) even on Win32.

  - Add Node.clear() and Node.FS.Entry.clear() methods to wipe out a
    Node's state, allowing it to be re-evaluated by continuous
    integration build interfaces.

  - Change the name of the Set{Build,Content}SignatureType() functions
    to {Target,Source}Signatures().  Deprecate the old names but support
    them for backwards compatibility.

  - Add internal SCons.Node.FS.{Dir,File}.Entry() methods.

  - Interpolate the null string if an out-of-range subscript is used
    for a construction variable.

  - Fix the internal Link function so that it properly links or copies
    files in subsidiary BuildDir directories.

  - Refactor the internal representation of a single execution instance
    of an action to eliminate redundant signature calculations.

  - Eliminate redundant signature calculations for Nodes.

  - Optimize out calling hasattr() before accessing attributes.

  - Say "Cleaning targets" (not "Building...") when the -c option is
    used.

  From Damyan Pepper:

  - Quote the "Entering directory" message like Make.

  From Stefan Reichor:

  - Add support for using Ghostscript to convert Postscript to PDF files.

  From Anthony Roach:

  - Add a standalone "Alias" function (separate from an Environment).

  - Make Export() work for local variables.

  - Support passing a dictionary to Export().

  - Support Import('*') to import everything that's been Export()ed.

  - Fix an undefined exitvalmap on Win32 systems.

  - Support new SetOption() and GetOption() functions for setting
    various command-line options from with an SConscript file.

  - Deprecate the old SetJobs() and GetJobs() functions in favor of
    using the new generic {Set,Get}Option() functions.

  - Fix a number of tests that searched for a Fortran compiler using the
    external PATH instead of what SCons would use.

  - Fix the interaction of SideEffect() and BuildDir() so that (for
    example) PDB files get put correctly in a BuildDir().

  From David Snopek:

  - Contribute the "Autoscons" code for Autoconf-like checking for
    the existence of libraries, header files and the like.

  - Have the Tool() function add the tool name to the $TOOLS
    construction variable.

  From Greg Spencer:

  - Support the C preprocessor #import statement.

  - Allow the SharedLibrary() Builder on Win32 systems to be able to
    register a newly-built dll using regsvr32.

  - Add a Builder for Windows type library (.tlb) files from IDL files.

  - Add an IDL scanner.

  - Refactor the Fortran, C and IDL scanners to share common logic.

  - Add .srcpath and .srcdir attributes to $TARGET and $SOURCE.

  From Christoph Wiedemann:

  - Integrate David Snopek's "Autoscons" code as the new SConf
    configuration subsystem, including caching of values between
    runs (using normal SCons dependency mechanisms), tests, and
    documentation.



RELEASE 0.13 - Mon, 31 Mar 2003 20:22:00 -0600

  From Charles Crain:

  - Fix a bug when BuildDir(duplicate=0) is used and SConscript
    files are called from within other SConscript files.

  - Support (older) versions of Perforce which don't set the Windows
    registry.



RELEASE 0.12 - Thu, 27 Mar 2003 23:52:09 -0600

  From Charles Crain:

  - Added support for the Perforce source code management system.

  - Fix str(Node.FS) so that it returns a path relative to the calling
    SConscript file's directory, not the top-level directory.

  - Added support for a separate src_dir argument to SConscript()
    that allows explicit specification of where the source files
    for an SConscript file can be found.

  - Support more easily re-usable flavors of command generators by
    calling callable variables when strings are expanded.

  From Steven Knight:

  - Added an INSTALL construction variable that can be set to a function
    to control how the Install() and InstallAs() Builders install files.
    The default INSTALL function now copies, not links, files.

  - Remove deprecated features:  the "name" argument to Builder objects,
    and the Environment.Update() method.

  - Add an Environment.SourceCode() method to support fetching files
    from source code systems.  Add factory methods that create Builders
    to support BitKeeper, CVS, RCS, and SCCS.  Add support for fetching
    files from RCS or SCCS transparently (like GNU Make).

  - Make the internal to_String() function more efficient.

  - Make the error message the same as other build errors when there's a
    problem unlinking a target file in preparation for it being built.

  - Make TARGET, TARGETS, SOURCE and SOURCES reserved variable names and
    warn if the user tries to set them in a construction environment.

  - Add support for Tar and Zip files.

  - Better documentation of the different ways to export variables to a
    subsidiary SConscript file.  Fix documentation bugs in a tools
    example, places that still assumed SCons split strings on white
    space, and typos.

  - Support fetching arbitrary files from the TARGETS or SOURCES lists
    (e.g. ${SOURCES[2]}) when calculating the build signature of a
    command.

  - Don't silently swallow exceptions thrown by Scanners (or other
    exceptions while finding a node's dependent children).

  - Push files to CacheDir() before calling the superclass built()
    method (which may clear the build signature as part of clearing
    cached implicit dependencies, if the file has a source scanner).
    (Bug reported by Jeff Petkau.)

  - Raise an internal error if we attempt to push a file to CacheDir()
    with a build signature of None.

  - Add an explicit Exit() function for terminating early.

  - Change the documentation to correctly describe that the -f option
    doesn't change to the directory in which the specified file lives.

  - Support changing directories locally with SConscript directory
    path names relative to any SConstruct file specified with -f.
    This allows you to build in another directory by simply changing
    there and pointing at the SConstruct file in another directory.

  - Change the default SConscriptChdir() behavior to change to the
    SConscript directory while it's being read.

  - Fix an exception thrown when the -U option was used with no
    Default() target specified.

  - Fix -u so that it builds things in corresponding build directories
    when used in a source directory.

  From Lachlan O'Dea:

  - Add SharedObject() support to the masm tool.

  - Fix WhereIs() to return normalized paths.

  From Jeff Petkau:

  - Don't copy a built file to a CacheDir() if it's already there.

  - Avoid partial copies of built files in a CacheDir() by copying
    to a temporary file and renaming.

  From Anthony Roach:

  - Fix incorrect dependency-cycle errors when an Aliased source doesn't
    exist.



RELEASE 0.11 - Tue, 11 Feb 2003 05:24:33 -0600

  From Chad Austin:

  - Add support for IRIX and the SGI MIPSPro tool chain.

  - Support using the MSVC tool chain when running Cygwin Python.

  From Michael Cook:

  - Avoid losing signal bits in the exit status from a command,
    helping terminate builds on interrupt (CTRL+C).

  From Charles Crain:

  - Added new AddPreAction() and AddPostAction() functions that support
    taking additional actions before or after building specific targets.

  - Add support for the PharLap ETS tool chain.

  From Steven Knight:

  - Allow Python function Actions to specify a list of construction
    variables that should be included in the Action's signature.

  - Allow libraries in the LIBS variable to explicitly include the prefix
    and suffix, even when using the GNU linker.
    (Bug reported by Neal Becker.)

  - Use DOS-standard CR-LF line endings in the scons.bat file.
    (Bug reported by Gary Ruben.)

  - Doc changes:  Eliminate description of deprecated "name" keyword
    argument from Builder definition (reported by Gary Ruben).

  - Support using env.Append() on BUILDERS (and other dictionaries).
    (Bug reported by Bj=F6rn Bylander.)

  - Setting the BUILDERS construction variable now properly clears
    the previous Builder attributes from the construction Environment.
    (Bug reported by Bj=F6rn Bylander.)

  - Fix adding a prefix to a file when the target isn't specified.
    (Bug reported by Esa Ilari Vuokko.)

  - Clean up error messages from problems duplicating into read-only
    BuildDir directories or into read-only files.

  - Add a CommandAction.strfunction() method, and add an "env" argument
    to the FunctionAction.strfunction() method, so that all Action
    objects have strfunction() methods, and the functions for building
    and returning a string both take the same arguments.

  - Add support for new CacheDir() functionality to share derived files
    between builds, with related options --cache-disable, --cache-force,
    and --cache-show.

  - Change the default behavior when no targets are specified to build
    everything in the current directory and below (like Make).  This
    can be disabled by specifying Default(None) in an SConscript.

  - Revamp SCons installation to fix a case-sensitive installation
    on Win32 systems, and to add SCons-specific --standard-lib,
    --standalone-lib, and --version-lib options for easier user
    control of where the libraries get installed.

  - Fix the ability to directly import and use Platform and Tool modules
    that have been implicitly imported into an Environment().

  - Add support for allowing an embedding interface to annotate a node
    when it's created.

  - Extend the SConscript() function to accept build_dir and duplicate
    keyword arguments that function like a BuildDir() call.

  From Steve Leblanc:

  - Fix the output of -c -n when directories are involved, so it
    matches -c.

  From Anthony Roach:

  - Use a different shared object suffix (.os) when using gcc so shared
    and static objects can exist side-by-side in the same directory.

  - Allow the same object files on Win32 to be linked into either
    shared or static libraries.

  - Cache implicit cache values when using --implicit-cache.



RELEASE 0.10 - Thu, 16 Jan 2003 04:11:46 -0600

  From Derrick 'dman' Hudson:

  - Support Repositories on other file systems by symlinking or
    copying files when hard linking won't work.

  From Steven Knight:

  - Remove Python bytecode (*.pyc) files from the scons-local packages.

  - Have FunctionActions print a description of what they're doing
    (a representation of the Python call).

  - Fix the Install() method so that, like other actions, it prints
    what would have happened when the -n option is used.

  - Don't create duplicate source files in a BuildDir when the -n
    option is used.

  - Refactor the Scanner interface to eliminate unnecessary Scanner
    calls and make it easier to write efficient scanners.

  - Added a "recursive" flag to Scanner creation that specifies the
    Scanner should be invoked recursively on dependency files returned
    by the scanner.

  - Significant performance improvement from using a more efficient
    check, throughout the code, for whether a Node has a Builder.

  - Fix specifying only the source file to MultiStepBuilders such as
    the Program Builder.  (Bug reported by Dean Bair.)

  - Fix an exception when building from a file with the same basename as
    the subdirectory in which it lives.  (Bug reported by Gerard Patel.)

  - Fix automatic deduction of a target file name when there are
    multiple source files specified; the target is now deduced from just
    the first source file in the list.

  - Documentation fixes: better initial explanation of SConscript files;
    fix a misformatted "table" in the StaticObject explanation.

  From Steven Knight and Steve Leblanc:

  - Fix the -c option so it will remove symlinks.

  From Steve Leblanc:

  - Add a Clean() method to support removing user-specified targets
    when using the -c option.

  - Add a development script for running SCons through PyChecker.

  - Clean up things found by PyChecker (mostly unnecessary imports).

  - Add a script to use HappyDoc to create HTML class documentation.

  From Lachlan O'Dea:

  - Make the Environment.get() method return None by default.

  From Anthony Roach:

  - Add SetJobs() and GetJobs() methods to allow configuration of the
    number of default jobs (still overridden by -j).

  - Convert the .sconsign file format from ASCII to a pickled Python
    data structure.

  - Error message cleanups:  Made consistent the format of error
    messages (now all start with "scons: ***") and warning messages (now
    all start with "scons: warning:").  Caught more cases with the "Do
    not know how to build" error message.

  - Added support for the MinGW tool chain.

  - Added a --debug=includes option.



RELEASE 0.09 - Thu,  5 Dec 2002 04:48:25 -0600

  From Chad Austin:

  - Add a Prepend() method to Environments, to append values to
    the beginning of construction variables.

  From Matt Balvin:

  - Add long command-line support to the "lib" Tool (Microsoft library
    archiver), too.

  From Charles Crain:

  - Allow $$ in a string to be passed through as $.

  - Support file names with odd characters in them.

  - Add support for construction variable substition on scanner
    directories (in CPPPATH, F77PATH, LIBPATH, etc.).

  From Charles Crain and Steven Knight:

  - Add Repository() functionality, including the -Y option.

  From Steven Knight:

  - Fix auto-deduction of target names so that deduced targets end
    up in the same subdirectory as the source.

  - Don't remove source files specified on the command line!

  - Suport the Intel Fortran Compiler (ifl.exe).

  - Supply an error message if there are no command-line or
    Default() targets specified.

  - Fix the ASPPCOM values for the GNU assembler.
    (Bug reported by Brett Polivka.)

  - Fix an exception thrown when a Default() directory was specified
    when using the -U option.

  - Issue a warning when -c can't remove a target.

  - Eliminate unnecessary Scanner calls by checking for the
    existence of a file before scanning it.  (This adds a generic
    hook to check an arbitrary condition before scanning.)

  - Add explicit messages to tell when we're "Reading SConscript files
    ...," "done reading SConscript files," "Building targets," and
    "done building targets."  Add a -Q option to supress these.

  - Add separate $SHOBJPREFIX and $SHOBJSUFFIX construction variables
    (by default, the same as $OBJPREFIX and $OBJSUFFIX).

  - Add Make-like error messages when asked to build a source file,
    and before trying to build a file that doesn't have all its source
    files (including when an invalid drive letter is used on WIN32).

  - Add an scons-local-{version} package (in both .tar.gz and .zip
    flavors) to help people who want to ship SCons as a stand-alone
    build tool in their software packages.

  - Prevent SCons from unlinking files in certain situations when
    the -n option is used.

  - Change the name of Tool/lib.py to Tool/mslib.py.

  From Steven Knight and Anthony Roach:

  - Man page:  document the fact that Builder calls return Node objects.

  From Steve LeBlanc:

  - Refactor option processing to use our own version of Greg Ward's
    Optik module, modified to run under Python 1.5.2.

  - Add a ParseConfig() command to modify an environment based on
    parsing output from a *-config command.

  From Jeff Petkau:

  - Fix interpretation of '#/../foo' on Win32 systems.

  From Anthony Roach:

  - Fixed use of command lines with spaces in their arguments,
    and use of Nodes with spaces in their string representation.

  - Make access and modification times of files in a BuildDir match
    the source file, even when hard linking isn't available.

  - Make -U be case insensitive on Win32 systems.

  - Issue a warning and continue when finding a corrupt .sconsign file.

  - Fix using an alias as a dependency of a target so that if one of the
    alias' dependencies gets rebuilt, the resulting target will, too.

  - Fix differently ordered targets causing unnecessary rebuilds
    on case insensitive systems.

  - Use os.system() to execute external commands whenever the "env"
    utility is available, which is much faster than fork()/exec(),
    and fixes the -j option on several platforms.

  - Fix use of -j with multiple targets.

  - Add an Options() object for friendlier accomodation of command-
    line arguments.

  - Add support for Microsoft VC++ precompiled header (.pch) files,
    debugger (.pdb) files, and resource (.rc) files.

  - Don't compute the $_CPPINCFLAGS, $_F77INCFLAGS, $_LIBFLAGS and
    $_LIBDIRFLAGS variables each time a command is executed, define
    them so they're computed only as needed.  Add a new _concat
    function to the Environment that allows people to define their
    own similar variables.

  - Fix dependency scans when $LIBS is overridden.

  - Add EnsurePythonVersion() and EnsureSConsVersion() functions.

  - Fix the overly-verbose stack trace on ListBuilder build errors.

  - Add a SetContentSignatureType() function, allowing use of file
    timestamps instead of MD5 signatures.

  - Make -U and Default('source') fail gracefully.

  - Allow the File() and Dir() methods to take a path-name string as
    the starting directory, in addition to a Dir object.

  - Allow the command handler to be selected via the SPAWN, SHELL
    and ESCAPE construction variables.

  - Allow construction variables to be overridden when a Builder
    is called.

  From sam th:

  - Dynamically check for the existence of utilities with which to
    initialize Environments by default.



RELEASE 0.08 - Mon, 15 Jul 2002 12:08:51 -0500

  From Charles Crain:

  - Fixed a bug with relative CPPPATH dirs when using BuildDir().
    (Bug reported by Bob Summerwill.)

  - Added a warnings framework and a --warn option to enable or
    disable warnings.

  - Make the C scanner warn users if files referenced by #include
    directives cannot be found and --warn=dependency is specified.

  - The BUILDERS construction variable should now be a dictionary
    that maps builder names to actions.  Existing uses of lists,
    and the Builder name= keyword argument, generate warnings
    about use of deprecated features.

  - Removed the "shared" keyword argument from the Object and
    Library builders.

  - Added separated StaticObject, SharedObject, StaticLibrary and
    SharedLibrary builders.  Made Object and Library synonyms for
    StaticObject and StaticLibrary, respectively.

  - Add LIBS and LIBPATH dependencies for shared libraries.

  - Removed support for the prefix, suffix and src_suffix arguments
    to Builder() to be callable functions.

  - Fix handling file names with multiple dots.

  - Allow a build directory to be outside of the SConstruct tree.

  - Add a FindFile() function that searches for a file node with a
    specified name.

  - Add $CPPFLAGS to the shared-object command lines for g++ and gcc.

  From Charles Crain and Steven Knight:

  - Add a "tools=" keyword argument to Environment instantiation,
    and a separate Tools() method, for more flexible specification
    of tool-specific environment changes.

  From Steven Knight:

  - Add a "platform=" keyword argument to Environment instantiation,
    and a separate Platform() method, for more flexible specification
    of platform-specific environment changes.

  - Updated README instructions and setup.py code to catch an
    installation failure from not having distutils installed.

  - Add descriptions to the -H help text for -D, -u and -U so
    people can tell them apart.

  - Remove the old feature of automatically splitting strings
    of file names on white space.

  - Add a dependency Scanner for native Fortran "include" statements,
    using a new "F77PATH" construction variable.

  - Fix C #include scanning to detect file names with characters like
    '-' in them.

  - Add more specific version / build output to the -v option.

  - Add support for the GNU as, Microsoft masm, and nasm assemblers.

  - Allow the "target" argument to a Builder call to be omitted, in
    which case the target(s) are deduced from the source file(s) and the
    Builder's specified suffix.

  - Add a tar archive builder.

  - Add preliminary support for the OS/2 Platform, including the icc
    and ilink Tools.

  From Jeff Petkau:

  - Fix --implicit-cache if the scanner returns an empty list.

  From Anthony Roach:

  - Add a "multi" keyword argument to Builder creation that specifies
    it's okay to call the builder multiple times for a target.

  - Set a "multi" on Aliases so multiple calls will append to an Alias.

  - Fix emitter functions' use of path names when using BuildDir or
    in subdirectories.

  - Fix --implicit-cache causing redundant rebuilds when the header
    file list changed.

  - Fix --implicit-cache when a file has no implicit dependencies and
    its source is generated.

  - Make the drive letters on Windows always be the same case, so that
    changes in the case of drive letters don't cause a rebuild.

  - Fall back to importing the SCons.TimeStamp module if the SCons.MD5
    module can't be imported.

  - Fix interrupt handling to guarantee that a single interrupt will
    halt SCons both when using -j and not.

  - Fix .sconsign signature storage so that output files of one build
    can be safely used as input files to another build.

  - Added a --debug=time option to print SCons execution times.

  - Print an error message if a file can't be unlinked before being
    built, rather than just silently terminating the build.

  - Add a SideEffect() method that can be used to tell the build
    engine that a given file is created as a side effect of building
    a target.  A file can be specified as a side effect of more than
    one build comand, in which case the commands will not be executed
    simultaneously.

  - Significant performance gains from not using our own version of
    the inefficient stock os.path.splitext() method, caching source
    suffix computation, code cleanup in MultiStepBuilder.__call__(),
    and replicating some logic in scons_subst().

  - Add --implicit-deps-changed and --implicit-deps-unchanged options.

  - Add a GetLaunchDir() function.

  - Add a SetBuildSignatureType() function.

  From Zed Shaw:

  - Add an Append() method to Environments, to append values to
    construction variables.

  - Change the name of Update() to Replace().  Keep Update() as a
    deprecated synonym, at least for now.

  From Terrel Shumway:

  - Use a $PYTHON construction variable, initialized to sys.executable,
    when using Python to build parts of the SCons packages.

  - Use sys.prefix, not sys.exec_prefix, to find pdb.py.



RELEASE 0.07 - Thu,  2 May 2002 13:37:16 -0500

  From Chad Austin:

  - Changes to build SCons packages on IRIX (and other *NIces).

  - Don't create a directory Node when a file already exists there,
    and vice versa.

  - Add 'dirs' and 'names' keyword arguments to SConscript for
    easier specification of subsidiary SConscript files.

  From Charles Crain:

  - Internal cleanup of environment passing to function Actions.

  - Builders can now take arbitrary keyword arguments to create
    attributes to be passed to: command generator functions,
    FunctionAction functions, Builder emitter functions (below),
    and prefix/suffix generator functions (below).

  - Command generator functions can now return ANYTHING that can be
    converted into an Action (a function, a string, a CommandGenerator
    instance, even an ActionBase instance).

  - Actions now call get_contents() with the actual target and source
    nodes used for the build.

  - A new DictCmdGenerator class replaces CompositeBuilder to support
    more flexible Builder behavior internally.

  - Builders can now take an emitter= keyword argument.  An emitter
    is a function that takes target, source, and env argument, then
    return a 2-tuple of (new sources, new targets).  The emitter is
    called when the Builder is __call__'ed, allowing a user to modify
    source and target lists.

  - The prefix, suffix and src_suffix Builder arguments now take a
    callable as well a string.  The callable is passed the Environment
    and any extra Builder keyword arguments and is expected to return
    the appropriate prefix or suffix.

  - CommandActions can now be a string, a list of command + argument
    strings, or a list of commands (strings or lists).

  - Added shared library support.  The Object and Library Builders now
    take a "shared=1" keyword argument to specify that a shared object
    or shared library should be built.  It is an error to try to build
    static objects into a shared library or vice versa.

  - Win32 support for .def files has been added.  Added the Win32-specific
    construction variables $WIN32DEFPREFIX, $WIN32DEFSUFFIX,
    $WIN32DLLPREFIX and $WIN32IMPLIBPREFIX.  When building a .dll,
    the new construction variable $WIN32_INSERT_DEF, controls whether
    the appropriately-named .def file is inserted into the target
    list (if not already present).  A .lib file is always added to
    a Library build if not present in the list of targets.

  - ListBuilder now passes all targets to the action, not just the first.

  - Fix so that -c now deletes generated yacc .h files.

  - Builder actions and emitter functions can now be initialized, through
    construction variables, to things other than strings.

  - Make top-relative '#/dir' lookups work like '#dir'.

  - Fix for relative CPPPATH directories in subsidiary SConscript files
    (broken in 0.06).

  - Add a for_signature argument to command generators, so that
    generators that need to can return distinct values for the
    command signature and for executing the command.

  From Alex Jacques:

  - Create a better scons.bat file from a py2bat.py script on the Python
    mailing list two years ago (modeled after pl2bat.pl).

  From Steven Knight:

  - Fix so that -c -n does *not* remove the targets!

  - Man page:  Add a hierarchical libraries + Program example.

  - Support long MSVC linker command lines through a builder action
    that writes to a temporary file and uses the magic MSVC "link @file"
    argument syntax if the line is longer than 2K characters.

  - Fix F77 command-line options on Win32 (use /Fo instead of -o).

  - Use the same action to build from .c (lower case) and .C (upper
    case) files on case-insensitive systems like Win32.

  - Support building a PDF file directly from a TeX or LaTeX file
    using pdftex or pdflatex.

  - Add a -x option to runtest.py to specify the script being tested.
    A -X option indicates it's an executable, not a script to feed
    to the Python interpreter.

  - Add a Split() function (identical to SCons.Util.argmunge()) for use
    in the next release, when Builders will no longer automatically split
    strings on white space.

  From Steve Leblanc:

  - Add the SConscriptChdir() method.

  From Anthony Roach:

  - Fix --debug=tree when used with directory targets.

  - Significant internal restructuring of Scanners and Taskmaster.

  - Added new --debug=dtree option.

  - Fixes for --profile option.

  - Performance improvement in construction variable substitution.

  - Implemented caching of content signatures, plus added --max-drift
    option to control caching.

  - Implemented caching of dependency signatures, enabled by new
    --implicit-cache option.

  - Added abspath construction variable modifier.

  - Added $SOURCE variable as a synonym for $SOURCES[0].

  - Write out .sconsign files on error or interrupt so intermediate
    build results are saved.

  - Change the -U option to -D.  Make a new -U that builds just the
    targets from the local SConscript file.

  - Fixed use of sys.path so Python modules can be imported from
    the SConscript directory.

  - Fix for using Aliases with the -u, -U and -D options.

  - Fix so that Nodes can be passed to SConscript files.

  From Moshe Zadka:

  - Changes for official Debian packaging.



RELEASE 0.06 - Thu, 28 Mar 2002 01:24:29 -0600

  From Charles Crain:

  - Fix command generators to expand construction variables.

  - Make FunctionAction arguments be Nodes, not strings.

  From Stephen Kennedy:

  - Performance:  Use a dictionary, not a list, for a Node's parents.

  From Steven Knight:

  - Add .zip files to the packages we build.

  - Man page:  document LIBS, fix a typo, document ARGUMENTS.

  - Added RANLIB and RANLIBFLAGS construction variables.  Only use them
    in ARCOM if there's a "ranlib" program on the system.

  - Add a configurable CFILESUFFIX for the Builder of .l and .y files
    into C files.

  - Add a CXXFile Builder that turns .ll and .yy files into .cc files
    (configurable via a CXXFILESUFFIX construction variable).

  - Use the POSIX-standard lex -t flag, not the GNU-specific -o flag.
    (Bug reported by Russell Christensen.)

  - Fixed an exception when CPPPATH or LIBPATH is a null string.
    (Bug reported by Richard Kiss.)

  - Add a --profile=FILE option to make profiling SCons easier.

  - Modify the new DVI builder to create .dvi files from LaTeX (.ltx
    and .latex) files.

  - Add support for Aliases (phony targets).

  - Add a WhereIs() method for searching for path names to executables.

  - Add PDF and PostScript document builders.

  - Add support for compiling Fortran programs from a variety of
    suffixes (a la GNU Make):  .f, .F, .for, .FOR, .fpp and .FPP

  - Support a CPPFLAGS variable on all default commands that use the
    C preprocessor.

  From Steve Leblanc:

  - Add support for the -U option.

  - Allow CPPPATH, LIBPATH and LIBS to be specified as white-space
    separated strings.

  - Add a document builder to create .dvi files from TeX (.tex) files.

  From Anthony Roach:

  - Fix:  Construction variables with values of 0 were incorrectly
    interpolated as ''.

  - Support env['VAR'] to fetch construction variable values.

  - Man page:  document Precious().



RELEASE 0.05 - Thu, 21 Feb 2002 16:50:03 -0600

  From Chad Austin:

  - Set PROGSUFFIX to .exe under Cygwin.

  From Charles Crain:

  - Allow a library to specified as a command-line source file, not just
    in the LIBS construction variable.

  - Compensate for a bug in os.path.normpath() that returns '' for './'
    on WIN32.

  - More performance optimizations:  cache #include lines from files,
    eliminate unnecessary calls.

  - If a prefix or suffix contains white space, treat the resulting
    concatenation as separate arguments.

  - Fix irregularities in the way we fetch DevStudio information from
    the Windows registry, and in our registry error handling.

  From Steven Knight:

  - Flush stdout after print so it intermixes correctly with stderr
    when redirected.

  - Allow Scanners to return a list of strings, and document how to
    write your own Scanners.

  - Look up implicit (scanned) dependencies relative to the directory
    of file being scanned.

  - Make writing .sconsign files more robust by first trying to write
    to a temp file that gets renamed.

  - Create all of the directories for a list of targets before trying
    to build any of the targets.

  - WIN32 portability fixes in tests.

  - Allow the list of variables exported to an SConscript file to be
    a UserList, too.

  - Document the overlooked LIBPATH construction variable.
    (Bug reported by Eicke Godehardt.)

  - Fix so that Ignore() ignores indirect, implicit dependencies
    (included files), not just direct dependencies.

  - Put the man page in the Debian distribution.

  - Run HTML docs through tidy to clean up the HTML (for Konqueror).

  - Add preliminary support for Unicode strings.

  - Efficiency:  don't scan dependencies more than once during the
    walk of a tree.

  - Fix the -c option so it doesn't stop removing targets if one doesn't
    already exist.
    (Bug reported by Paul Connell.)

  - Fix the --debug=pdb option when run on Windows NT.
    (Bug reported by Paul Connell.)

  - Add support for the -q option.

  From Steve Leblanc:

  - Add support for the -u option.

  - Add .cc and .hh file suffixes to the C Scanner.

  From Anthony Roach:

  - Make the scons script return an error code on failures.

  - Add support for using code to generate a command to build a target.



RELEASE 0.04 - Wed, 30 Jan 2002 11:09:42 -0600

  From Charles Crain:

  - Significant performance improvements in the Node.FS and
    Scanner subsystems.

  - Fix signatures of binary files on Win32 systems.

  - Allow LIBS and LIBPATH to be strings, not just arrays.

  - Print a traceback if a Python-function builder throws an exception.

  From Steven Knight:

  - Fix using a directory as a Default(), and allow Default() to
    support white space in file names for strings in arrays.

  - Man page updates:  corrected some mistakes, documented various
    missing Environment methods, alphabetized the construction
    variables and other functions, defined begin and end macros for
    the example sections, regularized white space separation, fixed
    the use of Export() in the Multiple Variants example.

  - Function action fixes:  None is now a successful return value.
    Exceptions are now reported.  Document function actions.

  - Add 'Action' and 'Scanner' to the global keywords so SConscript
    files can use them too.

  - Removed the Wrapper class between Nodes and Walkers.

  - Add examples using Library, LIBS, and LIBPATH.

  - The C Scanner now always returns a sorted list of dependencies
    so order changes don't cause unnecessary rebuilds.

  - Strip $(-$) bracketed text from command lines.  Use this to
    surround $_INCDIRS and $_LIBDIRS so we don't rebuild in response
    to changes to -I or -L options.

  - Add the Ignore() method to ignore dependencies.

  - Provide an error message when a nonexistent target is specified
    on the command line.

  - Remove targets before building them, and add an Environment
    Precious() method to override that.

  - Eliminate redundant calls to the same builder when the target is a
    list of targets:  Add a ListBuilder class that wraps Builders to
    handle lists atomically.  Extend the Task class to support building
    and updating multiple targets in a single Task.  Simplify the
    interface between Task and Taskmaster.

  - Add a --debug=pdb option to re-run SCons under the Python debugger.

  - Only compute a build signature once for each node.

  - Changes to our sys.path[] manipulation to support installation into
    an arbitrary --prefix value.

  From Steve Leblanc:

  - Add var=value command-line arguments.



RELEASE 0.03 - Fri, 11 Jan 2002 01:09:30 -0600

  From Charles Crain:

  - Performance improvements in the Node.FS and Sig.Calculator classes.

  - Add the InstallAs() method.

  - Execute commands through an external interpreter (sh, cmd.exe, or
    command.com) to handle redirection metacharacters.

  - Allow the user to supply a command handler.

  From Steven Knight:

  - Search both /usr/lib and /usr/local/lib for scons directories by
    adding them both to sys.path, with whichever is in sys.prefix first.

  - Fix interpreting strings of multiple white-space separated file names
    as separate file names, allowing prefixes and suffixes to be appended
    to each individually.

  - Refactor to move CompositeBuilder initialization logic from the
    factory wrapper to the __init__() method, and allow a Builder to
    have both an action and a src_builder (or array of them).

  - Refactor BuilderBase.__call__() to separate Node creation/lookup
    from initialization of the Node's builder information.

  - Add a CFile Builder object that supports turning lex (.l) and
    yacc (.y) files into .c files.

  - Document: variable interpretation attributes; how to propogate
    the user's environment variables to executed commands; how to
    build variants in multiple BuildDirs.

  - Collect String, Dict, and List type-checking in common utility
    routines so we can accept User{String,Dict,List}s all over.

  - Put the Action factory and classes into their own module.

  - Use one CPlusPlusAction in the Object Builder's action dictionary,
    instead of letting it create multiple identical instances.

  - Document the Install() and InstallAs() methods.

  From Steve Leblanc:

  - Require that a Builder be given a name argument, supplying a
    useful error message when it isn't.

  From Anthony Roach:

  - Add a "duplicate" keyword argument to BuildDir() that can be set
    to prevent linking/copying source files into build directories.

  - Add a "--debug=tree" option to print an ASCII dependency tree.

  - Fetch the location of the Microsoft Visual C++ compiler(s) from
    the Registry, instead of hard-coding the location.

  - Made Scanner objects take Nodes, not path names.

  - Have the C Scanner cache the #include file names instead of
    (re-)scanning the file each time it's called.

  - Created a separate class for parent "nodes" of file system roots,
    eliminating the need for separate is-parent-null checks everywhere.

  - Removed defined __hash__() and __cmp() methods from FS.Entry, in
    favor of Python's more efficient built-in identity comparisons.



RELEASE 0.02 - Sun, 23 Dec 2001 19:05:09 -0600

  From Charles Crain:

  - Added the Install(), BuildDir(), and Export() methods.

  - Fix the -C option by delaying setting the top of the FS tree.

  - Avoid putting the directory path on the libraries in the LIBS
    construction variable.

  - Added a GetBuildPath() method to return the full path to the
    Node for a specified string.

  - Fixed variable substitution in CPPPATH and LIBPATH.

  From Steven Knight:

  - Fixed the version comment in the scons.bat (the UNIX geek used
    # instead of @rem).

  - Fix to setup.py so it doesn't require a sys.argv[1] argument.

  - Provide make-like warning message for "command not found" and
    similar errors.

  - Added an EXAMPLES section to the man page.

  - Make Default() targets properly relative to their SConscript
    file's subdirectory.

  From Anthony Roach:

  - Documented CXXFLAGS, CXXCOM, and CPPPATH.

  - Fixed SCONS_LIB_DIR to work as documented.

  - Made Default() accept Nodes as arguments.

  - Changed Export() to make it easier to use.

  - Added the Import() and Return() methods.



RELEASE 0.01 - Thu Dec 13 19:25:23 CST 2001

A brief overview of important functionality available in release 0.01:

  - C and C++ compilation on POSIX and Windows NT.

  - Automatic scanning of C/C++ source files for #include dependencies.

  - Support for building libraries; setting construction variables
    allows creation of shared libraries.

  - Library and C preprocessor search paths.

  - File changes detected using MD5 signatures.

  - User-definable Builder objects for building files.

  - User-definable Scanner objects for scanning for dependencies.

  - Parallel build (-j) support.

  - Dependency cycles detected.

  - Linux packages available in RPM and Debian format.

  - Windows installer available.
<|MERGE_RESOLUTION|>--- conflicted
+++ resolved
@@ -8,23 +8,23 @@
 NOTE: 4.3.0 now requires Python 3.6.0 and above. Python 3.5.x is no longer supported
 
 RELEASE  VERSION/DATE TO BE FILLED IN LATER
-  From Michał Górny:
-    - Remove unecessary dependencies on pypi packages from setup.cfg
-
-<<<<<<< HEAD
+  From Ataf Fazledin Ahamed:
+    - Use of NotImplemented instead of NotImplementedError for special methods
+      of _ListVariable class
+  
   From Joseph Brill:
     - Add an optional argument list string to configures CheckFunc method so
       that the generated function argument list matches the function's
       prototype when including a header file. Fixes GH Issue #4320
-=======
+
+  From Michał Górny:
+    - Remove unecessary dependencies on pypi packages from setup.cfg
+
   From Sten Grüner:
     - Fix of the --debug=sconscript option to return exist statements when using return
       statement with stop flag enabled
->>>>>>> 00c8ea32
-
-  From Ataf Fazledin Ahamed:
-    - Use of NotImplemented instead of NotImplementedError for special methods
-      of _ListVariable class
+
+
 
 RELEASE 4.6.0 -  Sun, 19 Nov 2023 17:22:20 -0700
 
