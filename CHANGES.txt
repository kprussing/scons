--- conflicted
+++ resolved
@@ -13,7 +13,6 @@
 RELEASE  VERSION/DATE TO BE FILLED IN LATER
 
   From Joseph Brill:
-<<<<<<< HEAD
     - Added error handling when creating MSVC detection debug log file specified by
       SCONS_MSCOMMON_DEBUG.
     - MSVS: Added default HOST_ARCH values to sconstruct/sconscript environment for
@@ -60,12 +59,7 @@
       and nodes from the MSVSProject return values.  Resolves #4613.
     - MSVS: Remove the platform specification (i.e., platform = 'win32') from select
       test script environments.  The platform specification appears superfluous.
-      
-=======
-    - Added error handling when creating MS VC detection debug log file specified by
-      SCONS_MSCOMMON_DEBUG
-
->>>>>>> de084c80
+
   From Alex James:
     - On Darwin, PermissionErrors are now handled while trying to access
       /etc/paths.d. This may occur if SCons is invoked in a sandboxed
