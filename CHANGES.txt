--- conflicted
+++ resolved
@@ -42,7 +42,6 @@
     - Fix issue #4320: add an optional argument list string to configure's CheckFunc
       method so that the generated function argument list matches the function's
       prototype when including a header file.
-<<<<<<< HEAD
     - For msvc version specifications without an 'Exp' suffix, an express installation
       is used when no other edition is detected for the msvc version.
     - VS2015 Express (14.0Exp) does not support the sdk version argument.  VS2015 Express
@@ -88,13 +87,10 @@
       new msvc installations, internal runtime caches are cleared and the installed vcs
       list is reconstructed.
   
-=======
-
   From Thaddeus Crews:
     - Implemented SCons.Util.sctyping as a safe means of hinting complex types. Currently
       only implemented for `Executor` as a proof-of-concept.
 
->>>>>>> 73dcba0e
   From William Deegan:
     - Fix sphinx config to handle SCons versions with post such as: 4.6.0.post1
 
@@ -105,8 +101,6 @@
     - Fix of the --debug=sconscript option to return exist statements when using return
       statement with stop flag enabled
 
-<<<<<<< HEAD
-=======
   From Prabhu S. Khalsa:
     - Fix typo in user documentation (issue #4458)
 
@@ -147,7 +141,6 @@
       docstring..
     - Improve SharedLibrary docs a bit.
 
->>>>>>> 73dcba0e
 
 RELEASE 4.6.0 -  Sun, 19 Nov 2023 17:22:20 -0700
 
