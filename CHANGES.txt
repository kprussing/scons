

                 SCons - a software construction tool

                            Change Log

NOTE: The 4.0.0 release of SCons dropped Python 2.7 support. Use 3.1.2 if
  Python 2.7 support is required (but note old SCons releases are unsupported).
NOTE: Since SCons 4.3.0, Python 3.6.0 or above is required.
NOTE: Python 3.6 support is deprecated and will be dropped in a future release.
  python.org no longer supports 3.6 or 3.7, and will drop 3.8 in Oct. 2024.

RELEASE  VERSION/DATE TO BE FILLED IN LATER

  From Joseph Brill:
    - Added error handling when creating MS VC detection debug log file specified by
      SCONS_MSCOMMON_DEBUG
      
  From Alex James:
    - On Darwin, PermissionErrors are now handled while trying to access
      /etc/paths.d. This may occur if SCons is invoked in a sandboxed
      environment (such as Nix).

  From Dillan Mills:
    - Fix support for short options (`-x`).

  From Keith F Prussing:
    - Added support for tracking beamer themes in the LaTeX scanner.

  From Mats Wichmann:
    - PackageVariable now does what the documentation always said it does
      if the variable is used on the command line with one of the enabling
      string as the value: the variable's default value is produced (previously
      it always produced True in this case).
    - Minor updates to test framework. The functional change is that
      test.must_exist() and test.must_exist_one_of() now take an optional
      'message' keyword argument which is passed on to fail_test() if
      the test fails. The rest is cleanup and type annotations. Be more
      careful that the returns from stderr() and stdout(), which *can*
      return None, are not used without checking.
    - The optparse add_option method supports an additional calling style
      that is not directly described in SCons docs, but is included
      by reference ("see the optparse documentation for details"):
      a single arg consisting of a premade option object. Because optparse
      detects that case based on seeing zero kwargs and we always
      added at least one (default=) that would fail for AddOption. Fix
      for consistency, but don't advertise it further - not added to
      manpage synopsis/description.
    - Temporary files created by TempFileMunge() are now cleaned up on
      scons exit, instead of at the time they're used.  Fixes #4595.
    - Override environments, created when giving construction environment
      keyword arguments to Builder calls (or manually, through the undocumented
      Override method), were modified not to "leak" on item deletion.  The item
      will now not be deleted from the base environment. Override Environments
      now also pretend to have a _dict attribute so that regular environment
      methods don't have a problem if passed an OE instance.
    - Fix a problem with compilation_db component initialization - the
      entries for assembler files were not being set up correctly.
    - Add clang and clang++ to the default tool search orders for POSIX
      and Windows platforms. These will be searched for after gcc and g++,
      respectively. Does not affect explicitly requested tool lists.
      Note: on Windows, SCons currently only has builtin support for
      clang, not for clang-cl, the version of the frontend that uses
      cl.exe-compatible command line switches.
    - Some manpage cleanup for the gettext and pdf/ps builders.
    - Some clarifications in the User Guide "Environments" chapter.
    - Fix nasm test for missing include file, cleanup.
    - Change long-standing irritant in Environment tests - instead of using
      a while loop to pull test info from a list of tests and then delete
      the test, structure the test data as a list of tuples and iterate it.
<<<<<<< HEAD
    - Skip running a few validation tests if the user is root and the test is
      not designed to work for the root user.

  From Alex James:
    - On Darwin, PermissionErrors are now handled while trying to access
      /etc/paths.d. This may occur if SCons is invoked in a sandboxed
      environment (such as Nix).
=======
    - Clarify documentation of Repository() in manpage and user guide.
>>>>>>> 879c91ba


RELEASE 4.8.1 -  Tue, 03 Sep 2024 17:22:20 -0700

  From Thaddeus Crews:
    - Add explicit return types to sctypes `is_*` functions. For Python <=3.9,
      the return type is simply `bool`, same as before. Python 3.10 and later
      will benefit from `TypeGuard`/`TypeIs`, to produce intellisense similar
      to using `isinstance` directly.

  From Anthony Siegrist;
    - On win32 platform, handle piped process output more robustly. Output encoding
      now uses 'oem' which should be the systems default encoding for the shell where
      the process is being spawned.

  From Mats Wichmann:
    - env.Dump() now considers the "key" positional argument to be a varargs
      type (zero, one or many). However called, it returns a serialized
      result that looks like a dict. Previously, only a single "key" was
      accepted, and unlike the zero-args case, it was serialized to a
      string containing just the value (without the key). For example, if
      "print(repr(env.Dump('CC'))" previously returned "'gcc'", it will now
      return "{'CC': 'gcc'}".
    - Add a timeout to test/ninja/default_targets.py - it's gotten stuck on
      the GitHub Windows action and taken the run to the full six hour timeout.
      Usually runs in a few second, so set the timeout to 3min (120).
    - SCons 4.8.0 added an `__all__`  specifier at the top of the Variables
      module (`Variables/__init__.py`) to control what is made available in
      a star import. However, there was existing usage of doing
      `from SCons.Variables import *` which expected the variable *types*
      to be available. While we never advertised this usage, there's no
      real reason it shouldn't keep working - add to `__all__`.
    - Switch SCons build to use setuptools' supported version fetcher from
      the old homegrown one.
    - Improve wording of manpage "Functions and Environment Methods" section.
      Make doc function signature style more consistent - tweaks to AddOption,
      DefaultEnvironment and Tool,.
    - Fix a problem with AppendUnique and PrependUnique where a value could
      be erroneously removed due to a substring match.
    - Fix handling of ListVariable when supplying a quoted choice containing
      a space character (issue #4585).


RELEASE 4.8.0 -  Sun, 07 Jul 2024 17:22:20 -0700

  From Joseph Brill:
    - For msvc version specifications without an 'Exp' suffix, an express installation
      is used when no other edition is detected for the msvc version.  Similarly, an
      express installation of the IDE binary is used when no other IDE edition is
      detected.
    - VS2015 Express (14.0Exp) does not support the sdk version argument.  VS2015 Express
      does not support the store argument for target architectures other than x86.
      Script argument validation now takes into account these restrictions.
    - VS2015 BuildTools (14.0) does not support the sdk version argument and does not
      support the store argument.  Script argument validation now takes into account
      these restrictions.
    - The Windows SDK for Windows 7 and .NET Framework 4" (SDK 7.1) populates the
      registry keys in a manner in which the msvc detection would report that VS2010
      (10.0) is installed when only the SDK was installed.  The installed files are
      intended to be used via the sdk batch file setenv.cmd. The installed msvc
      batch files will fail. The msvc detection logic now ignores SDK-only VS2010
      installations.  Similar protection is implemented for the sdk-only installs that
      populate the installation folder and registry keys for VS2008 (9.0), if necessary.
    - For VS2005 (8.0) to VS2015 (14.0), vsvarsall.bat is employed to dispatch to a
      dependent batch file when configuring the msvc environment.  Previously, only the
      existence of the compiler executable was verified. In certain installations, the
      dependent batch file (e.g., vcvars64.bat) may not exist while the compiler
      executable does exist resulting in build failures.  The existence of vcvarsall.bat,
      the dependent batch file, and the compiler executable are now validated.
    - MSVC configuration data specific to versions VS2005 (8.0) to VS2008 (9.0) was added
      as the dependent batch files have different names than the batch file names used
      for VS2010 (10.0) and later.  The VS2008 (9.0) Visual C++ For Python installation
      is handled as a special case as the dependent batch files are: (a) not used and (b)
      in different locations.
    - When VS2008 (9.0) Visual C++ For Python is installed using the ALLUSERS=1 option
      (i.e., msiexec /i VCForPython27.msi ALLUSERS=1), the registry keys are written to
      HKEY_LOCAL_MACHINE rather than HKEY_CURRENT_USER.  An entry was added to query the
      Visual C++ For Python keys in HKLM following the HKCU query, if necessary.
    - For VS2008, a full development edition (e.g., Professional) is now selected before
      a Visual C++ For Python edition.  Prior to this change, Visual C++ For Python was
      selected before a full development edition when both editions are installed.
    - The registry detection of VS2015 (14.0), and earlier, is now cached at runtime and
      is only evaluated once for each msvc version.
    - The vswhere executable is frozen upon initial detection.  Specifying a different
      vswhere executable via the construction variable VSWHERE after the initial
      detection now results in an exception.  Multiple bugs in the implementation of
      specifying a vswhere executable via the construction variable VSWHERE have been
      fixed.  Previously, when a user specified vswhere executable detects new msvc
      installations after the initial detection, the internal msvc installation cache
      and the default msvc version based on the initial detection are no longer valid.
      For example, when no vswhere executable is found for the initial detection
      and then later an environment is constructed with a user specified vswhere
      executable that detects new msvc installations.
    - The vswhere detection of VS2017 (14.1), and later, is now cached at runtime and is
      only evaluated once using a single vswhere invocation for all msvc versions.
      Previously, the vswhere executable was invoked for each supported msvc version.
    - The vswhere executable locations for the WinGet and Scoop package managers were
      added to the default vswhere executable search list after the Chocolatey
      installation location.
    - Fix issue #4543: add support for msvc toolset versions 14.4X installed as the
      latest msvc toolset versions for msvc buildtools v143.  The v143 msvc buildtools
      may contain msvc toolset versions from 14.30 to 14.4X.

  From Thaddeus Crews:
    - GetSConsVersion() to grab the latest SCons version without needing to
      access SCons internals.
    - Migrate setup.cfg logic to pyproject.toml; remove setup.cfg.
    - Update .gitattributes to match .editorconfig; enforce eol settings.
    - Replace black/flake8 with ruff for more efficient formatting & linting.
    - When debugging (--debug=pdb), the filename SCsub is now recognized when
      manipulating breakpoints.

  From Raymond Li:
    - Fix issue #3935: OSErrors are now no longer hidden during execution of
      Actions. All exceptions during the execution of an Action are now
      returned by value rather than by raising an exception, for more
      consistent behavior.
      NOTE: With this change, user created Actions should now catch and handle
      expected exceptions (whereas previously many of these were silently
      caught and suppressed by the SCons Action execution code).

  From Ryan Carsten Schmidt:
    - Teach ParseFlags to put a --stdlib=libname argument into CXXFLAGS.
      If placed in CCFLAGS (the default location), it could be fed to the
      C compiler (gcc, clang) where it is not applicable and causes a
      warning message.

  From Mats Wichmann:
    - Updated Value Node docs and tests.
    - Python 3.13 compat: re.sub deprecated count, flags as positional args,
      caused update-release-info test to fail.
    - Dump() with json format selected now recognizes additional compound types
      (UserDict and UserList), which improves the detail of the display.
      json output is also sorted, to match the default display.
    - Python 3.13 (alpha) changes the behavior of isabs() on Windows. Adjust
      SCons usage of in NodeInfo classes to match.  Fixes #4502, #4504.
    - Drop duplicated __getstate__ and __setstate__ methods in AliasNodeInfo,
      FileNodeInfo and ValueNodeInfo classes, as they are identical to the
      ones in parent NodeInfoBase and can just be inherited.
    - Update manpage for Tools, and for TOOL, which also gets a minor
      tweak for how it's handled (should be more accurate in a few situations).
    - Test framework now uses a subdirectory named "scons" below the base
      temporary directory. This gives something invariant to tell antivirus
      to ignore without having to exclude tmpdir itself. Fixes #4509.
    - MSVS "live" tests of project files adjusted to look for the generated
      executable with an exe sufffix
    - Documentation build now properly passes through skipping the PDF
      (and EPUB) builds of manpage and user guide; this can also be done
      manually if directly calling doc/man/SConstruct and doc/user/SConstruct
      by adding SKIP_PDF=1.  This should help with distro packaging of SCons,
      which now does not need "fop" and other tools to be set up in order to
      build pdf versions which are then ignored.
    - Add the ability to print a Variables object for debugging purposes
      (provides a __str__ method in the class).
    - Mark Python 3.6 support as deprecated.
    - Clean up Variables: more consistently call them variables (finish the
      old change from Options) in docstrings, etc.; some typing and other
      tweaks.  Update manpage and user guide for Variables usage.
    - Regularize internal usage of Python version strings and drop one
      old Python 2-only code block in a test.
    - scons-time tests now supply a "filter" argument to tarfile.extract
      to quiet a warning which was added in Python 3.13 beta 1.
    - Improved the conversion of a "foreign" exception from an action
      into BuildError by making sure our defaults get applied even in
      corner cases. Fixes #4530.
    - Restructured API docs build (Sphinx) so main module contents appear
      on a given page *before* the submodule docs, not after. Also
      tweaked the Util package doc build so it's structured more like the
      other packages (a missed part of the transition when it was split).
    - Updated manpage description of Command "builder" and function.
    - Framework for scons-time tests adjusted so a path with a long username
      Windows has squashed doesn't get re-expanded. Fixes a problem seen
      on GitHub Windows runner which uses a name "runneradmin".
    - SCons.Environment.is_valid_construction_var() now returns a boolean to
      match the convention that functions beginning with "is" have yes/no
      answers (previously returned either None or an re.match object).
      Now matches the annotation and docstring (which were prematurely
      updated in 4.6). All SCons usage except unit test was already fully
      consistent with a bool.
    - When a variable is added to a Variables object, it can now be flagged
      as "don't perform substitution" by setting the argument subst.
      This allows variables to contain characters which would otherwise
      cause expansion. Fixes #4241.
    - The test runner now recognizes the unittest module's return code of 5,
      which means no tests were run. SCons/Script/MainTests.py currently
      has no tests, so this particular error code is expected - should not
      cause runtest to give up with an "unknown error code".
    - Updated the notes about reproducible builds with SCons and the example.
    - The Clone() method now respects the variables argument (fixes #3590)
    - is_valid_construction_var() (not part of the public API) moved from
      SCons.Environment to SCons.Util to avoid the chance of import loops. Variables
      and Environment both use the routine and Environment() uses a Variables()
      object so better to move to a safer location.
    - Performance tweak: the __setitem__ method of an Environment, used for
      setting construction variables, now uses the string method isidentifier
      to validate the name (updated from microbenchmark results).
    - AddOption and the internal add_local_option which AddOption calls now
      recognize a "settable" keyword argument to indicate a project-added
      option can also be modified using SetOption. Fixes #3983.
      NOTE: If you were using ninja and using SetOption() for ninja options
      in your SConscripts prior to loading the ninja tool, you will now
      see an error. The fix is to move the SetOption() to after you've loaded
      the ninja tool.
    - ListVariable now has a separate validator, with the functionality
      that was previously part of the converter. The main effect is to
      allow a developer to supply a custom validator, which previously
      could be inhibited by the converter failing before the validator
      is reached.
    - Regularized header (copyright, licens) at top of documentation files
      using SPDX.
    - Updated introductory section of manual page.
    - Minor cleanups in tests - drop unused "% locals()" stanzas.


RELEASE 4.7.0 -  Sun, 17 Mar 2024 17:22:20 -0700

  From Ataf Fazledin Ahamed:
    - Use of NotImplemented instead of NotImplementedError for special methods
      of _ListVariable class

  From Joseph Brill:
    - Fix issue #2755: the msvs tool no longer writes the OS environment SCONS_HOME
      value into the SCons environment when the SCONS_HOME variable already exists
      in the SCons environment.  Prior to this change, a valid user-defined SCons
      environment value for SCONS_HOME would be overwritten with the OS environment
      value of SCONS_HOME which could be None (i.e., undefined).
    - Update the windows registry keys for detection of Visual Studio 2015 Express
      ('14.0Exp'): the VS2015 registry key ('WDExpress') appears to be different
      than the registry key ('VCExpress') for earlier Visual Studio express
      versions.  The registry key value is relative to the installation root rather
      than the VC folder and requires additional path components during evaluation.
    - Fix the vs-6.0-exec.py test script: the msvs generated project is 'foo.dsp'
      and the command-line invocation of the Visual Studio development environment
      program was attempting to build 'test.dsp'.  The command-line invocation was
      changed to build 'foo.dsp'.
    - Update the msvs project generation test scripts: the msvs project execution
      tests could produce a "false positive" test result when the test executable is
      correctly built via the SConstruct env.Program() call and the command-line
      invocation of the Visual Studio development environment program fails.  The
      test passes due to the existence of the test executable from the initial
      build.  The tests were modified to delete the test executable, object file,
      and sconsign file prior to the command-line invocation of the VS development
      binary.
    - Method unlink_files was added to the TestCmd class that unlinks a list of
      files from a specified directory.  An attempt to unlink a file is made only
      when the file exists; otherwise, the file is ignored.
    - Fix issue #4320: add an optional argument list string to configure's CheckFunc
      method so that the generated function argument list matches the function's
      prototype when including a header file.

  From Thaddeus Crews:
    - Explicitly wrap non-serializable values in json dump
    - Implemented SCons.Util.sctyping as a safe means of hinting complex types. Currently
      only implemented for `Executor` as a proof-of-concept.

  From William Deegan:
    - Fix sphinx config to handle SCons versions with post such as: 4.6.0.post1

  From Michał Górny:
    - Remove unnecessary dependencies on pypi packages from setup.cfg

  From Sten Grüner:
    - Fix of the --debug=sconscript option to return exist statements when using return
      statement with stop flag enabled

  From Prabhu S. Khalsa:
    - Fix typo in user documentation (issue #4458)

  From Andrew Morrow:
    - The NewParallel scheduler is now the default, the `tm_v2` flag is removed,
      and the old scheduler is opt-in under `--experimental=legacy_sched`. Additionally,
      the new scheduler is now used for -j1 builds as well.
    - A python interpreter with support for the `threading` package is now required,
      and this is enforced on startup. SCons currently sets its minimum supported
      Python to 3.6, and it was not until Python 3.7 where `threading` became
      default supported. In practice, we expect most real world Python 3.6 deployments
      will have `threading` support enabled, so this will not be an issue.
    - CacheDir writes no longer happen within the taskmaster critical section,
      and therefore can run in parallel with both other CacheDir writes and the
      taskmaster DAG walk.
    - The NewParallel scheduler now only adds threads as new work requiring execution
      is discovered, up to the limit set by -j. This should reduce resource utilization
      when the achievable parallelism in the DAG is less than the -j limit.

  From Mats Wichmann:
    - Add support for Python 3.13 (as of alpha 2). So far only affects
      expected bytecodes in ActionTests.py.
    - sconsign cleanup - remove some dead code, minor manpage tweaks.
    - Be more cautious about encodings fetching command output on Windows.
      Problem occurs in piped-spawn scenario, used by Configure tests.
      Fixes #3529.
    - Clarify/fix documentation of Scanners in User Guide and Manpage.
      Fixes #4468.
    - Fix bad typing in Action.py: process() and strfunction().
    - Add Pseudo() to global functions, had been omitted. Fixes #4474.
    - Improve handling of file data that SCons itself processes - try
      harder to decode non-UTF-8 text. SCons.Util.to_Text now exists
      to convert a byte stream, such as "raw" file data.  Fixes #3569, #4462.
      The Pseudo manpage entry was updated to provide more clarity.
    - Clarify how SCons finds the project top directory, and what that is used for.
    - The internal routine which implements the PyPackageDir function
      would fail with an exception if called with a module which is
      not found.  It will now return None.  Updated manpage entry and
      docstring..
    - Doc update: standardized on the use of a new entity &MSVC; to
      describe the Microsoft C++ compiler. Update the version table slightly.
      Amplified the usage of MSVC_VERSION.
    - Improve SharedLibrary docs a bit.
    - More consistent use of &Python; in the manpage.  A few links added.
      A warning about overwriting env['ENV'] and one about Configure
      checks possibly not running in in no-exec mode also added.
    - Update warnings module: adds docstrings, drop three unused warnings
      (DeprecatedSourceCodeWarning, TaskmasterNeedsExecuteWarning,
      DeprecatedMissingSConscriptWarning) add two warnings to manpage
      (cache-cleanup-error, future-reserved-variable), improve unittest, tweak
      Sphinx build.
    - Add locking around creation of CacheDir config file. Fixes #4489.
    - Clarify MergeFlags usage of a dict argument.
    - SCons documentation build can now be controlled through SKIP_DOC
      variable - rather than just true/false can now specify
      skip none, skip all, skip pdf docs, skip api docs.


RELEASE 4.6.0 -  Sun, 19 Nov 2023 17:22:20 -0700

  From Max Bachmann:
    - Add missing directories to searched paths for mingw installs

  From Joseph Brill:
    - Fix issue #4312: the cached installed msvc list had an indirect dependency
      on the target architecture in the environment dictionary.  The first call
      to construct the installed msvc list now forces the target architecture to be
      undefined, constructs the installed msvc list, and then restores the original
      target architecture.
      Note: an indirect dependency on the VSWHERE construction variable in the
      environment remains.
    - Fix issue #4312: explicitly guard against an empty regular expression list
      when msvc is not installed.
    - When trying to find a valid msvc batch file, check that the compiler executable
      (cl.exe) exists for VS6 to VS2015 to avoid executing the msvc batch file.  Always
      check that the compiler executable is found on the msvc script environment path
      after running the msvc batch file.  Only use the sdk batch files when all of the
      msvc script host/target combinations have been exhausted and a valid script was
      not found.
    - Add ARM64 host configurations for windows and msvc.
      Note: VS2013 and earlier has not been tested on ARM64.
    - If necessary, automatically define VSCMD_SKIP_SENDTELEMETRY for VS2019 and later
      on ARM64 hosts when using an arm32 build of python to prevent a powershell dll
      not found error pop-up window.
    - Fix an issue where test SConfTests.py would fail when mscommon debugging
      was enabled.  The mscommon debug filter class registered with the logging
      module was refactored.
    - Add arm64 to the MSVS supported architectures list for VS2017 and later to be
      consistent with the current documentation of MSVS_ARCH.
    - Fix an issue with an unhandled MissingConfiguration exception due to an msvc
      registry query that returns a path that does not exist.  Multiple invocation
      paths were not prepared to handle the MissingConfiguration exception.  The
      MissingConfiguration exception type was removed.
    - The MSCommon module import was changed from a relative import to a top-level
      absolute import in the following Microsoft tools: midl, mslib, mslink, mssdk, msvc,
      msvs. Moving any of these tools that used relative imports to the scons site tools
      folder would fail on import (i.e., the relative import paths become invalid when
      moved).
    - The detection of the msvc compiler executable (cl.exe) has been modified:
        * The host os environment path is no longer evaluated for the existence of the
          msvc compiler executable when searching the detection dictionary.
        * The existence of the msvc compiler executable is checked in the detection
          dictionary and the scons ENV path before the detection dictionary is merged
          into the scons ENV.
        * Different warnings are produced when the msvc compiler is not detected in the
          detection dictionary based on whether or not an msvc compiler was detected in
          the scons ENV path (i.e., a msvc compiler executable already exists in the
          user's ENV path prior to detection).
        * The warning message issued when a msvc compiler executable is not found in the
          detection dictionary was modified by adding the word "requested":
            Old warning: "Could not find MSVC compiler 'cl'."
            New warning: "Could not find requested MSVC compiler 'cl'.".
        * An additonal sentence is appended to the warning message issued when an msvc
          compiler executable is not found in the msvc detection dictionary and is found
          in the user's ENV path prior to detection:
            " A 'cl' was found on the scons ENV path which may be erroneous."

  From Vitaly Cheptsov:
    - Fix race condition in `Mkdir` which can happen when two `SConscript`
      are processed simultaneously by two separate build commands.

  From William Deegan:
    - The --debug flag now has a 'json' option which will write information
      generated by --debug={count, memory, time, action-timestamps} and about
      the build.
    - Obsoleted YACCVCGFILESUFFIX, being replaced by YACC_GRAPH_FILE_SUFFIX.
      If YACC_GRAPH_FILE_SUFFIX is not set, it will respect YACCVCGFILESUFFIX.

  From Sten Grüner
    - The newly added --debug=sconscript option (new) will output notices when
      entering an exiting each SConscript as they are processed.

  From Philipp Maierhöfer:
    - Fix gfortran tool initialization. Defaults to using binary named gfortran
      as would be expected, and properly set's SHFORTRAN flags to include -fPIC
      where previously it was only doing so for the other fortran versions (F77,..)

  From Jonathon Reinhart:
    - Fix another instance of `int main()` in CheckLib() causing failures
      when using -Wstrict-prototypes.

  From Mats Wichmann
    - C scanner's dictifyCPPDEFINES routine did not understand the possible
      combinations of CPPDEFINES - not aware of a "name=value" string either
      embedded in a sequence, or by itself.  The conditional C scanner thus
      did not always properly apply the defines. The regular C scanner does
      not use these, so was not affected.  [fixes #4193]
    - Minor cleanup for ValidateOptions - docs and docstring tweaked,
      add missed versionadded indicator.
    - Added some typing annotations generated by a tool, to eliminate manual
      work in future on things which are safe for the tool to produce.
      Then manually fixed up some things related to bool that the tool did
      not handly ideally. For example, simple functions which just did
      "return 1" were interpreted by the tool as returning int, when bool
      was really the intent.  Functions/methods named like "is_*", "has_*",
      "exists" are now pretty consistently marked as "-> bool".
    - Simplify some code due to pylint observation: "C2801: Unnecessarily
      calls dunder method __call__. Invoke instance directly."
    - Python 3.9 dropped the alias base64.decodestring, deprecated since 3.1.
      Only used in msvs.py. Use base64.decodebytes instead.
    - When debugging (--debug=pdb), the filenames SConstruct and SConscript
      are now recognized when manipulating breakpoints. Previously,
      only a full pathname to an sconscript file worked, as pdb requires
      a .py extension to open a file that is not an absolute path.
    - SCons test runner now uses pathlib to normalize and compare paths
      to test files.
    - D compilers : added support for generation of .di interface files.
      New variables DI_FILE_DIR, DI_FILE_DIR_PREFIX, DI_FILE_DIR_SUFFIX,
      DI_FILE_SUFFIX.
    - Fixed: when using the mingw tool, if an msys2 Python is used (os.sep
      is '/' rather than the Windows default '\'), certain Configure checks
      could fail due to the construction of the path to run the compiled check.
    - Added effort to find mingw if it comes from Chocolatey install of msys2.
    - Minor doc fixes: signature of Alias() now matches implementation
      to avoid problem if kwargs used; case of Alias with no targets is
      mentioned in text (was already shown in example); now mention that
      Action([item]) does not return a ListAction - previously implied
      that if arg was a list, a ListAction was *always* returned; mention
      default Decider and sort the names of available decider functions,
      and add a version marking.  Minor fiddling with Alias.py docstrings.
    - Python 3.12 support: new bytecodes for ActionTests.py, adapt to
      changes to pathlib module in runtest.py (PosixPath no longer
      converts slashes if given a Windows-style path). Also switch to
      using `subTest` in `ActionTests`, so that we can see all 21 fails
      due to bytecode changes (previously testcases aborted on the first
      assert fail so we only saw seven), and use unittest asserts to
      simplify complex printing stanzas.
    - Added copyright headers to files in test/ that didn't have them.
    - Drop three unused methods from the Environment Base class:
      get_src_sig_type and get_tgt_sig_type, as well as "private"
      _changed_source. These were orphaned when the long-deprecated
      Source Signatures and Target Signatures were removed, these were
      missed at that time.
    - Remove dead code: some mocked classes in unit tests had methods
      which have been removed from the Node class they're mocking,
      there's no need to shadow those any more as there are no callers.
      The methods are depends_on (base functionality removed in 2005)
      and is_pseudeo_derived (base functionality removed in 2006). There
      may well be more!
    - Added pass_test() call to test/MSVC/MSVC_BATCH-spaces-targetdir.py.
      It looked it was missing a more detailed check, but it should be
      sufficient just to check the build worked. Renamed the fixture
      dir to follow naming convention in test/MSVC overall, and added
      a sconstest.skip file, also to follow convention.
    - Marked some scanner methods as @staticmethod.
    - Class ActionBase is now an abstract base class to more accurately
      reflect its usage. Derived _ActionAction inherits the ABC, so it
      now declares (actually raises NotImplementedError) two methods it
      doesn't use so it can be instantiated by unittests and others.
    - The yacc tool now understands the bison behavior of --header,
      --defines and --graph being called without option-argument as being
      synonyms for -d (first two) and -g. -H also recognized as a synonym
      for -d.  Default value for $YACC_GRAPH_FILE_SUFFIX changed to '.gv'
      to match current bison default (since bison 3.8).  Set this variable
      to '.dot' if using byacc. The graph file name (-g) is now generated
      relative to the requested target file name, not to the source file
      name, to match actual current behavior (only affects if target
      explicitly requested with a different base name
      than source).  Docs updated.  Fixes #4326 and #4327.
    - Cleaned up dblite module (checker warnings, etc.).
    - Some cleanup in the FortranCommon tool.
    - Rewrite the internal _subproc routine - a new scons_subproc_run() now
      makes use of Python's subprocess.run in a more natural way, getting
      around some of the issues with attempted context manager use, fetching
      output, etc. - we let the subprocess module do the hard work,
      since it's well debugged and supported.  _subproc is no longer
      called by internal code, but remains in place in case there are builds
      which call to it (even though it was never "published API").
    - Changed the message about scons -H to clarify it shows built-in options.
    - Improve CacheDir() Documentation.
    - Release-building setup tweaked. (most of) the targets listed in
      SCons' own "scons --help" now work again.
    - Fix platform unit test on Windows for Py 3.12+. Fixes #4376.
    - More tweaking of test framework overview (which is duplicated onto
      the website, but not in the regular documentation section).
    - Extend range of recognized Java versions to 20.
    - Builder calls now accept PathLike objects in source lists. Fixes #4398.
    - The Help() function now takes an additional keyword argument
      keep_local: when starting to build a help message, you can now
      retain help from AddOption calls, but omit help for SCons' own
      command-line options with "Help(newtext, append=True, local_only=True)".
    - A little more code "modernization", done via "pypgrade" tool set
      to "3.6 and above" setting.
    - Finish the change to make calling SConscript() with a nonexistent
      file an error. It has issued a warning since 3.0, with "warn instead
      of fail" deprecated since 3.1.  Fixes #3958.
    - Minor (non-functional) cleanup of some tests, particuarly test/MSVC.
    - Added more error handling while reading msvc config cache.
      (Enabled/specified by SCONS_CACHE_MSVC_CONFIG).
      The existing cache will be discarded if there's a decode error reading it.
      It's possible there's a race condition creating this issue in certain CI
      builds.  Also add a simple filesystem-based locking protocol to try to
      avoid the problem occuring.
    - Update the first two chapters on building with SCons in the User Guide.
    - Update docs on Export/Import - make sure mutable/immutable status has
      been mentioned.
    - Some cleanup to the Util package, including renaming SCons.Util.types
      to SCons.Util.sctypes to avoid any possible confusion with the
      Python stdlib types module.
    - TeX tests: skip tests that use makeindex or epstopdf not installed, or
      if `kpsewhich glossaries.sty` fails.
    - Added a .note.GNU-stack section to the test assembler files to
      avoid the GNU linker issuing warnings for its absence.
    - Eliminate more http: references (mostly in comments/docstrings where
      they really weren't harmful). A few links labeled dead with no alt.
    - Add JDK 21 LTS support
    - Add a LIBLITERALPREFIX variable which can be set to the linker's
      prefix for considering a library argument unmodified (e.g. for the
      GNU linker, the ':' in '-l:libfoo.a'). Fixes Github issue #3951.
    - Update PCH builder docs with some usage notes.

RELEASE 4.5.2 -  Sun, 21 Mar 2023 14:08:29 -0700

  From Michał Górny:
    - Remove the redundant `wheel` dependency from `pyproject.toml`,
      as it is added automatically by the setuptools PEP517 backend.

  From Mats Wichmann
    -  Fix a problem (#4321) in 4.5.0/4.5.1 where ParseConfig could cause an
       exception in MergeFlags when the result would be to add preprocessor
       defines to existing CPPDEFINES. The following code illustrates the
       circumstances that could trigger this:
          env=Environment(CPPDEFINES=['a'])
          env.Append(CPPDEFINES=['b'])
          env.MergeFlags({'CPPDEFINES': 'c'})


RELEASE 4.5.1 -  Mon, 06 Mar 2023 14:08:29 -0700

  From Mats Wichmann
    - Fix a problem in 4.5.0 where using something like the following code
      will cause a Clone()'d environment to share the CPPDEFINES with the
      original Environment() which was cloned. Causing leakage of changes
      to CPPDEFINES when they should be completely independent after the Clone.
          env=Environment(CPPDEFINES=['a'])
          env.Append(CPPDEFINES=['b']) (or AppendUnique,Prepend,PrependUnique)
          env1=env.Clone()
          env1.Append(CPPDEFINES=['c']) (or any other modification, but not overwriting CPPDEFINES
      Now env['CPPDEFINES'] will contain 'c' when it should not.


RELEASE 4.5.0 -  Sun, 05 Mar 2023 14:08:29 -0700

  From Anatoli Babenia:
    - Do not initialize DefaultEnvironment when calling EnsureSConsVersion(),
      EnsurePythonVersion(), Exit(), GetLaunchDir() and SConscriptChdir().
    - Remove unused private method SConsEnvironment._exceeds_version().

  From William Deegan:
    - Added ValidateOptions() which will check that all command line options are in either
      those specified by SCons itself, or by AddOption() in SConstruct/SConscript.  It should
      not be called until all AddOption() calls are completed. Resolves Issue #4187
    - Refactored SCons/Taskmaster into a package. Moved SCons/Jobs.py into that package.
      NOTE: If you hook into SCons.Jobs, you'll have to change that to use SCons.Taskmaster.Jobs
    - Changed the Taskmaster trace logic to use python's logging module. The output formatting
      should remain (mostly) the same. Minor update to unittest for this to adjust for 1 less newline.
    - Migrated logging logic for --taskmastertrace to use Python's logging module. Added logging
      to NewParallel Job class (Andrew Morrow's new parallel job implementation)
    - Ninja: Fix execution environment sanitation for launching ninja. Previously if you set an
      execution environment variable set to a python list it would crash. Now it
      will create a string joining the list with os.pathsep
    - Move execution environment sanitation from Action._subproc() to
      SCons.Util.sanitize_shell_env(ENV)
    - Moved rpm and debian directories under packaging
    - Added logic to help packagers enable reproducible builds into packaging/etc/. Please
      read packaging/etc/README.txt if you are interested.
    - Added --experimental=tm_v2, which enables Andrew Morrow's new NewParallel Job implementation.
      This should scale much better for highly parallel builds. You can also enable this via SetOption().
    - Fixed command line argument --diskcheck: previously a value of 'none' was ignored.
      SetOption('diskcheck','none') is unaffected, as it did not have the problem.
    - Added overrides argument to SCons.Subst.scons_subst(), subst_list(), subst(), and Action's process(),
      strfunction(). This allows passing a dictionary of envvars to override when evaluating subst()'d strings/lists
    - Fixed Issue #4275 - when outputting compilation db and TEMPFILE was in use, the compilation db would have
      command lines using the generated tempfile for long command lines, instead of the full command line for
      the compilation step for the source/target pair.
    - Renamed the qt tools to qt3 since the logic in that tool is only for QT version 3.  Renamed all env vars
      which affect qt3 from QT_ to QT3_.  If you are still using SCons to build QT 3 code, you'll need to update
      your SConscripts.  Note that using 'qt' tool has been deprecated for some time.

  From David H:
    - Added JAVAPROCESSORPATH construction variable which populates -processorpath.
    - Updated JavaScanner to scan JAVAPROCESSORPATH.

  From Nickolai Korshunov
    - Added FILE_ENCODING, to allow explicitly setting the text encoding for files
      written by the Textfile() and Substfile() builders. If not specified, Textfile() and Substfile() builders
      will write files as UTF-8. Fixed Issue #4302.

  From Dan Mezhiborsky:
    - Add newline to end of compilation db (compile_commands.json).

  From Daniel Moody:
    - Added error message to handle the case when SCons attempts to retrieve all the targets
      for a specified builder from the CacheDir, fails to do so, and then runs into an error
      when deleting the files which were retrieved. Previously if this happened there was no
      errors or warnings.
    - Fix issue #2757, where Configure checks that perform a check which reads a modified source
      (including program, source or header file(s)) would incorrectly mark that file "up to date" so the
      actual build would not see the file as modified. Leading to incorrect incremental builds.
      Now configure checks now clear node info for non conftest nodes, so they will be re-evaluated for
      the real taskmaster run when the build commences.

  From Andrew Morrow
    - Avoid returning UniqueList for `children` and other `Executor` APIs. This type
      iterates more slowly than the builtin types. Also simplify uniquer_hashables to
      use an faster implementation under the assumption of ordered dictionaries.

  From Ryan Saunders:
    - Fixed runtest.py failure on Windows caused by excessive escaping of the path to python.exe.

  From Lukas Schrangl:
    - Run LaTeX after biber/bibtex only if necessary

  From Flaviu Tamas:
    - Added -fsanitize support to ParseFlags().  This will propagate to CCFLAGS and LINKFLAGS.

  From Mats Wichmann:
    - A list argument as the source to the Copy() action function is now
      correctly handled by converting elements to string. Copy errors out
      if asked to copy a list to an existing non-directory destination.
      Both the implementation and the strfunction which prints the progress
      message were adjusted. Fixes #3009.
    - doc: EnsureSConsVersion, EnsurePythonVersion, Exit, GetLaunchDir and
      SConscriptChdir are now listed as Global functions only; the
      Environment versions still work but are not documented.
    - The Java scanner processing of JAVACLASSPATH for dependencies was
      changed to split on os.pathsep instead of space, to match usage of
      passing a path string like "xxx:yyy:zzz". This is not portable -
      passing a POSIX-style path string (with ':') won't work on Windows
      (';') - which is now documented with a hint to use a list instead
      to be portable. Splitting on space broke paths with embedded spaces.
      Fixes #4243.
    - Cleanup: make sure BoolVariable usage in tests and examples uses Python
      boolean values instead of 0/1.
    - Stop telling people to run "python setup.py install" in the User Guide.
      Adds new content on using virtualenvs to be able to have multiple
      different SCons versions available on one system.
    - Added the "DefaultEnvironment(tools=[])" stanza to a number of tests
      that are known to be particularly slow.  It's still just a tiny
      speedup, but the Windows CI had been occasionally timing out,
      so maybe this helps a bit.
    - Remove an extra existence check in one ninja test that caused it
      to be skipped on some otherwise-valid Windows installations.
    - test framework tests now pass on Linux and Windows (the latter can
      still run into problems on some configurations), and automated
      tests are now run on changes in this area so future problems can
      be spotted.
    - The single-file Util module was split into a package with a few
      functional areas getting their own files - Util.py had grown to
      over 2100 lines.
    - Add a zipapp package of scons-local: can use SCons from a local
      file which does not need unpacking.
    - Additional explanations for MSVSProject and MSVSSolution builders.
    - Fix a problem (present in 4.4.0 only) where a Java inner class could
      not be cached because the emitted filename contained a '$' and when
      looked up through a node ended up generating a Python SyntaxError
      because it was passed through scons_subst().
    - Have the gfortran tool do a better job of honoring user preferences
      for the dialect tools (F77, F90, F03 and F09, as well as the shared-library
      equivalents SHF77,  SHF90, SHF03, SHF09). Previously these were
      unconditionally overwritten to 'gfortran'; the change should be more
      in line with expectations of how these variables should work.
      Also cleaned a few Fortran tests - test behavior does not change.
    - Updated MSVC documentation - adds "version added" annotations on recently
      added construction variables and provides a version-mapping table.
    - Add Python 3.12 support, and indicate 3.11/3.12 support in package.
      3.12 is in alpha for this SCons release, the bytecode sequences
      embedded in SCons/ActionTests.py may need to change later, but
      based on what is known now, 3.12 itself should work with this release.
    - Add "append" keyword argument to Configure context's CheckLib and
      CheckLibWithHeader to control whether to append or prepend (issue #2767)
      Also added "unique" keyword, to control whether a library is added
      or not if it is already in the $LIBS construction var in the
      configure context. (issue #2768).
    - Completely refactored the CPPDEFINES logic in Append/AppendUnique/Prepend/PrependUnique
      This change fixes the following GH Issues:
      - GH Issue #3876 - Append() and AppendUnique() will handle CPPDEFINES the same
      - GH Issue #4254 - Make handling tuples in CPPDEFINES consistent.
      - We no longer sort the keys added to CPPDEFINES by their dictionary keys.
        We take advantage that their order is now stable based on insertion order
        in Python 3.5+
      - Added/modifed unit and system tests to verify these changes.


RELEASE 4.4.0 -  Sat, 30 Jul 2022 14:08:29 -0700

  From Joseph Brill:
    - Verify that a user specified msvc script (via MSVC_USE_SCRIPT) exists and raise an exception
      when the user specified msvc script does not exist.
    - Fix issue where if you only had mingw installed on a Windows system and no MSVC compiler, and
      did not explicitly request the mingw tool, mingw tool initialization would fail and set the
      default compiler to MSVC which wasn't installed, yielding broken build.
      Updated mingw tool so that the generate and exists methods use the same mingw search paths
      (issue #4134).
    - Update the debug output written to stdout for MSVC initialization which is enabled by setting
      SCONS_MSCOMMON_DEBUG=- to use the logging module. Also changed the debug output format
      written to stdout to include more information about the source for each message of MSVC
      initialization debugging output.  A single space was added before the message for all
      debugging output records written to stdout and to files.
    - Refactor the data definitions for msvc configurations to allow derived data structures to be
      constructed during initialization that removes the need for special case handling during
      runtime execution. Special case handling of host/target combinations is eliminated and
      replaced with pre-computed search lists that implicitly handle the differences between full
      versions and express versions of msvc. This fixes an issue where Express versions of the MSVC
      compiler were not detected due to differences in initial msvc detection and msvc batch file
      determination when configuring the build environment.  This could lead to build failures when
      only an MSVC Express instance is installed and the MSVC version is not explicitly specified
      (issue #2668 and issue #2697).
    - Added MSVC_USE_SETTINGS construction variable to pass a dictionary to configure the msvc compiler
      system environment as an alternative to bypassing Visual Studio autodetection entirely.
    - Added MSVC_SDK_VERSION construction variable which allows building with a specific Microsoft
      SDK version. This variable is used with the msvc batch file determined via autodetection subject
      to validation constraints.  Refer to the documentation for additional requirements and validation
      details.
    - Added MSVC_TOOLSET_VERSION construction variable which allows building with a specific toolset
      version. This variable is used with the msvc batch file determined via autodetection subject to
      validation constraints. This variable does not affect the autodetection and selection of msvc
      instances. The toolset version is applied after an msvc instance is selected. This could be the
      default version of msvc. Refer to the documentation for additional requirements and validation
      details.  Addresses issue #3265, issue #3664, and pull request #4149.
    - Added MSVC_SPECTRE_LIBS construction variable which allows building with spectre-mitigated
      Visual C++ libraries. This variable is used with the msvc batch file determined via autodetection
      subject to validation constraints. Refer to the documentation for additional requirements and
      validation details.
    - Added MSVC_SCRIPT_ARGS construction variable which specifies command line arguments that are
      passed to the msvc batch file determined via autodetection subject to validation constraints.
      Refer to the documentation for additional requirements and validation details.  Addresses
      enhancement issue #4106.
    - An exception is raised when MSVC_UWP_APP is enabled for Visual Studio 2013 and earlier.
      Previous behavior was to silently ignore MSVC_UWP_APP when enabled for Visual Studio 2013
      and earlier. Refer to the documentation for additional requirements and validation details.
      MSVC_UWP_APP was extended to accept True, False, and None in addition to '1' and '0'.
    - The imported system environment variable names for MSVC 7.0 and 6.0 have been changed to the
      names set by their respective installers.  Prior to this change, bypassing MSVC detection by
      specifying the MSVC 7.0 batch file directly would fail due to using an erroneous environment
      variable name.  Arguments are no longer passed to the MSVC 6.0 to 7.1 batch files as no
      arguments are required and could improve the effectiveness of the internal MSVC cache.
    - Propagate the OS and windir environment variables from the system environment to the msvc
      environment.  The OS and windir environment variables are used in the MSVC 6.0 batch file
      and the SDK 6.0-7.1 SetEnv.cmd batch files.  Inclusion of the OS and windir environment
      variables eliminates some partial paths and warnings generated by the MSVC 6.0 and SDK
      6.0-7.1 batch files when the variables are not defined.
      Note: Attempting to run the SDK 6.0-7.1 batch files directly via MSVC_USE_SCRIPT can lead to
            build failures and/or incomplete build environments.  The SDK 6.0-7.1 batch files
            require delayed expansion to be enabled which is currently not supported and is
            typically not enabled by default on the host system. The batch files may also require
            environment variables that are not included by default in the msvc environment.
    - Suppress issuing a warning when there are no installed Visual Studio instances for the default
      tools configuration (issue #2813).  When msvc is the default compiler because there are no
      compilers installed, a build may fail due to the cl.exe command not being recognized.  At
      present, there is no easy way to detect during msvc initialization if the default environment
      will be used later to build a program and/or library. There is no error/warning issued for the
      default tools as there are legitimate SCons uses that do not require a c compiler.
    - Added a global policy setting and an environment construction variable for specifying the
      action to be taken when an msvc request cannot be satisfied. The available options are "error",
      "exception", "warning", "warn", "ignore", and "suppress".  The global policy variable may be
      set and retrieved via the functions msvc_set_notfound_policy and msvc_get_notfound_policy,
      respectively.  These two methods may be imported from SCons.Tool.MSCommon. The environment
      construction variable is MSVC_NOTFOUND_POLICY.  When defined, the environment construction
      variable overrides the global policy setting for a given environment. When the active policy
      is "error" or "exception", an MSVCVersionNotFound exception is raised.  When the active policy
      is "warning" or "warn", a VisualCMissingWarning warning is issued and the constructed
      environment is likely incomplete. When the active policy is "ignore" or "suppress", no action
      is taken and the constructed environment is likely incomplete.  As implemented, the default
      global policy is "warning".  The ability to set the global policy via an SCons command-line
      option may be added in a future enhancement.
    - Added a global policy setting and an environment construction variable for specifying the
      action to be taken when msvc script errors are detected. The available options are "error",
      "exception", "warning", "warn", "ignore", and "suppress".  The global policy variable may be
      set and retrieved via the functions msvc_set_scripterror_policy and msvc_get_scripterror_policy,
      respectively.  These two methods may be imported from SCons.Tool.MSCommon. The environment
      construction variable is MSVC_SCRIPTERROR_POLICY.  When defined, the environment construction
      variable overrides the global policy setting for a given environment. When the active policy
      is "error" or "exception", an MSVCScriptExecutionError exception is raised when msvc batch file
      errors are detected.  When the active policy is "warning" or "warn", an MSVCScriptExecutionWarning
      warning is issued when msvc batch file errors are detected. When the active policy is "ignore" or
      "suppress", msvc batch error messages are suppressed.  As implemented, the default global policy
      is "ignore".  The ability to set the global policy via an SCons command-line option may be added
      in a future enhancement.
    - Added experimental function msvc_query_version_toolset to SCons.Tool.MSCommon. Given a version
      specification, this function will return an msvc version and an msvc toolset version.  The msvc
      toolset version may be None.  The msvc version and msvc toolset version can be used in the
      environment construction variables MSVC_VERSION and MSVC_TOOLSET_VERSION, respectively.  The
      version specification may be an msvc version or an msvc toolset version. This is a proxy for
      using an msvc toolset version to select an msvc instance. This function may be removed when an
      msvc toolset version is used during msvc instance selection.
    - Modify the MSCommon logger configuration to be independent of the root logger. This fixes an issue
      when multiple loggers are created and the MSCommon logger added computed fields to the root logger
      that are not present in other logging instances.
    - Modify the MSVC_USE_SCRIPT_ARGS test fixture to disable the msvc cache. This fixes an issue where
      the MSVC_USE_SCRIPT_ARGS test for success relied on a debug log message that was not produced when
      the msvc cache file exists and the test keys are already in the cache as the msvc script invocation
      was bypassed.

  From William Deegan:
    - Fix check for unsupported Python version. It was broken. Also now the error message
      will include what is the minimum supported version of Python
    - Fix ActionTests to work with python 3.10.1 (and higher)
    NOTE: If you build with Python 3.10.0 and then rebuild with 3.10.1 (or higher), you may
          see unexpected rebuilds. This is due to Python internals changing which changed
          the signature of a Python Action Function.
    - Fix a number of Python ResourceWarnings which are issued when running SCons and/or it's tests
      with python 3.9 (or higher)
    - Action._subproc() can now be used as a python context manager to ensure that the
      POpen object is properly closed.
      (Thanks to Mats Wichmann for catching that DummyPopen needed additional logic)
    - Added project_url for mailing lists and Discord
    - Updated project url in steup.cfg to be https instead of http
    - Updated setup.cfg to remove Python 3.5 and add Python 3.10
    - Added default values for source and target arguments to _defines() function. This
      is used to expand CPPDEFINES (and others). Previous change added those arguments
      with no defaults, so old usage where _defines() was called without source and target
      arguments would yield an exception. This issue was found via qt4 and qt5 tools in
      scons-contrib https://github.com/SCons/scons-contrib/issues/45

  From David H:
    - Add JavaScanner to include JAVACLASSPATH as a dependency when using the Java tool.
    - Fix incorrect Java classpath generation when a NodeList is used as part of any JAVA*PATH variables.

  From Daniel Moody:
    - Add cache-debug messages for push failures.
    - Ninja: Changed generated build.ninja file to run SCons only build Actions via
      a SCons Deamon. Added logic for starting and connecting to SCons daemon (currently
      only used for ninja)
    - Ninja: Fix issue where Configure files weren't being properly processed when build run
      via ninja.
    - Ninja: Added ninja mingw support and improved ninja CommandGeneratorAction support.
    - Ninja: Update ninja file generation to only create response files for build commands
      which exceed MAXLINELENGTH
    - Ninja: Added NINJA_GENERATED_SOURCE_ALIAS_NAME which allows user to specify an
      Alias() which the ninja tool can use to determine which files are generated sources.
      If this is not set by the user then the ninja tool will still dynamically determine
      which files are generated sources based on NINJA_GENERATED_SOURCE_SUFFIXES, and create
      a phony target _ninja_generated_sources. Generated sources will be built first by
      ninja. This is needed because ninja cannot determine which generated sources are
      required by other build targets. Code contributed by MongoDB
      The downstream commit is here:
      https://github.com/mongodb/mongo/commit/2fef432fa6e7cf3fd4f22ba3b193222c2887f14f
    - Ninja: Added special case for ninja scons daemon to work in win32 python3.6 environments.
      This particular environment does a bad job managing popen standard file handles, so
      some special workarounds are needed.
    - Ninja:Added user configurable setting of ninja depfile format via NINJA_DEPFILE_PARSE_FORMAT.
      Now setting NINJA_DEPFILE_PARSE_FORMAT to [msvc,gcc,clang] can force the ninja expected
      format. Compiler tools will also configure the variable automatically.
    - Ninja: Made ninja tool force the ninja file as the only target.
    - Ninja: Improved the default targets setup and made sure there is always a default target for
      the ninja file, which excludes targets that start and stop the daemon.
    - Ninja: Update ninja tool so targets passed to SCons are propagated to ninja when scons
      automatically executes ninja.
    - Small refactor of scons daemons using a shared StateInfo class for communication
      between the scons interactive thread and the http server thread. Added error handling
      for scons interactive failing to startup.
    - Ninja: Updated ninja scons daemon scripts to output errors to stderr as well as the daemon log.
    - Ninja: Fix typo in ninja scons daemon startup which causes ConnectionRefusedError to not retry
    - Added SHELL_ENV_GENERATORS construction variable. This variable should be set to a list
      (or an iterable) which contains functions to be called in order
      when constructing the execution environment (Generally this is the shell environment
      variables). This allows the user to customize how (for example) PATH is constructed.
      Note that these are called for every build command run by SCons. It could have considerable
      performance impact if not used carefully.
      to connect to the server during start up.
    - lex: Fixed an issue with the lex tool where file arguments specified to either "--header-file="
      or "--tables-file=" which included a space in the path to the file would be processed incorrectly
    - Ninja: added option "--skip-ninja-regen" to enable skipping regeneration of the ninja file
      if scons can determine the ninja file doesnot need to be regenerated, which will also
      skip restarting the scons daemon. Note this option is could result in incorrect rebuilds
      if scons Glob or scons generated files are used in ninja build target's command lines.
    - Ninja: Added new alias "shutdown-ninja-scons-daemon" to allow ninja to shutdown the daemon.
      Also added cleanup to test framework to kill ninja scons daemons and clean ip daemon logs.
      NOTE: Test for this requires python psutil module. It will be skipped if not present.
    - Ninja: Added command line variable NINJA_CMD_ARGS that allows to pass through ninja command line args.
      This can also be set in your Environment().

  From Mats Wichmann:
    - Tweak the way default site_scons paths on Windows are expressed to
      conform to conventions (what they actually resolve to is unchanged),
      drop a Py2 workaround, and pick a better "system" path, old one
      remains supported (%AllUsersProfile%\scons\site_scons vs old
      %AllUsersProfile%\Application Data\scons\site_scons).
    - Fix testsuite to work on Windows systems where there is no usable
      association for running .py files directly. There are a few tests where
      we need to do this for internal reasons, those are skipped in that case.
      Bad association could mean some other tool took it over (Visual
      Studio Code is known to do this), or no association at all.
    - Updated debug code in MSVC and MSVS tools to conform to the
      suggested "lazy interpolation" use of the Python logging module.
      Calls now look like 'debug("template %s", text)' rather than
      'debug("template %s" % text)' so the logging system does the
      interpolation only when/if needed (was a pylint warning).
    - Update Help (-H) output a bit. Drop "ignored for compat" entry.
      Pass window size to formatter so it formats for wider displays too.
    - runtest.py now accepts -j 0 to auto-detect number of usable
      processors for testing threads.
    - Fixed crash in C scanner's dictify_CPPDEFINES() function which happens if
      AppendUnique is called on CPPPATH. (Issue #4108).
    - The MSVC script_env_cache now contains a sanity check: if the retrieved
      tools path does not exist, the entry is invalidated so it will
      be recomputed, in an attempt to avoid scons failing when certain
      compiler version bumps have taken place.  The dictionary key (uses
      the name of a batch file and any arguments which may have been
      passes), is now computed a bit differently: the dashes are left
      off if there are no arguments.  The default cachefile is changed
      to have a .json suffix, for better recognition on Windows since
      the contents are json.
    - As "code modernization" all of SCons now uses the current super()
      zero-argument syntax instead of direct calls to a parent class method
      or the super() two-argument syntax.
    - Renamed ParseFlag's internal data structure to "mapping" instead of
      "dict" (avoid redefining builtin)
    - Fix an old use-before-set bug in tex tool (issue #2888)
    - Fix a test harness exception returning stderr if a wait_for timed out.
    - ParseConfig now correctly passes the *unique* flag to a user-supplied
      flag-merging function.
    - Restore the ability of the content-timestamp decider to see that a
      a source which is a symlink has changed if the file-system target of
      that link has been modified (issue #3880)
    - Modernize a few tests that use now-deprecated unittest.getTestCaseNames
      and unittest.makeSuite - Python itself suggests the replacements.
    - SCons.Tool.find_program_path now takes an optional add_path argument
      to add a path to the execution environment if it was discovered in
      default_paths. Previously, the routine, called by many tool modules,
      never altered the execution environment, leaving it to the tools.
    - A new construction variable FORTRANCOMMONFLAGS is added which is
      applied to all Fortran dialects, in case someone needs to set some
      flags globally. FORTRANFLAGS looked like it was intended for that,
      but was not applied to other dialects, and e2e tests explicitly checked
      that FORTRANFLAGS did not propagate outside the FORTRAN dialect,
      so the conclusion is that behavior is intentional (issue #2257)
    - SCons programmatic importing (tool modules and platform modules)
      no longer uses the deprecated (since Py 3.10) importlib.load_module
      routine, shifting to the preferred exec_module.  Old Python 2 compatible
      import fallback (using the imp module) in tool module loading is dropped.
      Tool module loading no longer special-cases Jython, which is a dead
      project as far as SCons (no timeline in sight for Python 3 support).
    - Improvements to lex and yacc tools: better documentation of
      extra-file options, add test for extra-file behavior.
      -  Two new construction variables are introduced for lex (LEX_HEADER_FILE
      and LEX_TABLES_FILE) as the preferred way of specifying these extra-file
      options.
      -  Two new construction variables are introduced for yacc
      (YACC_HEADER_FILE and YACC_GRAPH_FILE) as the preferred way of
      specifying these extra-file options.


  From Zhichang Yu:
    - Added MSVC_USE_SCRIPT_ARGS variable to pass arguments to MSVC_USE_SCRIPT.
    - Added Configure.CheckMember() checker to check if struct/class has the specified member.

  From Ivan Kravets, PlatformIO:
    - Conditional C/C++ Preprocessor: Strip shell's backslashes from the computed include (-DFOO_H=\"foo.h\")

RELEASE 4.3.0 - Tue, 16 Nov 2021 18:12:46 -0700

  From Jacob Cassagnol:
    - Default hash algorithm check updated for SCons FIPS compliance. Now checks for hash viability
      first and then walks the tree to use the first viable hash as the default one. This typically
      selects SHA1 on FIPS-enabled systems less than Python 3.9 as the new default instead of MD5,
      unless SHA1 has also been disabled by security policy, at which point SCons selects SHA256
      as the default. For systems running Python 3.9 and later, the hashlib bug has been fixed,
      and SCons will once again default to MD5 as the preferred algorithm.

  From Joseph Brill:
    - Fix MSVS tests (vs-N.N-exec.py) for MSVS 6.0, 7.0, and 7.1 (import missing module).
    - Add support for Visual Studio 2022.

  From William Deegan:
    - Fix reproducible builds. Restore logic respecting SOURCE_DATE_EPOCH when set.
    - Fix version tests to work with updated scons --version output. (Date format changed)
    - Fix issue #4021.  Change the way subst() is used in Textfile() to not evaluate '$$(' -> '$',
      but instead it should yield '$('.
    - Change SCons.Platform.win32.get_architecture() to return platform.platform() when run in an
      environment where neither: PROCESSOR_ARCHITEW6432 nor PROCESSOR_ARCHITECTURE is set.
      This should fix platform tests which started failing when HOST_OS/HOST_ARCH changes
      introduced by Aaron Franke (listed below) were merged.
    - Further PCH updates. It's now recommended that env['PCH'] should always be a File node.
      Either via return value from env.PCH() or by explicitly using File('StdAfx.pch').
    - Added --no-ignore-skips to runtest.py. Changed default to ignore skips when setting
      runtest.py's exit status. Previously would exit 2 if any tests were skipped.
      Now will only exit 2 if user specifies --no-ignore-skips and some tests were skipped.

  From Ryan Egesdahl:
    - Small fix to ensure CLVar default value is an empty list.
      See MongoDB bug report: https://jira.mongodb.org/browse/SERVER-59656
      Code contributed by MongoDB.
    - Ninja - Fixed an issue where if you control-c and/or killed ninja while it was running scons to
      regenerate build.ninja you would end up with no build.ninja file and have to rerun scons from scratch.
      Code contributed by MongoDB.

  From Aaron Franke:
    - Define HOST_OS and HOST_ARCH in the environment for all platforms.
      Before this change, these were only defined for Win32 and OS/2.

  From Daniel Moody:
    - Fix ninja tool to never use for_sig substitution because ninja does not use signatures. This
      issue affected CommandGeneratorAction function actions specifically.
    - Expanded ninja Mkdir to also support Mkdir actions.
    - Added support for the PCH environment variable to support subst generators.
    - Fix command line escaping for ninja dollar sign escape. Without escaping ninja properly,
      the ninja file scons regenerate and callback invocations will lose the $ characters used in
      the scons command line which ninja uses itself for escaping. For Example:
          scons BUILD=xyz OTHERVAR=$BUILD
      Prior to this fix, it would cause ninja to fail to escape the dollar sign, leading to the
      single dollar sign being used as a ninja escape character in the ninja file.

  From Daniel Moody:
    - Added ninja API 'NINJA_FORCE_SCONS_BUILD' to force a node to callback to scons.

  From Mats Wichmann:
    - Two small Python 3.10 fixes: one more docstring turned into raw
      because it contained an escape; updated "helpful" syntax error message
      from 3.10 was not expected by SubstTests.py and test/Subst/Syntax.py
    - EmitterProxy rich comparison set is completed (checker warning).
      Added __le__, __gt__, __ge__.
    - Fix gcc/g++ tool failing if "gcc --version" returns text which fails
      to_String conversion (i.e., not UTF-8) - failure happens when tool
      initialization checks version. For gcc, the initial version string is
      not translated, for the rest, don't convert, just consume raw and discard.
    - Maintenance and doc: modernize some usage in Scanner package,
      calling super(), switching some imitialization to comprehensions,
      and code formatting.  Docstring for scanner Base moved from
      init-method to class-level so it's picked up by Sphinx.
      Added new sconsign filenames to skip_entry_list in Scanner/Dir.py
    - Change SCons.Scanner.Base to ScannerBase. Old name kept as an alias
      but is now unused in SCons itself.
    - Call Variables option converter consistently - the converter should
      have access to the env if it needs to (issue #2064).
    - Fixed the variables Add() method to accept a tuple for the variable
      name the same way AddVariables() does (issue #3869).
    - The premade validator PathIsDirCreate for for PathVariable now catches
      the case where the directory could not be created due to permission
      problems, allowing a more helpful error to be emitted (issue #2828)
    - Maintenance: Python thread.setDaemon is deprecated in favor of
      directly updating daemon attribute - update SCons to do this.
    - Make sure when subst'ing a callable, the callable is called with
      the correct for_signature value, previously it would be true even
      if doing SUBST_RAW (issue #4037)
    - Update Util/NodeList implementation to get rid of a workaround for
      early Python 3 slicing issue that is no longer a problem.
    - Rework some Java tests to skip rather than fail on CI systems, where
      the working java is > v9, but a 1.8 or 9 was also found.
    - Java updates: on Windows, detect more default JDK install locations.
      On all platforms, more Java versions (up to 17.0 now).  Add more information
      on version selection to docs.
      Update docs on JavaH tool in light of javah command dropped since 10.0.
      Try to be better about preserving user's passed-in JAVA* construction vars.
    - Start the deprecation of the qt tool, which refers to Qt3 (usupported
      since around 2006). There's a deprecation warning added, initially
      defaulting to disabled.

  From Brian Quistorff:
    - Fix crash when scons is run from a python environement where a signal
      is set from outside Python.


RELEASE 4.2.0 - Sat, 31 Jul 2021 18:12:46 -0700

  From Byron Platt:
    - Fix Install() issue when copytree recursion gives bad arguments that can
      lead to install side-effects including keeping dangling symlinks and
      silently failing to copy directories (and their subdirectories) when the
      directory already exists in the target.

  From Joseph Brill:
    - Internal MSVS update: Remove unnecessary calls to find all installed versions of msvc
      when constructing the installed visual studios list.

  From William Deegan:
    - Improve Subst()'s logic to check for proper callable function or class's argument list.
      It will now allow callables with expected args, and any extra args as long as they
      have default arguments. Additionally functions with no defaults for extra arguments
      as long as they are set using functools.partial to create a new callable which set them.
    - Fix Issue #3035 - mingw with SHLIBVERSION set fails with either not a dll error or
      "Multiple ways to build the same target were specified for:".  Now mingw will disable
      creating the symlinks (and adding version string to ) dlls.  It sets SHLIBNOVERSIONSYMLINKS,
      IMPLIBNOVERSIONSYMLINKS and LDMODULENOVERSIONSYMLINKS to True.
    - Added --experimental flag, to enable various experimental features/tools.  You can specify
      'all', 'none', or any combination of available experimental features.
    - Fix Issue #3933 - Remove unguarded print of debug information in SharedLibrary logic when
      SHLIBVERSION is specified.
    - Fix versioned shared library naming for MacOS platform. (Previously was libxyz.dylib.1.2.3,
      has been fixed to libxyz.1.2.3.dylib. Additionally the sonamed symlink had the same issue,
      that is now resolved as well)
    - Add experimental ninja builder. (Contributed by MongoDB, Daniel Moody and many others).
    - Fix #3955 - _LIBDIRFLAGS leaving $( and $) in *COMSTR output.  Added affect_signature flag to
      _concat function.  If set to False, it will prepend and append $( and $). That way the various
      Environment variables can use that rather than "$( _concat(...) $)".
    - Fix issue with exparimental ninja tool which would fail on windows or when ninja package wasn't
      installed but --experimental=ninja was specified.
    - As part of experimental ninja tool, allow SetOption() to set both disable_execute_ninja and
      disable_ninja.

  From David H:
    - Fix Issue #3906 - `IMPLICIT_COMMAND_DEPENDENCIES` was not properly disabled when
      set to any string value (For example ['none','false','no','off'])
      Also previously 'All' wouldn't have the desired affect.

  From Ivan Kravets:
    - Provide a custom argument escape function for `TempFileMunge` using a new
      `TEMPFILEARGESCFUNC` variable. Useful if you need to apply extra operations on
      a command argument before writing to a temporary file (fix Windows slashes,
      normalize paths, etc.)

  From Henrik Maier:
   - DocbookXslt tool: The XSLT stylesheet file is now initialized to an env.File() Node,
     such that dependencies work correctly in hierarchical builds (eg when using
     DocbookXslt in SConscript('subdir/SConscript') context.

  From Daniel Moody:
    - Update CacheDir to use uuid for tmpfile uniqueness instead of pid.
      This fixes cases for shared cache where two systems write to the same
      cache tmpfile at the same time because the happened to get the same pid.
    - Added support for passing custom CacheDir derived classes to SCons. Moved
      copy_from_cache attribute from the Environment class to CacheDir class.
      Code contributed by MongoDB.
    - Update BuildTask to pass all targets to the progress object fixing an issue
      where multi-target build nodes only got the first target passed to the progress
      object.
    - Fix a potential race condition in shared cache environments where the permissions are
      not writeable for a moment after the file has been renamed and other builds (users) will copy
      it out of the cache. Small reorganization of logic to copy files from cachedir. Moved CacheDir
      writeable permission code for copy to cache behind the atomic rename operation.
    - Added marking of intermediate and and multi target nodes generated from SConf tests so that
      is_conftest() is more accurate.
    - Added test for configure check failing to ensure it didn't break generating and running ninja.


  From Mats Wichmann:
    - Initial support in tests for Python 3.10 - expected bytecode and
      one changed expected exception message. Change some more regexes
      to be specified as rawstrings in response to DeprecationWarnings.
    - Add an example of adding an emitter to User Guide (concept
      from Jeremy Elson)
    - Add timing information for sconsign database dump when --debug=time
      is selected. Also switch to generally using time.perf_counter,
      which is the Python recommended way for timing short durations.
    - Drop remaining definitions of dict-like has_key methods, since
      Python 3 doesn't have a dictionary has_key (maintenance)
    - Do not treat --site-dir=DIR and --no-site-dir as distinct options.
      Allows a later instance to override an earlier one.
    - Ignore empty cmdline arguments when computing targets (issue 2986)
    - Remove long-deprecated construction variables PDFCOM, WIN32_INSERT_DEF,
      WIN32DEFPREFIX, WIN32DEFSUFFIX, WIN32EXPPREFIX, WIN32EXPSUFFIX.
      All have been replaced by other names since at least 1.0.
    - Add a __iadd__ method to the CLVar class so that inplace adds
      (+=) also work as expected (issue 2399)
    - Remove local copy of CLVar in EnvironmentTests unittest file -
      should be testing against the production version, and they
      didn't really differ.
    - Don't strip spaces in INSTALLSTR by using raw subst (issue 2018)
    - Deprecate Python 3.5 as a supported version.
    - CPPDEFINES now expands construction variable references (issue 2363)
    - Restore behavior that Install()'d files are writable (issue 3927)
    - Simplified Mkdir(), the internal mkdir_func no longer needs to handle
      existing directories, it can now pass exist_ok=True to os.makedirs().
    - Avoid WhereIs exception if user set a tool name to empty (from issue 1742)
    - Maintenance: remove obsolete __getslice__ definitions (Py3 never calls);
      add Node.fs.scandir to call new (Py3.5) os.scandir; Node.fs.makedirs
      now passes the exist_ok flag; Cachedir creation now uses this flag.
    - Maintenance: remove unneeded imports and reorganize some.  Fix uses
      of warnings in some tools which instantiated the class but did nothing
      with them, need to instead call SCons.Warnings.warn with the warn class.
    - Drop overridden changed_since_last_build method in Value class.
    - Resync the SetOption implementation and the manpage, making sure new
      options are available and adding a notes column for misc information.
      SetOption equivalents to --hash-chunksize, --implicit-deps-unchanged
      and --implicit-deps-changed are enabled.
    - Add tests for SetOption failing on disallowed options and value types.
    - Maintenance: eliminate lots of checker complaints about Util.py.
    - Maintenance: fix checker-spotted issues in Environment (apply_tools)
      and EnvironmentTests (asserts comparing with self).
      For consistency, env.Tool() now returns a tool object the same way
      Tool() has done.
    - Change SConscript() missing SConscript behavior - if must_exist=False,
      the warning is suppressed.
    - Make sure TEMPFILEPREFIX can be set to an empty string (issue 3964)

  From Dillan Mills:
    - Add support for the (TARGET,SOURCE,TARGETS,SOURCES,CHANGED_TARGETS,CHANGED_SOURCES}.relpath property.
      This will provide a path relative to the top of the build tree (where the SConstruct is located)
      Fixes #396

  From Andrew Morrow:
    - Fix issue #3790: Generators in CPPDEFINES now have access to populated source
      and target lists

RELEASE 4.1.0 - Tues, 19 Jan 2021 15:04:42 -0700

  From James Benton:
    - Add COMPILATIONDB_PATH_FILTER env option for CompilationDatabase() builder which allows
      filtering of entries based on the output file paths using glob style file matching (issue #3742).

  From Joseph Brill:
    - Internal MSVC and test updates: Rework the msvc installed versions cache so that it
      is not exposed externally and update external references accordingly.
    - Modify the MSCommon internal-use only debug logging records to contain the correct relative
      file path when the debug function is called from outside the MSCommon module.

  From William Deegan:
    - Fix yacc tool, not respecting YACC set at time of tool initialization.
    - Refactor SCons.Tool to move all common shared and loadable module linking logic to SCons.Tool.linkCommon
    - Remove pywin32 imports from SCons.Script.Main. No longer needed.
    - Switch to use ctypes instead of pywin32 (requiring an extra pip install) - Fixes Github Issue #2291
       - pywin32 no longer necessary for SCons install. (pip install SCons will no longer also require pywin32 on win32)
       - Remove pywin32 usage from SCons.Util where it was used for accessing the registry. Python native winreg
         library already includes this functionality.
       - Remove using pywin32 to retrieve peak memory usage on Win32 for `--debug=memory`
    - Fix Issue #3759 - include scons.1, sconsign.1, scons-time.1 manpages in sdist and wheel packages.
    - Change SCons's build so the generated `SCons/__init__.py` is no longer removed by `scons -c`
    - Completely rewrote versioned shared libraries logic. Added support for SOVERSION via dmoody's initial PR #3733
    - No longer automatically disable setting SONAME on shared libraries on OpenBSD.
    - Fix race condition bug when initializing a scons cache directory at the
      same time from multiple threads or processes. Problem described in PR #3114.
      This is a simpler fix which should avoid some problems identified with the initial PR.
      (Credit to Fredrik Medley for reporting the issue, the initial PR, and discussing and testing
       this solution)
    - Minor edits to User Guide and manpage's header with copyright, released date changed.

  From Michał Górny:
    - Fix dvipdf test failure due to passing incorrect flag to dvipdf.

  From Adam Gross:
    - Fix minor bug affecting SCons.Node.FS.File.get_csig()'s usage of the MD5 chunksize.
      User-facing behavior does not change with this fix (GH Issue #3726).
    - Fix occasional test failures caused by not being able to find a file or directory fixture
      when running multiple tests with multiple jobs.
    - Added support for a new command-line parameter `--hash-format` to override the default
      hash format that SCons uses. It can also be set via `SetOption('hash_format')`. Supported
      values are: `md5`, `sha1`, and `sha256`. For all hash formats other than
      the default of `md5`, the SConsign database will include the name of the hash format.
      For example, `--hash-format=sha256` will create a SConsign with name
      `.sconsign_sha256.dblite.`.
    - Fix incorrect cache hits and/or misses when running in interactive mode by having
      SCons.Node.Node.clear() clear out all caching-related state.
    - Change Environment.SideEffect() to not add duplicate side effects.
      NOTE: The list of returned side effect Nodes will not include any duplicate side effect Nodes.
    - Add support to the Python scanner for finding dynamically generated dependencies.
      Previously the scanner only found imports if they existed on disk at scanning time.

  From David H:
    - Add ZIP_OVERRIDE_TIMESTAMP env option to Zip builder which allows for overriding of the file
      modification times in the archive.
    - Fix Zip builder not rebuilding when ZIPROOT env option was changed.

  From Jason Kenny
    - Fix python3 crash when Value node get_text_content when child content does not have decode()
      NOTE: If you depend on Value node's get_text_content returning concatenated contents of it's
      children. This may break your code. It now concatenates the csig() of all children.

  From Joachim Kuebart:
    - Suppress missing SConscript deprecation warning if `must_exist=False`
      is used.

  From Rocco Matano:
    - Fix Zip tool to respect ZIPCOMSTR. Previously all zip builder calls would yield something
      like zip(["test.zip"], ["zip_scons.py"]) and ignore ZIPCOMSTR if ZIPCOM and ZIPCOMSTR
      weren't set after the Environment/Tool is initialized. (Explained in PR #3659)

  From Daniel Moody:
    - Fix issue where java parsed a class incorrectly from lambdas used after a new.

  From Simon Tegelid
    - Fix using TEMPFILE in multiple actions in an action list. Previously a builder, or command
      with an action list like this:
      ['${TEMPFILE("xxx.py -otempfile $SOURCE")}', '${TEMPFILE("yyy.py -o$TARGET tempfile")}']
      Could yield a single tempfile with the first TEMPFILE's contents, used by both steps
      in the action list.

  From Mats Wichmann:
    - Complete tests for Dictionary, env.keys() and env.values() for
      OverrideEnvironment. Enable env.setdefault() method, add tests.
    - Raise an error if an option (not otherwise consumed) is used which
      looks like an abbreviation of one one added by AddOption. (#3653)
    - Tool module not found will now raise a UserError to more clearly indicate this is
      probably an SConscript problem, and to make the traceback more relevant.
    - Fix three issues with MergeFlags:
      - Signature/return did not match documentation or existing usage - the implementation
        now no longer returns the passed env
      - merging --param arguments did not work (issue #3107);
      - passing a dict to merge where the values are strings failed (issue #2961).
    - Include previously-excluded SideEffect section in User Guide.
    - Clean up unneeded imports (autoflake tool).
    - Make sure cProfile is used if profiling - SCons was expecting
      the Util module to monkeypatch in cProfile as profile if available,
      but this is no longer being done.
    - Cleanup in SCons.Util.AddMethod. If called with an environment instance
      as the object to modify, the method would not be correctly set up in
      any Clone of that instance.  Now tries to detect this and calls
      MethodWrapper to set up the method the same way env.AddMethod does.
      MethodWrapper moved to Util to avoid a circular import. Fixes #3028.
    - Some Python 2 compatibility code dropped
    - Rework runtest.py to use argparse for arg handling (was a mix
      of hand-coded and optparse, with a stated intent to "gradually port").
    - Add options to runtest to generate/not generate a log of failed tests,
      and to rerun such tests. Useful when an error cascades through several
      tests, can quickly try if a change improves all the fails. Dropped
      runtest test for fallback from qmtest, not needed; added new tests.
    - Eliminate tex tool usage of "for foo in range(len(iterable))"
    - Restore internal Trace function to functional state.
    - Only try to initialize the wix tool by default (or when tool `default` is explicitly installed)
      on Windows based systems.
    - Pick a better "Topic" Trove classifier for SCons: SW Dev / Build Tools
    - Use os.replace instead of os.rename in dblite so don't need to
      special-case Windows here. dblite is the default storage engine for the SConsign file(s).
    - Fix cut-n-paste error in msvc debug printout and make some debug output
      in msvs and msvsTests.py be off until needed (uncomment to use)
    - Fix Issue #3014 - Empty file and missing file have same csig
    - Refactor env.Append/Prepend to remove Py 1.5 era need to nest
      try blocks, can now "continue" at the appropriate places.
    - Add /snap/bin to env['PATH'] on POSIX, although this is only
      really useful for a subset of POSIX systems that use snaps.
      Was needed for CI builds, which run on Ubuntu LTS images.
    - Eliminate Py2-ism __nonzero__ (now __bool__). Work around issue #3860
      where a check for BuilderBase raising exc. on __bool__ was optimized out.
      This issue was found due to a bug in Python 3.10.0a4. See issue #3860 for details.


RELEASE 4.0.1 - Mon, 16 Jul 2020 16:06:40 -0700

  From Rob Boehne:
    - Fix fortran tools to set SHFORTRAN variables to $FORTRAN, similarly SHF77, SHF90, SHF95,
      SHF03 and SHF08 will default to the variables $F77, $F90, $F95, $F03 and $F08 respectively.
      If you were depending on changing the value of FORTRAN (or $F[0-9][0-9]) having no effect
      on the value of SHFORTRAN, this change will break that.   The values of FORTRAN, F77, F90,
      F95, F03, F08 and SHFORTRAN, SHF77 (etc.) now are not overridden in generate if alredy set
      by the user.
    - Fix subprocess execution of 'lslpp' on AIX to produce text standard i/o.
    - Re-do the fix for suncxx tool (Oracle Studio compiler) now that only Python 3 is supported,
      to avoid decoding errors.

  From William Deegan:
    - Added Environment() variable TEMPFILEDIR which allows setting the directory which temp
      files createdby TEMPFILEMUNGE are created in.

  From Daniel Moody:
    - Added method on Node to test if its node used in SConf. (Github Issue #3626)



RELEASE 4.0.0 - Sat, 04 Jul 2020 12:00:27 +0000

  From Dirk Baechle:
    - Updated documentation toolchain to work properly under Python3, also
      removed libxslt support from the Docbook Tool. (issue #3580)
    - Added Docker images for building and testing SCons. (issue #3585)


  From James Benton:
    - Improve Visual Studio solution/project generation code to add support
      for a per-variant cppflags. Intellisense can be affected by cppflags,
      this is especially important when it comes to /std:c++* which specifies
      what C++ standard version to target. SCons will append /Zc:__cplusplus
      to the project's cppflags when a /std:c++* flag is found as this is
      required for intellisense to use the C++ standard version from cppflags.

  From Rob Boehne
    - Specify UTF-8 encoding when opening Java source file as text.  By default, encoding is the output
    of locale.getpreferredencoding(False), and varies by platform.

  From Joseph Brill:
    - MSVC updates: When there are multiple product installations (e.g, Community and
      Build Tools) of MSVC 2017 or MSVC 2019, an Enterprise, Professional,
      or Community installation will be selected before a Build Tools installation when
      "14.1" or "14.2" is requested, respectively. (GH Issue #3699).
    - MSVC updates: When there are multiple product installations of MSVC 2017 (e.g.,
      Community and Express), 2017 Express is no longer returned when "14.1" is
      requested.  Only 2017 Express will be returned when "14.1Exp" is requested.
      (GH Issue #3699).
    - MSVC updates: An MSVC 6.0 installation now appears in the installed versions list
      when msvc debug output is enabled (GH Issue #3699).
    - MSVS test updates: Tests for building a program using generated MSVS project and
      solution files using MSVS 2015 and later now work as expected on x86 hosts.
    - Test update: Reduce the number of "false negative" test failures for the interactive
      configuration test (test/interactive/configure.py).
    - MSVS update: Fix the development environment path for MSVS 7.0.

  From William Deegan:
    - Fix broken clang + MSVC 2019 combination by using MSVC configuration logic to
      propagate'VCINSTALLDIR' and 'VCToolsInstallDir' which clang tools use to locate
      header files and libraries from MSVC install. (Fixes GH Issue #3480)
    - Added C:\msys64\mingw64\bin to default mingw and clang windows PATH's.  This
      is a reasonable default and also aligns with changes in Appveyor's VS2019 image.
    - Drop support for Python 2.7. SCons will be Python 3.5+ going forward.
    - Change SCons.Node.ValueWithMemo to consider any name passed when memoizing Value() nodes
    - Fix Github Issue #3550 - When using Substfile() with a value like Z:\mongo\build\install\bin
      the implementation using re.sub() would end up interpreting the string and finding regex escape
      characters where it should have been simply replacing existing text. Switched to use string.replace().
    - Fix Github Issue #2904 - Provide useful error message when more than one Configure Contexts are opened.
      Only one open is allowed. You must call conf.Finish() to complete the currently open one before creating another
    - Add msys2 installed mingw default path to PATH for mingw tool.
      - C:\msys64\mingw64\bin
    - Purge obsolete internal build and tooling scripts
    - Allow user specified location for vswhere.exe specified by VSWHERE.
      NOTE: This must be set at the time the 'msvc' 'msvs' and/or 'mslink' tool(s) are initialized to have any effect.
    - Resolve Issue #3451 and Issue #3450 - Rewrite SCons setup.py and packaging. Move script logic to entry points so
      package can create scripts which use the correct version of Python.
    - Resolve Issue #3248 - Removing '-Wl,-Bsymbolic' from SHLIBVERSIONFLAGS
      NOTE: If your build depends on the above you must now add to your SHLIBVERSIONFLAGS
    - Speedup bin/docs-update-generated by caching parsed docbook schema. (60x speedup)
    - Reorganized source tree. Moved src/engine/SCons to SCons to be more in line with current Python source
      tree organization practices.
    - Renamed as.py to asm.py and left redirecting tool.  'as' is a reserved word and so
      changing the name was required as we wanted to import symbols for use in compilation_db
      tool.
    - Add CompilationDatabase() builder in compilation_db tool. Contributed by MongoDB.
      Setting COMPILATIONDB_USE_ABSPATH to True|False controls whether the files are absolute or relative
      paths.  Address Issue #3693 and #3694 found during development.
    - Fixed Github Issue 3628 - Hardcoding pickle protocol to 4 (supports python 3.4+)
      and skipping Python 3.8's new pickle protocol 5 whose main advantage is for out-of-band data buffers.
      NOTE: If you used Python 3.8 with SCons 3.0.0 or above, you may get a a pickle protocol error. Remove your
      .sconsign.dblite. You will end up with a full rebuild.

  From Andrii Doroshenko:
    - Extended `Environment.Dump()` to select a format to serialize construction variables (pretty, json).

  From Jeremy Elson:
    - Updated design doc to use the correct syntax for Depends()

  From Adam Gross:
    - Added support for scanning multiple entries in an action string if
      IMPLICIT_COMMAND_DEPENDENCIES is set to 2 or 'all'. This enables more thorough
      action scanning where every item in each command line is scanned to determine
      if it is a non-source and non-target path and added to the list of implicit dependencies
      for the target.
    - Added support for taking instances of the Value class as implicit
      dependencies.
    - Added new module SCons.Scanner.Python to allow scanning .py files.
    - Added support for explicitly passing a name when creating Value() nodes. This may be useful
      when the value can't be converted to a string or if having a name is otherwise desirable.
    - Fixed usage of abspath and path for RootDir objects on Windows. Previously
      env.fs.Dir("T:").abspath would return "T:\T:" and now it correctly returns "T:".

  From Ivan Kravets, PlatformIO
    - New conditional C Scanner (`SCons.Scanner.C.CConditionalScanner()`)
      which interprets C/C Preprocessor conditional syntax (#ifdef, #if, #else,
      #elif, #define, etc.)
    - Improvements for virtual C Pre-Processor:
      * Handle UNSIGNED LONG and LONG numeric constants in DEC (keep support for HEX)
      * Skip unrecognized directives, such as `#if( defined ...)`
      * Ignore `#include DYNAMIC_INCLUDE` directive that depends on a dynamic
        macro which is not located in a state TABLE.
      * Cleanup CPP expressions before evaluating (strip comments, carriage returns)

  From Iosif Kurazs:
    - Added a new flag called "linedraw" for the command line argument  "--tree"
      that instructs scons to use single line drawing characters to draw the dependency tree.

  From Daniel Moody:
    - Add no_progress (-Q) option as a set-able option. However, setting it in the
      SConstruct/SConscript will still cause "scons: Reading SConscript files ..." to be
      printed, since the option is not set when the build scripts first get read.
    - Added check for SONAME in environment to setup symlinks correctly (Github Issue #3246)
    - User callable's called during substition expansion could possibly throw a TypeError
      exception, however SCons was using TypeError to detect if the callable had a different
      signature than expected, and would silently fail to report user's exceptions. Fixed to
      use signature module to detect function signature instead of TypeError. (Github Issue #3654)
    - Added storage of SConstructs and SConscripts nodes into global set for checking
      if a given node is a SConstruct/SConscript.
      Added new node function SCons.Node.is_sconscript(self) (Github Issue #3625)

  From Andrew Morrow:
    - Fix Issue #3469 - Fixed improper reuse of temporary and compiled files by Configure when changing
      the order and/or number of tests.  This is done by using the hash of the generated temporary files
      content and (For the target files) the hash of the action.
      So where previously files would be named:
      - config_1.c, config_1.o, config_1
      The will now be named (For example)
      - conftest_68b375d16e812c43e6d72d6e93401e7c_0.c,
        conftest_68b375d16e812c43e6d72d6e93401e7c_0_5713f09fc605f46b2ab2f7950455f187.o
        or
        conftest_68b375d16e812c43e6d72d6e93401e7c_0.o
        conftest_68b375d16e812c43e6d72d6e93401e7c_0_5713f09fc605f46b2ab2f7950455f187 (for executable)

  From Mathew Robinson:
    - Improve performance of Subst by preventing unnecessary frame
      allocations by no longer defining the *Subber classes inside of their
      respective function calls.
    - Improve performance of Subst in some cases by preventing
      unnecessary calls to eval when a token is surrounded in braces
      but is not a function call.
    - Improve performance of subst by removing unnecessary recursion.
    - Cleanup dangling symlinks before running builders (Issue #3516)

  From Mats Wichmann:
    - Remove deprecated SourceCode
    - str.format syntax errors fixed
    - a bunch of linter/checker syntax fixups
    - Convert remaining uses of insecure/deprecated mktemp method.
    - Clean up some duplications in manpage.  Clarify portion of manpage on Dir and File nodes.
    - Reduce needless list conversions.
    - Fixed regex in Python scanner.
    - Accommodate VS 2017 Express - it's got a more liberal license then VS
      Community, so some people prefer it (from 2019, no more Express)
    - vswhere call should also now work even if programs aren't on the C: drive.
    - Add an alternate warning message if cl.exe is not found and msvc config
      cache is in use (SCONS_CACHE_MSVC_CONFIG was given) - config cache
      may be out of date.
    - Fixed bug where changing TEXTFILESUFFIX would cause Substfile() to rebuild. (Github Issue #3540)
    - Script/Main.py now uses importlib instead of imp module.
    - Drop some Python 2-isms.
    - MSVC updates: pass on VSCMD_DEBUG and VSCMD_SKIP_SENDTELEMETRY to msvc
      tool setup if set in environment. Add Powershell to default env
      (used to call telemetry script).
    - Microsoft Visual Studio - switch to using uuid module to generate GUIDs rather than hand rolled
      method using md5 directly.
      NOTE: This change affects the following builders' output. If your build depends on the output of these builders
      you will likely see a rebuild.
      * Package() (with PACKAGETYPE='msi')
      * MSVSSolution()
      * MSVSProject()
    - Docbook builder provides a fallback if lxml fails to generate
      a document with tostring().
    - Fix description of ARCOMSTR constr. var. (issue 3636). Previously the text was a copy of ASCOMSTR which
      has different function.
    - Update xml files in SCons to reflect changed relative paths after
      code restructuring (src/engine/SCons -> SCons)
    - Preliminary Python 3.9 support - elimination of some warnings.
    - Drop the with_metaclass jig which was designed to let class
      definitions using a metaclass be written the same for Py2/Py3.
    - Bump python_version_unsupported (and deprecated) to indicate 3.5
      is lowest supported Python.
    - ParseFlags should not modify the user's passed in dict in case it's
      a compound data structure (e.g. values are lists) (issue #3665)
    - In Py3 classes no longer need to be listed as deriving from object.
    - Remove deprecated check for Task subclasses needing a needs_execute
      method - this is now enforced via an abstract base class, so the
      check and test is no longer needed.
    - Close various logfiles (trace, cache, taskmastertrace, configure)
      when done using atexit calls.
    - Rebase forked copy of shutil.copytree to Python 3.7 stlib version.
    - Significant rework of documentation: API docs are now generated
      using Sphinx; manpage and user guide now use more "standard"
      markup elements (which could facilitate later conversion to a
      different doc format, should that choice be made); significant
      rewordings in manpage.  Manpage Examples moved to an external
      repository / website (scons-cookbook.readthedocs.io).
    - Clean up test harness and tests' use of subdir, file_fixture and
      dir_fixture.
    - SubstitutionEnvironment and OverrideEnvironment now have keys()
      and values() methods to better emulate a dict (already had items()).
    - Rename internal Warning base class to SConsWarning to avoid any
      possible confusion with Python's own Warning class.


RELEASE 3.1.2 - Mon, 17 Dec 2019 02:06:27 +0000

  From Edoardo Bezzeccheri
    - Added debug option "action_timestamps" which outputs to stdout the absolute start and end time for each target.

  From Rob Boehne
    - Fix suncxx tool (Oracle Studio compiler) when using Python 3.  Previously would throw an exception.
      Resolved by properly handling tool version string output as unicode.

  From Tim Gates
    - Resolved a typo in engine.SCons.Tool

  From Adam Gross:
    - Resolved a race condition in multithreaded Windows builds with Python 2
      in the case where a child process is spawned while a Python action has a
      file open. Original author: Ryan Beasley.
    - Added memoization support for calls to Environment.Value() in order to
      improve performance of repeated calls.


  From Jason Kenny
    - Update Command() function to accept target_scanner, source_factory, and target_factory arguments.
      This makes Command act more like a one-off builder.

  From Ivan Kravets
    - Added support for "-imacros" to ParseFlags

  From Jacek Kuczera:
    - Fix CheckFunc detection code for Visual 2019. Some functions
      (e.g. memmove) were incorrectly recognized as not available.

  From Jakub Kulik
    - Fix stacktrace when using SCons with Python 3.5+ and SunOS/Solaris related tools.

  From Philipp Maierhöfer:
    - Avoid crash with UnicodeDecodeError on Python 3 when a Latex log file in
      non-UTF-8 encoding (e.g. containing umlauts in Latin-1 encoding when
      the fontenc package is included with \usepackage[T1]{fontenc}) is read.

  From Mathew Robinson:
    - Improved threading performance by ensuring NodeInfo is shared
      across threads. Results in ~13% improvement for parallel builds
      (-j# > 1) with many shared nodes.
    - Improve performance of Entry.disambiguate() by making check for
      most common case first, preventing unnecessary IO.
    - Improved DAG walk performance by reducing unnecessary work when
      there are no un-visited children.

  From Mats Wichmann
    - Replace instances of string find method with "in" checks where
      the index from find() was not used.
    - CmdStringHolder fix from issue #3428
    - Turn previously deprecated debug options into failures:
      --debug=tree, --debug=dtree, --debug=stree, --debug=nomemoizer.
    - Experimental New Feature: Enable caching MSVC configuration
      If SCONS_CACHE_MSVC_CONFIG shell environment variable is set,
      SCons will cache the results of past calls to vcvarsall.bat to
      a file; integrates with existing memoizing of such vars.
      On vs2019 saves 5+ seconds per SCons invocation, which really
      helps test suite runs.
    - Remove deprecated SourceSignatures, TargetSignatures
    - Remove deprecated Builder keywords: overrides and scanner
    - Remove deprecated env.Copy
    - Remove deprecated BuildDir plus SConscript keyword build_dir
    - A number of documentation improvements.


RELEASE 3.1.1 - Mon, 07 Aug 2019 20:09:12 -0500

  From William Deegan:
    - Remove obsoleted references to DeciderNeedsNode which could cause crash when using --debug=explain

  From Jason Kenny
    - Add Fix and test for crash in 3.1.0 when using Decider('MD5-timestamp') and --debug=explain

  From Ben Reed:
    - Added -fmerge-all-constants to flags that get included in both CCFLAGS and LINKFLAGS.

  From Mathew Robinson:
    - Fix issue #3415 - Update remaining usages of EnvironmentError to SConsEnvironmentError
      this patch fixes issues introduced in 3.1.0 where any of the
      following would cause SCons to error and exit:
        - CacheDir not write-able
        - JSON encoding errors for CacheDir config
        - JSON decoding errors for CacheDir config

RELEASE 3.1.0 - Mon, 20 Jul 2019 16:59:23 -0700

  From Joseph Brill:
    - Code to supply correct version-specifier argument to vswhere for
      VS version selection.

  From William Deegan:
    - Enhanced --debug=explain output. Now the separate components of the dependency list are split up
      as follows:

      scons: rebuilding `file3' because:
           the dependency order changed:
           ->Sources
           Old:xxx  New:zzz
           Old:yyy  New:yyy
           Old:zzz  New:xxx
           ->Depends
           ->Implicit
           Old:/usr/bin/python  New:/usr/bin/python
    - Fix Issue #3350 - SCons Exception EnvironmentError is conflicting with Python's EnvironmentError.
    - Fix spurious rebuilds on second build for cases where builder has > 1 target and the source file
      is generated. This was causing the > 1th target to not have it's implicit list cleared when the source
      file was actually built, leaving an implicit list similar to follows for 2nd and higher target
              ['/usr/bin/python', 'xxx', 'yyy', 'zzz']
      This was getting persisted to SConsign and on rebuild it would be corrected to be similar to this
              ['zzz', 'yyy', 'xxx', '/usr/bin/python']
      Which would trigger a rebuild because the order changed.
      The fix involved added logic to mark all shared targets as peers and then ensure they're implicit
      list is all cleared together.
    - Fix Issue #3349 - SCons Exception EnvironmentError is conflicting with Python's EnvironmentError.
      Renamed to SConsEnvironmentError
    - Fix Issue #3350 - mslink failing when too many objects.  This is resolved by adding TEMPFILEARGJOIN variable
      which specifies what character to join all the argements output into the tempfile. The default remains a space
      when mslink, msvc, or mslib tools are loaded they change the TEMPFILEARGJOIN to be a line separator (\r\n on win32)
    - Fix performance degradation for MD5-timestamp decider.  NOTE: This changes the Decider() function arguments.
      From:
          def my_decider(dependency, target, prev_ni):
      To:
          def my_decider(dependency, target, prev_ni, repo_node):
      Where repo_node is the repository (or other) node to use to check if the node is out of date instead of dependency.

  From Peter Diener:
    - Additional fix to issue #3135 - Also handle 'pure' and 'elemental' type bound procedures
    - Fix issue #3135 - Handle Fortran submodules and type bound procedures

  From Adam Gross:
    - Upgraded and improved Visual Studio solution/project generation code using the MSVSProject builder.
      - Added support for Visual Studio 2017 and 2019.
      - Added support for the following per-variant parameters to the builder:
        - cpppaths: Provides per-variant include paths.
        - cppdefines: Provides per-variant preprocessor definitions.

  From Michael Hartmann:
    - Fix handling of Visual Studio Compilers to properly reject any unknown HOST_PLATFORM or TARGET_PLATFORM

  From Bert Huijben:
    - Added support for Visual Studio 2019 toolset.

  From Mathew Robinson:
    - Update cache debug output to include cache hit rate.
    - No longer unintentionally hide exceptions in Action.py
    - Allow builders and pseudo-builders to inherit from OverrideEnvironments

  From Leonard de Ruijter:
    - Add logic to derive correct version argument to vswhere

  From Lukas Schrangl:
    - Enable LaTeX scanner to find more than one include per line

  From  Sergey Torokhov:
    - Recognize jdk on Gentoo systems.

  From Mats Wichmann:
    - scons-time takes more care closing files and uses safer mkdtemp to avoid
      possible races on multi-job runs.
    - Use importlib to dynamically load tool and platform modules instead of imp module
    - sconsign: default to .sconsign.dblite if no filename is specified.
      Be more informative in case of unsupported pickle protocol (py2 only).
    - Fix issue #3336 - on Windows, paths were being added to PATH even if
      tools were not found in those paths.
    - More fixes for newer Java versions (since 9): handle new jdk directory
      naming (jdk-X.Y instead of jdkX.Y) on Windows; handle two-digit major
      version. Docstrings improved.
    - Fixups for pylint: exception types, redefined functions,
      globals, etc.  Some old code removed to resolve issues (hashlib is
      always present on modern Pythons; no longer need the code for
      2.5-and-earlier optparse). cmp is not a builtin function in Py3,
      drop one (unused) use; replace one.  Fix another instance of
      renaming to SConsEnvironmentError. Trailing whitespace.
      Consistently use not is/in (if not x is y -> if x is not y).
    - Add a PY3-only function for setting up the cachedir that should be less
      prone to races. Add a hack to the PY2 version (from Issue #3351) to
      be less prone to a race in the check for old-style cache.
    - Fix coding error in docbook tool only exercised when using python lxml
    - Recognize two additional GNU compiler header directory options in
      ParseFlags: -iquote and -idirafter.
    - Fix more re patterns that contain \ but not specified as raw strings
      (affects scanners for D, LaTeX, swig)


RELEASE 3.0.5 - Mon, 26 Mar 2019 15:04:42 -0700

  From William Deegan:

    - Fix Issue #3283 - Handle using --config=force in combination with Decider('MD5-timestamp').
      3.0.2 in fix for issue #2980 added that deciders can throw DeciderNeedsNode exception.
      The Configure logic directly calls the decider when using --config=force but wasn't handling
      that exception.  This would yield minimally configure tests using TryLink() not running and
      leaving TypeError Nonetype exception in config.log
    - Fix Issue #3303 - Handle --config=force overwriting the Environment passed into Configure()'s
      Decider and not clearing it when the configure context is completed.
    - Add default paths for yacc tool on windows to include cygwin, mingw, and chocolatey
    - Fix issue #2799 - Fix mingw tool to respect SHCCCOMSTR, SHLINKCOMSTR and LDMODULECOMSTR
    - Fix Issue #3329 - Add support for MS SDK V10.0A (which is commonly installed with VS2017)
    - Fix Issue #3333 - Add support for finding vswhere under 32 bit windows installs.

  From Maciej Kumorek:
    - Update the MSVC tool to include the nologo flag by default in RCFLAGS

From Daniel Moody:
    - Change the default for AppendENVPath to delete_existing=0, so path
      order will not be changed, unless explicitly set (Issue #3276)
    - Fixed bug which threw error when running SCons on windows system with no MSVC installed.
    - Update link tool to convert target to node before accessing node member
    - Update mingw tool to remove MSVC like nologo CCFLAG
    - Add default paths for lex tool on windows to include cygwin, mingw, and chocolatey
    - Add lex construction variable LEXUNISTD for turning off unix headers on windows
    - Update lex tool to use win_flex on windows if available

  From Mats Wichmann:
    - Quiet open file ResourceWarnings on Python >= 3.6 caused by
      not using a context manager around Popen.stdout
    - Add the textfile tool to the default tool list
    - Fix syntax on is/is not clauses: should not use with a literal
    - Properly retrieve exit code when catching SystemExit
    - scons-time now uses context managers around file opens
    - Fix regex patterns that were not specified as raw strings

  From Bernhard M. Wiedemann:
    - Do not store build host+user name if reproducible builds are wanted


RELEASE 3.0.4 - Mon, 20 Jan 2019 22:49:27 +0000

  From Mats Wichmann:
    - Improve finding of Microsoft compiler: add a 'products' wildcard
      in case 2017 Build Tools only is installed as it is considered a separate
      product from the default Visual Studio
    - Add TEMPFILESUFFIX to allow a customizable filename extension, as
      described in the patch attached to issue #2431.
    - scons.py and sconsign.py stopped working if script called as a symlink
      to location in scons-local location.
    - Fix issue running scons using a symlink to scons.py in an scons-local dir
    - Doc updates around Default(), and the various *TARGETS variables.

  From Daniel Moody:
    - Improved support for VC14.1 and Visual Studio 2017, as well as arm and arm64 targets.
      Issues #3268 & Issue #3222
    - Initial support for ARM targets with Visual Studio 2017 - Issue #3182 (You must set TARGET_ARCH for this to work)
    - Update TempFileMunge class to use PRINT_CMD_LINE_FUNC

  From Tobias Herzog
    - Enhance cpp scanner regex logic to detect if/elif expressions without whitespaces but
      parenthesis like "#if(defined FOO)" or "#elif!(BAR)" correctly.


RELEASE 3.0.3 - Mon, 07 Jan 2019 20:05:22 -0400
  NOTE: 3.0.2 release was dropped because there was a packaging bug. Please consider all 3.0.2
        content.

  From William Deegan:
    - Fixes to packaging logic.  Ensuring the SCons.Tool.clangCommon module is added
      to the release packages.
    - Modify scons.bat script to check for scons python script without .py extension if no file
      scons.py exists. This enables an all platform wheel to work.

  From Mats Wichmann:
    - Update doc examples to work with Python 3.5+:  map() now returns an iterable instead of a list.


RELEASE 3.0.2 - Mon, 31 Dec 2018 16:00:12 -0700

  From Bernard Blackham:
    - Fixed handling of side-effects in task master (fixes #3013).

  From William Deegan:
    - Remove long deprecated SCons.Options code and tests.  This removes BoolOption,EnumOption,
      ListOption,PackageOption, and PathOption which have been replaced by *Variable() many years ago.
    - Re-Enable parallel SCons (-j) when running via Pypy
    - Move SCons test framework files to testing/framework and remove all references to QMtest.
      QMTest has not been used by SCons for some time now.
    - Updated logic for mingw and clang on win32 to search default tool install paths if not
      found in normal SCons PATH.  If the user specifies PATH or tool specific paths they
      will be used and the default paths below will be ignored.
      - Default path for clang/clangxx : C:\Program Files\LLVM\bin
      - Default path for mingw         : C:\MinGW\bin and/or  C:\mingw-w64\*\mingw64\bin
      - Key program to locate mingw    : mingw32-make (as the gcc with mingw prefix has no fixed name)
    - Fixed issue causing stack trace when python Action function contains a unicode string when being
      run with Python 2.7
    - Add alternate path to QT install for Centos in qt tool: /usr/lib64/qt-3.3/bin
    - Fix Java tools to search reasonable default paths for Win32, Linux, macOS.  Add required paths
      for swig and java native interface to JAVAINCLUDES.  You should add these to your CPPPATH if you need
      to compile with them.  This handles spaces in paths in default Java paths on windows.
    - Added more java paths to match install for Centos 7 of openjdk
    - Fix new logic which populates JAVAINCLUDES to handle the case where javac is not found.
    - Fix GH Issue #2580 - # in FRAMEWORKPATH doesn't get properly expanded. The # is left in the
      command line.
    - Fix issue #2980 with credit to Piotr Bartosik (and William Blevins).  This is an issue where using
      TimeStamp-MD5 Decider and CacheDir can yield incorrect md5's being written into the .sconsign.
      The difference between Piotr Bartosik's patch and the current code is that the more complicated
      creation of file to csig map is only done when the count of children for the current node doesn't
      match the previous count which is loaded from the sconsign.
    - Fix issue # 3106 MSVC if using MSVC_BATCH and target dir had a space would fail due to quirk in
      MSVC's handling of escaped targetdirs when batch compiling.
    - Fix GH Issue #3141 unicode string in a TryAction() with python 2.7 crashes.
    - Fix GH Issue #3212 - Use of Py3 and CacheDir + Configure's TryCompile (or likely and Python Value Nodes)
      yielded trying to combine strings and bytes which threw exception.
    - Fix GH Issue #3225 SCons.Util.Flatten() doesn't handle MappingView's produced by dictionary as return
      values from dict().{items(), keys(), values()}.
    - Fix GH Issue #3241 - Properly support versioned shared libraries for MacOS.  We've also introduced two
      new env variables APPLELINK_CURRENT_VERSION and APPLELINK_COMPATIBILITY_VERSION which will specify
      what is passed to the linkers -current_version and -compatibility_version flags.  If not specified
      they will be derived from SHLIBVERSION as such:
      - APPLELINK_CURRENT_VERSION = SHLIBVERSION
      - APPLELINK_COMPATIBILITY_VERSION = all but the last digit in SHLIBVERSION with .0 appended.
      Note that the values of the above will be validated. Valid format for either APPLELINK variable is
      X[.Y[.Z]] where 0 <= X <= 65535, 0 <= Y <= 255, 0 <= Z <= 255.
      The new variables have been added to the documents and should show up in user guide and manpage.
    - Fix GH Issue #3136 no longer wrap io.{BufferedReader,BufferedWriter,BufferedRWPair,BufferedRandom,TextIOWrapper
      with logic to set HANDLE_FLAG_INHERIT flag on the file handle.  Python 3.4+ automatically sets this according
      to Python docs: https://docs.python.org/3/library/os.html#fd-inheritance

  From Ray Donnelly:
    - Fix the PATH created by scons.bat (and other .bat files) to provide a normalized
      PATH.  Some pythons in the 3.6 series are no longer able to handle paths which
      have ".." in them and end up crashing.  This is done by cd'ing into the directory
      we want to add to the path and then using %CD% to give us the normalized directory
      See bug filed under Python 3.6: https://bugs.python.org/issue32457.
      Note: On Win32 PATH's which have not been normalized may cause undefined behavior
      by other executables being run by SCons (or any subprocesses of executables being run by SCons).
      Resolving this issue should eliminate that possibility going forward.

  From Andrew Featherstone
    - Removed unused --warn options from the man page and source code.

  From Arda Fu
    - Fix cpp scanner regex logic to treat ifndef for py3.5+. Previously it was
      not properly differentiating between if, ifdef, and ifndef.

  From Philipp Maierhöfer
    - Added a __hash__ method to the class SCons.Subst.Literal. Required when substituting Literal
      objects when SCons runs with Python 3.
    - Added missing FORTRANMODDIRPREFIX to the gfortran tool.

  From Matthew Marinets:
    - Fixed an issue that caused the Java emitter to incorrectly parse arguments to constructors that
      implemented a class.

  From Fredrik Medley:
    - Fix exception when printing of EnviromentError messages.
      Specifically, this fixes error reporting of the race condition when
      initializing the cache which error previously was hidden.

  From Daniel Moody:
    - Updated Jar builder to handle nodes and directories better
    - Updated Jar builder to flatten source list which could contain embedded lists
    - Removed some magic numbers from jar.py on behalf of Mats Wichmann (mats@linux.com)
    - Set the pickling protocal back to highest which was causing issues
      with variant dir tests. This will cause issues if reading sconsigns
      pickled with the previous lower protocol.
    - Updated swig to setup default paths for windows
    - Updated gettext tools to setup default paths for windows with Cygwin/MinGW setups
    - Add common location for default paths for cygwin and mingw in Platform modules
    - Updated YACC tool to work on windows with Cygwin/MinGW setups
    - Set the pickling protocal back to highest which was causing issues
      with variant dir tests. This will cause issues if reading sconsigns
      pickled with the previous lower protocol.
    - Updated FS.py to handle removal of splitunc function from python 3.7
    - Updated the vc.py to ignore MSVS versions where no compiler could be found

  From Gary Oberbrunner:
    - Fix bug when Installing multiple subdirs outside the source tree
    - fix to_str to handle None without raising exception
    - Fix -jN for python 3.7

  From Jonathon Reinhart:
    - Replace all instances of `int main()` in C code with `int main(void)`.
      Specifically, this fixes the test cases use by Configure.CheckCC() which
      would fail when using -Wstrict-prototypes.

  From Zachary Tessler:
    - Fix calculation of signatures for FunctionActions that contain list (or set,...)
      comprehensions whose expressions involve constant literals. Those constants had
      been ignored in signatures, so changing them did not cause targets to be rebuilt.

  From Paweł Tomulik:
    - In the testing framework, module TestCommon, fixed must_contain(),
      must_not_contain(), and related methods of TestCommon class to work with
      substrings located at zero offset.
    - Added virtualenv support. A new function Virtualenv() determines whether
      SCons runs in a virtualenv. The search PATH may also be extended to
      prefer executables from the current virtualenv over the ones provided by
      base environment. New option --enable-virtualenv provided to import some
      virtualenv-related variables to SCons and extend every env['ENV']['PATH']
      automatically. New option --ignore-virtualenv disables this. Two
      environment variables, SCONS_ENABLE_VIRTUALENV and
      SCONS_IGNORE_VIRTUALENV are supported for the same purpose.

  From Richard West:
    - Add SConstruct.py, Sconstruct.py, sconstruct.py to the search path for the root SConstruct file.
      Allows easier debugging within Visual Studio
    - Change setup.py to change the install directory (via  pip, or setup.py install) from scons-#.#.#
      to scons (Yielding <pythondir>/lib/scons/SCons/ instead of <pythondir>/lib/scons/SCons-#.#.#/).
      This changes SCons to better comply with normal Python installation practices.

  From Mats Wichmann:
    - Recognize new java 9, 10, 11 (as 9.0 and 10.0, 11.0)
    - Updated manpage scons.xml to fix a nested list problem
    - Updated doc terminiology: use prepend instead of append as appropriate
    - XML validity fixes from SConstruct.py change
    - Update wiki links to new github location
    - Update bug links to new github location
    - Make it easier for SConscript() call to fail on missing script.
      It was possible to call SCons.Warnings.warningAsException
      (not documented as a user API) to make all warnings fail. Now
      SConscript can take an optional must_exist flag which if true fails
      if the script does not exist.  Not failing on missing script is
      now considered deprecated, and the first instance will print a
      deprecation message.  It is now also possible to flip the scons
      behavior (which still defaults to warn, not fail) by calling
      SCons.Script.set_missing_sconscript_error, which is also not a
      documented interface at the moment.
    - Convert TestCmd.read to use with statement on open (quiets 17 py3 warnings)
    - Quiet py3 warning in UtilTests.py
    - Fix tests specifying octal constants for py3
    - Fix must_contain tests for py3
    - RPM package generation:
       - Fix supplying a build architecture
       - Disable auto debug package generation on certain rpmbuild versions
       - Adjust some tests to only supply build-id file on certain rpmbuild versions
       - Tests now use a file fixture for the repeated (trivial) main.c program.
       - Document and comment cleanup.
       - Added new Environment Value X_RPM_EXTRADEFS to supply custom settings
         to the specfile without adding specific logic for each one to scons.
    - The test for Python.h needed by swig tests is moved to get_python_platform
      so it does not have to be repeated in every test; picks up one failure
      which did not make the (previously needed) check. Windows version
      of get_python_platform needed some rework in case running in virtualenv.
    - If test opens os.devnull, register with atexit so file opens do not leak.
    - Fix bugs in Win32 process spawn logic to handle OSError exception correctly.
    - Use time.perf_counter instead of time.clock if it exists.
      time.clock deprecated since py3.3, due to remove in 3.8. deprecation
      warnings from py3.7 were failing a bunch of tests on Windows since they
      mess up expected stderr.
    - Prefer Py3's inspect.getfullargspec over deprecated inspect.getargspec.
      Switched to "new" (standard in Py2.7) usage of receiving a namedtuple -
      we were unpacking to a four-tuple, two of the items of which were unused;
      getfullargspec returns a named tuple with seven elements so it is a
      cleaner drop-in replacement using the namedtuple.
    - Updated the test-framework.rst documentation.
    - Remove obsoleted internal implementaiton of OrderedDict.
    - Test for tar packaging fixups
    - Stop using deprecated unittest asserts
    - messages in strip-install-dir test now os-neutral
    - Add xz compression format to packaging choices.
    - Syntax cleanups - trailing blanks, use "is" to compare with None, etc.
      Three uses of variables not defined are changed.
    - Some script changes in trying to find scons engine
    - Update (pep8) configure-cache script, add a --show option.
    - Fix for a couple of "what if tool not found" exceptions in framework.
    - Add Textfile/Substfile to default environment. (issue #3147)
    - sconsign: a couple of python3 fixes; be more tolerant of implicit
      entries which have no signatures; minor PEP8 changes.
    - Fix a couple of type mistakes (list-> string, filter type -> list)
    - Fix a couple of type mistakes in packaging tools: list-> string in msi,
      filter type -> list in ipk

  From Bernhard M. Wiedemann:
    - Update SCons' internal scons build logic to allow overriding build date
      with SOURCE_DATE_EPOCH for SCons itself.
    - Change the datestamps in SCons' docs and embedded in code use ISO 8601 format and UTC

  From Hao Wu
    - Typo in customized decider example in user guide
    - Replace usage of unittest.TestSuite with unittest.main() (fix #3113)

RELEASE 3.0.1 - Mon, 12 Nov 2017 15:31:33 -0700

  From Daniel Moody:
    - Jar can take multiple targets, and will make a duplicate jar from the sources for each target
    - Added some warnings in case the Jar builder makes an implicit target
    - Added Jar method and changed jar build to be more specific. Jar method will take in
      directories or classes as source. Added more tests to JAR to ensure the jar was
      packaged with the correct compiled class files.
    - Added a No result test case to handle bug which seems unrelated to java in the
      swig-dependencies.py test, more info here: http://scons.tigris.org/issues/show_bug.cgi?id=2907
    - Added a travis script to test on ubuntu trusty now that the project is on github
      so that Continuus Integration tests can be run automatically. It tests most case and considers
      no result a pass as well. Improving this script can install more dependincies allowing for more
      tests to be run.

  From Daniel Moody:
    - Updated the Jar Builder tool in Tool/__init__.py so that is doesn't force class files as
      sources, allowing directories to be passed, which was causing test/Java/JAR.py to fail.

  From William Deegan:
    - Fix issue where code in utility routine to_String_for_subst() had code whose result was never
      properly returned.
      (Found by: James Rinkevich https://pairlist4.pair.net/pipermail/scons-users/2017-October/006358.html )
    - Fixed Variables.GenerateHelpText() to now use the sort parameter. Due to incorrect 2to3 fixer changes
      8 years ago it was being used as a boolean parameter.  Now you can specify sort to be a callable, or boolean
      value. (True = normal sort). Manpage also updated.
    - Fixed Tool loading logic from exploding sys.path with many site_scons/site_tools prepended on py3.
    - Added additional output with time to process each SConscript file when using --debug=time.

  From Thomas Berg:
    - Fixed a regression in scons-3.0.0 where "from __future__ import print_function" was imposed
      on the scope where SConstruct is executed, breaking existing builds using PY 2.7.

  From William Deegan:
    - Fix broken subst logic where a string with "$$(abc)" was being treated as "$(abc) and the
      logic for removing the signature escapes was then failing because there was no closing "$)".
      This was introduced by a pull request to allow recursive variable evaluations to yield a string
      such as "$( $( some stuff $) $)".

  From Zachary Tessler:
    - Fix incorrect warning for repeated identical builder calls that use overrides


RELEASE 3.0.0 - Mon, 18 Sep 2017 08:32:04 -0700

NOTE: This is a major release.  You should expect that some targets may rebuild when upgrading.
Significant changes in some python action signatures. Also switching between PY 2.7 and PY 3.5, 3.6
will cause rebuilds.


  From William Blevins:
    - Updated D language scanner support to latest: 2.071.1. (PR #1924)
      https://dlang.org/spec/module.html accessed 11 August 2016
      - Enhancements:
        - Added support for selective imports: "import A : B, C;" -> A
        - Added support for renamed imports. "import B = A;" -> A
        - Supports valid combinations: "import A, B, CCC = C, DDD = D : EEE = FFF;" -> A, B, C, D
      - Notes:
        - May find new (previously missed) Dlang dependencies.
        - May cause rebuild after upgrade due to dependency changes.
    - Updated Fortran-related tests to pass under GCC 5/6.
    - Fixed SCons.Tool.Packaging.rpm.package source nondeterminism across builds.

  From William Deegan:
    - Removed deprecated tools CVS, Perforce, BitKeeper, RCS, SCCS, Subversion.
    - Removed deprecated module SCons.Sig
    - Added prioritized list of xsltproc tools to docbook. The order will now be as
      follows: xsltproc, saxon, saxon-xslt, xalan  (with first being highest priority, first
      tool found is used)
    - Fixed MSVSProject example code (http://scons.tigris.org/issues/show_bug.cgi?id=2979)
    - Defined MS SDK 10.0 and Changed VS 2015 to use SDK 10.0
    - Changes to Action Function and Action Class signiture creation.  NOTE: This will cause rebuilds
      for many builds when upgrading to SCons 3.0
    - Fixed Bug #3027 - "Cross Compiling issue: cannot override ranlib"
    - Fixed Bug #3020 - "Download link in user guide wrong. python setup.py install --version-lib broken"
    - Fixed Bug #2486 - Added SetOption('silent',True) - Previously this value was not allowed to be set.
    - Fixed Bug #3040 - Non-unicode character in CHANGES.txt
    - Fixed Bug #2622 - AlwaysBuild + MSVC regression.
    - Fixed Bug #3025 - (Credit to Florian : User flow86 on tigris) - Fix typo JAVACLASSSUFIX should have been
                        JAVACLASSSUFFIX


  From Ibrahim Esmat:
    - Added the capability to build Windows Store Compatible libraries that can be used
      with Universal Windows Platform (UWP) Apps and published to the store

  From Daniel Holth:
    - Add basic support for PyPy (by deleting __slots__ from Node with a
      metaclass on PyPy); wrap most-used open() calls in 'with' statements to
      avoid too many open files.
    - Add __main__.py for `python -m SCons` in case it is on PYTHONPATH.
    - Always use highest available pickle protocol for efficiency.
    - Remove unused command line fallback for the zip tool.

  From Gaurav Juvekar:
    - Fix issue #2832: Expand construction variables in 'chdir' argument of builders. (PR #463)
    - Fix issue #2910: Make --tree=all handle Unicode. (PR #427)
    - Fix issue #2788: Fix typo in documentation example for sconf. (PR #388)

  From Alexey Klimkin:
    - Use memoization to optimize PATH evaluation across all dependencies per
      node. (PR #345)
    - Use set() where it is applicable (PR #344)

  From M. Limber:
    - Fixed msvs.py for Visual Studio Express editions that would report
      "Error  : ValueError: invalid literal for float(): 10.0Exp".

  From Rick Lupton:
    - Update LaTeX scanner to understand \import and related commands

  From Steve Robinson:
    - Add support for Visual Studio 2017.  This support requires vswhere.exe a helper
      tool installed with newer installs of 2017. SCons expects it to be located at
      "C:\Program Files (x86)\Microsoft Visual Studio\Installer\vswhere.exe"
      It can be downloaded separately at
      https://github.com/Microsoft/vswhere

  From Tom Tanner:
    - Allow nested $( ... $) sections

  From Paweł Tomulik:
    - Fixed the issue with LDMODULEVERSIONFLAGS reported by Tim Jenness
      (https://pairlist4.pair.net/pipermail/scons-users/2016-May/004893.html).
      An error was causing "-Wl,Bsymbolic" being added to linker's command-line
      even when there was no specified value in LDMODULEVERSION and thus no
      need for the flags to be specified.
    - Added LoadableModule to the list of global functions (DefaultEnvironment
      builders).

  From Manish Vachharajani:
    - Update debian rules, compat, and control to not use features
      deprecated or obsolete in later versions of debhelpers
    - Update python version to 2.7 in debian/control

  From Richard Viney:
    - Fixed PCHPDBFLAGS causing a deprecation warning on MSVC v8 and later when
      using PCHs and PDBs together.


  From Richard West:
    - Added nested / namespace tool support
    - Added a small fix to the python3 tool loader when loading a tool as a package
    - Added additional documentation to the user manual on using toolpaths with the environment
      This includes the use of sys.path to search for tools installed via pip or package managers
    - Added support for a PyPackageDir function for use with the toolpath

  From Russel Winder:
    - Reordered the default D tools from "dmd, gdc, ldc" to "dmd, ldc, gdc".
    - Add a ProgramAllAtOnce builder to the dmd, ldc, and gdc tools. (PR #448)
    - Remove a file name exception for very old Fedora LDC installation.
    - gdc can now handle building shared objects (tested for version 6.3.0).
    - Remove establishing the SharedLibrary builder in the dmd, ldc, and gdc
      tools, must now include the ar tool to get this builder as is required for
      other compiler tools.
    - Add clang and clang++ tools based on Paweł Tomulik's work.

RELEASE 2.5.1 - Mon, 03 Nov 2016 13:37:42 -0400

  From William Deegan:
    - Add scons-configure-cache.py to packaging. It was omitted

  From Alexey Klimkin:
    - Use memoization to optimize PATH evaluation across all dependencies per
      node. (PR #345)

RELEASE 2.5.0 - Mon, 09 Apr 2016 11:27:42 -0700

  From Dirk Baechle:
    - Removed a lot of compatibility methods and workarounds
      for Python versions < 2.7, in order to prepare the work
      towards a combined 2.7/3.x version. (PR #284)
      Also fixed the default arguments for the print_tree and
      render_tree methods. (PR #284, too)

  From William Blevins:
    - Added support for cross-language dependency scanning;
      SCons now respects scanner keys for implicit dependencies.
      - Notes for SCons users with heterogeneous systems.
        - May find new (previously missed) dependencies.
        - May cause rebuild after upgrade due to dependency changes.
        - May find new dependency errors (EG. cycles).
          - Discovered in some of the SCons QT tests.
    - Resolved missing cross-language dependencies for
      SWIG bindings (fixes #2264).
    - Corrected typo in User Guide for Scanner keyword. (PR #2959)
    - Install builder interacts with scanner found in SCANNERS differently.
      - Previous: Install builder recursively scanned implicit dependencies
        for scanners from SCANNER, but not for built-in (default) scanners.
      - Current: Install builder will not scan for implicit dependencies via
        either scanner source. This optimizes some Install builder behavior
        and brings orthogonality to Install builder scanning behavior.

  From William Deegan:
    - Add better messaging when two environments have
      different actions for the same target (Bug #2024)
    - Fix issue only with MSVC and Always build where targets
      marked AlwaysBuild wouldn't make it into CHANGED_SOURCES
      and thus yield an empty compile command line. (Bug #2622)
    - Fix posix platform escaping logic to properly handle paths
      with parens in them "()".  (Bug #2225)

  From Jakub Pola:
    - Intel Compiler 2016 (Linux/Mac) update for tool directories.

  From Adarsh Sanjeev:
    - Fix for issue #2494: Added string support for Chmod function.

  From Tom Tanner:
    - change cache to use 2 character subdirectories, rather than one character,
      so as not to give huge directories for large caches, a situation which
      causes issues for NFS.
      For existing caches, you will need to run the scons-configure-cache.py
      script to update them to the new format. You will get a warning every time
      you build until you co this.
    - Fix a bunch of unit tests on windows

RELEASE 2.4.1 - Mon, 07 Nov 2015 10:37:21 -0700

  From Arfrever Frehtes Taifersar Arahesis:
    - Fix for Bug # 2791 - Setup.py fails unnecessarily under Jython.

  From Dirk Baechle:
    - Fixed license of SVG titlepage files in the context of Debian
      packaging, such that they allow for commercial use too (#2985).

  From William Blevins:
    - InstallVersionedLib now available in the DefaultEnvironment context.
    - Improves orthogonality of use cases between different Install functions.

  From Carnë Draug:
    - Added new configure check, CheckProg, to check for
      existence of a program.

  From Andrew Featherstone:
    - Fix for issue #2840 - Fix for two environments specifying same target with different
      actions not throwing hard error. Instead SCons was incorrectly issuing a warning
      and continuing.

  From Hiroaki Itoh :
    - Add support `Microsoft Visual C++ Compiler for Python 2.7'
      Compiler can be obtained at: https://www.microsoft.com/en-us/download/details.aspx?id=44266

  From Florian Miedniak:
    - Fixed tigris issue #3011: Glob() excludes didn't work when used with VariantDir(duplicate=0)

  From William Roberts:
    - Fix bug 2831 and allow Help() text to be appended to AddOption() help.

  From Paweł Tomulik:
    - Reimplemented versioning for shared libraries, with the following effects
    - Fixed tigris issues #3001, #3006.
    - Fixed several other issues not reported to tigris, including:
      issues with versioned libraries in subdirectories with tricky names,
      issues with versioned libraries and variant directories,
      issue with soname not being injected to library when using D linkers,
    - Switched to direct symlinks instead of daisy-chained ones -- soname and
      development symlinks point directly to the versioned shared library now),
      for rationale see:
      https://www.debian.org/doc/debian-policy/ch-sharedlibs.html
      https://fedoraproject.org/wiki/Packaging:Guidelines#Devel_Packages
      https://bitbucket.org/scons/scons/pull-requests/247/new-versioned-libraries-gnulink-cyglink/diff#comment-10063929
    - New construction variables to allow override default behavior: SONAME,
      SHLIBVERSIONFLAGS, _SHLIBVERSIONFLAGS, SHLIBNOVERSIONSYMLINKS,
      LDMODULEVERSION, LDMODULEVERSIONFLAGS, _LDMODULEVERSIONFLAGS,
      LDMODULENOVERSIONSYMLINKS.
    - Changed logic used to configure the versioning machinery from
      platform-centric to linker-oriented.
    - The SHLIBVERSION/LDMODULEVERSION variables are no longer validated by
      SCons (more freedom to users).
    - InstallVersionedLib() doesn't use SHLIBVERSION anymore.
    - Enchanced docs for the library versioning stuff.
    - New tests for versioned libraries.
    - Library versioning is currently implemented for the following linker
      tools: 'cyglink', 'gnulink', 'sunlink'.
    - Fix to swig tool - pick-up 'swig', 'swig3.0' and 'swig2.0' (in order).
    - Fix to swig tool - respect env['SWIG'] provided by user.



RELEASE 2.4.0 - Mon, 21 Sep 2015 08:56:00 -0700

  From Dirk Baechle:
    - Switched several core classes to use "slots", to
      reduce the overall memory consumption in large
      projects (fixes #2180, #2178, #2198)
    - Memoizer counting uses decorators now, instead of
      the old metaclasses approach.

  From Andrew Featherstone
    - Fixed typo in SWIGPATH description

RELEASE 2.3.6 - Mon, 31 Jul 2015 14:35:03 -0700

  From Rob Smith:
    - Added support for Visual Studio 2015

RELEASE 2.3.5 - Mon, 17 Jun 2015 21:07:32 -0700

  From Stephen Pollard:
    - Documentation fixes for libraries.xml and
      builders-writing.xml (#2989 and #2990)

  From William Deegan:
    - Extended docs for InstallVersionedLib/SharedLibrary,
      and added SKIP_WIN_PACKAGES argument to build script
      bootstrap.py (PR #230, #3002).

  From William Blevins:
    - Fixed symlink support (PR #227, #2395).
    - Updated debug-count test case (PR #229).

  From Alexey Klimkin:
    - Fixed incomplete LIBS flattening and substitution in
      Program scanner(PR #205, #2954).

  From Dirk Baechle:
    - Added new method rentry_exists_on_disk to Node.FS (PR #193).

  From Russel Winder:
    - Fixed several D tests under the different OS.
    - Add support for f08 file extensions for Fortran 2008 code.

  From Anatoly Techtonik:
    - Show --config choices if no argument is specified (PR #202).
    - Fixed build crash when XML toolchain isn't installed, and
      activated compression for ZIP archives.

  From Alexandre Feblot:
    - Fix for VersionedSharedLibrary under 'sunos' platform.
    - Fixed dll link with precompiled headers on MSVC 2012
    - Added an 'exclude' parameter to Glob()

  From Laurent Marchelli:
    - Support for multiple cmdargs (one per variant) in VS project files.
    - Various improvements for TempFileMunge class.
    - Added an implementation for Visual Studio users files (PR #209).

  From Dan Pidcock:
    - Added support for the 'PlatformToolset' tag in VS project files (#2978).

  From James McCoy:
    - Added support for '-isystem' to ParseFlags.

RELEASE 2.3.4 - Mon, 27 Sep 2014 12:50:35 -0400

  From Bernhard Walle and Dirk Baechle:
    - Fixed the interactive mode, in connection with
      Configure contexts (#2971).

  From Anatoly Techtonik:
    - Fix EnsureSConsVersion warning when running packaged version

  From Russel Winder:
    - Fix D tools for building shared libraries

RELEASE 2.3.3 - Sun, 24 Aug 2014 21:08:33 -0400

  From Roland Stark:
    - Fixed false line length calculation in the TempFileMunge class (#2970).

  From Gary Oberbrunner:
    - Improve SWIG detection

  From Russel Winder:
    - Fix regression on Windows in D language update

  From Neal Becker and Stefan Zimmermann:
    - Python 3 port and compatibility

  From Anatoly Techtonik:
    - Do not fail on EnsureSConsVersion when running from checkout

  From Kendrick Boyd and Rob Managan:
    - Fixed the newglossary action to work with VariantDir (LaTeX).

  From Manuel Francisco Naranjo:
    - Added a default for the BUILDERS environment variable,
      to prevent not defined exception on a Clone().

  From Andrew Featherstone:
    - Added description of CheckTypeSize method (#1991).
    - Fixed handling of CPPDEFINE var in Append()
      for several list-dict combinations (#2900).

  From William Blevins:
    - Added test for Java derived-source dependency tree generation.
    - Added Copy Action symlink soft-copy support (#2395).
    - Various contributions to the documentation (UserGuide).

RELEASE 2.3.2

  From Dirk Baechle:
    - Update XML doc editor configuration
    - Fix: Allow varlist to be specified as list of strings for Actions (#2754)

  From veon on bitbucket:
    - Fixed handling of nested ifs in CPP scanner PreProcessor class.

  From Shane Gannon:
    - Support for Visual Studio 2013 (12.0)

  From Michael Haubenwallner:
    - Respect user's CC/CXX values; don't always overwrite in generate()
    - Delegate linker Tool.exists() to CC/CXX Tool.exists().

  From Rob Managan:
    - Updated the TeX builder to support use of the -synctex=1
      option and the files it creates.
    - Updated the TeX builder to correctly clean auxiliary files when
      the biblatex package is used.

  From Gary Oberbrunner:
    - get default RPM architecture more robustly when building RPMs

  From Amir Szekely:
    - Fixed NoClean() for multi-target builders (#2353).

  From Paweł Tomulik:
    - Fix SConf tests that write output

  From Russel Winder:
    - Revamp of the D language support. Tools for DMD, GDC and LDC provided
      and integrated with the C and C++ linking. NOTE: This is only tested
      with D v2. Support for D v1 is now deprecated.

  From Anatoly Techtonik:
    - Several improvements for running scons.py from source:
      * engine files form source directory take priority over all other
        importable versions
      * message about scons.py running from source is removed to fix tests
        that were failing because of this extra line in the output
      * error message when SCons import fails now lists lookup paths
    - Remove support for QMTest harness from runtest.py
    - Remove RPM and m4 from default tools on Windows
    - BitKeeper, CVS, Perforce, RCS, SCCS are deprecated from default
      tools and will be removed in future SCons versions to speed up
      SCons initialization (it will still be possible to use these tools
      explicitly)

  From Sye van der Veen:
    - Support for Visual Studio 12.0Exp, and fixes for earlier MSVS
      versions.


RELEASE 2.3.1

  From Andrew Featherstone:
    - Added support for EPUB output format to the DocBook tool.

  From Tom Tanner:
    - Stop leaking file handles to subprocesses by switching to using subprocess
      always.
    - Allow multiple options to be specified with --debug=a,b,c
    - Add support for a readonly cache (--cache-readonly)
    - Always print stats if requested
    - Generally try harder to print out a message on build errors
    - Adds a switch to warn on missing targets
    - Add Pseudo command to mark targets which should not exist after
      they are built.

  From Bogdan Tenea:
    - Check for 8.3 filenames on cygwin as well as win32 to make variant_dir work properly.

  From Alexandre Feblot:
    - Make sure SharedLibrary depends on all dependent libs (by depending on SHLINKCOM)

  From Stefan Sperling:
    - Fixed the setup of linker flags for a versioned SharedLibrary
      under OpenBSD (#2916).

  From Antonio Cavallo:
    - Improve error if Visual Studio bat file not found.

  From Manuel Francisco Naranjo:
    - Allow Subst.Literal string objects to be compared with each other,
      so they work better in AddUnique() and Remove().

  From David Rothenberger:
    - Added cyglink linker that uses Cygwin naming conventions for
      shared libraries and automatically generates import libraries.

  From Dirk Baechle:
    - Update bootstrap.py so it can be used from any dir, to run
      SCons from a source (non-installed) dir.
    - Count statistics of instances are now collected only when
      the --debug=count command-line option is used (#2922).
    - Added release_target_info() to File nodes, which helps to
      reduce memory consumption in clean builds and update runs
      of large projects.
    - Fixed the handling of long options in the command-line
      parsing (#2929).
    - Fixed misspelled variable in intelc.py (#2928).

  From Gary Oberbrunner:
    - Test harness: fail_test() can now print a message to help debugging.

  From Anatoly Techtonik:
    - Require rpmbuild when building SCons package.
    - Print full stack on certain errors, for debugging.
    - Improve documentation for Textfile builder.

  From William Deegan:
    - VS2012 & VS2010 Resolve initialization issues by adding path to reg.exe
      in shell used to run batch files.
    - MSVC Support fixed defaulting TARGET_ARCH to HOST_ARCH. It should be
      None if not explicitly set.
    - MSVC Fixed issue where if more than one Architectures compilers are
      detected, it would take the last one found, and not the first.

  From Philipp Kraus:
    - Added optional ZIPROOT to Zip tool.

  From Dirk Baechle:
    - Replaced old SGML-based documentation toolchain with a more modern
      approach, that also requires less external dependencies (programs and
      Python packages). Added a customized Docbook XSD for strict validation of
      all input XML files.

  From Luca Falavigna:
    - Fixed spelling errors in MAN pages (#2897).

  From Michael McDougall:
    - Fixed description of ignore_case for EnumVariable in the
      MAN page (#2774).

RELEASE 2.3.0 - Mon, 02 Mar 2013 13:22:29 -0400

  From Anatoly Techtonik:
    - Added ability to run scripts/scons.py directly from source checkout
    - Hide deprecated --debug={dtree,stree,tree} from --help output
    - Error messages from option parser now include hints about valid choices
    - Cleaned up some Python 1.5 and pre-2.3 code, so don't expect SCons
      to run on anything less than Python 2.4 anymore
    - Several fixes for runtest.py:
      * exit with an error if no tests were found
      * removed --noqmtest option - this behavior is by default
      * replaced `-o FILE --xml` combination with `--xml FILE`
      * changed `-o, --output FILE` option to capture stdout/stderr output
        from runtest.py
    - Remove os_spawnv_fix.diff patch required to enable parallel builds
      support prior to Python 2.2

  From Juan Lang:
    - Fix WiX Tool to use .wixobj rather than .wxiobj for compiler output
    - Support building with WiX releases after 2.0

  From Alexey Klimkin:
    - Fix nested LIBPATH expansion by flattening sequences in subst_path.

  From eyan on Bitbucket:
    - Print target name with command execution time with --debug=time

  From Thomas Berg and Evgeny Podjachev:
    - Fix subprocess spawning on Windows.  Work around a Windows
      bug that can crash python occasionally when using -jN. (#2449)

  From Dirk Baechle:
    - Updated test framework to support dir and file fixtures and
      added ability to test external (out-of-tree) tools (#2862).
      See doc in QMTest/test-framework.rst.
    - Fixed several errors in the test suite (Java paths, MSVS version
      detection, Tool import), additionally
      * provided MinGW command-line support for the CXX, AS and
        Fortran tests,
      * refactored the detection of the gcc version and the according
        Fortran startup library,
      * provided a new module rpmutils.py, wrapping the RPM naming rules
        for target files and further hardware-dependent info (compatibility,
        compiler flags, ...),
      * added new test methods must_exist_one_of() and
        must_not_exist_any_of() and
      * removed Aegis support from runtest.py. (#2872)

  From Gary Oberbrunner:
    - Add -jN support to runtest.py to run tests in parallel
    - Add MSVC10 and MSVC11 support to get_output low-level bat script runner.
    - Fix MSVS solution generation for VS11, and fixed tests.

  From Rob Managan:
    - Updated the TeX builder to support the \newglossary command
      in LaTeX's glossaries package and the files it creates.
    - Improve support for new versions of biblatex in the TeX builder
      so biber is called automatically if biblatex requires it.
    - Add SHLIBVERSION as an option that tells SharedLibrary to build
      a versioned shared library and create the required symlinks.
      Add builder InstallVersionedLib to create the required symlinks
      installing a versioned shared library.

RELEASE 2.2.0 - Mon, 05 Aug 2012 15:37:48 +0000

  From dubcanada on Bitbucket:
    - Fix 32-bit Visual Express C++ on 64-bit Windows (generate 32-bit code)

  From Paweł Tomulik:
    - Added gettext toolset
    - Fixed FindSourceFiles to find final sources (leaf nodes).

  From Greg Ward:
    - Allow Node objects in Java path (#2825)

  From Joshua Hughes:
    - Make Windows not redefine builtin file as un-inheritable (#2857)
    - Fix WINDOWS_INSERT_DEF on MinGW (Windows) (#2856)

  From smallbub on Bitbucket:
    - Fix LINKCOMSTR, SHLINKCOMSTR, and LDMODULECOMSTR on Windows (#2833).

  From Mortoray:
    - Make -s (silent mode) be silent about entering subdirs (#2976).
    - Fix cloning of builders when cloning environment (#2821).

  From Gary Oberbrunner:
    - Show valid Visual Studio architectures in error message
       when user passes invalid arch.

  From Alexey Petruchik:
    - Support for Microsoft Visual Studio 11 (both using it
      and generating MSVS11 solution files).

  From Alexey Klimkin:
    - Fixed the Taskmaster, curing spurious build failures in
      multi-threaded runs (#2720).

  From Dirk Baechle:
    - Improved documentation of command-line variables (#2809).
    - Fixed scons-doc.py to properly convert main XML files (#2812).

  From Rob Managan:
    - Updated the TeX builder to support LaTeX's multibib package.
    - Updated the TeX builder to support LaTeX's biblatex package.
    - Added support for using biber instead of bibtex by setting
      env['BIBTEX'] = 'biber'

  From Arve Knudsen:
    - Test for FORTRANPPFILESUFFIXES (#2129).


RELEASE 2.1.0 - Mon, 09 Sep 2011 20:54:57 -0700

  From Anton Lazarev:
    - Fix Windows resource compiler scanner to accept DOS line endings.

  From Matthias:
    - Update MSVS documents to remove note indicating that only one
      project is currently supported per solution file.

  From Grzegorz Bizoń:
    - Fix long compile lines in batch mode by using TEMPFILE
    - Fix MSVC_BATCH=False (was treating it as true)

  From Justin Gullingsrud:
    - support -std=c++0x and related CXXFLAGS in pkgconfig (ParseFlags)

  From Vincent Beffara:
    - Support -dylib_file in pkgconfig (ParseFlags)

  From Gary Oberbrunner and Sohail Somani:
    - new construction variable WINDOWS_EMBED_MANIFEST to automatically
      embed manifests in Windows EXEs and DLLs.

  From Gary Oberbrunner:
    - Fix Visual Studio project generation when CPPPATH contains Dir nodes
    - Ensure Visual Studio project is regenerated when CPPPATH or CPPDEFINES change
    - Fix unicode error when using non-ASCII filenames with Copy or Install
    - Put RPATH in LINKCOM rather than LINKFLAGS so resetting
      LINKFLAGS doesn't kill RPATH
    - Fix precompiled headers on Windows when variant dir name has spaces.
    - Adding None to an Action no longer fails (just returns original action)
    - New --debug=prepare option to show each target as it's being
      prepared, whether or not anything needs to be done for it.
    - New debug option --debug=duplicate to print a line for each
      unlink/relink (or copy) of a variant file from its source file.
    - Improve error message for EnumVariables to show legal values.
    - Fix Intel compiler to sort versions >9 correctly (esp. on Linux)
    - Fix Install() when the source and target are directories and the
      target directory exists.

  From David Garcia Garzon:
    - Fix Delete to be able to delete broken symlinks and dir
      symlinks.

  From Imran Fanaswala and Robert Lehr:
    - Handle .output file generated by bison/yacc properly. Cleaning it
      when necessary.

  From Antoine Dechaume:
    - Handle SWIG file where there is whitespace after the module name
      properly. Previously the generated files would include
      the whitespace.

  From Dmitry R.:
    - Handle Environment in case __semi_deepcopy is None

  From Benoit Belley:

    - Much improved support for Windows UNC paths (\\SERVERNAME).

  From Jean-Baptiste Lab:

    - Fix problems with appending CPPDEFINES that contain
      dictionaries, and related issues with Parse/MergeFlags and
      CPPDEFINES.

  From Allen Weeks:

    - Fix for an issue with implicit-cache with multiple targets
      when dependencies are removed on disk.

  From Evgeny Podjachev and Alexey Petruchick:

    - Support generation of Microsoft Visual Studio 2008 (9.0)
      and 2010 (10.0) project and solution files.

  From Ken Deeter:

    - Fix a problem when FS Entries which are actually Dirs have builders.

  From Luca Falavigna:

    - Support Fortran 03

  From Gary Oberbrunner:

    - Print the path to the SCons package in scons --version

  From Jean-Franï¿½ois Colson:

    - Improve Microsoft Visual Studio Solution generation, and fix
      various errors in the generated solutions especially when using
      MSVS_SCC_PROVIDER, and when generating multiple projects.  The
      construction variable MSVS_SCC_PROJECT_BASE_PATH, which never
      worked properly, is removed.  Users can use the new variable
      MSVS_SCC_CONNECTION_ROOT instead if desired.

  From Anatoly Techtonik:

    - Use subprocess in bootstrap.py instead of os.execve to avoid
      losing output control on Windows (http://bugs.python.org/issue9148)

    - Revert patch for adding SCons to App Paths, because standard cmd
      shell doesn't search there. This is confusing, because `scons` can
      be executed from explorer, but fail to start from console.

    - Fix broken installation with easy_install on Windows (issue #2051)
      SCons traditionally installed in a way that allowed to run multiple
      versions side by side. This custom logic was incompatible with
      easy_install way of doing things.

    - Use epydoc module for generating API docs in HTML if command line
      utility is not found in PATH. Actual for Windows.

  From Alexander Goomenyuk:

    - Add .sx to assembly source scanner list so .sx files
      get their header file dependencies detected.

  From Arve Knudsen:

    - Set module metadata when loading site_scons/site_init.py
      so it is treated as a proper module; __doc__, __file__ and
      __name__ now refer to the site_init.py file.

  From Russel Winder:

    - Users Guide updates explaining that Tools can be packages as
      well as python modules.

  From Gary Oberbrunner:

    - New systemwide and per-user site_scons dirs.

  From Dirk Baechle:

    - XML fixes in User's Guide.
    - Fixed the detection of 'jar' and 'rmic' during
      the initialization of the respective Tools (#2730).
    - Improved docs for custom Decider functions and
      custom Scanner objects (#2711, #2713).
    - Corrected SWIG module names for generated *.i files (#2707).

  From Joe Zuntz:

    - Fixed a case-sensitivity problem with Fortran modules.

  From Bauke Conijn:

    - Added Users Guide example for auto-generated source code

  From Steven Knight:

    - Fix explicit dependencies (Depends()) on Nodes that don't have
      attached Builders.

    - Fix use of the global Alias() function with command actions.

  From Matt Hughes:

    - Fix the ability to append to default $*FLAGS values (which are
      implemented as CLVar instances) in a copied construction environment
      without affecting the original construction environment's value.

  From Rob Managan:

    - Updated the TeX command strings to include a /D on Windows in
      case the new directory is on a different drive letter.

    - Fixed the LaTeX scanner so dependencies are found in commands that
      are broken across lines with a comment or have embedded spaces.

    - The TeX builders should now work with tex files that are generated
      by another program. Thanks to Hans-Martin von Gaudecker for
      isolating the cause of this bug.

    - Added support for INDEXSTYLE environment variable so makeindex can
      find style files.

    - Added support for the bibunits package so we call bibtex on all
      the bu*.aux files.

    - Add support of finding path information on OSX for TeX applications
      MacPorts and Fink paths need to be added by the user

  From Russel Winder:

    - Add support for DMD version 2 (the phobos2 library).

  From William Deegan:

    - Add initial support for VS/VC 2010 (express and non-express versions)
    - Remove warning for not finding MS VC/VS install.
      "scons: warning: No version of Visual Studio compiler found
        - C/C++ compilers most likely not set correctly"
    - Add support for Linux 3.0


RELEASE 2.0.1 - Mon, 15 Aug 2010 15:46:32 -0700

  From Dirk Baechle:

    - Fix XML in documentation.

  From Joe Zuntz:

    - Fixed a case-sensitivity problem with Fortran modules.

  From Bauke Conijn:

    - Added Users Guide example for auto-generated source code

  From Steven Knight:

    - Fix explicit dependencies (Depends()) on Nodes that don't have
      attached Builders.

  From Matt Hughes:

    - Fix the ability to append to default $*FLAGS values (which are
      implemented as CLVar instances) in a copied construction environment
      without affecting the original construction environment's value.

  From Rob Managan:

    - Updated the TeX command strings to include a /D on Windows in
      case the new directory is on a different drive letter.

    - Fixed the LaTeX scanner so dependencies are found in commands that
      are broken across lines with a comment or have embedded spaces.


RELEASE 2.0.0.final.0 - Mon, 14 Jun 2010 22:01:37 -0700

  From Dirk Baechle:

    - Fix XML in documentation.

  From Steven Knight:

    - Provide forward compatibility for the 'profile' module.

    - Provide forward compatibility for the 'pickle' module.

    - Provide forward compatibility for the 'io' module.

    - Provide forward compatibility for the 'queue' module.

    - Provide forward compatibility for the 'collections' module.

    - Provide forward compatibility for the 'builtins' module.

    - Provide forward compatibility for 'sys.intern()'.

    - Convert to os.walk() from of os.path.walk().

    - Remove compatibility logic no longer needed.

    - Add a '-3' option to runtest to print 3.x incompatibility warnings.

    - Convert old-style classes into new-style classes.

    - Fix "Ignoring corrupt sconsign entry" warnings when building
      in a tree with a pre-2.0 .sconsign file.

    - Fix propagation from environment of VS*COMNTOOLS to resolve issues
      initializing MSVC/MSVS/SDK issues.

    - Handle detecting Visual C++ on Python versions with upper-case
      platform architectures like 'AMD64'.

  From W. Trevor King:

    - Revisions to README.

  From Greg Noel:

    - Apply numerous Python fixers to update code to more modern idioms.
      Find where fixers should be applied to code in test strings and
      apply the fixers there, too.

    - Write a fixer to convert string functions to string methods.

    - Modify the 'dict' fixer to be less conservative.

    - Modify the 'apply' fixer to handle more cases.

    - Create a modified 'types' fixer that converts types to 2.x
      equivalents rather than 3.x equivalents.

    - Write a 'division' fixer to highlight uses of the old-style
      division operator.  Correct usage where needed.

    - Add forward compatibility for the new 'memoryview' function
      (which replaces the 'buffer' function).

    - Add forward compatibility for the 'winreg' module.

    - Remove no-longer-needed 'platform' module.

    - Run tests with the '-3' option to Python 2.6 and clear up
      various reported incompatibilities.

    - Comb out code paths specialized to Pythons older than 2.4.

    - Update deprecation warnings; most now become mandatory.

    - Start deprecation cycle for BuildDir() and build_dir.

    - Start deprecation cycle for SourceCode() and related factories

    - Fixed a problem with is_Dict() not identifying some objects derived
      from UserDict.

  From Jim Randall:

    - Document the AllowSubstExceptions() function in the User's Guide.

  From William Deegan:

    - Migrate MSVC/MSVS/SDK improvements from 1.3 branch.


RELEASE 1.3.0 - Tue, 23 Mar 2010 21:44:19 -0400

  From Steven Knight:

    - Update man page and documentation.

  From William Deegan (plus minor patch from Gary Oberbrunner):

    - Support Visual Studio 8.0 Express

RELEASE 1.2.0.d20100306 - Sat, 06 Mar 2010 16:18:33 -0800

  From Luca Falavigna:

    - Fix typos in the man page.

  From Gottfried Ganssauge:

    - Support execution when SCons is installed via easy_install.

  From Steven Knight:

    - Make the messages for Configure checks of compilers consistent.

    - Issue an error message if a BUILDERS entry is not a Builder
      object or a callable wrapper.

  From Rob Managan:

    - Update tex builder to handle the case where a \input{foo}
      command tries to work with a directory named foo instead of the
      file foo.tex. The builder now ignores a directory and continues
      searching to find the correct file. Thanks to Lennart Sauerbeck
      for the test case and initial patch

      Also allow the \include of files in subdirectories when variantDir
      is used with duplicate=0. Previously latex would crash since
      the directory in which the .aux file is written was not created.
      Thanks to Stefan Hepp for finding this and part of the solution.

  From James Teh:
    - Patches to fix some issues using MS SDK V7.0

  From William Deegan:
    - Lots of testing and minor patches to handle mixed MS VC and SDK
      installations, as well as having only the SDK installed.


RELEASE 1.2.0.d20100117 - Sun, 17 Jan 2010 14:26:59 -0800

  From Jim Randall:
    - Fixed temp filename race condition on Windows with long cmd lines.

  From David Cournapeau:
    - Fixed tryRun when sconf directory is in a variant dir.
    - Do not add -fPIC for ifort tool on non-posix platforms (darwin and
      windows).
    - Fix bug 2294 (spurious CheckCC failures).
    - Fix SCons bootstrap process on windows 64 (wrong wininst name)

  From William Deegan:
    - Final merge from vs_revamp branch to main

    - Added definition and usage of HOST_OS, HOST_ARCH, TARGET_OS,
      TARGET_ARCH, currently only defined/used by Visual Studio
      Compilers. This will be rolled out to other platforms/tools
      in the future.

    - Add check for python >= 3.0.0 and exit gracefully.
      For 1.3 python >= 1.5.2 and < 3.0.0 are supported

    - Fix bug 1944 - Handle non-existent .i file in swig emitter, previously
      it would crash with an IOError exception. Now it will try to make an
      educated guess on the module name based on the filename.

  From Lukas Erlinghagen:

    - Have AddOption() remove variables from the list of
      seen-but-unknown variables (which are reported later).

    - An option name and aliases can now be specified as a tuple.

  From Hartmut Goebel:

    - Textfile builder.

  From Jared Grubb:

    - use "is/is not" in comparisons with None instead of "==" or "!=".

  From Jim Hunziker:

    - Avoid adding -gphobos to a command line multiple times
      when initializing use of the DMD compiler.

  From Jason Kenney:

    - Sugguested HOST/TARGET OS/ARCH separation.

  From Steven Knight:

    - Fix the -n option when used with VariantDir(duplicate=1)
      and the variant directory doesn't already exist.

    - Fix scanning of Unicode files for both UTF-16 endian flavors.

    - Fix a TypeError on #include of file names with Unicode characters.

    - Fix an exception if a null command-line argument is passed in.

    - Evaluate Requires() prerequisites before a Node's direct children
      (sources and dependencies).

  From Greg Noel:

    - Remove redundant __metaclass__ initializations in Environment.py.

    - Correct the documentation of text returned by sconf.Result().

    - Document that filenames with '.' as the first character are
      ignored by Glob() by default (matching UNIX glob semantics).

    - Fix SWIG testing infrastructure to work on Mac OS X.

    - Restructure a test that occasionally hung so that the test would
      detect when it was stuck and fail instead.

    - Substfile builder.

  From Gary Oberbrunner:

    - When reporting a target that SCons doesn't know how to make,
      specify whether it's a File, Dir, etc.

  From Ben Webb:

    - Fix use of $SWIGOUTDIR when generating Python wrappers.

    - Add $SWIGDIRECTORSUFFIX and $SWIGVERSION construction variables.

  From Rob Managan:

    - Add -recorder flag to Latex commands and updated internals to
      use the output to find files TeX creates. This allows the MiKTeX
      installations to find the created files

    - Notify user of Latex errors that would get buried in the
      Latex output

    - Remove LATEXSUFFIXES from environments that don't initialize Tex.

    - Add support for the glossaries package for glossaries and acronyms

    - Fix problem that pdftex, latex, and pdflatex tools by themselves did
      not create the actions for bibtex, makeindex,... by creating them
      and other environment settings in one routine called by all four
      tex tools.

    - Fix problem with filenames of sideeffects when the user changes
      the name of the output file from the latex default

    - Add scanning of files included in Latex by means of \lstinputlisting{}
      Patch from Stefan Hepp.

    - Change command line for epstopdf to use --outfile= instead of -o
      since this works on all platforms.
      Patch from Stefan Hepp.

    - Change scanner to properly search for included file from the
      directory of the main file instead of the file it is included from.
      Also update the emitter to add the .aux file associated with
      \include{filename} commands. This makes sure the required directories
      if any are created for variantdir cases.
      Half of the patch from Stefan Hepp.

RELEASE 1.2.0.d20090223 - Mon, 23 Feb 2009 08:41:06 -0800

  From Stanislav Baranov:

    - Make suffix-matching for scanners case-insensitive on Windows.

  From David Cournapeau:

    - Change the way SCons finds versions of Visual C/C++ and Visual
      Studio to find and use the Microsoft v*vars.bat files.

  From Robert P. J. Day:

    - User's Guide updates.

  From Dan Eaton:

    - Fix generation of Visual Studio 8 project files on x64 platforms.

  From Allan Erskine:

    - Set IncludeSearchPath and PreprocessorDefinitions in generated
      Visual Studio 8 project files, to help IntelliSense work.

  From Mateusz Gruca:

    - Fix deletion of broken symlinks by the --clean option.

  From Steven Knight:

    - Fix the error message when use of a non-existent drive on Windows
      is detected.

    - Add sources for files whose targets don't exist in $CHANGED_SOURCES.

    - Detect implicit dependencies on commands even when the command is
      quoted.

    - Fix interaction of $CHANGED_SOURCES with the --config=force option.

    - Fix finding #include files when the string contains escaped
      backslashes like "C:\\some\\include.h".

    - Pass $CCFLAGS to Visual C/C++ precompiled header compilation.

    - Remove unnecessary nested $( $) around $_LIBDIRFLAGS on link lines
      for the Microsoft linker, the OS/2 ilink linker and the Phar Lap
      linkloc linker.

    - Spell the Windows environment variables consistently "SystemDrive"
      and "SystemRoot" instead of "SYSTEMDRIVE" and "SYSTEMROOT".



RELEASE 1.2.0.d20090113 - Tue, 13 Jan 2009 02:50:30 -0800

  From Stanislav Baranov, Ted Johnson and Steven Knight:

    - Add support for batch compilation of Visual Studio C/C++ source
      files, controlled by a new $MSVC_BATCH construction variable.

  From Steven Knight:

    - Print the message, "scons: Build interrupted." on error output,
      not standard output.

    - Add a --warn=future-deprecated option for advance warnings about
      deprecated features that still have warnings hidden by default.

    - Fix use of $SOURCE and $SOURCES attributes when there are no
      sources specified in the Builder call.

    - Add support for new $CHANGED_SOURCES, $CHANGED_TARGETS,
      $UNCHANGED_SOURCES and $UNCHANGED_TARGETS variables.

    - Add general support for batch builds through new batch_key= and
      targets= keywords to Action object creation.

  From Arve Knudsen:

    - Make linker tools differentiate properly between SharedLibrary
      and LoadableModule.

    - Document TestCommon.shobj_prefix variable.

    - Support $SWIGOUTDIR values with spaces.

  From Rob Managan:

    - Don't automatically try to build .pdf graphics files for
      .eps files in \includegraphics{} calls in TeX/LaTeX files
      when building with the PDF builder (and thus using pdflatex).

  From Gary Oberbrunner:

    - Allow AppendENVPath() and PrependENVPath() to interpret '#'
      for paths relative to the top-level SConstruct directory.

    - Use the Borland ilink -e option to specify the output file name.

    - Document that the msvc Tool module uses $PCH, $PCHSTOP and $PDB.

    - Allow WINDOWS_INSERT_DEF=0 to disable --output-def when linking
      under MinGW.

  From Zia Sobhani:

    - Fix typos in the User's Guide.

  From Greg Spencer:

    - Support implicit dependency scanning of files encoded in utf-8
      and utf-16.

  From Roberto de Vecchi:

    - Remove $CCFLAGS from the the default definitions of $CXXFLAGS for
      Visual C/C++ and MIPSpro C++ on SGI so, they match other tools
      and avoid flag duplication on C++ command lines.

  From Ben Webb:

    - Handle quoted module names in SWIG source files.

    - Emit *_wrap.h when SWIG generates header file for directors

  From Matthew Wesley:

    - Copy file attributes so we identify, and can link a shared library
      from, shared object files in a Repository.



RELEASE 1.2.0 - Sat, 20 Dec 2008 22:47:29 -0800

  From Steven Knight:

    - Don't fail if can't import a _subprocess module on Windows.

    - Add warnings for use of the deprecated Options object.



RELEASE 1.1.0.d20081207 - Sun, 07 Dec 2008 19:17:23 -0800

  From Benoit Belley:

    - Improve the robustness of GetBuildFailures() by refactoring
      SCons exception handling (especially BuildError exceptions).

    - Have the --taskmastertrace= option print information about
      individual Task methods, not just the Taskmaster control flow.

    - Eliminate some spurious dependency cycles by being more aggressive
      about pruning pending children from the Taskmaster walk.

    - Suppress mistaken reports of a dependency cycle when a child
      left on the pending list is a single Node in EXECUTED state.

  From David Cournapeau:

    - Fix $FORTRANMODDIRPREFIX for the ifort (Intel Fortran) tool.

  From Brad Fitzpatrick:

    - Don't pre-generate an exception message (which will likely be
      ignored anyway) when an EntryProxy re-raises an AttributeError.

  From Jared Grubb:

    - Clean up coding style and white space in Node/FS.py.

    - Fix a typo in the documentation for $_CPPDEFFLAGS.

    - Issue 2401: Fix usage of comparisons with None.

  From Ludwig Hï¿½hne:

    - Handle Java inner classes declared within a method.

  From Steven Knight:

    - Fix label placement by the "scons-time.py func" subcommand
      when a profile value was close to (or equal to) 0.0.

    - Fix env.Append() and env.Prepend()'s ability to add a string to
      list-like variables like $CCFLAGS under Python 2.6.

    - Other Python2.6 portability:  don't use "as" (a Python 2.6 keyword).
      Don't use the deprecated Exception.message attribute.

    - Support using the -f option to search for a different top-level
      file name when walking up with the -D, -U or -u options.

    - Fix use of VariantDir when the -n option is used and doesn't,
      therefore, actually create the variant directory.

    - Fix a stack trace from the --debug=includes option when passed a
      static or shared library as an argument.

    - Speed up the internal find_file() function (used for searching
      CPPPATH, LIBPATH, etc.).

    - Add support for using the Python "in" keyword on construction
      environments (for example, if "CPPPATH" in env: ...).

    - Fix use of Glob() when a repository or source directory contains
      an in-memory Node without a corresponding on-disk file or directory.

    - Add a warning about future reservation of $CHANGED_SOURCES,
      $CHANGED_TARGETS, $UNCHANGED_SOURCES and $UNCHANGED_TARGETS.

    - Enable by default the existing warnings about setting the resource
      $SOURCE, $SOURCES, $TARGET and $TARGETS variable.

  From Rob Managan:

    - Scan for TeX files in the paths specified in the $TEXINPUTS
      construction variable and the $TEXINPUTS environment variable.

    - Configure the PDF() and PostScript() Builders as single_source so
      they know each source file generates a separate target file.

    - Add $EPSTOPDF, $EPSTOPDFFLAGS and $EPSTOPDFCOM

    - Add .tex as a valid extension for the PDF() builder.

    - Add regular expressions to find \input, \include and
      \includegraphics.

    - Support generating a .pdf file from a .eps source.

    - Recursive scan included input TeX files.

    - Handle requiring searched-for TeX input graphics files to have
      extensions (to avoid trying to build a .eps from itself, e.g.).

  From Greg Noel:

    - Make the Action() function handle positional parameters consistently.

    - Clarify use of Configure.CheckType().

    - Make the File.{Dir,Entry,File}() methods create their entries
      relative to the calling File's directory, not the SConscript
      directory.

    - Use the Python os.devnull variable to discard error output when
      looking for the $CC or $CXX version.

    - Mention LoadableModule() in the SharedLibrary() documentation.

  From Gary Oberbrunner:

    - Update the User's Guide to clarify use of the site_scons/
      directory and the site_init.py module.

    - Make env.AppendUnique() and env.PrependUnique remove duplicates
      within a passed-in list being added, too.

  From Randall Spangler:

    - Fix Glob() so an on-disk file or directory beginning with '#'
      doesn't throw an exception.



RELEASE 1.1.0 - Thu, 09 Oct 2008 08:33:47 -0700

  From Chris AtLee

    - Use the specified environment when checking for the GCC compiler
      version.

  From Ian P. Cardenas:

    - Fix Glob() polluting LIBPATH by returning copy of list

  From David Cournapeau:

    - Add CheckCC, CheckCXX, CheckSHCC and CheckSHCXX tests to
      configuration contexts.

    - Have the --profile= argument use the much faster cProfile module
      (if it's available in the running Python version).

    - Reorder MSVC compilation arguments so the /Fo is first.

  From Bill Deegan:

    - Add scanning Windows resource (.rc) files for implicit dependencies.

  From John Gozde:

    - When scanning for a #include file, don't use a directory that
      has the same name as the file.

  From Ralf W. Grosse-Kunstleve

    - Suppress error output when checking for the GCC compiler version.

  From Jared Grubb:

    - Fix VariantDir duplication of #included files in subdirectories.

  From Ludwig Hï¿½hne:

    - Reduce memory usage when a directory is used as a dependency of
      another Node (such as an Alias) by returning a concatenation
      of the children's signatures + names, not the children's contents,
      as the directory contents.

    - Raise AttributeError, not KeyError, when a Builder can't be found.

    - Invalidate cached Node information (such as the contenst returned
      by the get_contents() method) when calling actions with Execute().

    - Avoid object reference cycles from frame objects.

    - Reduce memory usage from Null Executor objects.

    - Compute MD5 checksums of large files without reading the entire
      file contents into memory.  Add a new --md5-chunksize option to
      control the size of each chunk read into memory.

  From Steven Knight:

    - Fix the ability of the add_src_builder() method to add a new
      source builder to any other builder.

    - Avoid an infinite loop on non-Windows systems trying to find the
      SCons library directory if the Python library directory does not
      begin with the string "python".

    - Search for the SCons library directory in "scons-local" (with
      no version number) after "scons-local-{VERSION}".

  From Rob Managan:

    - Fix the user's ability to interrupt the TeX build chain.

    - Fix the TeX builder's allowing the user to specify the target name,
      instead of always using its default output name based on the source.

    - Iterate building TeX output files until all warning are gone
      and the auxiliary files stop changing, or until we reach the
      (configurable) maximum number of retries.

    - Add TeX scanner support for:  glossaries, nomenclatures, lists of
      figures, lists of tables, hyperref and beamer.

    - Use the $BIBINPUTS, $BSTINPUTS, $TEXINPUTS and $TEXPICTS construction
      variables as search paths for the relevant types of input file.

    - Fix building TeX with VariantDir(duplicate=0) in effect.

    - Fix the LaTeX scanner to search for graphics on the TEXINPUTS path.

    - Have the PDFLaTeX scanner search for .gif files as well.

  From Greg Noel:

    - Fix typos and format bugs in the man page.

    - Add a first draft of a wrapper module for Python's subprocess
      module.

    - Refactor use of the SCons.compat module so other modules don't
      have to import it individually.

    - Add .sx as a suffix for assembly language files that use the
      C preprocessor.

  From Gary Oberbrunner:

    - Make Glob() sort the returned list of Files or Nodes
      to prevent spurious rebuilds.

    - Add a delete_existing keyword argument to the AppendENVPath()
      and PrependENVPath() Environment methods.

    - Add ability to use "$SOURCE" when specifying a target to a builder

  From Damyan Pepper:

    - Add a test case to verify that SConsignFile() files can be
      created in previously non-existent subdirectories.

  From Jim Randall:

    - Make the subdirectory in which the SConsignFile() file will
      live, if the subdirectory doesn't already exist.

  From Ali Tofigh:

    - Add a test to verify duplication of files in VariantDir subdirectories.



RELEASE 1.0.1 - Sat, 06 Sep 2008 07:29:34 -0700

  From Greg Noel:

    - Add a FindFile() section to the User's Guide.

    - Fix the FindFile() documentation in the man page.

    - Fix formatting errors in the Package() description in the man page.

    - Escape parentheses that appear within variable names when spawning
      command lines using os.system().



RELEASE 1.0.0 - XXX

  From Jared Grubb:

    - Clear the Node state when turning a generic Entry into a Dir.

  From Ludwig Hï¿½hne:

    - Fix sporadic output-order failures in test/GetBuildFailures/parallel.py.

    - Document the ParseDepends() function in the User's Guide.

  From khomenko:

    - Create a separate description and long_description for RPM packages.

  From Steven Knight:

    - Document the GetLaunchDir() function in the User's Guide.

    - Have the env.Execute() method print an error message if the
      executed command fails.

    - Add a script for creating a standard SCons development system on
      Ubuntu Hardy.  Rewrite subsidiary scripts for install Python and
      SCons versions in Python (from shell).

  From Greg Noel:

    - Handle yacc/bison on newer Mac OS X versions creating file.hpp,
      not file.cpp.h.

    - In RPCGEN tests, ignore stderr messages from older versions of
      rpcgen on some versions of Mac OS X.

    - Fix typos in man page descriptions of Tag() and Package(), and in
      the scons-time man page.

    - Fix documentation of SConf.CheckLibWithHeader and other SConf methods.

    - Update documentation of SConscript(variant_dir) usage.

    - Fix SWIG tests for (some versions of) Mac OS X.

  From Jonas Olsson:

    - Print the warning about -j on Windows being potentially unreliable if
      the pywin32 extensions are unavailable or lack file handle operations.

  From Jim Randall:

    - Fix the env.WhereIs() method to expand construction variables.

  From Rogier Schouten:

    - Enable building of shared libraries with the Bordand ilink32 linker.



RELEASE 1.0.0 - Sat, 09 Aug 2008 12:19:44 -0700

  From Luca Falavigna:

    - Fix SCons man page indentation under Debian's man page macros.

  From Steven Knight:

    - Clarify the man page description of the SConscript(src_dir) argument.

    - User's Guide updates:

       -  Document the BUILD_TARGETS, COMMAND_LINE_TARGETS and
          DEFAULT_TARGETS variables.

       -  Document the AddOption(), GetOption() and SetOption() functions.

       -  Document the Requires() function; convert to the Variables
          object, its UnknownOptions() method, and its associated
          BoolVariable(), EnumVariable(), ListVariable(), PackageVariable()
          and PathVariable() functions.

       -  Document the Progress() function.

       -  Reorganize the chapter and sections describing the different
          types of environments and how they interact.  Document the
          SetDefault() method.  Document the PrependENVPath() and
          AppendENVPath() functions.

       -  Reorganize the command-line arguments chapter.  Document the
          ARGLIST variable.

       -  Collect some miscellaneous sections into a chapter about
          configuring build output.

    - Man page updates:

       -  Document suggested use of the Visual C/C++ /FC option to fix
          the ability to double-click on file names in compilation error
          messages.

       -  Document the need to use Clean() for any SideEffect() files that
          must be explicitly removed when their targets are removed.

       -  Explicitly document use of Node lists as input to Dependency().

  From Greg Noel:

    - Document MergeFlags(), ParseConfig(), ParseFlags() and SideEffect()
      in the User's Guide.

  From Gary Oberbrunner:

    - Document use of the GetBuildFailures() function in the User's Guide.

  From Adam Simpkins:

    - Add man page text clarifying the behavior of AddPreAction() and
      AddPostAction() when called with multiple targets.

  From Alexey Zezukin:

    - Fix incorrectly swapped man page descriptions of the --warn= options
      for duplicate-environment and missing-sconscript.



RELEASE 0.98.5 - Sat, 07 Jun 2008 08:20:35 -0700

  From Benoit Belley:

  - Fix the Intel C++ compiler ABI specification for EMT64 processors.

  From David Cournapeau:

  - Issue a (suppressable) warning, not an error, when trying to link
    C++ and Fortran object files into the same executable.

  From Steven Knight:

  - Update the scons.bat file so that it returns the real exit status
    from SCons, even though it uses setlocal + endlocal.

  - Fix the --interactive post-build messages so it doesn't get stuck
    mistakenly reporting failures after any individual build fails.

  - Fix calling File() as a File object method in some circumstances.

  - Fix setup.py installation on Mac OS X so SCons gets installed
    under /usr/lcoal by default, not in the Mac OS X Python framework.



RELEASE 0.98.4 - Sat, 17 May 2008 22:14:46 -0700

  From Benoit Belley:

  - Fix calculation of signatures for Python function actions with
    closures in Python versions before 2.5.

  From David Cournapeau:

  - Fix the initialization of $SHF77FLAGS so it includes $F77FLAGS.

  From Jonas Olsson:

  - Fix a syntax error in the Intel C compiler support on Windows.

  From Steven Knight:

  - Change how we represent Python Value Nodes when printing and when
    stored in .sconsign files (to avoid blowing out memory by storing
    huge strings in .sconsign files after multiple runs using Configure
    contexts cause the Value strings to be re-escaped each time).

  - Fix a regression in not executing configuration checks after failure
    of any configuration check that used the same compiler or other tool.

  - Handle multiple destinations in Visual Studio 8 settings for the
    analogues to the INCLUDE, LIBRARY and PATH variables.

  From Greg Noel:

  - Update man page text for VariantDir().



RELEASE 0.98.3 - Tue, 29 Apr 2008 22:40:12 -0700

  From Greg Noel:

  - Fix use of $CXXFLAGS when building C++ shared object files.

  From Steven Knight:

  - Fix a regression when a Builder's source_scanner doesn't select
    a more specific scanner for the suffix of a specified source file.

  - Fix the Options object backwards compatibility so people can still
    "import SCons.Options.{Bool,Enum,List,Package,Path}Option" submodules.

  - Fix searching for implicit dependencies when an Entry Node shows up
    in the search path list.

  From Stefano:

  - Fix expansion of $FORTRANMODDIR in the default Fortran command line(s)
    when it's set to something like ${TARGET.dir}.



RELEASE 0.98.2 - Sun, 20 Apr 2008 23:38:56 -0700

  From Steven Knight:

  - Fix a bug in Fortran suffix computation that would cause SCons to
    run out of memory on Windows systems.

  - Fix being able to specify --interactive mode command lines with
    \ (backslash) path name separators on Windows.

  From Gary Oberbrunner:

  - Document Glob() in the User's Guide.



RELEASE 0.98.1 - Fri, 18 Apr 2008 19:11:58 -0700

  From Benoit Belley:

  - Speed up the SCons.Util.to_string*() functions.

  - Optimize various Node intialization and calculations.

  - Optimize Executor scanning code.

  - Optimize Taskmaster execution, including dependency-cycle checking.

  - Fix the --debug=stree option so it prints its tree once, not twice.

  From Johan Boulï¿½:

  - Fix the ability to use LoadableModule() under MinGW.

  From David Cournapeau:

  - Various missing Fortran-related construction variables have been added.

  - SCons now uses the program specified in the $FORTRAN construction
    variable to link Fortran object files.

  - Fortran compilers on Linux (Intel, g77 and gfortran) now add the -fPIC
    option by default when compilling shared objects.

  - New 'sunf77', 'sunf90' and 'sunf95' Tool modules have been added to
    support Sun Fortran compilers.  On Solaris, the Sun Fortran compilers
    are used in preference to other compilers by default.

  - Fortran support now uses gfortran in preference to g77.

  - Fortran file suffixes are now configurable through the
    $F77FILESUFFIXES, $F90FILESUFFIXES, $F95FILESUFFIXES and
    $FORTRANFILESUFFIXES variables.

  From Steven Knight:

  - Make the -d, -e, -w and --no-print-directory options "Ignored for
    compatibility."  (We're not going to implement them.)

  - Fix a serious inefficiency in how SCons checks for whether any source
    files are missing when a Builder call creates many targets from many
    input source files.

  - In Java projects, make the target .class files depend only on the
    specific source .java files where the individual classes are defined.

  - Don't store duplicate source file entries  in the .sconsign file so
    we don't endlessly rebuild the target(s) for no reason.

  - Add a Variables object as the first step towards deprecating the
    Options object name.  Similarly, add BoolVariable(), EnumVariable(),
    ListVariable(), PackageVariable() and PathVariable() functions
    as first steps towards replacing BoolOption(), EnumOption(),
    ListOption(), PackageOption() and PathOption().

  - Change the options= keyword argument to the Environment() function
    to variables=, to avoid confusion with SCons command-line options.
    Continue supporting the options= keyword for backwards compatibility.

  - When $SWIGFLAGS contains the -python flag, expect the generated .py
    file to be in the same (sub)directory as the target.

  - When compiling C++ files, allow $CCFLAGS settings to show up on the
    command line even when $CXXFLAGS has been redefined.

  - Fix --interactive with -u/-U/-D when a VariantDir() is used.

  From Anatoly Techtonik:

  - Have the scons.bat file add the script execution directory to its
    local %PATH% on Windows, so the Python executable can be found.

  From Mike Wake:

  - Fix passing variable names as a list to the Return() function.

  From Matthew Wesley:

  - Add support for the GDC 'D' language compiler.



RELEASE 0.98 - Sun, 30 Mar 2008 23:33:05 -0700

  From Benoit Belley:

  - Fix the --keep-going flag so it builds all possible targets even when
    a later top-level target depends on a child that failed its build.

  - Fix being able to use $PDB and $WINDWOWS_INSERT_MANIFEST together.

  - Don't crash if un-installing the Intel C compiler leaves left-over,
    dangling entries in the Windows registry.

  - Improve support for non-standard library prefixes and suffixes by
    stripping all prefixes/suffixes from file name string as appropriate.

  - Reduce the default stack size for -j worker threads to 256 Kbytes.
    Provide user control over this value by adding --stack-size and
    --warn=stack-size options, and a SetOption('stack_size') function.

  - Fix a crash on Linux systems when trying to use the Intel C compiler
    and no /opt/intel_cc_* directories are found.

  - Improve using Python functions as actions by incorporating into
    a FunctionAction's signature:
      - literal values referenced by the byte code.
      - values of default arguments
      - code of nested functions
      - values of variables captured by closures
      - names of referenced global variables and functions

  - Fix the closing message when --clean and --keep-going are both
    used and no errors occur.

  - Add support for the Intel C compiler on Mac OS X.

  - Speed up reading SConscript files by about 20% (for some
    configurations) by:  1) optimizing the SCons.Util.is_*() and
    SCons.Util.flatten() functions; 2) avoiding unnecessary os.stat()
    calls by using a File's .suffix attribute directly instead of
    stringifying it.

  From JÃ©rÃ´me Berger:

  - Have the D language scanner search for .di files as well as .d files.

  - Add a find_include_names() method to the Scanner.Classic class to
    abstract out how included names can be generated by subclasses.

  - Allow the D language scanner to detect multiple modules imported by
    a single statement.

  From Konstantin Bozhikov:

  - Support expansion of construction variables that contain or refer
    to lists of other variables or Nodes within expansions like $CPPPATH.

  - Change variable substitution (the env.subst() method) so that an
    input sequence (list or tuple) is preserved as a list in the output.

  From David Cournapeau:

  - Add a CheckDeclaration() call to configure contexts.

  - Improve the CheckTypeSize() code.

  - Add a Define() call to configure contexts, to add arbitrary #define
    lines to a generated configure header file.

  - Add a "gfortran" Tool module for the GNU F95/F2003 compiler.

  - Avoid use of -rpath with the Mac OS X linker.

  - Add comment lines to the generated config.h file to describe what
    the various #define/#undef lines are doing.

  From Steven Knight:

  - Support the ability to subclass the new-style "str" class as input
    to Builders.

  - Improve the performance of our type-checking by using isinstance()
    with new-style classes.

  - Fix #include (and other $*PATH variables searches) of files with
    absolute path names.  Don't die if they don't exist (due to being
    #ifdef'ed out or the like).

  - Fix --interactive mode when Default(None) is used.

  - Fix --debug=memoizer to work around a bug in base Python 2.2 metaclass
    initialization (by just not allowing Memoization in Python versions
    that have the bug).

  - Have the "scons-time time" subcommand handle empty log files, and
    log files that contain no results specified by the --which option.

  - Fix the max Y of vertical bars drawn by "scons-time --fmt=gnuplot".

  - On Mac OS X, account for the fact that the header file generated
    from a C++ file will be named (e.g.) file.cpp.h, not file.hpp.

  - Fix floating-point numbers confusing the Java parser about
    generated .class file names in some configurations.

  - Document (nearly) all the values you can now fetch with GetOption().

  - Fix use of file names containing strings of multiple spaces when
    using ActionFactory instances like the Copy() or Move() function.

  - Fix a 0.97 regression when using a variable expansion (like
    $OBJSUFFIX) in a source file name to a builder with attached source
    builders that match suffix (like Program()+Object()).

  - Have the Java parser recognize generics (surrounded by angle brackets)
    so they don't interfere with identifying anonymous inner classes.

  - Avoid an infinite loop when trying to use saved copies of the
    env.Install() or env.InstallAs() after replacing the method
    attributes.

  - Improve the performance of setting construction variables.

  - When cloning a construction environment, avoid over-writing an
    attribute for an added method if the user explicitly replaced it.

  - Add a warning about deprecated support for Python 1.5, 2.0 and 2.1.

  - Fix being able to SetOption('warn', ...) in SConscript files.

  - Add a warning about env.Copy() being deprecated.

  - Add warnings about the --debug={dtree,stree,tree} options
    being deprecated.

  - Add VariantDir() as the first step towards deprecating BuildDir().
    Add the keyword argument "variant_dir" as the replacement for
    "build_dir".

  - Add warnings about the {Target,Source}Signatures() methods and
    functions being deprecated.

  From Rob Managan:

  - Enhance TeX and LaTeX support to work with BuildDir(duplicate=0).

  - Re-run LaTeX when it issues a package warning that it must be re-run.

  From Leanid Nazdrynau:

  - Have the Copy() action factory preserve file modes and times
    when copying individual files.

  From Jan Nijtmans:

  - If $JARCHDIR isn't set explicitly, use the .java_classdir attribute
    that was set when the Java() Builder built the .class files.

  From Greg Noel:

  - Document the Dir(), File() and Entry() methods of Dir and File Nodes.

  - Add the parse_flags option when creating Environments

  From Gary Oberbrunner:

  - Make File(), Dir() and Entry() return a list of Nodes when passed
    a list of names, instead of trying to make a string from the name
    list and making a Node from that string.

  - Fix the ability to build an Alias in --interactive mode.

  - Fix the ability to hash the contents of actions for nested Python
    functions on Python versions where the inability to pickle them
    returns a TypeError (instead of the documented PicklingError).

  From Jonas Olsson:

  - Fix use of the Intel C compiler when the top compiler directory,
    but not the compiler version, is specified.

  - Handle Intel C compiler network license files (port@system).

  From Jim Randall:

  - Fix how Python Value Nodes are printed in --debug=explain output.

  From Adam Simpkins:

  - Add a --interactive option that starts a session for building (or
    cleaning) targets without re-reading the SConscript files every time.

  - Fix use of readline command-line editing in --interactive mode.

  - Have the --interactive mode "build" command with no arguments
    build the specified Default() targets.

  - Fix the Chmod(), Delete(), Mkdir() and Touch() Action factories to
    take a list (of Nodes or strings) as arguments.

  From Vaclav Smilauer:

  - Fix saving and restoring an Options value of 'all' on Python
    versions where all() is a builtin function.

  From Daniel Svensson:

  - Code correction in SCons.Util.is_List().

  From Ben Webb:

  - Support the SWIG %module statement with following modifiers in
    parenthese (e.g., '%module(directors="1")').



RELEASE 0.97.0d20071212 - Wed, 12 Dec 2007 09:29:32 -0600

  From Benoit Belley:

  - Fix occasional spurious rebuilds and inefficiency when using
    --implicit-cache and Builders that produce multiple targets.

  - Allow SCons to not have to know about the builders of generated
    files when BuildDir(duplicate=0) is used, potentially allowing some
    SConscript files to be ignored for smaller builds.

  From David Cournapeau:

  - Add a CheckTypeSize() call to configure contexts.

  From Ken Deeter:

  - Make the "contents" of Alias Nodes a concatenation of the children's
    content signatures (MD5 checksums), not a concatenation of the
    children's contents, to avoid using large amounts of memory during
    signature calculation.

  From Malte Helmert:

  - Fix a lot of typos in the man page and User's Guide.

  From Geoffrey Irving:

  - Speed up conversion of paths in .sconsign files to File or Dir Nodes.

  From Steven Knight:

  - Add an Options.UnknownOptions() method that returns any settings
    (from the command line, or whatever dictionary was passed in)
    that aren't known to the Options object.

  - Add a Glob() function.

  - When removing targets with the -c option, use the absolute path (to
    avoid problems interpreting BuildDir() when the top-level directory
    is the source directory).

  - Fix problems with Install() and InstallAs() when called through a
    clone (of a clone, ...) of a cloned construction environment.

  - When executing a file containing Options() settings, add the file's
    directory to sys.path (so modules can be imported from there) and
    explicity set __name__ to the name of the file so the statement's
    in the file can deduce the location if they need to.

  - Fix an O(n^2) performance problem when adding sources to a target
    through calls to a multi Builder (including Aliases).

  - Redefine the $WINDOWSPROGMANIFESTSUFFIX and
    $WINDOWSSHLIBMANIFESTSUFFIX variables so they pick up changes to
    the underlying $SHLIBSUFFIX and $PROGSUFFIX variables.

  - Add a GetBuildFailures() function that can be called from functions
    registered with the Python atexit module to print summary information
    about any failures encountered while building.

  - Return a NodeList object, not a Python list, when a single_source
    Builder like Object() is called with more than one file.

  - When searching for implicit dependency files in the directories
    in a $*PATH list, don't create Dir Nodes for directories that
    don't actually exist on-disk.

  - Add a Requires() function to allow the specification of order-only
    prerequisites, which will be updated before specified "downstream"
    targets but which don't actually cause the target to be rebuilt.

  - Restore the FS.{Dir,File,Entry}.rel_path() method.

  - Make the default behavior of {Source,Target}Signatures('timestamp')
    be equivalent to 'timestamp-match', not 'timestamp-newer'.

  - Fix use of CacheDir with Decider('timestamp-newer') by updating
    the modification time when copying files from the cache.

  - Fix random issues with parallel (-j) builds on Windows when Python
    holds open file handles (especially for SCons temporary files,
    or targets built by Python function actions) across process creation.

  From Maxim Kartashev:

  - Fix test scripts when run on Solaris.

  From Gary Oberbrunner:

  - Fix Glob() when a pattern is in an explicitly-named subdirectory.

  From Philipp Scholl:

  - Fix setting up targets if multiple Package builders are specified
    at once.



RELEASE 0.97.0d20070918 - Tue, 18 Sep 2007 10:51:27 -0500

  From Steven Knight:

  - Fix the wix Tool module to handle null entries in $PATH variables.

  - Move the documentation of Install() and InstallAs() from the list
    of functions to the list of Builders (now that they're implemented
    as such).

  - Allow env.CacheDir() to be set per construction environment.  The
    global CacheDir() function now sets an overridable global default.

  - Add an env.Decider() method and a Node.Decider() method that allow
    flexible specification of an arbitrary function to decide if a given
    dependency has changed since the last time a target was built.

  - Don't execute Configure actions (while reading SConscript files)
    when cleaning (-c) or getting help (-h or -H).

  - Add to each target an implicit dependency on the external command(s)
    used to build the target, as found by searching env['ENV']['PATH']
    for the first argument on each executed command line.

  - Add support for a $IMPLICIT_COMMAND_DEPENDENCIES construction
    variabe that can be used to disable the automatic implicit
    dependency on executed commands.

  - Add an "ensure_suffix" keyword to Builder() definitions that, when
    true, will add the configured suffix to the targets even if it looks
    like they already have a different suffix.

  - Add a Progress() function that allows for calling a function or string
    (or list of strings) to display progress while walking the DAG.

  - Allow ParseConfig(), MergeFlags() and ParseFlags() to handle output
    from a *config command with quoted path names that contain spaces.

  - Make the Return() function stop processing the SConscript file and
    return immediately.  Add a "stop=" keyword argument that can be set
    to False to preserve the old behavior.

  - Fix use of exitstatfunc on an Action.

  - Introduce all man page function examples with "Example:" or "Examples:".

  - When a file gets added to a directory, make sure the directory gets
    re-scanned for the new implicit dependency.

  - Fix handling a file that's specified multiple times in a target
    list so that it doesn't cause dependent Nodes to "disappear" from
    the dependency graph walk.

  From Carsten Koch:

  - Avoid race conditions with same-named files and directory creation
    when pushing copies of files to CacheDir().

  From Tzvetan Mikov:

  - Handle $ in Java class names.

  From Gary Oberbrunner:

  - Add support for the Intel C compiler on Windows64.

  - On SGI IRIX, have $SHCXX use $CXX by default (like other platforms).

  From Sohail Somani:

  - When Cloning a construction environment, set any variables before
    applying tools (so the tool module can access the configured settings)
    and re-set them after (so they end up matching what the user set).

  From Matthias Troffaes:

  - Make sure extra auxiliary files generated by some LaTeX packages
    and not ending in .aux also get deleted by scons -c.

  From Greg Ward:

  - Add a $JAVABOOTCLASSPATH variable for directories to be passed to the
    javac -bootclasspath option.

  From Christoph Wiedemann:

  - Add implicit dependencies on the commands used to build a target.




RELEASE 0.97.0d20070809 - Fri, 10 Aug 2007 10:51:27 -0500

  From Lars Albertsson:

  - Don't error if a #include line happens to match a directory
    somewhere on a path (like $CPPPATH, $FORTRANPATH, etc.).

  From Mark Bertoglio:

  - Fix listing multiple projects in Visual Studio 7.[01] solution files,
    including generating individual project GUIDs instead of re-using
    the solution GUID.

  From Jean Brouwers:

  - Add /opt/SUNWspro/bin to the default execution PATH on Solaris.

  From Allan Erskine:

  - Only expect the Microsoft IDL compiler to emit *_p.c and *_data.c
    files if the /proxy and /dlldata switches are used (respectively).

  From Steven Knight:

  - Have --debug=explain report if a target is being rebuilt because
    AlwaysBuild() is specified (instead of "unknown reasons").

  - Support {Get,Set}Option('help') to make it easier for SConscript
    files to tell if a help option (-h, --help, etc.) has been specified.

  - Support {Get,Set}Option('random') so random-dependency interaction
    with CacheDir() is controllable from SConscript files.

  - Add a new AddOption() function to support user-defined command-
    line flags (like --prefix=, --force, etc.).

  - Replace modified Optik version with new optparse compatibility module
    for command line processing in Scripts/SConsOptions.py

  - Push and retrieve built symlinks to/from a CacheDir() as actual
    symlinks, not by copying the file contents.

  - Fix how the Action module handles stringifying the shared library
    generator in the Tool/mingw.py module.

  - When generating a config.h file, print "#define HAVE_{FEATURE} 1"
    instad of just "#define HAVE_{FEATURE}", for more compatibility
    with Autoconf-style projects.

  - Fix expansion of $TARGET, $TARGETS, $SOURCE and $SOURCES keywords in
    Visual C/C++ PDB file names.

  - Fix locating Visual C/C++ PDB files in build directories.

  - Support an env.AddMethod() method and an AddMethod() global function
    for adding a new method, respectively, to a construction environment
    or an arbitrary object (such as a class).

  - Fix the --debug=time option when the -j option is specified and all
    files are up to date.

  - Add a $SWIGOUTDIR variable to allow setting the swig -outdir option,
    and use it to identify files created by the swig -java option.

  - Add a $SWIGPATH variable that specifies the path to be searched
    for included SWIG files, Also add related $SWIGINCPREFIX and
    $SWIGINCSUFFIX variables that specify the prefix and suffix to
    be be added to each $SWIGPATH directory when expanded on the SWIG
    command line.

  - More efficient copying of construction environments (mostly borrowed
    from copy.deepcopy() in the standard Python library).

  - When printing --tree=prune output, don't print [brackets] around
    source files, only do so for built targets with children.

  - Fix interpretation of Builder source arguments when the Builder has
    a src_suffix *and* a source_builder and the argument has no suffix.

  - Fix use of expansions like ${TARGET.dir} or ${SOURCE.dir} in the
    following construction variables:  $FORTRANMODDIR, $JARCHDIR,
    $JARFLAGS, $LEXFLAGS, $SWIGFLAGS, $SWIGOUTDIR and $YACCFLAGS.

  - Fix dependencies on Java files generated by SWIG so they can be
    detected and built in one pass.

  - Fix SWIG when used with a BuildDir().

  From Leanid Nazdrynau:

  - When applying Tool modules after a construction environment has
    already been created, don't overwrite existing $CFILESUFFIX and
    $CXXFILESUFFIX value.

  - Support passing the Java() builder a list of explicit .java files
    (not only a list of directories to be scanned for .java files).

  - Support passing .java files to the Jar() and JavaH() builders, which
    then use the builder underlying the Java() builder to turn them into
    .class files.  (That is, the Jar()-Java() chain of builders become
    multi-step, like the Program()-Object()-CFile() builders.)

  - Support passing SWIG .i files to the Java builders (Java(),
    Jar(), JavaH()), to cause intermediate .java files to be created
    automatically.

  - Add $JAVACLASSPATH and $JAVASOURCEPATH variables, that get added to
    the javac "-classpath" and "-sourcepath" options.  (Note that SCons
    does *not* currently search these paths for implicit dependencies.)

  - Commonize initialization of Java-related builders.

  From Jan Nijtmans:

  - Find Java anonymous classes when the next token after the name is
    an open parenthesis.

  From Gary Oberbrunner:

  - Fix a code example in the man page.

  From Tilo Prutz:

  - Add support for the file names that Java 1.5 (and 1.6) generates for
    nested anonymous inner classes, which are different from Java 1.4.

  From Adam Simpkins:

  - Allow worker threads to terminate gracefully when all jobs are
    finished.

  From Sohail Somani:

  - Add LaTeX scanner support for finding dependencies specified with
    the \usepackage{} directive.



RELEASE 0.97 - Thu, 17 May 2007 08:59:41 -0500

  From Steven Knight:

  - Fix a bug that would make parallel builds stop in their tracks if
    Nodes that depended on lists that contained some Nodes built together
    caused the reference count to drop below 0 if the Nodes were visited
    and commands finished in the wrong order.

  - Make sure the DirEntryScanner doesn't choke if it's handed something
    that's not a directory (Node.FS.Dir) Node.



RELEASE 0.96.96 - Thu, 12 Apr 2007 12:36:25 -0500

  NOTE:  This is (Yet) a(nother) pre-release of 0.97 for testing purposes.

  From Joe Bloggs:

  - Man page fix:  remove cut-and-paste sentence in NoCache() description.

  From Dmitry Grigorenko and Gary Oberbrunner:

  - Use the Intel C++ compiler, not $CC, to link C++ source.

  From Helmut Grohne:

  - Fix the man page example of propagating a user's external environment.

  From Steven Knight:

  - Back out (most of) the Windows registry installer patch, which
    seems to not work on some versions of Windows.

  - Don't treat Java ".class" attributes as defining an inner class.

  - Fix detecting an erroneous Java anonymous class when the first
    non-skipped token after a "new" keyword is a closing brace.

  - Fix a regression when a CPPDEFINES list contains a tuple, the second
    item of which (the option value) is a construction variable expansion
    (e.g. $VALUE) and the value of the variable isn't a string.

  - Improve the error message if an IOError (like trying to read a
    directory as a file) occurs while deciding if a node is up-to-date.

  - Fix "maximum recursion" / "unhashable type" errors in $CPPPATH
    PathList expansion if a subsidiary expansion yields a stringable,
    non-Node object.

  - Generate API documentation from the docstrings (using epydoc).

  - Fix use of --debug=presub with Actions for out-of-the-box Builders.

  - Fix handling nested lists within $CPPPATH, $LIBPATH, etc.

  - Fix a "builders_used" AttributeError that real-world Qt initialization
    triggered in the refactored suffix handling for Builders.

  - Make the reported --debug=time timings meaningful when used with -j.
    Better documentation of what the times mean.

  - User Guide updates: --random, AlwaysBuild(), --tree=,
    --debug=findlibs, --debug=presub, --debug=stacktrace,
    --taskmastertrace.

  - Document (in both man page and User's Guide) that --implicit-cache
    ignores changes in $CPPPATH, $LIBPATH, etc.

  From Jean-Baptiste Lab:

  - Remove hard-coded dependency on Python 2.2 from Debian packaging files.

  From Jeff Mahovsky:

  - Handle spaces in the build target name in Visual Studio project files.

  From Rob Managan:

  - Re-run LaTeX after BibTeX has been re-run in response to a changed
    .bib file.

  From Joel B. Mohler:

  - Make additional TeX auxiliary files (.toc, .idx and .bbl files)
    Precious so their removal doesn't affect whether the necessary
    sections are included in output PDF or PostScript files.

  From Gary Oberbrunner:

  - Fix the ability to import modules in the site_scons directory from
    a subdirectory.

  From Adam Simpkins:

  - Make sure parallel (-j) builds all targets even if they show up
    multiple times in the child list (as a source and a dependency).

  From Matthias Troffaes:

  - Don't re-run TeX if the triggering strings (\makeindex, \bibliography
    \tableofcontents) are commented out.

  From Richard Viney:

  - Fix use of custom include and lib paths with Visual Studio 8.

  - Select the default .NET Framework SDK Dir based on the version of
    Visual Studio being used.



RELEASE 0.96.95 - Mon, 12 Feb 2007 20:25:16 -0600

  From Anatoly Techtonik:

  - Add the scons.org URL and a package description to the setup.py
    arguments.

  - Have the Windows installer add a registry entry for scons.bat in the
    "App Paths" key, so scons.bat can be executed without adding the
    directory to the %PATH%.  (Python itself works this way.)

  From Anonymous:

  - Fix looking for default paths in Visual Studio 8.0 (and later).

  - Add -lm to the list of default D libraries for linking.

  From Matt Doar:

  - Provide a more complete write-your-own-Scanner example in the man page.

  From Ralf W. Grosse-Kunstleve:

  - Contributed upstream Python change to our copied subprocess.py module
    for more efficient standard input processing.

  From Steven Knight:

  - Fix the Node.FS.Base.rel_path() method when the two nodes are on
    different drive letters.  (This caused an infinite loop when
    trying to write .sconsign files.)

  - Fully support Scanners that use a dictionary to map file suffixes
    to other scanners.

  - Support delayed evaluation of the $SPAWN variable to allow selection
    of a function via ${} string expansions.

  - Add --srcdir as a synonym for -Y/--repository.

  - Document limitations of #include "file.h" with Repository().

  - Fix use of a toolpath under the source directory of a BuildDir().

  - Fix env.Install() with a file name portion that begins with '#'.

  - Fix ParseConfig()'s handling of multiple options in a string that's
    replaced a *FLAGS construction variable.

  - Have the C++ tools initialize common C compilation variables ($CCFLAGS,
    $SHCCFLAGS and $_CCCOMCOM) even if the 'cc' Tool isn't loaded.

  From Leanid Nazdrynau:

  - Fix detection of Java anonymous classes if a newline precedes the
    opening brace.

  From Gary Oberbrunner:

  - Document use of ${} to execute arbitrary Python code.

  - Add support for:
    1) automatically adding a site_scons subdirectory (in the top-level
       SConstruct directory) to sys.path (PYTHONPATH);
    2) automatically importing site_scons/site_init.py;
    3) automatically adding site_scons/site_tools to the toolpath.

  From John Pye:

  - Change ParseConfig() to preserve white space in arguments passed in
    as a list.

  From a smith:

  - Fix adding explicitly-named Java inner class files (and any
    other file names that may contain a '$') to Jar files.

  From David Vitek:

  - Add a NoCache() function to mark targets as unsuitable for propagating
    to (or retrieving from) a CacheDir().

  From Ben Webb:

  - If the swig -noproxy option is used, it won't generate a .py file,
    so don't emit it as a target that we expect to be built.



RELEASE 0.96.94 - Sun, 07 Jan 2007 18:36:20 -0600

  NOTE:  This is a pre-release of 0.97 for testing purposes.

  From Anonymous:

  - Allow arbitrary white space after a SWIG %module declaration.

  From Paul:

  - When compiling resources under MinGW, make sure there's a space
    between the --include-dir option and its argument.

  From Jay Kint:

  - Alleviate long command line issues on Windows by executing command
    lines directly via os.spawnv() if the command line doesn't need
    shell interpretation (has no pipes, redirection, etc.).

  From Walter Franzini:

  - Exclude additional Debian packaging files from the copyright check.

  From Fawad Halim:

  - Handle the conflict between the impending Python 2.6 'as' keyword
    and our Tool/as.py module name.

  From Steven Knight:

  - Speed up the Node.FS.Dir.rel_path() method used to generate path names
    that get put into the .sconsign* file(s).

  - Optimize Node.FS.Base.get_suffix() by computing the suffix once, up
    front, when we set the Node's name.  (Duh...)

  - Reduce the Memoizer's responsibilities to simply counting hits and
    misses when the --debug=memoizer option is used, not to actually
    handling the key calculation and memoization itself.  This speeds
    up some configurations significantly, and should cause no functional
    differences.

  - Add a new scons-time script with subcommands for generating
    consistent timing output from SCons configurations, extracting
    various information from those timings, and displaying them in
    different formats.

  - Reduce some unnecessary stat() calls from on-disk entry type checks.

  - Fix SideEffect() when used with -j, which was badly broken in 0.96.93.

  - Propagate TypeError exceptions when evaluating construction variable
    expansions up the stack, so users can see what's going on.

  - When disambiguating a Node.FS.Entry into a Dir or File, don't look
    in the on-disk source directory until we've confirmed there's no
    on-disk entry locally and there *is* one in the srcdir.  This avoids
    creating a phantom Node that can interfere with dependencies on
    directory contents.

  - Add an AllowSubstExceptions() function that gives the SConscript
    files control over what exceptions cause a string to expand to ''
    vs. terminating processing with an error.

  - Allow the f90.py and f95.py Tool modules to compile earlier source
    source files of earlier Fortran version.

  - Fix storing signatures of files retrieved from CacheDir() so they're
    correctly identified as up-to-date next invocation.

  - Make sure lists of computed source suffixes cached by Builder objects
    don't persist across changes to the list of source Builders (so the
    addition of suffixes like .ui by the qt.py Tool module take effect).

  - Enhance the bootstrap.py script to allow it to be used to execute
    SCons more easily from a checked-out source tree.

  From Ben Leslie:

  - Fix post-Memoizer value caching misspellings in Node.FS._doLookup().

  From Rob Managan, Dmitry Mikhin and Joel B. Mohler:

  - Handle TeX/LaTeX files in subdirectories by changing directory
    before invoking TeX/LaTeX.

  - Scan LaTeX files for \bibliography lines.

  - Support multiple file names in a "\bibliography{file1,file2}" string.

  - Handle TeX warnings about undefined citations.

  - Support re-running LaTeX if necessary due to a Table of Contents.

  From Dmitry Mikhin:

  - Return LaTeX if "Rerun to get citations correct" shows up on the next
    line after the "Warning:" string.

  From Gary Oberbrunner:

  - Add #include lines to fix portability issues in two tests.

  - Eliminate some unnecessary os.path.normpath() calls.

  - Add a $CFLAGS variable for C-specific options, leaving $CCFLAGS
    for options common to C and C++.

  From Tom Parker:

  - Have the error message print the missing file that Qt can't find.

  From John Pye:

  - Fix env.MergeFlags() appending to construction variable value of None.

  From Steve Robbins:

  - Fix the "sconsign" script when the .sconsign.dblite file is explicitly
    specified on the command line (and not intuited from the old way of
    calling it with just ".sconsign").

  From Jose Pablo Ezequiel "Pupeno" Fernandez Silva:

  - Give the 'lex' tool knowledge of the additional target files produced
    by the flex "--header-file=" and "--tables-file=" options.

  - Give the 'yacc' tool knowledge of the additional target files produced
    by the bison "-g", "--defines=" and "--graph=" options.

  - Generate intermediate files with Objective C file suffixes (.m) when
    the lex and yacc source files have appropriate suffixes (.lm and .ym).

  From Sohail Somain:

  - Have the mslink.py Tool only look for a 'link' executable on Windows
    systems.

  From Vaclav Smilauer:

  - Add support for a "srcdir" keyword argument when calling a Builder,
    which will add a srcdir prefix to all non-relative string sources.

  From Jonathan Ultis:

  - Allow Options converters to take the construction environment as
    an optional argument.



RELEASE 0.96.93 - Mon, 06 Nov 2006 00:44:11 -0600

  NOTE:  This is a pre-release of 0.97 for testing purposes.

  From Anonymous:

  - Allow Python Value Nodes to be Builder targets.

  From Matthias:

  - Only filter Visual Studio common filename prefixes on complete
    directory names.

  From Chad Austin:

  - Fix the build of the SCons documentation on systems that don't
    have "python" in the $PATH.

  From Ken Boortz:

  - Enhance ParseConfig() to recognize options that begin with '+'.

  From John Calcote, Elliot Murphy:

  - Document ways to override the CCPDBFLAGS variable to use the
    Microsoft linker's /Zi option instead of the default /Z7.

  From Christopher Drexler:

  - Make SCons aware bibtex must be called if any \include files
    cause creation of a bibliography.

  - Make SCons aware that "\bilbiography" in TeX source files means
    that related .bbl and .blg bibliography files will be created.
    (NOTE:  This still needs to search for the string in \include files.)

  From David Gruener:

  - Fix inconsistent handling of Action strfunction arguments.

  - Preserve white space in display Action strfunction strings.

  From James Y. Knight and Gerard Patel:

  - Support creation of shared object files from assembly language.

  From Steven Knight:

  - Speed up the Taskmaster significantly by avoiding unnecessary
    re-scans of Nodes to find out if there's work to be done, having it
    track the currently-executed top-level target directly and not
    through its presence on the target list, and eliminating some other
    minor list(s), method(s) and manipulation.

  - Fix the expansion of $TARGET and $SOURCE in the expansion of
    $INSTALLSTR displayed for non-environment calls to InstallAs().

  - Fix the ability to have an Alias() call refer to a directory
    name that's not identified as a directory until later.

  - Enhance runtest.py with an option to use QMTest as the harness.
    This will become the default behavior as we add more functionality
    to the QMTest side.

  - Let linking on mingw use the default function that chooses $CC (gcc)
    or $CXX (g++) depending on whether there are any C++ source files.

  - Work around a bug in early versions of the Python 2.4 profile module
    that caused the --profile= option to fail.

  - Only call Options validators and converters once when initializing a
    construction environment.

  - Fix the ability of env.Append() and env.Prepend(), in all known Python
    versions, to handle different input value types when the construction
    variable being updated is a dictionary.

  - Add a --cache-debug option for information about what files it's
    looking for in a CacheDir().

  - Document the difference in construction variable expansion between
    {Action,Builder}() and env.{Action,Builder}().

  - Change the name of env.Copy() to env.Clone(), keeping the old name
    around for backwards compatibility (with the intention of eventually
    phasing it out to avoid confusion with the Copy() Action factory).

  From Arve Knudsen:

  - Support cleaning and scanning SWIG-generated files.

  From Carsten Koch:

  - Allow selection of Visual Studio version by setting $MSVS_VERSION
    after construction environment initialization.

  From Jean-Baptiste Lab:

  - Try using zipimport if we can't import Tool or Platform modules
    using the normal "imp" module.  This allows SCons to be packaged
    using py2exe's all-in-one-zip-file approach.

  From Ben Liblit:

  - Do not re-scan files if the scanner returns no implicit dependencies.

  From Sanjoy Mahajan:

  - Change use of $SOURCES to $SOURCE in all TeX-related Tool modules.

  From Joel B. Mohler:

  - Make SCons aware that "\makeindex" in TeX source files means that
    related .ilg, .ind and .idx index files will be created.
    (NOTE:  This still needs to search for the string in \include files.)

  - Prevent scanning the TeX .aux file for additional files from
    trying to remove it twice when the -c option is used.

  From Leanid Nazdrynau:

  - Give the MSVC RES (resource) Builder a src_builder list and a .rc
    src_suffix so other builders can generate .rc files.

  From Matthew A. Nicholson:

  - Enhance Install() and InstallAs() to handle directory trees as sources.

  From Jan Nijtmans:

  - Don't use the -fPIC flag when using gcc on Windows (e.g. MinGW).

  From Greg Noel:

  - Add an env.ParseFlags() method that provides separate logic for
    parsing GNU tool chain flags into a dictionary.

  - Add an env.MergeFlags() method to apply an arbitrary dictionary
    of flags to a construction environment's variables.

  From Gary Oberbrunner:

  - Fix parsing tripartite Intel C compiler version numbers on Linux.

  - Extend the ParseConfig() function to recognize -arch and
    -isysroot options.

  - Have the error message list the known suffixes when a Builder call
    can't build a source file with an unknown suffix.

  From Karol Pietrzak:

  - Avoid recursive calls to main() in the program snippet used by the
    SConf subsystem to test linking against libraries.  This changes the
    default behavior of CheckLib() and CheckLibWithHeader() to print
    "Checking for C library foo..." instead of "Checking for main()
    in C library foo...".

  From John Pye:

  - Throw an exception if a command called by ParseConfig() or
    ParseFlags() returns an error.

  From Stefan Seefeld:

  - Initial infrastructure for running SCons tests under QMTest.

  From Sohail Somani:

  - Fix tests that fail due to gcc warnings.

  From Dobes Vandermeer:

  - In stack traces, print the full paths of SConscript files.

  From Atul Varma:

  - Fix detection of Visual C++ Express Edition.

  From Dobes Vandermeer:

  - Let the src_dir option to the SConscript() function affect all the
    the source file paths, instead of treating all source files paths
    as relative to the SConscript directory itself.

  From Nicolas Vigier:

  - Fix finding Fortran modules in build directories.

  - Fix use of BuildDir() when the source file in the source directory
    is a symlink with a relative path.

  From Edward Wang:

  - Fix the Memoizer when the SCons Python modules are executed from
    .pyo files at different locations from where they were compiled.

  From Johan Zander:

  - Fix missing os.path.join() when constructing the $FRAMEWORKSDKDIR/bin.



RELEASE 0.96.92 - Mon, 10 Apr 2006 21:08:22 -0400

  NOTE:  This was a pre-release of 0.97 for testing purposes.

  From Anonymous:

  - Fix the intelc.py Tool module to not throw an exception if the
    only installed version is something other than ia32.

  - Set $CCVERSION when using gcc.

  From Matthias:

  - Support generating project and solution files for Microsoft
    Visual Studio version 8.

  - Support generating more than one project file for a Microsoft
    Visual Studio solution file.

  - Add support for a support "runfile" parameter to Microsoft
    Visual Studio project file creation.

  - Put the project GUID, not the solution GUID, in the right spot
    in the solution file.

  From Erling Andersen:

  - Fix interpretation of Node.FS objects wrapped in Proxy instances,
    allowing expansion of things like ${File(TARGET)} in command lines.

  From Stanislav Baranov:

  - Add a separate MSVSSolution() Builder, with support for the
    following new construction variables: $MSVSBUILDCOM, $MSVSCLEANCOM,
    $MSVSENCODING, $MSVSREBUILDCOM, $MSVSSCONS, $MSVSSCONSCOM,
    $MSVSSCONSFLAGS, $MSVSSCONSCRIPT and $MSVSSOLUTIONCOM.

  From Ralph W. Grosse-Kunstleve and Patrick Mezard:

  - Remove unneceesary (and incorrect) SCons.Util strings on some function
    calls in SCons.Util.

  From Bob Halley:

  - Fix C/C++ compiler selection on AIX to not always use the external $CC
    environment variable.

  From August HÃ¶randl:

  - Add a scanner for \include and \import files, with support for
    searching a directory list in $TEXINPUTS (imported from the external
    environment).

  - Support $MAKEINDEX, $MAKEINDEXCOM, $MAKEINDEXCOMSTR and
    $MAKEINDEXFLAGS for generating indices from .idx files.

  From Steven Johnson:

  - Add a NoClean() Environment method and function to override removal
    of targets during a -c clean, including documentation and tests.

  From Steven Knight:

  - Check for whether files exist on disk by listing the directory
    contents, not calling os.path.exists() file by file.  This is
    somewhat more efficient in general, and may be significantly
    more efficient on Windows.

  - Minor speedups in the internal is_Dict(), is_List() and is_String()
    functions.

  - Fix a signature refactoring bug that caused Qt header files to
    get re-generated every time.

  - Don't fail when writing signatures if the .sconsign.dblite file is
    owned by a different user (e.g. root) from a previous run.

  - When deleting variables from stacked OverrideEnvironments, don't
    throw a KeyError if we were able to delte the variable from any
    Environment in the stack.

  - Get rid of the last indentation tabs in the SCons source files and
    add -tt to the Python invocations in the packaging build and the
    tests so they don't creep back in.

  - In Visual Studio project files, put quotes around the -C directory
    so everything works even if the path has spaces in it.

  - The Intel Fortran compiler uses -object:$TARGET, not "-o $TARGET",
    when building object files on Windows.  Have the the ifort Tool
    modify the default command lines appropriately.

  - Document the --debug=explain option in the man page.  (How did we
    miss this?)

  - Add a $LATEXRETRIES variable to allow configuration of the number of
    times LaTex can be re-called to try to resolve undefined references.

  - Change the order of the arguments to Configure.Checklib() to match
    the documentation.

  - Handle signature calculation properly when the Python function used
    for a FunctionAction is an object method.

  - On Windows, assume that absolute path names without a drive letter
    refer to the drive on which the SConstruct file lives.

  - Add /usr/ccs/bin to the end of the the default external execution
    PATH on Solaris.

  - Add $PKGCHK and $PKGINFO variables for use on Solaris when searching
    for the SunPRO C++ compiler.  Make the default value for $PKGCHK
    be /usr/sbin/pgkchk (since /usr/sbin isn't usually on the external
    execution $PATH).

  - Fix a man page example of overriding variables when calling
    SharedLibrary() to also set the $LIBSUFFIXES variable.

  - Add a --taskmastertrace=FILE option to give some insight on how
    the taskmaster decides what Node to build next.

  - Changed the names of the old $WIN32DEFPREFIX, $WIN32DEFSUFFIX,
    $WIN32DLLPREFIX and $WIN32IMPLIBPREFIX construction variables to
    new $WINDOWSDEFPREFIX, $WINDOWSDEFSUFFIX, $WINDOWSDLLPREFIX and
    $WINDOWSIMPLIBPREFIX construction variables.  The old names are now
    deprecated, but preserved for backwards compatibility.

  - Fix (?) a runtest.py hang on Windows when the --xml option is used.

  - Change the message when an error occurs trying to interact with the
    file system to report the target(s) in square brackets (as before) and
    the actual file or directory that encountered the error afterwards.

  From Chen Lee:

  - Add x64 support for Microsoft Visual Studio 8.

  From Baptiste Lepilleur:

  - Support the --debug=memory option on Windows when the Python version
    has the win32process and win32api modules.

  - Add support for Visual Studio 2005 Pro.

  - Fix portability issues in various tests: test/Case.py,
    Test/Java/{JAR,JARCHDIR,JARFLAGS,JAVAC,JAVACFLAGS,JAVAH,RMIC}.py,
    test/MSVS/vs-{6.0,7.0,7.1,8.0}-exec.py,
    test/Repository/{Java,JavaH,RMIC}.py,
    test/QT/{generated-ui,installed,up-to-date,warnings}.py,
    test/ZIP/ZIP.py.

  - Ignore pkgchk errors on Solaris when searching for the C++ compiler.

  - Speed up the SCons/EnvironmentTests.py unit tests.

  - Add a --verbose= option to runtest.py to print executed commands
    and their output at various levels.

  From Christian Maaser:

  - Add support for Visual Studio Express Editions.

  - Add support for Visual Studio 8 *.manifest files, includng
    new $WINDOWS_INSERT_MANIFEST, $WINDOWSPROGMANIFESTSUFFIX,
    $WINDOWSPROGMANIFESTPREFIX, $WINDOWSPROGMANIFESTSUFFIX,
    $WINDOWSSHLIBMANIFESTPREFIX and $WINDOWSSHLIBMANIFESTSUFFIX
    construction variables.

  From Adam MacBeth:

  - Fix detection of additional Java inner classes following use of a
    "new" keyword inside an inner class.

  From Sanjoy Mahajan:

  - Correct TeX-related command lines to just $SOURCE, not $SOURCES

  From Patrick Mezard:

  - Execute build commands for a command-line target if any of the
    files built along with the target is out of date or non-existent,
    not just if the command-line target itself is out of date.

  - Fix the -n option when used with -c to print all of the targets
    that will be removed for a multi-target Builder call.

  - If there's no file in the source directory, make sure there isn't
    one in the build directory, too, to avoid dangling files left
    over from previous runs when a source file is removed.

  - Allow AppendUnique() and PrependUnique() to append strings (and
    other atomic objects) to lists.

  From Joel B. Mohler:

  - Extend latex.py, pdflatex.py, pdftex.py and tex.py so that building
    from both TeX and LaTeX files uses the same logic to call $BIBTEX
    when it's necessary, to call $MAKEINDEX when it's necessary, and to
    call $TEX or $LATEX multiple times to handle undefined references.

  - Add an emitter to the various TeX builders so that the generated
    .aux and .log files also get deleted by the -c option.

  From Leanid Nazdrynau:

  - Fix the Qt UIC scanner to work with generated .ui files (by using
    the FindFile() function instead of checking by-hand for the file).

  From Jan Nieuwenhuizen:

  - Fix a problem with interpreting quoted argument lists on command lines.

  From Greg Noel:

  - Add /sw/bin to the default execution PATH on Mac OS X.

  From Kian Win Ong:

  - When building a .jar file and there is a $JARCHDIR, put the -C
    in front of each .class file on the command line.

  - Recognize the Java 1.5 enum keyword.

  From Asfand Yar Qazi:

  - Add /opt/bin to the default execution PATH on all POSIX platforms
    (between /usr/local/bin and /bin).

  From Jon Rafkind:

  - Fix the use of Configure() contexts from nested subsidiary
    SConscript files.

  From Christoph Schulz:

  - Add support for $CONFIGUREDIR and $CONFIGURELOG variables to control
    the directory and logs for configuration tests.

  - Add support for a $INSTALLSTR variable.

  - Add support for $RANLIBCOM and $RANLIBCOMSTR variables (which fixes
    a bug when setting $ARCOMSTR).

  From Amir Szekely:

  - Add use of $CPPDEFINES to $RCCOM (resource file compilation) on MinGW.

  From Erick Tryzelaar:

  - Fix the error message when trying to report that a given option is
    not gettable/settable from an SConscript file.

  From Dobes Vandermeer:

  - Add support for SCC and other settings in Microsoft Visual
    Studio project and solution files:  $MSVS_PROJECT_BASE_PATH,
    $MSVS_PROJECT_GUID, $MSVS_SCC_AUX_PATH, $MSVS_SCC_LOCAL_PATH,
    $MSVS_SCC_PROJECT_NAME, $MSVS_SCC_PROVIDER,

  - Add support for using a $SCONS_HOME variable (imported from the
    external environment, or settable internally) to put a shortened
    SCons execution line in the Visual Studio project file.

  From David J. Van Maren:

  - Only filter common prefixes from source files names in Visual Studio
    project files if the prefix is a complete (sub)directory name.

  From Thad Ward:

  - If $MSVSVERSIONS is already set, don't overwrite it with
    information from the registry.



RELEASE 0.96.91 - Thu, 08 Sep 2005 07:18:23 -0400

  NOTE:  This was a pre-release of 0.97 for testing purposes.

  From Chad Austin:

  - Have the environment store the toolpath and re-use it to find Tools
    modules during later Copy() or Tool() calls (unless overridden).

  - Normalize the directory path names in SConsignFile() database
    files so the same signature file can interoperate on Windows and
    non-Windows systems.

  - Make --debug=stacktrace print a stacktrace when a UserError is thrown.

  - Remove an old, erroneous cut-and-paste comment in Scanner/Dir.py.

  From Stanislav Baranov:

  - Make it possible to support with custom Alias (sub-)classes.

  - Allow Builders to take empty source lists when called.

  - Allow access to both TARGET and SOURCE in $*PATH expansions.

  - Allow SConscript files to modify BUILD_TARGETS.

  From Timothee Besset:

  - Add support for Objective C/C++ .m and .mm file suffixes (for
    Mac OS X).

  From Charles Crain

  - Fix the PharLap linkloc.py module to use target+source arguments
    when calling env.subst().

  From Bjorn Eriksson:

  - Fix an incorrect Command() keyword argument in the man page.

  - Add a $TEMPFILEPREFIX variable to control the prefix or flag used
    to pass a long-command-line-execution tempfile to a command.

  From Steven Knight:

  - Enhanced the SCons setup.py script to install man pages on
    UNIX/Linux systems.

  - Add support for an Options.FormatOptionHelpText() method that can
    be overridden to customize the format of Options help text.

  - Add a global name for the Entry class (which had already been
    documented).

  - Fix re-scanning of generated source files for implicit dependencies
    when the -j option is used.

  - Fix a dependency problem that caused $LIBS scans to not be added
    to all of the targets in a multiple-target builder call, which
    could cause out-of-order builds when the -j option is used.

  - Store the paths of source files and dependencies in the .sconsign*
    file(s) relative to the target's directory, not relative to the
    top-level SConstruct directory.  This starts to make it possible to
    subdivide the dependency tree arbitrarily by putting an SConstruct
    file in every directory and using content signatures.

  - Add support for $YACCHFILESUFFIX and $YACCHXXFILESUFFIX variables
    that accomodate parser generators that write header files to a
    different suffix than the hard-coded .hpp when the -d option is used.

  - The default behavior is now to store signature information in a
    single .sconsign.dblite file in the top-level SConstruct directory.
    The old behavior of a separate .sconsign file in each directory can
    be specified by calling SConsignFile(None).

  - Remove line number byte codes within the signature calculation
    of Python function actions, so that changing the location of an
    otherwise unmodified Python function doesn't cause rebuilds.

  - Fix AddPreAction() and AddPostAction() when an action has more than
    one target file:  attach the actions to the Executor, not the Node.

  - Allow the source directory of a BuildDir / build_dir to be outside
    of the top-level SConstruct directory tree.

  - Add a --debug=nomemoizer option that disables the Memoizer for clearer
    looks at the counts and profiles of the underlying function calls,
    not the Memoizer wrappers.

  - Print various --debug= stats even if we exit early (e.g. using -h).

  - Really only use the cached content signature value if the file
    is older than --max-drift, not just if --max-drift is set.

  - Remove support for conversion from old (pre 0.96) .sconsign formats.

  - Add support for a --diskcheck option to enable or disable various
    on-disk checks:  that File and Dir nodes match on-disk entries;
    whether an RCS file exists for a missing source file; whether an
    SCCS file exists for a missing source file.

  - Add a --raw argument to the sconsign script, so it can print a
    raw representation of each entry's NodeInfo dictionary.

  - Add the 'f90' and 'f95' tools to the list of Fortran compilers
    searched for by default.

  - Add the +Z option by default when compiling shared objects on
    HP-UX.

  From Chen Lee:

  - Handle Visual Studio project and solution files in Unicode.

  From Sanjoy Mahajan:

  - Fix a bad use of Copy() in an example in the man page, and a
    bad regular expression example in the man page and User's Guide.

  From Shannon Mann:

  - Have the Visual Studio project file(s) echo "Starting SCons" before
    executing SCons, mainly to work around a quote-stripping bug in
    (some versions of?) the Windows cmd command executor.

  From Georg Mischler:

  - Remove the space after the -o option when invoking the Borland
    BCC compiler; some versions apparently require that the file name
    argument be concatenated with the option.

  From Leanid Nazdrynau:

  - Fix the Java parser's handling of backslashes in strings.

  From Greg Noel:

  - Add construction variables to support frameworks on Mac OS X:
    $FRAMEWORKS, $FRAMEWORKPREFIX, $FRAMEWORKPATH, $FRAMEWORKPATHPREFIX.

  - Re-order link lines so the -o option always comes right after the
    command name.

  From Gary Oberbrunner:

  - Add support for Intel C++ beta 9.0 (both 32 and 64 bit versions).

  - Document the new $FRAMEWORK* variables for Mac OS X.

  From Karol Pietrzak:

  - Add $RPATH (-R) support to the Sun linker Tool (sunlink).

  - Add a description of env.subst() to the man page.

  From Chris Prince:

  - Look in the right directory, not always the local directory, for a
    same-named file or directory conflict on disk.

  - On Windows, preserve the external environment's %SYSTEMDRIVE%
    variable, too.

  From Craig Scott:

  - Have the Fortran module emitter look for Fortan modules to be created
    relative to $FORTRANMODDIR, not the top-level directory.

  - When saving Options to a file, run default values through the
    converter before comparing them with the set values.  This correctly
    suppresses Boolean Option values from getting written to the saved
    file when they're one of the many synonyms for a default True or
    False value.

  - Fix the Fortran Scanner's ability to handle a module being used
    in the same file in which it is defined.

  From Steve-o:

  - Add the -KPIC option by default when compiling shared objects on
    Solaris.

  - Change the default suffix for Solaris objects to .o, to conform to
    Sun WorkShop's expectations.  Change the profix to so_ so they can
    still be differentiated from static objects in the same directory.

  From Amir Szekely:

  - When calling the resource compiler on MinGW, add --include-dir and
    the source directory so it finds the source file.

  - Update EnsureSConsVersion() to support revision numbers.

  From Greg Ward:

  - Fix a misplaced line in the man page.



RELEASE 0.96.90 - Tue, 15 Feb 2005 21:21:12 +0000

  NOTE:  This was a pre-release of 0.97 for testing purposes.

  From Anonymous:

  - Fix Java parsing to avoid erroneously identifying a new array
    of class instances as an anonymous inner class.

  - Fix a typo in the man page description of PathIsDirCreate.

  From Chad Austin:

  - Allow Help() to be called multiple times, appending to the help
    text each call.

  - Allow Tools found on a toolpath to import Python modules from
    their local directory.

  From Steve Christensen:

  - Handle exceptions from Python functions as build actions.

  - Add a set of canned PathOption validators:  PathExists (the default),
    PathIsFile, PathIsDir and PathIsDirCreate.

  From Matthew Doar:

  - Add support for .lex and .yacc file suffixes for Lex and Yacc files.

  From Eric Frias:

  - Huge performance improvement:  wrap the tuples representing an
    include path in an object, so that the time it takes to hash the
    path doesn't grow porportionally to the length of the path.

  From Gottfried Ganssauge:

  - Fix SCons on SuSE/AMD-64 Linux by having the wrapper script also
    check for the build engine in the parent directory of the Python
    library directory (/usr/lib64 instead of /usr/lib).

  From Stephen Kennedy:

  - Speed up writing the .sconsign file at the end of a run by only
    calling sync() once at the end, not after every entry.

  From Steven Knight:

  - When compiling with Microsoft Visual Studio, don't include the ATL and
    MFC directories in the default INCLUDE and LIB environment variables.

  - Remove the following deprecated features:  the ParseConfig()
    global function (deprecated in 0.93); the misspelled "validater"
    keyword to the Options.Add() method (deprecated in 0.91); the
    SetBuildSignatureType(), SetContentSignatureType(), SetJobs() and
    GetJobs() global functions (deprecated in 0.14).

  - Fix problems with corrupting the .sconsign.dblite file when
    interrupting builds by writing to a temporary file and renaming,
    not writing the file directly.

  - Fix a 0.96 regression where when running with -k, targets built from
    walking dependencies later on the command line would not realize
    that a dependency had failed an earlier build attempt, and would
    try to rebuild the dependent targets.

  - Change the final messages when using -k and errors occur from
    "{building,cleaning} terminated because of errors" to "done
    {building,cleaning} targets (errors occurred during {build,clean})."

  - Allow Configure.CheckFunc() to take an optional header argument
    (already supported by Conftest.py) to specify text at the top of
    the compiled test file.

  - Fix the --debug=explain output when a Python function action changed
    so it prints a meaningful string, not the binary representation of
    the function contents.

  - Allow a ListOption's default value(s) to be a Python list of specified
    values, not just a string containing a comma-separated list of names.

  - Add a ParseDepends() function that will parse up a list of explicit
    dependencies from a "make depend" style file.

  - Support the ability to change directory when executing an Action
    through "chdir" keyword arguments to Action and Builder creation
    and calls.

  - Fix handling of Action ojects (and other callables that don't match
    our calling arguments) in construction variable expansions.

  - On Win32, install scons.bat in the Python directory when installing
    from setup.py.  (The bdist_wininst installer was already doing this.)

  - Fix env.SConscript() when called with a list of SConscipt files.
    (The SConscript() global function already worked properly.)

  - Add a missing newline to the end of the --debug=explain "unknown
    reasons" message.

  - Enhance ParseConfig() to work properly for spaces in between the -I,
    -L and -l options and their arguments.

  - Packaging build fix:  Rebuild the files that are use to report the
    --version of SCons whenever the development version number changes.

  - Fix the ability to specify a target_factory of Dir() to a Builder,
    which the default create-a-directory Builder was interfering with.

  - Mark a directory as built if it's created as part of the preparation
    for another target, to avoid trying to build it again when it comes
    up in the target list.

  - Allow a function with the right calling signature to be put directly
    in an Environment's BUILDERS dictionary, making for easier creation
    and use of wrappers (pseudo-Builders) that call other Builders.

  - On Python 2.x, wrap lists of Nodes returned by Builders in a UserList
    object that adds a method that makes str() object return a string
    with all of the Nodes expanded to their path names.  (Builders under
    Python 1.5.2 still return lists to avoid TypeErrors when trying
    to extend() list, so Python 1.5.2 doesn't get pretty-printing of Node
    lists, but everything should still function.)

  - Allow Aliases to have actions that will be executed whenever
    any of the expanded Alias targets are out of date.

  - Fix expansion of env.Command() overrides within target and
    source file names.

  - Support easier customization of what's displayed by various default
    actions by adding lots of new construction variables: $ARCOMSTR,
    $ASCOMSTR, $ASPPCOMSTR, $BIBTEXCOMSTR, $BITKEEPERCOMSTR, $CCCOMSTR,
    $CVSCOMSTR, $CXXCOMSTR, $DCOMSTR, $DVIPDFCOMSTR, $F77COMSTR,
    $F90COMSTR, $F95COMSTR, $FORTRANCOMSTR, $GSCOMSTR, $JARCOMSTR,
    $JAVACCOMSTR, $JAVAHCOMSTR, $LATEXCOMSTR, $LEXCOMSTR, $LINKCOMSTR,
    $M4COMSTR, $MIDLCOMSTR, $P4COMSTR, $PCHCOMSTR, $PDFLATEXCOMSTR,
    $PDFTEXCOMSTR, $PSCOMSTR, $QT_MOCFROMCXXCOMSTR, $QT_MOCFROMHCOMSTR,
    $QT_UICCOMSTR, $RCCOMSTR, $REGSVRCOMSTR, $RCS_COCOMSTR, $RMICCOMSTR,
    $SCCSCOMSTR, $SHCCCOMSTR, $SHCXXCOMSTR, $SHF77COMSTR, $SHF90COMSTR,
    $SHF95COMSTR, $SHFORTRANCOMSTR, $SHLINKCOMSTR, $SWIGCOMSTR,
    $TARCOMSTR, $TEXCOMSTR, $YACCCOMSTR and $ZIPCOMSTR.

  - Add an optional "map" keyword argument to ListOption() that takes a
    dictionary to map user-specified values to legal values from the list
    (like EnumOption() already doee).

  - Add specific exceptions to try:-except: blocks without any listed,
    so that they won't catch and mask keyboard interrupts.

  - Make --debug={tree,dtree,stree} print something even when there's
    a build failure.

  - Fix how Scanners sort the found dependencies so that it doesn't
    matter whether the dependency file is in a Repository or not.
    This may cause recompilations upon upgrade to this version.

  - Make AlwaysBuild() work with Alias and Python value Nodes (making
    it much simpler to support aliases like "clean" that just invoke
    an arbitrary action).

  - Have env.ParseConfig() use AppendUnique() by default to suppress
    duplicate entries from multiple calls.  Add a "unique" keyword
    argument to allow the old behavior to be specified.

  - Allow the library modules imported by an SConscript file to get at
    all of the normally-available global functions and variables by saying
    "from SCons.Script import *".

  - Add a --debug=memoizer option to print Memoizer hit/mass statistics.

  - Allow more than one --debug= option to be set at a time.

  - Change --debug=count to report object counts before and after
    reading SConscript files and before and after building targets.

  - Change --debug=memory output to line up the numbers and to better
    match (more or less) the headers on the --debug=count columns.

  - Speed things up when there are lists of targets and/or sources by
    getting rid of some N^2 walks of the lists involved.

  - Cache evaluation of LazyActions so we don't create a new object
    for each invocation.

  - When scanning, don't create Nodes for include files that don't
    actually exist on disk.

  - Make supported global variables CScanner, DScanner, ProgramScanner and
    SourceFileScanner.  Make SourceFileScanner.add_scanner() a supported
    part of the public interface.  Keep the old SCons.Defaults.*Scan names
    around for a while longer since some people were already using them.

  - By default, don't scan directories for on-disk files.  Add a
    DirScanner global scanner that can be used in Builders or Command()
    calls that want source directory trees scanned for on-disk changes.
    Have the Tar() and Zip() Builders use the new DirScanner to preserve
    the behavior of rebuilding a .tar or .zip file if any file or
    directory under a source tree changes.  Add Command() support for
    a source_scanner keyword argument to Command() that can be set to
    DirScanner to get this behavior.

  - Documentation changes:  Explain that $CXXFLAGS contains $CCFLAGS
    by default.  Fix a bad target_factory example in the man page.
    Add appendices to the User's Guide to cover the available Tools,
    Builders and construction variables.  Comment out the build of
    the old Python 10 paper, which doesn't build on all systems and
    is old enough at this point that it probably isn't worth the
    effort to make it do so.

  From Wayne Lee:

  - Avoid "maximum recursion limit" errors when removing $(-$) pairs
    from long command lines.

  From Clive Levinson:

  - Make ParseConfig() recognize and add -mno-cygwin to $LINKFLAGS and
    $CCFLAGS, and -mwindows to $LINKFLAGS.

  From Michael McCracken:

  - Add a new "applelink" tool to handle the things like Frameworks and
    bundles that Apple has added to gcc for linking.

  - Use more appropriate default search lists of linkers, compilers and
    and other tools for the 'darwin' platform.

  - Add a LoadableModule Builder that builds a bundle on Mac OS X (Darwin)
    and a shared library on other systems.

  - Improve SWIG tests for use on Mac OS X (Darwin).

  From Elliot Murphy:

  - Enhance the tests to guarantee persistence of ListOption
    values in saved options files.

  - Supply the help text when -h is used with the -u, -U or -D options.

  From Christian Neeb:

  - Fix the Java parser's handling of string definitions to avoid ignoring
    subsequent code.

  From Han-Wen Nienhuys:

  - Optimize variable expansion by:  using the re.sub() method (when
    possible); not using "eval" for variables for which we can fetch the
    value directory; avoiding slowing substitution logic when there's no
    '$' in the string.

  From Gary Oberbrunner:

  - Add an Environment.Dump() method to print the contents of a
    construction environment.

  - Allow $LIBS (and similar variables) to contain explicit File Nodes.

  - Change ParseConfig to add the found library names directly to the
    $LIBS variable, instead of returning them.

  - Add ParseConfig() support for the -framework GNU linker option.

  - Add a PRINT_CMD_LINE_FUNC construction variable to allow people
    to filter (or log) command-line output.

  - Print an internal Python stack trace in response to an otherwise
    unexplained error when --debug=stacktrace is specified.

  - Add a --debug=findlibs option to print what's happening when
    the scanner is searching for libraries.

  - Allow Tool specifications to be passed a dictionary of keyword
    arguments.

  - Support an Options default value of None, in which case the variable
    will not be added to the construction environment unless it's set
    explicitly by the user or from an Options file.

  - Avoid copying __builtin__ values into a construction environment's
    dictionary when evaluating construction variables.

  - Add a new cross-platform intelc.py Tool that can detect and
    configure the Intel C++ v8 compiler on both Windows, where it's
    named icl, and Linux, where it's named icc.  It also checks that
    the directory specified in the Windows registry exists, and sets a
    new $INTEL_C_COMPILER_VERSION construction variable to identify the
    version being used.  (Niall Douglas contributed an early prototype
    of parts of this module.)

  - Fix the private Conftest._Have() function so it doesn't change
    non-alphanumeric characters to underscores.

  - Supply a better error message when a construction variable expansion
    has an unknown attribute.

  - Documentation changes:  Update the man page to describe use of
    filenames or Nodes in $LIBS.

  From Chris Pawling:

  - Have the linkloc tool use $MSVS_VERSION to select the Microsoft
    Visual Studio version to use.

  From Kevin Quick:

  - Fix the Builder name returned from ListBuilders and other instances
    of subclasses of the BuilderBase class.

  - Add Builders and construction variables to support rpcgen:
    RPCGenClient(), RPCGenHeader(), RPCGenService(), RPCGenXDR(),
    $RPCGEN, $RPCGENFLAGS, $RPCGENCLIENTFLAGS, $RPCGENHEADERFLAGS,
    $RPCGENSERVICEFLAGS, $RPCGENXDRFLAGS.

  - Update the man page to document that prefix and suffix Builder
    keyword arguments can be strings, callables or dictionaries.

  - Provide more info in the error message when a user tries to build
    a target multiple ways.

  - Fix Delete() when a file doesn't exist and must_exist=1.  (We were
    unintentionally dependent on a bug in versions of the Python shutil.py
    module prior to Python 2.3, which would generate an exception for
    a nonexistent file even when ignore_errors was set.)

  - Only replace a Node's builder with a non-null source builder.

  - Fix a stack trace when a suffix selection dictionary is passed
    an empty source file list.

  - Allow optional names to be attached to Builders, for default
    Builders that don't get attached to construction environments.

  - Fix problems with Parallel Task Exception handling.

  - Build targets in an associated BuildDir even if there are targets
    or subdirectories locally in the source directory.

  - If a FunctionAction has a callable class as its underlying Python
    function, use its strfunction() method (if any) to display the
    action.

  - Fix handling when BuildDir() exists but is unwriteable.  Add
    "Stop." to those error messages for consistency.

  - Catch incidents of bad builder creation (without an action) and
    supply meaningful error messages.

  - Fix handling of src_suffix values that aren't extensions (don't
    begin with a '.').

  - Don't retrieve files from a CacheDir, but report what would happen,
    when the -n option is used.

  - Use the source_scanner from the target Node, not the source node
    itself.

  - Internal Scanners fixes:  Make sure Scanners are only passed Nodes.
    Fix how a Scanner.Selector called its base class initialization.
    Make comparisons of Scanner objects more robust.  Add a name to
    an internal default ObjSourceScanner.

  - Add a deprecated warning for use of the old "scanner" keyword argument
    to Builder creation.

  - Improve the --debug=explain message when the build action changes.

  - Test enhancements in SourceCode.py, option-n.py, midl.py.  Better
    Command() and Scanner test coverage.  Improved test infrastructure
    for -c output.

  - Refactor the interface between Action and Executor objects to treat
    Actions atomically.

  - The --debug=presub option will now report the pre-substitution
    each action seprately, instead of reporting the entire list before
    executing the actions one by one.

  - The --debug=explain option explaining a changed action will now
    (more correctly) show pre-substitution action strings, instead of
    the commands with substituted file names.

  - A Node (file) will now be rebuilt if its PreAction or PostAction
    actions change.

  - Python Function actions now have their calling signature (target,
    source, env) reported correctly when displayed.

  - Fix BuildDir()/build_dir handling when the build_dir is underneath
    the source directory and trying to use entries from the build_dir
    as sources for other targets in the build-dir.

  - Fix hard-coding of JDK path names in various Java tests.

  - Handle Python stack traces consistently (stop at the SConscript stack
    frame, by default) even if the Python source code isn't available.

  - Improve the performance of the --debug={tree,dtree} options.

  - Add --debug=objects logging of creation of OverrideWarner,
    EnvironmentCopy and EnvironmentOverride objects.

  - Fix command-line expansion of Python Value Nodes.

  - Internal cleanups:  Remove an unnecessary scan argument.  Associate
    Scanners only with Builders, not nodes.  Apply overrides once when
    a Builder is called, not in multiple places.  Cache results from the
    Node.FS.get_suffix() and Node.get_build_env() methods.  Use the Python
    md5 modules' hexdigest() method, if there is one.  Have Taskmaster
    call get_stat() once for each Node and re-use the value instead of
    calling it each time it needs the value.  Have Node.depends_on()
    re-use the list from the children() method instead of calling it
    multiple times.

  - Use the correct scanner if the same source file is used for targets in
    two different environments with the same path but different scanners.

  - Collect logic for caching values in memory in a Memoizer class,
    which cleans up a lot of special-case code in various methods and
    caches additional values to speed up most configurations.

  - Add a PathAccept validator to the list of new canned PathOption
    validators.

  From Jeff Squyres:

  - Documentation changes:  Use $CPPDEFINES instead of $CCFLAGS in man
    page examples.

  From Levi Stephen:

  - Allow $JARCHDIR to be expanded to other construction variables.

  From Christoph Wiedemann:

  - Add an Environment.SetDefault() method that only sets values if
    they aren't already set.

  - Have the qt.py Tool not override variables already set by the user.

  - Add separate $QT_BINPATH, $QT_CPPPATH and $QT_LIBPATH variables
    so these can be set individually, instead of being hard-wired
    relative to $QTDIR.

  - The %TEMP% and %TMP% external environment variables are now propagated
    automatically to the command execution environment on Windows systems.

  - A new --config= command-line option allows explicit control of
    of when the Configure() tests are run:  --config=force forces all
    checks to be run, --config=cache uses all previously cached values,
    --config=auto (the default) runs tests only when dependency analysis
    determines it's necessary.

  - The Configure() subsystem can now write a config.h file with values
    like HAVE_STDIO_H, HAVE_LIBM, etc.

  - The Configure() subsystem now executes its checks silently when the
    -Q option is specified.

  - The Configure() subsystem now reports if a test result is being
    taken from cache, and prints the standard output and error output
    of tests even when cached.

  - Configure() test results are now reported as "yes" or "no" instead of
    "ok" or "failed."

  - Fixed traceback printing when calling the env.Configure() method
    instead of the Configure() global function.

  - The Configure() subsystem now caches build failures in a .sconsign
    file in the subdirectory, not a .cache file.  This may cause
    tests to be re-executed the first time after you install 0.97.

  - Additional significant internal cleanups in the Configure() subsystem
    and its tests.

  - Have the Qt Builder make uic-generated files dependent on the .ui.h
    file, if one exists.

  - Add a test to make sure that SCons source code does not contain
    try:-except: blocks that catch all errors, which potentially catch
    and mask keyboard interrupts.

  - Fix us of TargetSignatures('content') with the SConf subsystem.

  From Russell Yanofsky:

  - Add support for the Metrowerks Codewarrior compiler and linker
    (mwcc and mwld).



RELEASE 0.96.1 - Mon, 23 Aug 2004 12:55:50 +0000

  From Craig Bachelor:

  - Handle white space in the executable Python path name within in MSVS
    project files by quoting the path.

  - Correct the format of a GUID string in a solution (.dsw) file so
    MSVS can correctly "build enable" a project.

  From Steven Knight:

  - Add a must_exist flag to Delete() to let the user control whether
    it's an error if the specified entry doesn't exist.  The default
    behavior is now to silently do nothing if it doesn't exist.

  - Package up the new Platform/darwin.py, mistakenly left out of 0.96.

  - Make the scons.bat REM statements into @REM so they aren't printed.

  - Make the SCons packaging SConscript files platform independent.

  From Anthony Roach:

  - Fix scanning of pre-compiled header (.pch) files for #includes,
    broken in 0.96.



RELEASE 0.96 - Wed, 18 Aug 2004 13:36:40 +0000

  From Chad Austin:

  - Make the CacheDir() directory if it doesn't already exist.

  - Allow construction variable substitutions in $LIBS specifications.

  - Allow the emitter argument to a Builder() to be or expand to a list
    of emitter functions, which will be called in sequence.

  - Suppress null values in construction variables like $LIBS that use
    the internal _concat() function.

  - Remove .dll files from the construction variables searched for
    libraries that can be fed to Win32 compilers.

  From Chad Austin and Christoph Wiedemann:

  - Add support for a $RPATH variable to supply a list of directories
    to search for shared libraries when linking a program.  Used by
    the GNU and IRIX linkers (gnulink and sgilink).

  From Charles Crain:

  - Restore the ability to do construction variable substitutions in all
    kinds of *PATH variables, even when the substitution returns a Node
    or other object.

  From Tom Epperly:

  - Allow the Java() Builder to take more than one source directory.

  From Ralf W. Grosse-Kunstleve:

  - Have SConsignFile() use, by default, a custom "dblite.py" that we can
    control and guarantee to work on all Python versions (or nearly so).

  From Jonathan Gurley:

  - Add support for the newer "ifort" versions of the Intel Fortran
    Compiler for Linux.

  From Bob Halley:

  - Make the new *FLAGS variable type work with copied Environments.

  From Chris Hoeppler:

  - Initialize the name of a Scanner.Classic scanner correctly.

  From James Juhasz:

  - Add support for the .dylib shared library suffix and the -dynamiclib
    linker option on Mac OS X.

  From Steven Knight:

  - Add an Execute() method for executing actions directly.

  - Support passing environment override keyword arguments to Command().

  - Fix use of $MSVS_IGNORE_IDE_PATHS, which was broken when we added
    support for $MSVS_USE_MFC_DIRS last release.

  - Make env.Append() and env.Prepend() act like the underlying Python
    behavior when the variable being appended to is a UserList object.

  - Fix a regression that prevented the Command() global function in
    0.95 from working with command-line strings as actions.

  - Fix checking out a file from a source code management system when
    the env.SourceCode() method was called with an individual file name
    or node, not a directory name or node.

  - Enhance the Task.make_ready() method to create a list of the
    out-of-date Nodes for the task for use by the wrapping interface.

  - Allow Scanners to pull the list of suffixes from the construction
    environment when the "skeys" keyword argument is a string containing
    a construction variable to be expanded.

  - Support new $CPPSUFFIXES, $DSUFFIXES $FORTRANSUFFIXES, and
    $IDLSUFFIXES.  construction variables that contain the default list
    of suffixes to be scanned by a given type of scanner, allowing these
    suffix lists to be easily added to or overridden.

  - Speed up Node creation when calling a Builder by comparing whether two
    Environments are the same object, not if their underlying dictionaries
    are equivalent.

  - Add a --debug=explain option that reports the reason(s) why SCons
    thinks it must rebuild something.

  - Add support for functions that return platform-independent Actions
    to Chmod(), Copy(), Delete(), Mkdir(), Move() and Touch() files
    and/or directories.  Like any other Actions, the returned Action
    object may be executed directly using the Execute() global function
    or env.Execute() environment method, or may be used as a Builder
    action or in an env.Command() action list.

  - Add support for the strfunction argument to all types of Actions:
    CommandAction, ListAction, and CommandGeneratorAction.

  - Speed up turning file system Nodes into strings by caching the
    values after we're finished reading the SConscript files.

  - Have ParseConfig() recognize and supporting adding the -Wa, -Wl,
    and -Wp, flags to ASFLAGS, LINKFLAGS and CPPFLAGS, respectively.

  - Change the .sconsign format and the checks for whether a Node is
    up-to-date to make dependency checks more efficient and correct.

  - Add wrapper Actions to SCons.Defaults for $ASCOM, $ASPPCOM, $LINKCOM,
    $SHLINKCOM, $ARCOM, $LEXCOM and $YACCCOM.  This makes it possible
    to replace the default print behavior with a custom strfunction()
    for each of these.

  - When a Node has been built, don't walk the whole tree back to delete
    the parents's implicit dependencies, let returning up the normal
    Taskmaster descent take care of it for us.

  - Add documented support for separate target_scanner and source_scanner
    arguments to Builder creation, which allows different scanners to
    be applied to source files

  - Don't re-install or (re-generate) .h files when a subsidiary #included
    .h file changes.  This eliminates incorrect circular dependencies
    with .h files generated from other source files.

  - Slim down the internal Sig.Calculator class by eliminating methods
    whose functionality is now covered by Node methods.

  - Document use of the target_factory and source_factory keyword
    arguments when creating Builder objects.  Enhance Dir Nodes so that
    they can be created with user-specified Builder objects.

  - Don't blow up with stack trace when the external $PATH environment
    variable isn't set.

  - Make Builder calls return lists all the time, even if there's only
    one target.  This keeps things consistent and easier to program to
    across platforms.

  - Add a Flatten() function to make it easier to deal with the Builders
    all returning lists of targets, not individual targets.

  - Performance optimizations in Node.FS.__doLookup().

  - Man page fixes:  formatting typos, misspellings, bad example.

  - User's Guide fixes: Fix the signatures of the various example
    *Options() calls.  Triple-quote properly a multi-line Split example.

  - User's Guide additions:  Chapter describing File and Directory
    Nodes.  Section describing declarative nature of SCons functions in
    SConscript files.  Better organization and clarification of points
    raised by Robert P. J. Day.  Chapter describing SConf (Autoconf-like)
    functionality.  Chapter describing how to install Python and
    SCons.  Chapter describing Java builds.

  From Chris Murray:

  - Add a .win32 attribute to force file names to expand with
    Windows backslash path separators.

  - Fix escaping file names on command lines when the expansion is
    concatenated with another string.

  - Add support for Fortran 90 and Fortran 95.  This adds $FORTRAN*
    variables that specify a default compiler, command-line, flags,
    etc. for all Fortran versions, plus separate $F90* and $F95*
    variables for when different compilers/flags/etc. must be specified
    for different Fortran versions.

  - Have individual tools that create libraries override the default
    $LIBPREFIX and $LIBSUFFIX values set by the platform.  This makes
    it easier to use Microsoft Visual Studio tools on a CygWin platform.

  From Gary Oberbrunner:

  - Add a --debug=presub option to print actions prior to substitution.

  - Add a warning upon use of the override keywords "targets" and
    "sources" when calling Builders.  These are usually mistakes which
    are otherwise silently (and confusingly) turned into construction
    variable overrides.

  - Try to find the ICL license file path name in the external environment
    and the registry before resorting to the hard-coded path name.

  - Add support for fetching command-line keyword=value arguments in
    order from an ARGLIST list.

  - Avoid stack traces when trying to read dangling symlinks.

  - Treat file "extensions" that only contain digits as part of the
    file basename.  This supports version numbers as part of shared
    library names, for example.

  - Avoid problems when there are null entries (None or '') in tool
    lists or CPPPATH.

  - Add an example and explanation of how to use "tools = ['default', ..."
    when creating a construction environment.

  - Add a section describing File and Directory Nodes and some of their
    attributes and methods.

  - Have ParseConfig() add a returned -pthread flag to both $CCFLAGS
    and $LINKFLAGS.

  - Fix some test portability issues on Mac OS X (darwin).

  From Simon Perkins:

  - Fix a bug introduced in building shared libraries under MinGW.

  From Kevin Quick:

  - Handling SCons exceptions according to Pythonic standards.

  - Fix test/chained-build.py on systems that execute within one second.

  - Fix tests on systems where 'ar' warns about archive creation.

  From Anthony Roach:

  - Fix use of the --implicit-cache option with timestamp signatures.

  - If Visual Studio is installed, assume the C/C++ compiler, the linker
    and the MIDL compiler that comes with it are available, too.

  - Better error messages when evaluating a construction variable
    expansion yields a Python syntax error.

  - Change the generation of PDB files when using Visual Studio from
    compile time to link time.

  From sam th:

  - Allow SConf.CheckLib() to search a list of libraries, like the
    Autoconf AC_SEARCH_LIBS macro.

  - Allow the env.WhereIs() method to take a "reject" argument to
    let it weed out specific path names.

  From Christoph Wiedemann:

  - Add new Moc() and Uic() Builders for more explicit control over
    Qt builds, plus new construction variables to control them:
    $QT_AUTOSCAN, $QT_DEBUG, $QT_MOCCXXPREFIX, $QT_MOCCXXSUFFIX,
    $QT_MOCHPREFIX, $QT_MOCHSUFFIX, $QT_UICDECLPREFIX, $QT_UICDECLSUFFIX,
    $QT_UICIMPLPREFIX, $QT_UICIMPLSUFFIX and $QT_UISUFFIX.

  - Add a new single_source keyword argument for Builders that enforces
    a single source file on calls to the Builder.



RELEASE 0.95 - Mon, 08 Mar 2004 06:43:20 -0600

  From Chad Austin:

  - Replace print statements with calls to sys.stdout.write() so output
    lines stay together when -j is used.

  - Add portability fixes for a number of tests.

  - Accomodate the fact that Cygwin's os.path.normcase() lies about
    the underlying system being case-sensitive.

  - Fix an incorrect _concat() call in the $RCINCFLAGS definition for
    the mingw Tool.

  - Fix a problem with the msvc tool with Python versions prior to 2.3.

  - Add support for a "toolpath" Tool() and Environment keyword that
    allows Tool modules to be found in specified local directories.

  - Work around Cygwin Python's silly fiction that it's using a
    case-sensitive file system.

  - More robust handling of data in VCComponents.dat.

  - If the "env" command is available, spawn commands with the more
    general "env -" instead of "env -i".

  From Kerim Borchaev:

  - Fix a typo in a msvc.py's registry lookup:  "VCComponents.dat", not
    "VSComponents.dat".

  From Chris Burghart:

  - Fix the ability to save/restore a PackageOption to a file.

  From Steve Christensen:

  - Update the MSVS .NET and MSVC 6.0/7.0 path detection.

  From David M. Cooke:

  - Make the Fortran scanner case-insensitive for the INCLUDE string.

  From Charles Crain:

  - If no version of MSVC is detected but the tool is specified,
    use the MSVC 6.0 paths by default.

  - Ignore any "6.1" version of MSVC found in the registry; this is a
    phony version number (created by later service packs?) and would
    throw off the logic if the user had any non-default paths configure.

  - Correctly detect if the user has independently configured the MSVC
    "include," "lib" or "path" in the registry and use the appropriate
    values.  Previously, SCons would only use the values if all three
    were set in the registry.

  - Make sure side-effect nodes are prepare()d before building their
    corresponding target.

  - Preserve the ability to call BuildDir() multiple times with the
    same target and source directory arguments.

  From Andy Friesen:

  - Add support for the Digital Mars "D" programming language.

  From Scott Lystig Fritchie:

  - Fix the ability to use a custom _concat() function in the
    construction environment when calling _stripixes().

  - Make the message about ignoring a missing SConscript file into a
    suppressable Warning, not a hard-coded sys.stderr.write().

  - If a builder can be called multiple times for a target (because
    the sources and overrides are identical, or it's a builder with the
    "multi" flag set), allow the builder to be called through multiple
    environments so long as the builders have the same signature for
    the environments in questions (that is, they're the same action).

  From Bob Halley:

  - When multiple targets are built by a single action, retrieve all
    of them from cache, not just the first target, and exec the build
    command if any of the targets isn't present in the cache.

  From Zephaniah Hull:

  - Fix command-line ARGUMENTS with multiple = in them.

  From Steven Knight:

  - Fix EnsureSConsVersion() so it checks against the SCons version,
    not the Python version, on Pythons with sys.version_info.

  - Don't swallow the AttributeError when someone uses an expansion like
    $TARGET.bak, so we can supply a more informative error message.

  - Fix an odd double-quote escape sequence in the man page.

  - Fix looking up a naked drive letter as a directory (Dir('C:')).

  - Support using File nodes in the LIBS construction variable.

  - Allow the LIBS construction variable to be a single string or File
    node, not a list, when only one library is needed.

  - Fix typos in the man page:  JAVACHDIR => JARCHDIR; add "for_signature"
    to the __call__() example in the "Variable Substitution" section.

  - Correct error message spellings of "non-existant" to "non-existent."

  - When scanning for libraries to link with, don't append $LIBPREFIXES
    or $LIBSUFFIXES values to the $LIBS values if they're already present.

  - Add a ZIPCOMPRESSION construction variable to control whether the
    internal Python action for the Zip Builder compresses the file or
    not.  The default value is zipfile.ZIP_DEFLATED, which generates
    a compressed file.

  - Refactor construction variable expansion to support recursive
    expansion of variables (e.g. CCFLAGS = "$CCFLAGS -g") without going
    into an infinite loop.  Support this in all construction variable
    overrides, as well as when copying Environments.

  - Fix calling Configure() from more than one subsidiary SConscript file.

  - Fix the env.Action() method so it returns the correct type of
    Action for its argument(s).

  - Fix specifying .class files as input to JavaH with the .class suffix
    when they weren't generated using the Java Builder.

  - Make the check for whether all of the objects going into a
    SharedLibrary() are shared work even if the object was built in a
    previous run.

  - Supply meaningful error messages, not stack traces, if we try to add
    a non-Node as a source, dependency, or ignored dependency of a Node.

  - Generate MSVS Project files that re-invoke SCons properly regardless
    of whether the file was built via scons.bat or scons.py.
    (Thanks to Niall Douglas for contributing code and testing.)

  - Fix TestCmd.py, runtest.py and specific tests to accomodate being
    run from directories whose paths include white space.

  - Provide a more useful error message if a construction variable
    expansion contains a syntax error during evaluation.

  - Fix transparent checkout of implicit dependency files from SCCS
    and RCS.

  - Added new --debug=count, --debug=memory and --debug=objects options.
    --debug=count and --debug=objects only print anything when run
    under Python 2.1 or later.

  - Deprecate the "overrides" keyword argument to Builder() creation
    in favor of using keyword argument values directly (like we do
    for builder execution and the like).

  - Always use the Builder overrides in substitutions, not just if
    there isn't a target-specific environment.

  - Add new "rsrcpath" and "rsrcdir" and attributes to $TARGET/$SOURCE,
    so Builder command lines can find things in Repository source
    directories when using BuildDir.

  - Fix the M4 Builder so that it chdirs to the Repository directory
    when the input file is in the source directory of a BuildDir.

  - Save memory at build time by allowing Nodes to delete their build
    environments after they've been built.

  - Add AppendUnique() and PrependUnique() Environment methods, which
    add values to construction variables like Append() and Prepend()
    do, but suppress any duplicate elements in the list.

  - Allow the 'qt' tool to still be used successfully from a copied
    Environment.  The include and library directories previously ended up
    having the same string re-appended to the end, yielding an incorrect
    path name.

  - Supply a more descriptive error message when the source for a target
    can't be found.

  - Initialize all *FLAGS variables with objects do the right thing with
    appending flags as strings or lists.

  - Make things like ${TARGET.dir} work in *PATH construction variables.

  - Allow a $MSVS_USE_MFC_DIRS construction variable to control whether
    ATL and MFC directories are included in the default INCLUDE and
    LIB paths.

  - Document the dbm_module argument to the SConsignFile() function.

  From Vincent Risi:

  - Add support for the bcc32, ilink32 and tlib Borland tools.

  From Anthony Roach:

  - Supply an error message if the user tries to configure a BuildDir
    for a directory that already has one.

  - Remove documentation of the still-unimplemented -e option.

  - Add -H help text listing the legal --debug values.

  - Don't choke if a construction variable is a non-string value.

  - Build Type Libraries in the target directory, not the source
    directory.

  - Add an appendix to the User's Guide showing how to accomplish
    various common tasks in Python.

  From Greg Spencer:

  - Add support for Microsoft Visual Studio 2003 (version 7.1).

  - Evaluate $MSVSPROJECTSUFFIX and $MSVSSOLUTIONSUFFIX when the Builder
    is invoked, not when the tool is initialized.

  From Christoph Wiedemann:

  - When compiling Qt, make sure the moc_*.cc files are compiled using
    the flags from the environment used to specify the target, not
    the environment that first has the Qt Builders attached.



RELEASE 0.94 - Fri, 07 Nov 2003 05:29:48 -0600

  From Hartmut Goebel:

  - Add several new types of canned functions to help create options:
    BoolOption(), EnumOption(), ListOption(), PackageOption(),
    PathOption().

  From Steven Knight:

  - Fix use of CPPDEFINES with C++ source files.

  - Fix env.Append() when the operand is an object with a __cmp__()
    method (like a Scanner instance).

  - Fix subclassing the Environment and Scanner classes.

  - Add BUILD_TARGETS, COMMAND_LINE_TARGETS and DEFAULT_TARGETS variables.

  From Steve Leblanc:

  - SGI fixes:  Fix C++ compilation, add a separate Tool/sgic++.py module.

  From Gary Oberbrunner:

  - Fix how the man page un-indents after examples in some browsers.

  From Vincent Risi:

  - Fix the C and C++ tool specifications for AIX.



RELEASE 0.93 - Thu, 23 Oct 2003 07:26:55 -0500

  From J.T. Conklin:

  - On POSIX, execute commands with the more modern os.spawnvpe()
    function, if it's available.

  - Scan .S, .spp and .SPP files for C preprocessor dependencies.

  - Refactor the Job.Parallel() class to use a thread pool without a
    condition variable.  This improves parallel build performance and
    handles keyboard interrupts properly when -j is used.

  From Charles Crain:

  - Add support for a JARCHDIR variable to control changing to a
    directory using the jar -C option.

  - Add support for detecting Java manifest files when using jar,
    and specifying them using the jar m flag.

  - Fix some Python 2.2 specific things in various tool modules.

  - Support directories as build sources, so that a rebuild of a target
    can be triggered if anything underneath the directory changes.

  - Have the scons.bat and scons.py files look for the SCons modules
    in site-packages as well.

  From Christian Engel:

  - Support more flexible inclusion of separate C and C++ compilers.

  - Use package management tools on AIX and Solaris to find where
    the comilers are installed, and what version they are.

  - Add support for CCVERSION and CXXVERSION variables for a number
    of C and C++ compilers.

  From Sergey Fogel:

  - Add test cases for the new capabilities to run bibtex and to rerun
    latex as needed.

  From Ralf W. Grosse-Kunstleve:

  - Accomodate anydbm modules that don't have a sync() method.

  - Allow SConsignFile() to take an argument specifying the DBM
    module to be used.

  From Stephen Kennedy:

  - Add support for a configurable global .sconsign.dbm file which
    can be used to avoid cluttering each directory with an individual
    .sconsign file.

  From John Johnson:

  - Fix (re-)scanning of dependencies in generated or installed
    header files.

  From Steven Knight:

  - The -Q option suppressed too many messages; fix it so that it only
    suppresses the Reading/Building messages.

  - Support #include when there's no space before the opening quote
    or angle bracket.

  - Accomodate alphanumeric version strings in EnsurePythonVersion().

  - Support arbitrary expansion of construction variables within
    file and directory arguments to Builder calls and Environment methods.

  - Add Environment-method versions of the following global functions:
    Action(), AddPostAction(), AddPreAction(), Alias(), Builder(),
    BuildDir(), CacheDir(), Clean(), Configure(), Default(),
    EnsurePythonVersion(), EnsureSConsVersion(), Environment(),
    Exit(), Export(), FindFile(), GetBuildPath(), GetOption(), Help(),
    Import(), Literal(), Local(), Platform(), Repository(), Scanner(),
    SConscriptChdir(), SConsignFile(), SetOption(), SourceSignatures(),
    Split(), TargetSignatures(), Tool(), Value().

  - Add the following global functions that correspond to the same-named
    Environment methods:  AlwaysBuild(), Command(), Depends(), Ignore(),
    Install(), InstallAs(), Precious(), SideEffect() and SourceCode().

  - Add the following global functions that correspond to the default
    Builder methods supported by SCons: CFile(), CXXFile(), DVI(), Jar(),
    Java(), JavaH(), Library(), M4(), MSVSProject(), Object(), PCH(),
    PDF(), PostScript(), Program(), RES(), RMIC(), SharedLibrary(),
    SharedObject(), StaticLibrary(), StaticObject(), Tar(), TypeLibrary()
    and Zip().

  - Rearrange the man page to show construction environment methods and
    global functions in the same list, and to explain the difference.

  - Alphabetize the explanations of the builder methods in the man page.

  - Rename the Environment.Environment class to Enviroment.Base.
    Allow the wrapping interface to extend an Environment by using its own
    subclass of Environment.Base and setting a new Environment.Environment
    variable as the calling entry point.

  - Deprecate the ParseConfig() global function in favor of a same-named
    construction environment method.

  - Allow the Environment.WhereIs() method to take explicit path and
    pathext arguments (like the underlying SCons.Util.WhereIs() function).

  - Remove the long-obsolete {Get,Set}CommandHandler() functions.

  - Enhance env.Append() to suppress null values when appropriate.

  - Fix ParseConfig() so it works regardless of initial construction
    variable values.

    Extend CheckHeader(), CheckCHeader(), CheckCXXHeader() and
    CheckLibWithHeader() to accept a list of header files that will be
    #included in the test.  The last one in the list is assumed to be
    the one being checked for.  (Prototype code contributed by Gerard
    Patel and Niall Douglas).

  - Supply a warning when -j is used and threading isn't built in to
    the current version of Python.

  - First release of the User's Guide (finally, and despite a lot
    of things still missing from it...).

  From Clark McGrew:

  - Generalize the action for .tex files so that it will decide whether
    a file is TeX or LaTeX, check the .aux output to decide if it should
    run bibtex, and check the .log output to re-run LaTeX if needed.

  From Bram Moolenaar:

  - Split the non-SCons-specific functionality from SConf.py to a new,
    re-usable Conftest.py module.

  From Gary Oberbrunner:

  - Allow a directory to be the target or source or dependency of a
    Depends(), Ignore(), Precious() or SideEffect() call.

  From Gerard Patel:

  - Use the %{_mandir} macro when building our RPM package.

  From Marko Rauhamaa:

  - Have the closing message say "...terminated because of errors" if
    there were any.

  From Anthony Roach:

  - On Win32 systems, only use "rm" to delete files if Cygwin is being
    used.   ("rm" doesn't understand Win32-format path names.)

  From Christoph Wiedemann:

  - Fix test/SWIG.py to find the Python include directory in all cases.

  - Fix a bug in detection of Qt installed on the local system.

  - Support returning Python 2.3 BooleanType values from Configure checks.

  - Provide an error message if someone mistakenly tries to call a
    Configure check from within a Builder function.

  - Support calling a Builder when a Configure context is still open.

  - Handle interrupts better by eliminating all try:-except: blocks
    which caught any and all exceptions, including KeyboardInterrupt.

  - Add a --duplicate= option to control how files are duplicated.



RELEASE 0.92 - Wed, 20 Aug 2003 03:45:28 -0500

  From Charles Crain and Gary Oberbrunner:

  - Fix Tool import problems with the Intel and PharLap linkers.

  From Steven Knight

  - Refactor the DictCmdGenerator class to be a Selector subclass.

  - Allow the DefaultEnvironment() function to take arguments and pass
    them to instantiation of the default construction environment.

  - Update the Debian package so it uses Python 2.2 and more closely
    resembles the currently official Debian packaging info.

  From Gerard Patel

  - When the yacc -d flag is used, take the .h file base name from the
    target .c file, not the source (matching what yacc does).



RELEASE 0.91 - Thu, 14 Aug 2003 13:00:44 -0500

  From Chad Austin:

  - Support specifying a list of tools when calling Environment.Copy().

  - Give a Value Nodes a timestamp of the system time when they're
    created, so they'll work when using timestamp-based signatures.

  - Add a DefaultEnvironment() function that only creates a default
    environment on-demand (for fetching source files, e.g.).

  - Portability fix for test/M4.py.

  From Steven Knight:

  - Tighten up the scons -H help output.

  - When the input yacc file ends in .yy and the -d flag is specified,
    recognize that a .hpp file (not a .h file) will be created.

  - Make builder prefixes work correctly when deducing a target
    from a source file name in another directory.

  - Documentation fixes: typo in the man page; explain up-front about
    not propagating the external environment.

  - Use "cvs co -d" instead of "cvs co -p >" when checking out something
    from CVS with a specified module name.  This avoids zero-length
    files when there is a checkout error.

  - Add an "sconsign" script to print the contents of .sconsign files.

  - Speed up maintaining the various lists of Node children by using
    dictionaries to avoid "x in list" searches.

  - Cache the computed list of Node children minus those being Ignored
    so it's only calculated once.

  - Fix use of the --cache-show option when building a Program()
    (or using any other arbitrary action) by making sure all Action
    instances have strfunction() methods.

  - Allow the source of Command() to be a directory.

  - Better error handling of things like raw TypeErrors in SConscripts.

  - When installing using "setup.py install --prefix=", suppress the
    distutils warning message about adding the (incorrect) library
    directory to your search path.

  - Correct the spelling of the "validater" option to "validator."
    Add a DeprecatedWarning when the old spelling is used.

  - Allow a Builder's emitter to be a dictionary that maps source file
    suffixes to emitter functions, using the suffix of the first file
    in the source list to pick the right one.

  - Refactor the creation of the Program, *Object and *Library Builders
    so that they're moved out of SCons.Defaults and created on demand.

  - Don't split SConscript file names on white space.

  - Document the SConscript function's "dirs" and "name" keywords.

  - Remove the internal (and superfluous) SCons.Util.argmunge() function.

  - Add /TP to the default CXXFLAGS for msvc, so it can compile all
    of the suffixes we use as C++ files.

  - Allow the "prefix" and "suffix" attributes of a Builder to be
    callable objects that return generated strings, or dictionaries
    that map a source file suffix to the right prefix/suffix.

  - Support a MAXLINELINELENGTH construction variable on Win32 systems
    to control when a temporary file is used for long command lines.

  - Make how we build .rpm packages not depend on the installation
    locations from the distutils being used.

  - When deducing a target Node, create it directly from the first
    source Node, not by trying to create the right string to pass to
    arg2nodes().

  - Add support for SWIG.

  From Bram Moolenaar:

  - Test portability fixes for FreeBSD.

  From Gary Oberbrunner:

  - Report the target being built in error messages when building
    multiple sources from different extensions, or when the target file
    extension can't be deduced, or when we don't have an action for a
    file suffix.

  - Provide helpful error messages when the arguments to env.Install()
    are incorrect.

  - Fix the value returned by the Node.prevsiginfo() method to conform
    to a previous change when checking whether a node is current.

  - Supply a stack trace if the Taskmaster catches an exception.

  - When using a temporary file for a long link line on Win32 systems,
    (also) print the command line that is being executed through the
    temporary file.

  - Initialize the LIB environment variable when using the Intel
    compiler (icl).

  - Documentation fixes:  better explain the AlwaysBuild() function.

  From Laurent Pelecq:

  - When the -debug=pdb option is specified, use pdb.Pdb().runcall() to
    call pdb directly, don't call Python recursively.

  From Ben Scott:

  - Add support for a platform-independent CPPDEFINES variable.

  From Christoph Wiedemann:

  - Have the g++ Tool actually use g++ in preference to c++.

  - Have the gcc Tool actually use gcc in preference to cc.

  - Add a gnutools.py test of the GNU tool chain.

  - Be smarter about linking: use $CC by default and $CXX only if we're
    linking with any C++ objects.

  - Avoid SCons hanging when a piped command has a lot of output to read.

  - Add QT support for preprocessing .ui files into .c files.



RELEASE 0.90 - Wed, 25 Jun 2003 14:24:52 -0500

  From Chad Austin:

  - Fix the _concat() documentation, and add a test for it.

  - Portability fixes for non-GNU versions of lex and yacc.

  From Matt Balvin:

  - Fix handling of library prefixes when the subdirectory matches
    the prefix.

  From Timothee Bessett:

  - Add an M4 Builder.

  From Charles Crain:

  - Use '.lnk' as the suffix on the temporary file for linking long
    command lines (necessary for the Phar Lap linkloc linker).

  - Save non-string Options values as their actual type.

  - Save Options string values that contain a single quote correctly.

  - Save any Options values that are changed from the default
    Environment values, not just ones changed on the command line or in
    an Options file.

  - Make closing the Options file descriptor exception-safe.

  From Steven Knight:

  - SCons now enforces (with an error) that construction variables
    must have the same form as valid Python identifiers.

  - Fix man page bugs: remove duplicate AddPostAction() description;
    document no_import_lib; mention that CPPFLAGS does not contain
    $_CPPINCFLAGS; mention that F77FLAGS does not contain $_F77INCFLAGS;
    mention that LINKFLAGS and SHLINKFLAGS contains neither $_LIBFLAGS
    nor $_LIBDIRFLAGS.

  - Eliminate a dependency on the distutils.fancy_getopt module by
    copying and pasting its wrap_text() function directly.

  - Make the Script.Options() subclass match the underlying base class
    implementation.

  - When reporting a target is up to date, quote the target like make
    (backquote-quote) instead of with double quotes.

  - Fix handling of ../* targets when using -U, -D or -u.

  From Steve Leblanc:

  - Don't update the .sconsign files when run with -n.

  From Gary Oberbrunner:

  - Add support for the Intel C Compiler (icl.exe).

  From Anthony Roach

  - Fix Import('*').

  From David Snopek

  - Fix use of SConf in paths with white space in them.

  - Add CheckFunc and CheckType functionality to SConf.

  - Fix use of SConf with Builders that return a list of nodes.

  From David Snopek and Christoph Wiedemann

  - Fix use of the SConf subsystem with SConscriptChdir().

  From Greg Spencer

  - Check for the existence of MS Visual Studio on disk before using it,
    to avoid getting fooled by leftover junk in the registry.

  - Add support for MSVC++ .NET.

  - Add support for MS Visual Studio project files (DSP, DSW,
    SLN and VCPROJ files).

  From Christoph Wiedemann

  - SConf now works correctly when the -n and -q options are used.



RELEASE 0.14 - Wed, 21 May 2003 05:16:32 -0500

  From Chad Austin:

  - Use .dll (not .so) for shared libraries on Cygwin; use -fPIC
    when compiling them.

  - Use 'rm' to remove files under Cygwin.

  - Add a PLATFORM variable to construction environments.

  - Remove the "platform" argument from tool specifications.

  - Propogate PYTHONPATH when running the regression tests so distutils
    can be found in non-standard locations.

  - Using MSVC long command-line linking when running Cygwin.

  - Portability fixes for a lot of tests.

  - Add a Value Node class for dependencies on in-core Python values.

  From Allen Bierbaum:

  - Pass an Environment to the Options validator method, and
    add an Options.Save() method.

  From Steve Christensen:

  - Add an optional sort function argument to the GenerateHelpText()
    Options function.

  - Evaluate the "varlist" variables when computing the signature of a
    function action.

  From Charles Crain:

  - Parse the source .java files for class names (including inner class
    names) to figure out the target .class files that will be created.

  - Make Java support work with Repositories and SConscriptChdir(0).

  - Pass Nodes, not strings, to Builder emitter functions.

  - Refactor command-line interpolation and signature calculation
    so we can use real Node attributes.

  From Steven Knight:

  - Add Java support (javac, javah, jar and rmic).

  - Propagate the external SYSTEMROOT environment variable into ENV on
    Win32 systems, so external commands that use sockets will work.

  - Add a .posix attribute to PathList expansions.

  - Check out CVS source files using POSIX path names (forward slashes
    as separators) even on Win32.

  - Add Node.clear() and Node.FS.Entry.clear() methods to wipe out a
    Node's state, allowing it to be re-evaluated by continuous
    integration build interfaces.

  - Change the name of the Set{Build,Content}SignatureType() functions
    to {Target,Source}Signatures().  Deprecate the old names but support
    them for backwards compatibility.

  - Add internal SCons.Node.FS.{Dir,File}.Entry() methods.

  - Interpolate the null string if an out-of-range subscript is used
    for a construction variable.

  - Fix the internal Link function so that it properly links or copies
    files in subsidiary BuildDir directories.

  - Refactor the internal representation of a single execution instance
    of an action to eliminate redundant signature calculations.

  - Eliminate redundant signature calculations for Nodes.

  - Optimize out calling hasattr() before accessing attributes.

  - Say "Cleaning targets" (not "Building...") when the -c option is
    used.

  From Damyan Pepper:

  - Quote the "Entering directory" message like Make.

  From Stefan Reichor:

  - Add support for using Ghostscript to convert Postscript to PDF files.

  From Anthony Roach:

  - Add a standalone "Alias" function (separate from an Environment).

  - Make Export() work for local variables.

  - Support passing a dictionary to Export().

  - Support Import('*') to import everything that's been Export()ed.

  - Fix an undefined exitvalmap on Win32 systems.

  - Support new SetOption() and GetOption() functions for setting
    various command-line options from with an SConscript file.

  - Deprecate the old SetJobs() and GetJobs() functions in favor of
    using the new generic {Set,Get}Option() functions.

  - Fix a number of tests that searched for a Fortran compiler using the
    external PATH instead of what SCons would use.

  - Fix the interaction of SideEffect() and BuildDir() so that (for
    example) PDB files get put correctly in a BuildDir().

  From David Snopek:

  - Contribute the "Autoscons" code for Autoconf-like checking for
    the existence of libraries, header files and the like.

  - Have the Tool() function add the tool name to the $TOOLS
    construction variable.

  From Greg Spencer:

  - Support the C preprocessor #import statement.

  - Allow the SharedLibrary() Builder on Win32 systems to be able to
    register a newly-built dll using regsvr32.

  - Add a Builder for Windows type library (.tlb) files from IDL files.

  - Add an IDL scanner.

  - Refactor the Fortran, C and IDL scanners to share common logic.

  - Add .srcpath and .srcdir attributes to $TARGET and $SOURCE.

  From Christoph Wiedemann:

  - Integrate David Snopek's "Autoscons" code as the new SConf
    configuration subsystem, including caching of values between
    runs (using normal SCons dependency mechanisms), tests, and
    documentation.



RELEASE 0.13 - Mon, 31 Mar 2003 20:22:00 -0600

  From Charles Crain:

  - Fix a bug when BuildDir(duplicate=0) is used and SConscript
    files are called from within other SConscript files.

  - Support (older) versions of Perforce which don't set the Windows
    registry.



RELEASE 0.12 - Thu, 27 Mar 2003 23:52:09 -0600

  From Charles Crain:

  - Added support for the Perforce source code management system.

  - Fix str(Node.FS) so that it returns a path relative to the calling
    SConscript file's directory, not the top-level directory.

  - Added support for a separate src_dir argument to SConscript()
    that allows explicit specification of where the source files
    for an SConscript file can be found.

  - Support more easily re-usable flavors of command generators by
    calling callable variables when strings are expanded.

  From Steven Knight:

  - Added an INSTALL construction variable that can be set to a function
    to control how the Install() and InstallAs() Builders install files.
    The default INSTALL function now copies, not links, files.

  - Remove deprecated features:  the "name" argument to Builder objects,
    and the Environment.Update() method.

  - Add an Environment.SourceCode() method to support fetching files
    from source code systems.  Add factory methods that create Builders
    to support BitKeeper, CVS, RCS, and SCCS.  Add support for fetching
    files from RCS or SCCS transparently (like GNU Make).

  - Make the internal to_String() function more efficient.

  - Make the error message the same as other build errors when there's a
    problem unlinking a target file in preparation for it being built.

  - Make TARGET, TARGETS, SOURCE and SOURCES reserved variable names and
    warn if the user tries to set them in a construction environment.

  - Add support for Tar and Zip files.

  - Better documentation of the different ways to export variables to a
    subsidiary SConscript file.  Fix documentation bugs in a tools
    example, places that still assumed SCons split strings on white
    space, and typos.

  - Support fetching arbitrary files from the TARGETS or SOURCES lists
    (e.g. ${SOURCES[2]}) when calculating the build signature of a
    command.

  - Don't silently swallow exceptions thrown by Scanners (or other
    exceptions while finding a node's dependent children).

  - Push files to CacheDir() before calling the superclass built()
    method (which may clear the build signature as part of clearing
    cached implicit dependencies, if the file has a source scanner).
    (Bug reported by Jeff Petkau.)

  - Raise an internal error if we attempt to push a file to CacheDir()
    with a build signature of None.

  - Add an explicit Exit() function for terminating early.

  - Change the documentation to correctly describe that the -f option
    doesn't change to the directory in which the specified file lives.

  - Support changing directories locally with SConscript directory
    path names relative to any SConstruct file specified with -f.
    This allows you to build in another directory by simply changing
    there and pointing at the SConstruct file in another directory.

  - Change the default SConscriptChdir() behavior to change to the
    SConscript directory while it's being read.

  - Fix an exception thrown when the -U option was used with no
    Default() target specified.

  - Fix -u so that it builds things in corresponding build directories
    when used in a source directory.

  From Lachlan O'Dea:

  - Add SharedObject() support to the masm tool.

  - Fix WhereIs() to return normalized paths.

  From Jeff Petkau:

  - Don't copy a built file to a CacheDir() if it's already there.

  - Avoid partial copies of built files in a CacheDir() by copying
    to a temporary file and renaming.

  From Anthony Roach:

  - Fix incorrect dependency-cycle errors when an Aliased source doesn't
    exist.



RELEASE 0.11 - Tue, 11 Feb 2003 05:24:33 -0600

  From Chad Austin:

  - Add support for IRIX and the SGI MIPSPro tool chain.

  - Support using the MSVC tool chain when running Cygwin Python.

  From Michael Cook:

  - Avoid losing signal bits in the exit status from a command,
    helping terminate builds on interrupt (CTRL+C).

  From Charles Crain:

  - Added new AddPreAction() and AddPostAction() functions that support
    taking additional actions before or after building specific targets.

  - Add support for the PharLap ETS tool chain.

  From Steven Knight:

  - Allow Python function Actions to specify a list of construction
    variables that should be included in the Action's signature.

  - Allow libraries in the LIBS variable to explicitly include the prefix
    and suffix, even when using the GNU linker.
    (Bug reported by Neal Becker.)

  - Use DOS-standard CR-LF line endings in the scons.bat file.
    (Bug reported by Gary Ruben.)

  - Doc changes:  Eliminate description of deprecated "name" keyword
    argument from Builder definition (reported by Gary Ruben).

  - Support using env.Append() on BUILDERS (and other dictionaries).
    (Bug reported by Bj=F6rn Bylander.)

  - Setting the BUILDERS construction variable now properly clears
    the previous Builder attributes from the construction Environment.
    (Bug reported by Bj=F6rn Bylander.)

  - Fix adding a prefix to a file when the target isn't specified.
    (Bug reported by Esa Ilari Vuokko.)

  - Clean up error messages from problems duplicating into read-only
    BuildDir directories or into read-only files.

  - Add a CommandAction.strfunction() method, and add an "env" argument
    to the FunctionAction.strfunction() method, so that all Action
    objects have strfunction() methods, and the functions for building
    and returning a string both take the same arguments.

  - Add support for new CacheDir() functionality to share derived files
    between builds, with related options --cache-disable, --cache-force,
    and --cache-show.

  - Change the default behavior when no targets are specified to build
    everything in the current directory and below (like Make).  This
    can be disabled by specifying Default(None) in an SConscript.

  - Revamp SCons installation to fix a case-sensitive installation
    on Win32 systems, and to add SCons-specific --standard-lib,
    --standalone-lib, and --version-lib options for easier user
    control of where the libraries get installed.

  - Fix the ability to directly import and use Platform and Tool modules
    that have been implicitly imported into an Environment().

  - Add support for allowing an embedding interface to annotate a node
    when it's created.

  - Extend the SConscript() function to accept build_dir and duplicate
    keyword arguments that function like a BuildDir() call.

  From Steve Leblanc:

  - Fix the output of -c -n when directories are involved, so it
    matches -c.

  From Anthony Roach:

  - Use a different shared object suffix (.os) when using gcc so shared
    and static objects can exist side-by-side in the same directory.

  - Allow the same object files on Win32 to be linked into either
    shared or static libraries.

  - Cache implicit cache values when using --implicit-cache.



RELEASE 0.10 - Thu, 16 Jan 2003 04:11:46 -0600

  From Derrick 'dman' Hudson:

  - Support Repositories on other file systems by symlinking or
    copying files when hard linking won't work.

  From Steven Knight:

  - Remove Python bytecode (*.pyc) files from the scons-local packages.

  - Have FunctionActions print a description of what they're doing
    (a representation of the Python call).

  - Fix the Install() method so that, like other actions, it prints
    what would have happened when the -n option is used.

  - Don't create duplicate source files in a BuildDir when the -n
    option is used.

  - Refactor the Scanner interface to eliminate unnecessary Scanner
    calls and make it easier to write efficient scanners.

  - Added a "recursive" flag to Scanner creation that specifies the
    Scanner should be invoked recursively on dependency files returned
    by the scanner.

  - Significant performance improvement from using a more efficient
    check, throughout the code, for whether a Node has a Builder.

  - Fix specifying only the source file to MultiStepBuilders such as
    the Program Builder.  (Bug reported by Dean Bair.)

  - Fix an exception when building from a file with the same basename as
    the subdirectory in which it lives.  (Bug reported by Gerard Patel.)

  - Fix automatic deduction of a target file name when there are
    multiple source files specified; the target is now deduced from just
    the first source file in the list.

  - Documentation fixes: better initial explanation of SConscript files;
    fix a misformatted "table" in the StaticObject explanation.

  From Steven Knight and Steve Leblanc:

  - Fix the -c option so it will remove symlinks.

  From Steve Leblanc:

  - Add a Clean() method to support removing user-specified targets
    when using the -c option.

  - Add a development script for running SCons through PyChecker.

  - Clean up things found by PyChecker (mostly unnecessary imports).

  - Add a script to use HappyDoc to create HTML class documentation.

  From Lachlan O'Dea:

  - Make the Environment.get() method return None by default.

  From Anthony Roach:

  - Add SetJobs() and GetJobs() methods to allow configuration of the
    number of default jobs (still overridden by -j).

  - Convert the .sconsign file format from ASCII to a pickled Python
    data structure.

  - Error message cleanups:  Made consistent the format of error
    messages (now all start with "scons: ***") and warning messages (now
    all start with "scons: warning:").  Caught more cases with the "Do
    not know how to build" error message.

  - Added support for the MinGW tool chain.

  - Added a --debug=includes option.



RELEASE 0.09 - Thu,  5 Dec 2002 04:48:25 -0600

  From Chad Austin:

  - Add a Prepend() method to Environments, to append values to
    the beginning of construction variables.

  From Matt Balvin:

  - Add long command-line support to the "lib" Tool (Microsoft library
    archiver), too.

  From Charles Crain:

  - Allow $$ in a string to be passed through as $.

  - Support file names with odd characters in them.

  - Add support for construction variable substition on scanner
    directories (in CPPPATH, F77PATH, LIBPATH, etc.).

  From Charles Crain and Steven Knight:

  - Add Repository() functionality, including the -Y option.

  From Steven Knight:

  - Fix auto-deduction of target names so that deduced targets end
    up in the same subdirectory as the source.

  - Don't remove source files specified on the command line!

  - Suport the Intel Fortran Compiler (ifl.exe).

  - Supply an error message if there are no command-line or
    Default() targets specified.

  - Fix the ASPPCOM values for the GNU assembler.
    (Bug reported by Brett Polivka.)

  - Fix an exception thrown when a Default() directory was specified
    when using the -U option.

  - Issue a warning when -c can't remove a target.

  - Eliminate unnecessary Scanner calls by checking for the
    existence of a file before scanning it.  (This adds a generic
    hook to check an arbitrary condition before scanning.)

  - Add explicit messages to tell when we're "Reading SConscript files
    ...," "done reading SConscript files," "Building targets," and
    "done building targets."  Add a -Q option to supress these.

  - Add separate $SHOBJPREFIX and $SHOBJSUFFIX construction variables
    (by default, the same as $OBJPREFIX and $OBJSUFFIX).

  - Add Make-like error messages when asked to build a source file,
    and before trying to build a file that doesn't have all its source
    files (including when an invalid drive letter is used on WIN32).

  - Add an scons-local-{version} package (in both .tar.gz and .zip
    flavors) to help people who want to ship SCons as a stand-alone
    build tool in their software packages.

  - Prevent SCons from unlinking files in certain situations when
    the -n option is used.

  - Change the name of Tool/lib.py to Tool/mslib.py.

  From Steven Knight and Anthony Roach:

  - Man page:  document the fact that Builder calls return Node objects.

  From Steve LeBlanc:

  - Refactor option processing to use our own version of Greg Ward's
    Optik module, modified to run under Python 1.5.2.

  - Add a ParseConfig() command to modify an environment based on
    parsing output from a *-config command.

  From Jeff Petkau:

  - Fix interpretation of '#/../foo' on Win32 systems.

  From Anthony Roach:

  - Fixed use of command lines with spaces in their arguments,
    and use of Nodes with spaces in their string representation.

  - Make access and modification times of files in a BuildDir match
    the source file, even when hard linking isn't available.

  - Make -U be case insensitive on Win32 systems.

  - Issue a warning and continue when finding a corrupt .sconsign file.

  - Fix using an alias as a dependency of a target so that if one of the
    alias' dependencies gets rebuilt, the resulting target will, too.

  - Fix differently ordered targets causing unnecessary rebuilds
    on case insensitive systems.

  - Use os.system() to execute external commands whenever the "env"
    utility is available, which is much faster than fork()/exec(),
    and fixes the -j option on several platforms.

  - Fix use of -j with multiple targets.

  - Add an Options() object for friendlier accomodation of command-
    line arguments.

  - Add support for Microsoft VC++ precompiled header (.pch) files,
    debugger (.pdb) files, and resource (.rc) files.

  - Don't compute the $_CPPINCFLAGS, $_F77INCFLAGS, $_LIBFLAGS and
    $_LIBDIRFLAGS variables each time a command is executed, define
    them so they're computed only as needed.  Add a new _concat
    function to the Environment that allows people to define their
    own similar variables.

  - Fix dependency scans when $LIBS is overridden.

  - Add EnsurePythonVersion() and EnsureSConsVersion() functions.

  - Fix the overly-verbose stack trace on ListBuilder build errors.

  - Add a SetContentSignatureType() function, allowing use of file
    timestamps instead of MD5 signatures.

  - Make -U and Default('source') fail gracefully.

  - Allow the File() and Dir() methods to take a path-name string as
    the starting directory, in addition to a Dir object.

  - Allow the command handler to be selected via the SPAWN, SHELL
    and ESCAPE construction variables.

  - Allow construction variables to be overridden when a Builder
    is called.

  From sam th:

  - Dynamically check for the existence of utilities with which to
    initialize Environments by default.



RELEASE 0.08 - Mon, 15 Jul 2002 12:08:51 -0500

  From Charles Crain:

  - Fixed a bug with relative CPPPATH dirs when using BuildDir().
    (Bug reported by Bob Summerwill.)

  - Added a warnings framework and a --warn option to enable or
    disable warnings.

  - Make the C scanner warn users if files referenced by #include
    directives cannot be found and --warn=dependency is specified.

  - The BUILDERS construction variable should now be a dictionary
    that maps builder names to actions.  Existing uses of lists,
    and the Builder name= keyword argument, generate warnings
    about use of deprecated features.

  - Removed the "shared" keyword argument from the Object and
    Library builders.

  - Added separated StaticObject, SharedObject, StaticLibrary and
    SharedLibrary builders.  Made Object and Library synonyms for
    StaticObject and StaticLibrary, respectively.

  - Add LIBS and LIBPATH dependencies for shared libraries.

  - Removed support for the prefix, suffix and src_suffix arguments
    to Builder() to be callable functions.

  - Fix handling file names with multiple dots.

  - Allow a build directory to be outside of the SConstruct tree.

  - Add a FindFile() function that searches for a file node with a
    specified name.

  - Add $CPPFLAGS to the shared-object command lines for g++ and gcc.

  From Charles Crain and Steven Knight:

  - Add a "tools=" keyword argument to Environment instantiation,
    and a separate Tools() method, for more flexible specification
    of tool-specific environment changes.

  From Steven Knight:

  - Add a "platform=" keyword argument to Environment instantiation,
    and a separate Platform() method, for more flexible specification
    of platform-specific environment changes.

  - Updated README instructions and setup.py code to catch an
    installation failure from not having distutils installed.

  - Add descriptions to the -H help text for -D, -u and -U so
    people can tell them apart.

  - Remove the old feature of automatically splitting strings
    of file names on white space.

  - Add a dependency Scanner for native Fortran "include" statements,
    using a new "F77PATH" construction variable.

  - Fix C #include scanning to detect file names with characters like
    '-' in them.

  - Add more specific version / build output to the -v option.

  - Add support for the GNU as, Microsoft masm, and nasm assemblers.

  - Allow the "target" argument to a Builder call to be omitted, in
    which case the target(s) are deduced from the source file(s) and the
    Builder's specified suffix.

  - Add a tar archive builder.

  - Add preliminary support for the OS/2 Platform, including the icc
    and ilink Tools.

  From Jeff Petkau:

  - Fix --implicit-cache if the scanner returns an empty list.

  From Anthony Roach:

  - Add a "multi" keyword argument to Builder creation that specifies
    it's okay to call the builder multiple times for a target.

  - Set a "multi" on Aliases so multiple calls will append to an Alias.

  - Fix emitter functions' use of path names when using BuildDir or
    in subdirectories.

  - Fix --implicit-cache causing redundant rebuilds when the header
    file list changed.

  - Fix --implicit-cache when a file has no implicit dependencies and
    its source is generated.

  - Make the drive letters on Windows always be the same case, so that
    changes in the case of drive letters don't cause a rebuild.

  - Fall back to importing the SCons.TimeStamp module if the SCons.MD5
    module can't be imported.

  - Fix interrupt handling to guarantee that a single interrupt will
    halt SCons both when using -j and not.

  - Fix .sconsign signature storage so that output files of one build
    can be safely used as input files to another build.

  - Added a --debug=time option to print SCons execution times.

  - Print an error message if a file can't be unlinked before being
    built, rather than just silently terminating the build.

  - Add a SideEffect() method that can be used to tell the build
    engine that a given file is created as a side effect of building
    a target.  A file can be specified as a side effect of more than
    one build comand, in which case the commands will not be executed
    simultaneously.

  - Significant performance gains from not using our own version of
    the inefficient stock os.path.splitext() method, caching source
    suffix computation, code cleanup in MultiStepBuilder.__call__(),
    and replicating some logic in scons_subst().

  - Add --implicit-deps-changed and --implicit-deps-unchanged options.

  - Add a GetLaunchDir() function.

  - Add a SetBuildSignatureType() function.

  From Zed Shaw:

  - Add an Append() method to Environments, to append values to
    construction variables.

  - Change the name of Update() to Replace().  Keep Update() as a
    deprecated synonym, at least for now.

  From Terrel Shumway:

  - Use a $PYTHON construction variable, initialized to sys.executable,
    when using Python to build parts of the SCons packages.

  - Use sys.prefix, not sys.exec_prefix, to find pdb.py.



RELEASE 0.07 - Thu,  2 May 2002 13:37:16 -0500

  From Chad Austin:

  - Changes to build SCons packages on IRIX (and other *NIces).

  - Don't create a directory Node when a file already exists there,
    and vice versa.

  - Add 'dirs' and 'names' keyword arguments to SConscript for
    easier specification of subsidiary SConscript files.

  From Charles Crain:

  - Internal cleanup of environment passing to function Actions.

  - Builders can now take arbitrary keyword arguments to create
    attributes to be passed to: command generator functions,
    FunctionAction functions, Builder emitter functions (below),
    and prefix/suffix generator functions (below).

  - Command generator functions can now return ANYTHING that can be
    converted into an Action (a function, a string, a CommandGenerator
    instance, even an ActionBase instance).

  - Actions now call get_contents() with the actual target and source
    nodes used for the build.

  - A new DictCmdGenerator class replaces CompositeBuilder to support
    more flexible Builder behavior internally.

  - Builders can now take an emitter= keyword argument.  An emitter
    is a function that takes target, source, and env argument, then
    return a 2-tuple of (new sources, new targets).  The emitter is
    called when the Builder is __call__'ed, allowing a user to modify
    source and target lists.

  - The prefix, suffix and src_suffix Builder arguments now take a
    callable as well a string.  The callable is passed the Environment
    and any extra Builder keyword arguments and is expected to return
    the appropriate prefix or suffix.

  - CommandActions can now be a string, a list of command + argument
    strings, or a list of commands (strings or lists).

  - Added shared library support.  The Object and Library Builders now
    take a "shared=1" keyword argument to specify that a shared object
    or shared library should be built.  It is an error to try to build
    static objects into a shared library or vice versa.

  - Win32 support for .def files has been added.  Added the Win32-specific
    construction variables $WIN32DEFPREFIX, $WIN32DEFSUFFIX,
    $WIN32DLLPREFIX and $WIN32IMPLIBPREFIX.  When building a .dll,
    the new construction variable $WIN32_INSERT_DEF, controls whether
    the appropriately-named .def file is inserted into the target
    list (if not already present).  A .lib file is always added to
    a Library build if not present in the list of targets.

  - ListBuilder now passes all targets to the action, not just the first.

  - Fix so that -c now deletes generated yacc .h files.

  - Builder actions and emitter functions can now be initialized, through
    construction variables, to things other than strings.

  - Make top-relative '#/dir' lookups work like '#dir'.

  - Fix for relative CPPPATH directories in subsidiary SConscript files
    (broken in 0.06).

  - Add a for_signature argument to command generators, so that
    generators that need to can return distinct values for the
    command signature and for executing the command.

  From Alex Jacques:

  - Create a better scons.bat file from a py2bat.py script on the Python
    mailing list two years ago (modeled after pl2bat.pl).

  From Steven Knight:

  - Fix so that -c -n does *not* remove the targets!

  - Man page:  Add a hierarchical libraries + Program example.

  - Support long MSVC linker command lines through a builder action
    that writes to a temporary file and uses the magic MSVC "link @file"
    argument syntax if the line is longer than 2K characters.

  - Fix F77 command-line options on Win32 (use /Fo instead of -o).

  - Use the same action to build from .c (lower case) and .C (upper
    case) files on case-insensitive systems like Win32.

  - Support building a PDF file directly from a TeX or LaTeX file
    using pdftex or pdflatex.

  - Add a -x option to runtest.py to specify the script being tested.
    A -X option indicates it's an executable, not a script to feed
    to the Python interpreter.

  - Add a Split() function (identical to SCons.Util.argmunge()) for use
    in the next release, when Builders will no longer automatically split
    strings on white space.

  From Steve Leblanc:

  - Add the SConscriptChdir() method.

  From Anthony Roach:

  - Fix --debug=tree when used with directory targets.

  - Significant internal restructuring of Scanners and Taskmaster.

  - Added new --debug=dtree option.

  - Fixes for --profile option.

  - Performance improvement in construction variable substitution.

  - Implemented caching of content signatures, plus added --max-drift
    option to control caching.

  - Implemented caching of dependency signatures, enabled by new
    --implicit-cache option.

  - Added abspath construction variable modifier.

  - Added $SOURCE variable as a synonym for $SOURCES[0].

  - Write out .sconsign files on error or interrupt so intermediate
    build results are saved.

  - Change the -U option to -D.  Make a new -U that builds just the
    targets from the local SConscript file.

  - Fixed use of sys.path so Python modules can be imported from
    the SConscript directory.

  - Fix for using Aliases with the -u, -U and -D options.

  - Fix so that Nodes can be passed to SConscript files.

  From Moshe Zadka:

  - Changes for official Debian packaging.



RELEASE 0.06 - Thu, 28 Mar 2002 01:24:29 -0600

  From Charles Crain:

  - Fix command generators to expand construction variables.

  - Make FunctionAction arguments be Nodes, not strings.

  From Stephen Kennedy:

  - Performance:  Use a dictionary, not a list, for a Node's parents.

  From Steven Knight:

  - Add .zip files to the packages we build.

  - Man page:  document LIBS, fix a typo, document ARGUMENTS.

  - Added RANLIB and RANLIBFLAGS construction variables.  Only use them
    in ARCOM if there's a "ranlib" program on the system.

  - Add a configurable CFILESUFFIX for the Builder of .l and .y files
    into C files.

  - Add a CXXFile Builder that turns .ll and .yy files into .cc files
    (configurable via a CXXFILESUFFIX construction variable).

  - Use the POSIX-standard lex -t flag, not the GNU-specific -o flag.
    (Bug reported by Russell Christensen.)

  - Fixed an exception when CPPPATH or LIBPATH is a null string.
    (Bug reported by Richard Kiss.)

  - Add a --profile=FILE option to make profiling SCons easier.

  - Modify the new DVI builder to create .dvi files from LaTeX (.ltx
    and .latex) files.

  - Add support for Aliases (phony targets).

  - Add a WhereIs() method for searching for path names to executables.

  - Add PDF and PostScript document builders.

  - Add support for compiling Fortran programs from a variety of
    suffixes (a la GNU Make):  .f, .F, .for, .FOR, .fpp and .FPP

  - Support a CPPFLAGS variable on all default commands that use the
    C preprocessor.

  From Steve Leblanc:

  - Add support for the -U option.

  - Allow CPPPATH, LIBPATH and LIBS to be specified as white-space
    separated strings.

  - Add a document builder to create .dvi files from TeX (.tex) files.

  From Anthony Roach:

  - Fix:  Construction variables with values of 0 were incorrectly
    interpolated as ''.

  - Support env['VAR'] to fetch construction variable values.

  - Man page:  document Precious().



RELEASE 0.05 - Thu, 21 Feb 2002 16:50:03 -0600

  From Chad Austin:

  - Set PROGSUFFIX to .exe under Cygwin.

  From Charles Crain:

  - Allow a library to specified as a command-line source file, not just
    in the LIBS construction variable.

  - Compensate for a bug in os.path.normpath() that returns '' for './'
    on WIN32.

  - More performance optimizations:  cache #include lines from files,
    eliminate unnecessary calls.

  - If a prefix or suffix contains white space, treat the resulting
    concatenation as separate arguments.

  - Fix irregularities in the way we fetch DevStudio information from
    the Windows registry, and in our registry error handling.

  From Steven Knight:

  - Flush stdout after print so it intermixes correctly with stderr
    when redirected.

  - Allow Scanners to return a list of strings, and document how to
    write your own Scanners.

  - Look up implicit (scanned) dependencies relative to the directory
    of file being scanned.

  - Make writing .sconsign files more robust by first trying to write
    to a temp file that gets renamed.

  - Create all of the directories for a list of targets before trying
    to build any of the targets.

  - WIN32 portability fixes in tests.

  - Allow the list of variables exported to an SConscript file to be
    a UserList, too.

  - Document the overlooked LIBPATH construction variable.
    (Bug reported by Eicke Godehardt.)

  - Fix so that Ignore() ignores indirect, implicit dependencies
    (included files), not just direct dependencies.

  - Put the man page in the Debian distribution.

  - Run HTML docs through tidy to clean up the HTML (for Konqueror).

  - Add preliminary support for Unicode strings.

  - Efficiency:  don't scan dependencies more than once during the
    walk of a tree.

  - Fix the -c option so it doesn't stop removing targets if one doesn't
    already exist.
    (Bug reported by Paul Connell.)

  - Fix the --debug=pdb option when run on Windows NT.
    (Bug reported by Paul Connell.)

  - Add support for the -q option.

  From Steve Leblanc:

  - Add support for the -u option.

  - Add .cc and .hh file suffixes to the C Scanner.

  From Anthony Roach:

  - Make the scons script return an error code on failures.

  - Add support for using code to generate a command to build a target.



RELEASE 0.04 - Wed, 30 Jan 2002 11:09:42 -0600

  From Charles Crain:

  - Significant performance improvements in the Node.FS and
    Scanner subsystems.

  - Fix signatures of binary files on Win32 systems.

  - Allow LIBS and LIBPATH to be strings, not just arrays.

  - Print a traceback if a Python-function builder throws an exception.

  From Steven Knight:

  - Fix using a directory as a Default(), and allow Default() to
    support white space in file names for strings in arrays.

  - Man page updates:  corrected some mistakes, documented various
    missing Environment methods, alphabetized the construction
    variables and other functions, defined begin and end macros for
    the example sections, regularized white space separation, fixed
    the use of Export() in the Multiple Variants example.

  - Function action fixes:  None is now a successful return value.
    Exceptions are now reported.  Document function actions.

  - Add 'Action' and 'Scanner' to the global keywords so SConscript
    files can use them too.

  - Removed the Wrapper class between Nodes and Walkers.

  - Add examples using Library, LIBS, and LIBPATH.

  - The C Scanner now always returns a sorted list of dependencies
    so order changes don't cause unnecessary rebuilds.

  - Strip $(-$) bracketed text from command lines.  Use this to
    surround $_INCDIRS and $_LIBDIRS so we don't rebuild in response
    to changes to -I or -L options.

  - Add the Ignore() method to ignore dependencies.

  - Provide an error message when a nonexistent target is specified
    on the command line.

  - Remove targets before building them, and add an Environment
    Precious() method to override that.

  - Eliminate redundant calls to the same builder when the target is a
    list of targets:  Add a ListBuilder class that wraps Builders to
    handle lists atomically.  Extend the Task class to support building
    and updating multiple targets in a single Task.  Simplify the
    interface between Task and Taskmaster.

  - Add a --debug=pdb option to re-run SCons under the Python debugger.

  - Only compute a build signature once for each node.

  - Changes to our sys.path[] manipulation to support installation into
    an arbitrary --prefix value.

  From Steve Leblanc:

  - Add var=value command-line arguments.



RELEASE 0.03 - Fri, 11 Jan 2002 01:09:30 -0600

  From Charles Crain:

  - Performance improvements in the Node.FS and Sig.Calculator classes.

  - Add the InstallAs() method.

  - Execute commands through an external interpreter (sh, cmd.exe, or
    command.com) to handle redirection metacharacters.

  - Allow the user to supply a command handler.

  From Steven Knight:

  - Search both /usr/lib and /usr/local/lib for scons directories by
    adding them both to sys.path, with whichever is in sys.prefix first.

  - Fix interpreting strings of multiple white-space separated file names
    as separate file names, allowing prefixes and suffixes to be appended
    to each individually.

  - Refactor to move CompositeBuilder initialization logic from the
    factory wrapper to the __init__() method, and allow a Builder to
    have both an action and a src_builder (or array of them).

  - Refactor BuilderBase.__call__() to separate Node creation/lookup
    from initialization of the Node's builder information.

  - Add a CFile Builder object that supports turning lex (.l) and
    yacc (.y) files into .c files.

  - Document: variable interpretation attributes; how to propogate
    the user's environment variables to executed commands; how to
    build variants in multiple BuildDirs.

  - Collect String, Dict, and List type-checking in common utility
    routines so we can accept User{String,Dict,List}s all over.

  - Put the Action factory and classes into their own module.

  - Use one CPlusPlusAction in the Object Builder's action dictionary,
    instead of letting it create multiple identical instances.

  - Document the Install() and InstallAs() methods.

  From Steve Leblanc:

  - Require that a Builder be given a name argument, supplying a
    useful error message when it isn't.

  From Anthony Roach:

  - Add a "duplicate" keyword argument to BuildDir() that can be set
    to prevent linking/copying source files into build directories.

  - Add a "--debug=tree" option to print an ASCII dependency tree.

  - Fetch the location of the Microsoft Visual C++ compiler(s) from
    the Registry, instead of hard-coding the location.

  - Made Scanner objects take Nodes, not path names.

  - Have the C Scanner cache the #include file names instead of
    (re-)scanning the file each time it's called.

  - Created a separate class for parent "nodes" of file system roots,
    eliminating the need for separate is-parent-null checks everywhere.

  - Removed defined __hash__() and __cmp() methods from FS.Entry, in
    favor of Python's more efficient built-in identity comparisons.



RELEASE 0.02 - Sun, 23 Dec 2001 19:05:09 -0600

  From Charles Crain:

  - Added the Install(), BuildDir(), and Export() methods.

  - Fix the -C option by delaying setting the top of the FS tree.

  - Avoid putting the directory path on the libraries in the LIBS
    construction variable.

  - Added a GetBuildPath() method to return the full path to the
    Node for a specified string.

  - Fixed variable substitution in CPPPATH and LIBPATH.

  From Steven Knight:

  - Fixed the version comment in the scons.bat (the UNIX geek used
    # instead of @rem).

  - Fix to setup.py so it doesn't require a sys.argv[1] argument.

  - Provide make-like warning message for "command not found" and
    similar errors.

  - Added an EXAMPLES section to the man page.

  - Make Default() targets properly relative to their SConscript
    file's subdirectory.

  From Anthony Roach:

  - Documented CXXFLAGS, CXXCOM, and CPPPATH.

  - Fixed SCONS_LIB_DIR to work as documented.

  - Made Default() accept Nodes as arguments.

  - Changed Export() to make it easier to use.

  - Added the Import() and Return() methods.



RELEASE 0.01 - Thu Dec 13 19:25:23 CST 2001

A brief overview of important functionality available in release 0.01:

  - C and C++ compilation on POSIX and Windows NT.

  - Automatic scanning of C/C++ source files for #include dependencies.

  - Support for building libraries; setting construction variables
    allows creation of shared libraries.

  - Library and C preprocessor search paths.

  - File changes detected using MD5 signatures.

  - User-definable Builder objects for building files.

  - User-definable Scanner objects for scanning for dependencies.

  - Parallel build (-j) support.

  - Dependency cycles detected.

  - Linux packages available in RPM and Debian format.

  - Windows installer available.<|MERGE_RESOLUTION|>--- conflicted
+++ resolved
@@ -68,17 +68,9 @@
     - Change long-standing irritant in Environment tests - instead of using
       a while loop to pull test info from a list of tests and then delete
       the test, structure the test data as a list of tuples and iterate it.
-<<<<<<< HEAD
     - Skip running a few validation tests if the user is root and the test is
       not designed to work for the root user.
-
-  From Alex James:
-    - On Darwin, PermissionErrors are now handled while trying to access
-      /etc/paths.d. This may occur if SCons is invoked in a sandboxed
-      environment (such as Nix).
-=======
     - Clarify documentation of Repository() in manpage and user guide.
->>>>>>> 879c91ba
 
 
 RELEASE 4.8.1 -  Tue, 03 Sep 2024 17:22:20 -0700
