

                 SCons - a software construction tool

                            Change Log

NOTE: The 4.0.0 release of SCons dropped Python 2.7 support. Use 3.1.2 if
  Python 2.7 support is required (but note old SCons releases are unsupported).
NOTE: Since SCons 4.3.0, Python 3.6.0 or above is required.
NOTE: Since SCons 4.9.0, Python 3.7.0 or above is required.


RELEASE  VERSION/DATE TO BE FILLED IN LATER

  From John Doe:
    - Whatever John Doe did.

  From Mats Wichmann:
    - Fix typos in CCFLAGS test. Didn't affect the test itself, but
      didn't correctly apply the DefaultEnvironment speedup.
<<<<<<< HEAD
    - New CacheDir initialization code failed on Python 3.7 for unknown
      reason (worked on 3.8+). Adjusted the approach a bit.  Fixes #4694.
=======
    - Try to fix Windows fails on Docbook tests in case xsltproc is found.
      It's still not certain why this started failing.  On both GitHub
      Actions and AppVeyor, it's found as part of StrawberryPerl, part of
      the default install - maybe this wasn't the case before? The xsltproc
      from choco install is considerably older and may have been more lenient?
      Anyway, intermittent fails seem caused by something network related,
      so propagate two xsltproc flags that avoid loading the dtd that were
      present in three of the 11 "live" tests, but not the other eight.
      Also, all 11 now pass the test-discovered xslt processor the same
      way, which was not the case previously.
>>>>>>> acb109bc


RELEASE 4.9.0 -  Sun, 02 Mar 2025 17:22:20 -0700

  From Ruben Di Battista:
    - Expose `extra_libs` kwarg in Configure checks `CheckLibWithHeader`
      and 'CheckLib' and forward it downstream to `CheckLib`

  From Joseph Brill:
    - Added error handling when creating MSVC detection debug log file specified by
      SCONS_MSCOMMON_DEBUG.
    - MSVS: Added default HOST_ARCH values to sconstruct/sconscript environment for
      select msvs test scripts to allow tests to run on platforms not recognized by
      the msvs/msvc tool implementations.  Fixes #4608.
    - MSVS: Fix early exit after the first msvc version loop execution in select msvs
      test scripts.  Select msvs test scripts were being invoked for msvc version 8.0
      only.  Fixes #4609.
    - MSVS: Additional minor select msvs test script fixes as a result of the msvs
      tests being invoked for all msvc versions: fix vs version number for vc version
      14.3, fix expected platform toolset version, add and use a default known
      project GUID for some select tests, add AdditionalOptions Condition to expected
      vcx project file.
    - MSVS: Additional minor changes to the msvs tool as a result of the msvs tests
      being invoked for all msvc versions: use environment MSVS_PROJECT_GUID when
      generating project files information, fix the visual studio string for VS2015,
      add .vcxproj as an expected suffix for assigning the name to the file basename.
    - MSVS: Add additional msvs tests for multi-project and solution builds.
    - MSVS: Check for variant directory build of MSVSSolution and adjust the source
      node similar to the handling for MSVSProject.  The solution was generated in
      the build directory instead of the source directory.  The placeholder solution
      file is not generated in the build directory and the solution file is generated
      in the source directory similar to the handling for project files.
      Fixes #4612.
    - MSVS: Add project dsp nodes to the dsw source node list in the msvs tool.  This
      appears to always cause the project files to be generated before the solution
      files which is necessary to retrieve the project GUIDs for use in the solution
      file.  This does change the behavior of clean for a project generated with
      auto_build_solution disabled and explicit solution generation: when the
      solution files are cleaned, the project files are also cleaned.  The tests for
      vs 6.0-7.1 were changed accordingly.
    - MSVS: Add an optional keyword argument, auto_filter_projects, to MSVSSolution.
      Accepted values for auto_filter_projects are:
      - None [default]: raise an exception when solution file names or nodes are
        detected in the projects argument list.
      - True or evaluates True: automatically remove solution file names and nodes
        from the project argument list.
      - False or evaluates False: leave solution file names and nodes in the project
        argument list.  An exception is not raised.
      Solution file names and/or nodes in the project argument list cause erroneous
      Project records to be produced in the generated solution file.  As a
      convenience, an end-user may elect to ignore solution file names and nodes in
      the projects argument list rather than manually removing solution file names
      and nodes from the MSVSProject return values.  Resolves #4613.
    - MSVS: Remove the platform specification (i.e., platform = 'win32') from select
      test script environments.  The platform specification appears superfluous.
    - SCons C preprocessor changes:
      - Preserve literals that contain valid integer substring specifications.
        Previously, the integer suffix could be stripped from a symbol that contained
        an integer and suffix substring.
      - Update the optional integer suffixes to include the z|Z and wb|WB suffixes.
      - Update the optional integer suffixes to include support for alternate
        orderings of unsigned with long or long long as defined in the c/cpp
        grammar.
      - Update the optional integer suffixes for case insensitive specifications as
        defined in the c/cpp grammar.
      - Add support for binary integer constants.
      - Add support for octal integer constants.  Previously, octal integers were
        evaluated as decimal integers.  A literal zero (0) is treated as an octal
        number.
      - Change the attempted conversion of a define expansion from using int() to
        a constant expression evaluation.

  From Thaddeus Crews:
    - Removed Python 3.6 support.
    - Ruff/Mypy: Excluded items now synced.
    - Ruff: Linter includes new rules - `FA`, `UP006`, `UP007`, and `UP037` - to
      detect and upgrade legacy type-hint syntax.
    - Removed "SCons.Util.sctyping.py", as the functionality can now be substituted
      via top-level `from __future__ import annotations`.
    - Implemented type hints for Nodes.

  From William Deegan:
    - Update ninja tool to use ninja.BIN_DIR to find pypi packaged ninja binary.
      python ninja package version 1.11.1.2 changed the location and previous
      logic no longer worked.
    - Added TestSCons.NINJA_BINARY to TestSCons to centralize logic to find ninja binary
    - Refactored SCons.Tool.ninja -> SCons.Tool.ninja_tool, and added alias so
      env.Tool('ninja') will still work. This avoids conflicting with the pypi module ninja.
    - Renamed env.Help() & Help()'s argument `keep_local` to `local_only`, previously the documentation
      specified `local_only`, but the code and tests were using `keep_local`. The functionality
      more closely matches local only.  NOTE: It doesn't seem like any code in the wild was using
      local_only as we'd not received any reports of such until PR #4606 from hedger.
    - Fix Issue #2281, AddPreAction() & AddPostAction() were being ignored if no action
      was specified when the Alias was initially created.

  From Alex James:
    - On Darwin, PermissionErrors are now handled while trying to access
      /etc/paths.d. This may occur if SCons is invoked in a sandboxed
      environment (such as Nix).

  From Prabhu S. Khalsa:
    - Fix typo in man page

  From Dillan Mills:
    - Fix support for short options (`-x`).

  From Keith F Prussing:
    - Added support for tracking beamer themes in the LaTeX scanner.

  From Alex Thiessen:
    - Many grammatical and spelling fixes in the documentation.

  From Mats Wichmann:
    - PackageVariable now does what the documentation always said it does
      if the variable is used on the command line with one of the enabling
      string as the value: the variable's default value is produced (previously
      it always produced True in this case).
    - Minor updates to test framework. The functional change is that
      test.must_exist() and test.must_exist_one_of() now take an optional
      'message' keyword argument which is passed on to fail_test() if
      the test fails. The rest is cleanup and type annotations. Be more
      careful that the returns from stderr() and stdout(), which *can*
      return None, are not used without checking.
    - The optparse add_option method supports an additional calling style
      that is not directly described in SCons docs, but is included
      by reference ("see the optparse documentation for details"):
      a single arg consisting of a premade option object. Because optparse
      detects that case based on seeing zero kwargs and we always
      added at least one (default=) that would fail for AddOption. Fix
      for consistency, but don't advertise it further - not added to
      manpage synopsis/description.
    - Temporary files created by TempFileMunge() are now cleaned up on
      scons exit, instead of at the time they're used.  Fixes #4595.
    - Override environments, created when giving construction environment
      keyword arguments to Builder calls (or manually, through the undocumented
      Override method), were modified not to "leak" on item deletion.  The item
      will now not be deleted from the base environment. Override Environments
      now also pretend to have a _dict attribute so that regular environment
      methods don't have a problem if passed an OE instance.
    - Fix a problem with compilation_db component initialization - the
      entries for assembler files were not being set up correctly.
    - Add clang and clang++ to the default tool search orders for POSIX
      and Windows platforms. These will be searched for after gcc and g++,
      respectively. Does not affect explicitly requested tool lists.
      Note: on Windows, SCons currently only has builtin support for
      clang, not for clang-cl, the version of the frontend that uses
      cl.exe-compatible command line switches.
    - Some manpage cleanup for the gettext and pdf/ps builders.
    - Some clarifications in the User Guide "Environments" chapter.
    - Fix nasm test for missing include file, cleanup.
    - Change long-standing irritant in Environment tests - instead of using
      a while loop to pull test info from a list of tests and then delete
      the test, structure the test data as a list of tuples and iterate it.
    - Skip running a few validation tests if the user is root and the test is
      not designed to work for the root user.
    - Clarify documentation of Repository() in manpage and user guide.
    - Add a tag to each CacheDir to let systems ignore backing it up
      (per https://bford.info/cachedir/). Update the way a CacheDir
      is created, since it now has to create two files.
    - The Dictionary method now has an as_dict flag. If true, Dictionary
      always returns  a dict. The default remains to return different
      types depending on whether zero, one, or multiple construction
      variable names are given.
    - Update Clean and NoClean documentation.
    - Make sure unknown variables from a Variables file are recognized
      as such. Previously only unknowns from the command line were
      recognized (issue #4645).
    - A Variables object now makes available a "defaulted" attribute,
      a list of variable names that were set in the environment with
      their values taken from the default in the variable description
      (if a variable was set to the same value as the default in one
      of the input sources, it is not included in this list).
    - If a build Variable is created with no aliases, the name of the
      Variable is no longer listed in its aliases. Internally, the name
      and aliases are considered together anyway so this should not have
      any effect except for being visible to custom help text formatters.
    - A build Variable is now a dataclass, with initialization moving to
      the automatically provided method; the Variables class no longer
      writes directly to a Variable (makes static checkers happier).
    - Improved Variables documentation.
    - The (optional) C Conditional Scanner now does limited macro
      replacement on the contents of CPPDEFINES, to improve finding deps
      that are conditionally included.  Previously replacement was only
      done on macro definitions found in the file being scanned.
      Only object-like macros are replaced (not function-like), and
      only on a whole-word basis; recursion is limited to five levels
      and does not error out if that limit is reached (issue #4523).
    - Minor modernization: make use of stat object's st_mode, st_mtime
      and other attributes rather than indexing into stat return.
    - The update-release-info test is adapted to accept changed help output
      introduced in Python 3.12.8/3.13.1.
    - Update the User Guide Command() example which now shows a target name
      being created from '${SOURCE.base}.out' to use a valid special
      attribute and to explain what's being done in the example.
    - Test framework reformatted using settings from pyproject.toml.
      Includes code embedded in docstrings.
    - Handle case of "memoizer" as one member of a comma-separated
      --debug string - this was previously missed.
    - test YACC/live.py fixed - finally started failing on an "old-style"
      (K&R flavor) function declaration, updated.
    - Test framework - add recognizing list-of-path-components for
      the destination of fixtures too (matches docstrings now).

    From Adam Scott:
    - Changed Ninja's TEMPLATE rule pool to use `install_pool` instead of
      `local_pool`, hoping it will fix a race condition that can occurs when
      Ninja defers to SCons to build.


RELEASE 4.8.1 -  Tue, 03 Sep 2024 17:22:20 -0700

  From Thaddeus Crews:
    - Add explicit return types to sctypes `is_*` functions. For Python <=3.9,
      the return type is simply `bool`, same as before. Python 3.10 and later
      will benefit from `TypeGuard`/`TypeIs`, to produce intellisense similar
      to using `isinstance` directly.

  From Anthony Siegrist;
    - On win32 platform, handle piped process output more robustly. Output encoding
      now uses 'oem' which should be the systems default encoding for the shell where
      the process is being spawned.

  From Mats Wichmann:
    - env.Dump() now considers the "key" positional argument to be a varargs
      type (zero, one or many). However called, it returns a serialized
      result that looks like a dict. Previously, only a single "key" was
      accepted, and unlike the zero-args case, it was serialized to a
      string containing just the value (without the key). For example, if
      "print(repr(env.Dump('CC'))" previously returned "'gcc'", it will now
      return "{'CC': 'gcc'}".
    - Add a timeout to test/ninja/default_targets.py - it's gotten stuck on
      the GitHub Windows action and taken the run to the full six hour timeout.
      Usually runs in a few second, so set the timeout to 3min (120).
    - SCons 4.8.0 added an `__all__`  specifier at the top of the Variables
      module (`Variables/__init__.py`) to control what is made available in
      a star import. However, there was existing usage of doing
      `from SCons.Variables import *` which expected the variable *types*
      to be available. While we never advertised this usage, there's no
      real reason it shouldn't keep working - add to `__all__`.
    - Switch SCons build to use setuptools' supported version fetcher from
      the old homegrown one.
    - Improve wording of manpage "Functions and Environment Methods" section.
      Make doc function signature style more consistent - tweaks to AddOption,
      DefaultEnvironment and Tool,.
    - Fix a problem with AppendUnique and PrependUnique where a value could
      be erroneously removed due to a substring match.
    - Fix handling of ListVariable when supplying a quoted choice containing
      a space character (issue #4585).


RELEASE 4.8.0 -  Sun, 07 Jul 2024 17:22:20 -0700

  From Joseph Brill:
    - For msvc version specifications without an 'Exp' suffix, an express installation
      is used when no other edition is detected for the msvc version.  Similarly, an
      express installation of the IDE binary is used when no other IDE edition is
      detected.
    - VS2015 Express (14.0Exp) does not support the sdk version argument.  VS2015 Express
      does not support the store argument for target architectures other than x86.
      Script argument validation now takes into account these restrictions.
    - VS2015 BuildTools (14.0) does not support the sdk version argument and does not
      support the store argument.  Script argument validation now takes into account
      these restrictions.
    - The Windows SDK for Windows 7 and .NET Framework 4" (SDK 7.1) populates the
      registry keys in a manner in which the msvc detection would report that VS2010
      (10.0) is installed when only the SDK was installed.  The installed files are
      intended to be used via the sdk batch file setenv.cmd. The installed msvc
      batch files will fail. The msvc detection logic now ignores SDK-only VS2010
      installations.  Similar protection is implemented for the sdk-only installs that
      populate the installation folder and registry keys for VS2008 (9.0), if necessary.
    - For VS2005 (8.0) to VS2015 (14.0), vsvarsall.bat is employed to dispatch to a
      dependent batch file when configuring the msvc environment.  Previously, only the
      existence of the compiler executable was verified. In certain installations, the
      dependent batch file (e.g., vcvars64.bat) may not exist while the compiler
      executable does exist resulting in build failures.  The existence of vcvarsall.bat,
      the dependent batch file, and the compiler executable are now validated.
    - MSVC configuration data specific to versions VS2005 (8.0) to VS2008 (9.0) was added
      as the dependent batch files have different names than the batch file names used
      for VS2010 (10.0) and later.  The VS2008 (9.0) Visual C++ For Python installation
      is handled as a special case as the dependent batch files are: (a) not used and (b)
      in different locations.
    - When VS2008 (9.0) Visual C++ For Python is installed using the ALLUSERS=1 option
      (i.e., msiexec /i VCForPython27.msi ALLUSERS=1), the registry keys are written to
      HKEY_LOCAL_MACHINE rather than HKEY_CURRENT_USER.  An entry was added to query the
      Visual C++ For Python keys in HKLM following the HKCU query, if necessary.
    - For VS2008, a full development edition (e.g., Professional) is now selected before
      a Visual C++ For Python edition.  Prior to this change, Visual C++ For Python was
      selected before a full development edition when both editions are installed.
    - The registry detection of VS2015 (14.0), and earlier, is now cached at runtime and
      is only evaluated once for each msvc version.
    - The vswhere executable is frozen upon initial detection.  Specifying a different
      vswhere executable via the construction variable VSWHERE after the initial
      detection now results in an exception.  Multiple bugs in the implementation of
      specifying a vswhere executable via the construction variable VSWHERE have been
      fixed.  Previously, when a user specified vswhere executable detects new msvc
      installations after the initial detection, the internal msvc installation cache
      and the default msvc version based on the initial detection are no longer valid.
      For example, when no vswhere executable is found for the initial detection
      and then later an environment is constructed with a user specified vswhere
      executable that detects new msvc installations.
    - The vswhere detection of VS2017 (14.1), and later, is now cached at runtime and is
      only evaluated once using a single vswhere invocation for all msvc versions.
      Previously, the vswhere executable was invoked for each supported msvc version.
    - The vswhere executable locations for the WinGet and Scoop package managers were
      added to the default vswhere executable search list after the Chocolatey
      installation location.
    - Fix issue #4543: add support for msvc toolset versions 14.4X installed as the
      latest msvc toolset versions for msvc buildtools v143.  The v143 msvc buildtools
      may contain msvc toolset versions from 14.30 to 14.4X.

  From Thaddeus Crews:
    - GetSConsVersion() to grab the latest SCons version without needing to
      access SCons internals.
    - Migrate setup.cfg logic to pyproject.toml; remove setup.cfg.
    - Update .gitattributes to match .editorconfig; enforce eol settings.
    - Replace black/flake8 with ruff for more efficient formatting & linting.
    - When debugging (--debug=pdb), the filename SCsub is now recognized when
      manipulating breakpoints.

  From Raymond Li:
    - Fix issue #3935: OSErrors are now no longer hidden during execution of
      Actions. All exceptions during the execution of an Action are now
      returned by value rather than by raising an exception, for more
      consistent behavior.
      NOTE: With this change, user created Actions should now catch and handle
      expected exceptions (whereas previously many of these were silently
      caught and suppressed by the SCons Action execution code).

  From Ryan Carsten Schmidt:
    - Teach ParseFlags to put a --stdlib=libname argument into CXXFLAGS.
      If placed in CCFLAGS (the default location), it could be fed to the
      C compiler (gcc, clang) where it is not applicable and causes a
      warning message.

  From Mats Wichmann:
    - Updated Value Node docs and tests.
    - Python 3.13 compat: re.sub deprecated count, flags as positional args,
      caused update-release-info test to fail.
    - Dump() with json format selected now recognizes additional compound types
      (UserDict and UserList), which improves the detail of the display.
      json output is also sorted, to match the default display.
    - Python 3.13 (alpha) changes the behavior of isabs() on Windows. Adjust
      SCons usage of in NodeInfo classes to match.  Fixes #4502, #4504.
    - Drop duplicated __getstate__ and __setstate__ methods in AliasNodeInfo,
      FileNodeInfo and ValueNodeInfo classes, as they are identical to the
      ones in parent NodeInfoBase and can just be inherited.
    - Update manpage for Tools, and for TOOL, which also gets a minor
      tweak for how it's handled (should be more accurate in a few situations).
    - Test framework now uses a subdirectory named "scons" below the base
      temporary directory. This gives something invariant to tell antivirus
      to ignore without having to exclude tmpdir itself. Fixes #4509.
    - MSVS "live" tests of project files adjusted to look for the generated
      executable with an exe sufffix
    - Documentation build now properly passes through skipping the PDF
      (and EPUB) builds of manpage and user guide; this can also be done
      manually if directly calling doc/man/SConstruct and doc/user/SConstruct
      by adding SKIP_PDF=1.  This should help with distro packaging of SCons,
      which now does not need "fop" and other tools to be set up in order to
      build pdf versions which are then ignored.
    - Add the ability to print a Variables object for debugging purposes
      (provides a __str__ method in the class).
    - Mark Python 3.6 support as deprecated.
    - Clean up Variables: more consistently call them variables (finish the
      old change from Options) in docstrings, etc.; some typing and other
      tweaks.  Update manpage and user guide for Variables usage.
    - Regularize internal usage of Python version strings and drop one
      old Python 2-only code block in a test.
    - scons-time tests now supply a "filter" argument to tarfile.extract
      to quiet a warning which was added in Python 3.13 beta 1.
    - Improved the conversion of a "foreign" exception from an action
      into BuildError by making sure our defaults get applied even in
      corner cases. Fixes #4530.
    - Restructured API docs build (Sphinx) so main module contents appear
      on a given page *before* the submodule docs, not after. Also
      tweaked the Util package doc build so it's structured more like the
      other packages (a missed part of the transition when it was split).
    - Updated manpage description of Command "builder" and function.
    - Framework for scons-time tests adjusted so a path with a long username
      Windows has squashed doesn't get re-expanded. Fixes a problem seen
      on GitHub Windows runner which uses a name "runneradmin".
    - SCons.Environment.is_valid_construction_var() now returns a boolean to
      match the convention that functions beginning with "is" have yes/no
      answers (previously returned either None or an re.match object).
      Now matches the annotation and docstring (which were prematurely
      updated in 4.6). All SCons usage except unit test was already fully
      consistent with a bool.
    - When a variable is added to a Variables object, it can now be flagged
      as "don't perform substitution" by setting the argument subst.
      This allows variables to contain characters which would otherwise
      cause expansion. Fixes #4241.
    - The test runner now recognizes the unittest module's return code of 5,
      which means no tests were run. SCons/Script/MainTests.py currently
      has no tests, so this particular error code is expected - should not
      cause runtest to give up with an "unknown error code".
    - Updated the notes about reproducible builds with SCons and the example.
    - The Clone() method now respects the variables argument (fixes #3590)
    - is_valid_construction_var() (not part of the public API) moved from
      SCons.Environment to SCons.Util to avoid the chance of import loops. Variables
      and Environment both use the routine and Environment() uses a Variables()
      object so better to move to a safer location.
    - Performance tweak: the __setitem__ method of an Environment, used for
      setting construction variables, now uses the string method isidentifier
      to validate the name (updated from microbenchmark results).
    - AddOption and the internal add_local_option which AddOption calls now
      recognize a "settable" keyword argument to indicate a project-added
      option can also be modified using SetOption. Fixes #3983.
      NOTE: If you were using ninja and using SetOption() for ninja options
      in your SConscripts prior to loading the ninja tool, you will now
      see an error. The fix is to move the SetOption() to after you've loaded
      the ninja tool.
    - ListVariable now has a separate validator, with the functionality
      that was previously part of the converter. The main effect is to
      allow a developer to supply a custom validator, which previously
      could be inhibited by the converter failing before the validator
      is reached.
    - Regularized header (copyright, licens) at top of documentation files
      using SPDX.
    - Updated introductory section of manual page.
    - Minor cleanups in tests - drop unused "% locals()" stanzas.


RELEASE 4.7.0 -  Sun, 17 Mar 2024 17:22:20 -0700

  From Ataf Fazledin Ahamed:
    - Use of NotImplemented instead of NotImplementedError for special methods
      of _ListVariable class

  From Joseph Brill:
    - Fix issue #2755: the msvs tool no longer writes the OS environment SCONS_HOME
      value into the SCons environment when the SCONS_HOME variable already exists
      in the SCons environment.  Prior to this change, a valid user-defined SCons
      environment value for SCONS_HOME would be overwritten with the OS environment
      value of SCONS_HOME which could be None (i.e., undefined).
    - Update the windows registry keys for detection of Visual Studio 2015 Express
      ('14.0Exp'): the VS2015 registry key ('WDExpress') appears to be different
      than the registry key ('VCExpress') for earlier Visual Studio express
      versions.  The registry key value is relative to the installation root rather
      than the VC folder and requires additional path components during evaluation.
    - Fix the vs-6.0-exec.py test script: the msvs generated project is 'foo.dsp'
      and the command-line invocation of the Visual Studio development environment
      program was attempting to build 'test.dsp'.  The command-line invocation was
      changed to build 'foo.dsp'.
    - Update the msvs project generation test scripts: the msvs project execution
      tests could produce a "false positive" test result when the test executable is
      correctly built via the SConstruct env.Program() call and the command-line
      invocation of the Visual Studio development environment program fails.  The
      test passes due to the existence of the test executable from the initial
      build.  The tests were modified to delete the test executable, object file,
      and sconsign file prior to the command-line invocation of the VS development
      binary.
    - Method unlink_files was added to the TestCmd class that unlinks a list of
      files from a specified directory.  An attempt to unlink a file is made only
      when the file exists; otherwise, the file is ignored.
    - Fix issue #4320: add an optional argument list string to configure's CheckFunc
      method so that the generated function argument list matches the function's
      prototype when including a header file.

  From Thaddeus Crews:
    - Explicitly wrap non-serializable values in json dump
    - Implemented SCons.Util.sctyping as a safe means of hinting complex types. Currently
      only implemented for `Executor` as a proof-of-concept.

  From William Deegan:
    - Fix sphinx config to handle SCons versions with post such as: 4.6.0.post1

  From Michał Górny:
    - Remove unnecessary dependencies on pypi packages from setup.cfg

  From Sten Grüner:
    - Fix of the --debug=sconscript option to return exist statements when using return
      statement with stop flag enabled

  From Prabhu S. Khalsa:
    - Fix typo in user documentation (issue #4458)

  From Andrew Morrow:
    - The NewParallel scheduler is now the default, the `tm_v2` flag is removed,
      and the old scheduler is opt-in under `--experimental=legacy_sched`. Additionally,
      the new scheduler is now used for -j1 builds as well.
    - A python interpreter with support for the `threading` package is now required,
      and this is enforced on startup. SCons currently sets its minimum supported
      Python to 3.6, and it was not until Python 3.7 where `threading` became
      default supported. In practice, we expect most real world Python 3.6 deployments
      will have `threading` support enabled, so this will not be an issue.
    - CacheDir writes no longer happen within the taskmaster critical section,
      and therefore can run in parallel with both other CacheDir writes and the
      taskmaster DAG walk.
    - The NewParallel scheduler now only adds threads as new work requiring execution
      is discovered, up to the limit set by -j. This should reduce resource utilization
      when the achievable parallelism in the DAG is less than the -j limit.

  From Mats Wichmann:
    - Add support for Python 3.13 (as of alpha 2). So far only affects
      expected bytecodes in ActionTests.py.
    - sconsign cleanup - remove some dead code, minor manpage tweaks.
    - Be more cautious about encodings fetching command output on Windows.
      Problem occurs in piped-spawn scenario, used by Configure tests.
      Fixes #3529.
    - Clarify/fix documentation of Scanners in User Guide and Manpage.
      Fixes #4468.
    - Fix bad typing in Action.py: process() and strfunction().
    - Add Pseudo() to global functions, had been omitted. Fixes #4474.
    - Improve handling of file data that SCons itself processes - try
      harder to decode non-UTF-8 text. SCons.Util.to_Text now exists
      to convert a byte stream, such as "raw" file data.  Fixes #3569, #4462.
      The Pseudo manpage entry was updated to provide more clarity.
    - Clarify how SCons finds the project top directory, and what that is used for.
    - The internal routine which implements the PyPackageDir function
      would fail with an exception if called with a module which is
      not found.  It will now return None.  Updated manpage entry and
      docstring..
    - Doc update: standardized on the use of a new entity &MSVC; to
      describe the Microsoft C++ compiler. Update the version table slightly.
      Amplified the usage of MSVC_VERSION.
    - Improve SharedLibrary docs a bit.
    - More consistent use of &Python; in the manpage.  A few links added.
      A warning about overwriting env['ENV'] and one about Configure
      checks possibly not running in in no-exec mode also added.
    - Update warnings module: adds docstrings, drop three unused warnings
      (DeprecatedSourceCodeWarning, TaskmasterNeedsExecuteWarning,
      DeprecatedMissingSConscriptWarning) add two warnings to manpage
      (cache-cleanup-error, future-reserved-variable), improve unittest, tweak
      Sphinx build.
    - Add locking around creation of CacheDir config file. Fixes #4489.
    - Clarify MergeFlags usage of a dict argument.
    - SCons documentation build can now be controlled through SKIP_DOC
      variable - rather than just true/false can now specify
      skip none, skip all, skip pdf docs, skip api docs.


RELEASE 4.6.0 -  Sun, 19 Nov 2023 17:22:20 -0700

  From Max Bachmann:
    - Add missing directories to searched paths for mingw installs

  From Joseph Brill:
    - Fix issue #4312: the cached installed msvc list had an indirect dependency
      on the target architecture in the environment dictionary.  The first call
      to construct the installed msvc list now forces the target architecture to be
      undefined, constructs the installed msvc list, and then restores the original
      target architecture.
      Note: an indirect dependency on the VSWHERE construction variable in the
      environment remains.
    - Fix issue #4312: explicitly guard against an empty regular expression list
      when msvc is not installed.
    - When trying to find a valid msvc batch file, check that the compiler executable
      (cl.exe) exists for VS6 to VS2015 to avoid executing the msvc batch file.  Always
      check that the compiler executable is found on the msvc script environment path
      after running the msvc batch file.  Only use the sdk batch files when all of the
      msvc script host/target combinations have been exhausted and a valid script was
      not found.
    - Add ARM64 host configurations for windows and msvc.
      Note: VS2013 and earlier has not been tested on ARM64.
    - If necessary, automatically define VSCMD_SKIP_SENDTELEMETRY for VS2019 and later
      on ARM64 hosts when using an arm32 build of python to prevent a powershell dll
      not found error pop-up window.
    - Fix an issue where test SConfTests.py would fail when mscommon debugging
      was enabled.  The mscommon debug filter class registered with the logging
      module was refactored.
    - Add arm64 to the MSVS supported architectures list for VS2017 and later to be
      consistent with the current documentation of MSVS_ARCH.
    - Fix an issue with an unhandled MissingConfiguration exception due to an msvc
      registry query that returns a path that does not exist.  Multiple invocation
      paths were not prepared to handle the MissingConfiguration exception.  The
      MissingConfiguration exception type was removed.
    - The MSCommon module import was changed from a relative import to a top-level
      absolute import in the following Microsoft tools: midl, mslib, mslink, mssdk, msvc,
      msvs. Moving any of these tools that used relative imports to the scons site tools
      folder would fail on import (i.e., the relative import paths become invalid when
      moved).
    - The detection of the msvc compiler executable (cl.exe) has been modified:
        * The host os environment path is no longer evaluated for the existence of the
          msvc compiler executable when searching the detection dictionary.
        * The existence of the msvc compiler executable is checked in the detection
          dictionary and the scons ENV path before the detection dictionary is merged
          into the scons ENV.
        * Different warnings are produced when the msvc compiler is not detected in the
          detection dictionary based on whether or not an msvc compiler was detected in
          the scons ENV path (i.e., a msvc compiler executable already exists in the
          user's ENV path prior to detection).
        * The warning message issued when a msvc compiler executable is not found in the
          detection dictionary was modified by adding the word "requested":
            Old warning: "Could not find MSVC compiler 'cl'."
            New warning: "Could not find requested MSVC compiler 'cl'.".
        * An additonal sentence is appended to the warning message issued when an msvc
          compiler executable is not found in the msvc detection dictionary and is found
          in the user's ENV path prior to detection:
            " A 'cl' was found on the scons ENV path which may be erroneous."

  From Vitaly Cheptsov:
    - Fix race condition in `Mkdir` which can happen when two `SConscript`
      are processed simultaneously by two separate build commands.

  From William Deegan:
    - The --debug flag now has a 'json' option which will write information
      generated by --debug={count, memory, time, action-timestamps} and about
      the build.
    - Obsoleted YACCVCGFILESUFFIX, being replaced by YACC_GRAPH_FILE_SUFFIX.
      If YACC_GRAPH_FILE_SUFFIX is not set, it will respect YACCVCGFILESUFFIX.

  From Sten Grüner
    - The newly added --debug=sconscript option (new) will output notices when
      entering an exiting each SConscript as they are processed.

  From Philipp Maierhöfer:
    - Fix gfortran tool initialization. Defaults to using binary named gfortran
      as would be expected, and properly set's SHFORTRAN flags to include -fPIC
      where previously it was only doing so for the other fortran versions (F77,..)

  From Jonathon Reinhart:
    - Fix another instance of `int main()` in CheckLib() causing failures
      when using -Wstrict-prototypes.

  From Mats Wichmann
    - C scanner's dictifyCPPDEFINES routine did not understand the possible
      combinations of CPPDEFINES - not aware of a "name=value" string either
      embedded in a sequence, or by itself.  The conditional C scanner thus
      did not always properly apply the defines. The regular C scanner does
      not use these, so was not affected.  [fixes #4193]
    - Minor cleanup for ValidateOptions - docs and docstring tweaked,
      add missed versionadded indicator.
    - Added some typing annotations generated by a tool, to eliminate manual
      work in future on things which are safe for the tool to produce.
      Then manually fixed up some things related to bool that the tool did
      not handly ideally. For example, simple functions which just did
      "return 1" were interpreted by the tool as returning int, when bool
      was really the intent.  Functions/methods named like "is_*", "has_*",
      "exists" are now pretty consistently marked as "-> bool".
    - Simplify some code due to pylint observation: "C2801: Unnecessarily
      calls dunder method __call__. Invoke instance directly."
    - Python 3.9 dropped the alias base64.decodestring, deprecated since 3.1.
      Only used in msvs.py. Use base64.decodebytes instead.
    - When debugging (--debug=pdb), the filenames SConstruct and SConscript
      are now recognized when manipulating breakpoints. Previously,
      only a full pathname to an sconscript file worked, as pdb requires
      a .py extension to open a file that is not an absolute path.
    - SCons test runner now uses pathlib to normalize and compare paths
      to test files.
    - D compilers : added support for generation of .di interface files.
      New variables DI_FILE_DIR, DI_FILE_DIR_PREFIX, DI_FILE_DIR_SUFFIX,
      DI_FILE_SUFFIX.
    - Fixed: when using the mingw tool, if an msys2 Python is used (os.sep
      is '/' rather than the Windows default '\'), certain Configure checks
      could fail due to the construction of the path to run the compiled check.
    - Added effort to find mingw if it comes from Chocolatey install of msys2.
    - Minor doc fixes: signature of Alias() now matches implementation
      to avoid problem if kwargs used; case of Alias with no targets is
      mentioned in text (was already shown in example); now mention that
      Action([item]) does not return a ListAction - previously implied
      that if arg was a list, a ListAction was *always* returned; mention
      default Decider and sort the names of available decider functions,
      and add a version marking.  Minor fiddling with Alias.py docstrings.
    - Python 3.12 support: new bytecodes for ActionTests.py, adapt to
      changes to pathlib module in runtest.py (PosixPath no longer
      converts slashes if given a Windows-style path). Also switch to
      using `subTest` in `ActionTests`, so that we can see all 21 fails
      due to bytecode changes (previously testcases aborted on the first
      assert fail so we only saw seven), and use unittest asserts to
      simplify complex printing stanzas.
    - Added copyright headers to files in test/ that didn't have them.
    - Drop three unused methods from the Environment Base class:
      get_src_sig_type and get_tgt_sig_type, as well as "private"
      _changed_source. These were orphaned when the long-deprecated
      Source Signatures and Target Signatures were removed, these were
      missed at that time.
    - Remove dead code: some mocked classes in unit tests had methods
      which have been removed from the Node class they're mocking,
      there's no need to shadow those any more as there are no callers.
      The methods are depends_on (base functionality removed in 2005)
      and is_pseudeo_derived (base functionality removed in 2006). There
      may well be more!
    - Added pass_test() call to test/MSVC/MSVC_BATCH-spaces-targetdir.py.
      It looked it was missing a more detailed check, but it should be
      sufficient just to check the build worked. Renamed the fixture
      dir to follow naming convention in test/MSVC overall, and added
      a sconstest.skip file, also to follow convention.
    - Marked some scanner methods as @staticmethod.
    - Class ActionBase is now an abstract base class to more accurately
      reflect its usage. Derived _ActionAction inherits the ABC, so it
      now declares (actually raises NotImplementedError) two methods it
      doesn't use so it can be instantiated by unittests and others.
    - The yacc tool now understands the bison behavior of --header,
      --defines and --graph being called without option-argument as being
      synonyms for -d (first two) and -g. -H also recognized as a synonym
      for -d.  Default value for $YACC_GRAPH_FILE_SUFFIX changed to '.gv'
      to match current bison default (since bison 3.8).  Set this variable
      to '.dot' if using byacc. The graph file name (-g) is now generated
      relative to the requested target file name, not to the source file
      name, to match actual current behavior (only affects if target
      explicitly requested with a different base name
      than source).  Docs updated.  Fixes #4326 and #4327.
    - Cleaned up dblite module (checker warnings, etc.).
    - Some cleanup in the FortranCommon tool.
    - Rewrite the internal _subproc routine - a new scons_subproc_run() now
      makes use of Python's subprocess.run in a more natural way, getting
      around some of the issues with attempted context manager use, fetching
      output, etc. - we let the subprocess module do the hard work,
      since it's well debugged and supported.  _subproc is no longer
      called by internal code, but remains in place in case there are builds
      which call to it (even though it was never "published API").
    - Changed the message about scons -H to clarify it shows built-in options.
    - Improve CacheDir() Documentation.
    - Release-building setup tweaked. (most of) the targets listed in
      SCons' own "scons --help" now work again.
    - Fix platform unit test on Windows for Py 3.12+. Fixes #4376.
    - More tweaking of test framework overview (which is duplicated onto
      the website, but not in the regular documentation section).
    - Extend range of recognized Java versions to 20.
    - Builder calls now accept PathLike objects in source lists. Fixes #4398.
    - The Help() function now takes an additional keyword argument
      keep_local: when starting to build a help message, you can now
      retain help from AddOption calls, but omit help for SCons' own
      command-line options with "Help(newtext, append=True, local_only=True)".
    - A little more code "modernization", done via "pypgrade" tool set
      to "3.6 and above" setting.
    - Finish the change to make calling SConscript() with a nonexistent
      file an error. It has issued a warning since 3.0, with "warn instead
      of fail" deprecated since 3.1.  Fixes #3958.
    - Minor (non-functional) cleanup of some tests, particuarly test/MSVC.
    - Added more error handling while reading msvc config cache.
      (Enabled/specified by SCONS_CACHE_MSVC_CONFIG).
      The existing cache will be discarded if there's a decode error reading it.
      It's possible there's a race condition creating this issue in certain CI
      builds.  Also add a simple filesystem-based locking protocol to try to
      avoid the problem occuring.
    - Update the first two chapters on building with SCons in the User Guide.
    - Update docs on Export/Import - make sure mutable/immutable status has
      been mentioned.
    - Some cleanup to the Util package, including renaming SCons.Util.types
      to SCons.Util.sctypes to avoid any possible confusion with the
      Python stdlib types module.
    - TeX tests: skip tests that use makeindex or epstopdf not installed, or
      if `kpsewhich glossaries.sty` fails.
    - Added a .note.GNU-stack section to the test assembler files to
      avoid the GNU linker issuing warnings for its absence.
    - Eliminate more http: references (mostly in comments/docstrings where
      they really weren't harmful). A few links labeled dead with no alt.
    - Add JDK 21 LTS support
    - Add a LIBLITERALPREFIX variable which can be set to the linker's
      prefix for considering a library argument unmodified (e.g. for the
      GNU linker, the ':' in '-l:libfoo.a'). Fixes Github issue #3951.
    - Update PCH builder docs with some usage notes.

RELEASE 4.5.2 -  Sun, 21 Mar 2023 14:08:29 -0700

  From Michał Górny:
    - Remove the redundant `wheel` dependency from `pyproject.toml`,
      as it is added automatically by the setuptools PEP517 backend.

  From Mats Wichmann
    -  Fix a problem (#4321) in 4.5.0/4.5.1 where ParseConfig could cause an
       exception in MergeFlags when the result would be to add preprocessor
       defines to existing CPPDEFINES. The following code illustrates the
       circumstances that could trigger this:
          env=Environment(CPPDEFINES=['a'])
          env.Append(CPPDEFINES=['b'])
          env.MergeFlags({'CPPDEFINES': 'c'})


RELEASE 4.5.1 -  Mon, 06 Mar 2023 14:08:29 -0700

  From Mats Wichmann
    - Fix a problem in 4.5.0 where using something like the following code
      will cause a Clone()'d environment to share the CPPDEFINES with the
      original Environment() which was cloned. Causing leakage of changes
      to CPPDEFINES when they should be completely independent after the Clone.
          env=Environment(CPPDEFINES=['a'])
          env.Append(CPPDEFINES=['b']) (or AppendUnique,Prepend,PrependUnique)
          env1=env.Clone()
          env1.Append(CPPDEFINES=['c']) (or any other modification, but not overwriting CPPDEFINES
      Now env['CPPDEFINES'] will contain 'c' when it should not.


RELEASE 4.5.0 -  Sun, 05 Mar 2023 14:08:29 -0700

  From Anatoli Babenia:
    - Do not initialize DefaultEnvironment when calling EnsureSConsVersion(),
      EnsurePythonVersion(), Exit(), GetLaunchDir() and SConscriptChdir().
    - Remove unused private method SConsEnvironment._exceeds_version().

  From William Deegan:
    - Added ValidateOptions() which will check that all command line options are in either
      those specified by SCons itself, or by AddOption() in SConstruct/SConscript.  It should
      not be called until all AddOption() calls are completed. Resolves Issue #4187
    - Refactored SCons/Taskmaster into a package. Moved SCons/Jobs.py into that package.
      NOTE: If you hook into SCons.Jobs, you'll have to change that to use SCons.Taskmaster.Jobs
    - Changed the Taskmaster trace logic to use python's logging module. The output formatting
      should remain (mostly) the same. Minor update to unittest for this to adjust for 1 less newline.
    - Migrated logging logic for --taskmastertrace to use Python's logging module. Added logging
      to NewParallel Job class (Andrew Morrow's new parallel job implementation)
    - Ninja: Fix execution environment sanitation for launching ninja. Previously if you set an
      execution environment variable set to a python list it would crash. Now it
      will create a string joining the list with os.pathsep
    - Move execution environment sanitation from Action._subproc() to
      SCons.Util.sanitize_shell_env(ENV)
    - Moved rpm and debian directories under packaging
    - Added logic to help packagers enable reproducible builds into packaging/etc/. Please
      read packaging/etc/README.txt if you are interested.
    - Added --experimental=tm_v2, which enables Andrew Morrow's new NewParallel Job implementation.
      This should scale much better for highly parallel builds. You can also enable this via SetOption().
    - Fixed command line argument --diskcheck: previously a value of 'none' was ignored.
      SetOption('diskcheck','none') is unaffected, as it did not have the problem.
    - Added overrides argument to SCons.Subst.scons_subst(), subst_list(), subst(), and Action's process(),
      strfunction(). This allows passing a dictionary of envvars to override when evaluating subst()'d strings/lists
    - Fixed Issue #4275 - when outputting compilation db and TEMPFILE was in use, the compilation db would have
      command lines using the generated tempfile for long command lines, instead of the full command line for
      the compilation step for the source/target pair.
    - Renamed the qt tools to qt3 since the logic in that tool is only for QT version 3.  Renamed all env vars
      which affect qt3 from QT_ to QT3_.  If you are still using SCons to build QT 3 code, you'll need to update
      your SConscripts.  Note that using 'qt' tool has been deprecated for some time.

  From David H:
    - Added JAVAPROCESSORPATH construction variable which populates -processorpath.
    - Updated JavaScanner to scan JAVAPROCESSORPATH.

  From Nickolai Korshunov
    - Added FILE_ENCODING, to allow explicitly setting the text encoding for files
      written by the Textfile() and Substfile() builders. If not specified, Textfile() and Substfile() builders
      will write files as UTF-8. Fixed Issue #4302.

  From Dan Mezhiborsky:
    - Add newline to end of compilation db (compile_commands.json).

  From Daniel Moody:
    - Added error message to handle the case when SCons attempts to retrieve all the targets
      for a specified builder from the CacheDir, fails to do so, and then runs into an error
      when deleting the files which were retrieved. Previously if this happened there was no
      errors or warnings.
    - Fix issue #2757, where Configure checks that perform a check which reads a modified source
      (including program, source or header file(s)) would incorrectly mark that file "up to date" so the
      actual build would not see the file as modified. Leading to incorrect incremental builds.
      Now configure checks now clear node info for non conftest nodes, so they will be re-evaluated for
      the real taskmaster run when the build commences.

  From Andrew Morrow
    - Avoid returning UniqueList for `children` and other `Executor` APIs. This type
      iterates more slowly than the builtin types. Also simplify uniquer_hashables to
      use an faster implementation under the assumption of ordered dictionaries.

  From Ryan Saunders:
    - Fixed runtest.py failure on Windows caused by excessive escaping of the path to python.exe.

  From Lukas Schrangl:
    - Run LaTeX after biber/bibtex only if necessary

  From Flaviu Tamas:
    - Added -fsanitize support to ParseFlags().  This will propagate to CCFLAGS and LINKFLAGS.

  From Mats Wichmann:
    - A list argument as the source to the Copy() action function is now
      correctly handled by converting elements to string. Copy errors out
      if asked to copy a list to an existing non-directory destination.
      Both the implementation and the strfunction which prints the progress
      message were adjusted. Fixes #3009.
    - doc: EnsureSConsVersion, EnsurePythonVersion, Exit, GetLaunchDir and
      SConscriptChdir are now listed as Global functions only; the
      Environment versions still work but are not documented.
    - The Java scanner processing of JAVACLASSPATH for dependencies was
      changed to split on os.pathsep instead of space, to match usage of
      passing a path string like "xxx:yyy:zzz". This is not portable -
      passing a POSIX-style path string (with ':') won't work on Windows
      (';') - which is now documented with a hint to use a list instead
      to be portable. Splitting on space broke paths with embedded spaces.
      Fixes #4243.
    - Cleanup: make sure BoolVariable usage in tests and examples uses Python
      boolean values instead of 0/1.
    - Stop telling people to run "python setup.py install" in the User Guide.
      Adds new content on using virtualenvs to be able to have multiple
      different SCons versions available on one system.
    - Added the "DefaultEnvironment(tools=[])" stanza to a number of tests
      that are known to be particularly slow.  It's still just a tiny
      speedup, but the Windows CI had been occasionally timing out,
      so maybe this helps a bit.
    - Remove an extra existence check in one ninja test that caused it
      to be skipped on some otherwise-valid Windows installations.
    - test framework tests now pass on Linux and Windows (the latter can
      still run into problems on some configurations), and automated
      tests are now run on changes in this area so future problems can
      be spotted.
    - The single-file Util module was split into a package with a few
      functional areas getting their own files - Util.py had grown to
      over 2100 lines.
    - Add a zipapp package of scons-local: can use SCons from a local
      file which does not need unpacking.
    - Additional explanations for MSVSProject and MSVSSolution builders.
    - Fix a problem (present in 4.4.0 only) where a Java inner class could
      not be cached because the emitted filename contained a '$' and when
      looked up through a node ended up generating a Python SyntaxError
      because it was passed through scons_subst().
    - Have the gfortran tool do a better job of honoring user preferences
      for the dialect tools (F77, F90, F03 and F09, as well as the shared-library
      equivalents SHF77,  SHF90, SHF03, SHF09). Previously these were
      unconditionally overwritten to 'gfortran'; the change should be more
      in line with expectations of how these variables should work.
      Also cleaned a few Fortran tests - test behavior does not change.
    - Updated MSVC documentation - adds "version added" annotations on recently
      added construction variables and provides a version-mapping table.
    - Add Python 3.12 support, and indicate 3.11/3.12 support in package.
      3.12 is in alpha for this SCons release, the bytecode sequences
      embedded in SCons/ActionTests.py may need to change later, but
      based on what is known now, 3.12 itself should work with this release.
    - Add "append" keyword argument to Configure context's CheckLib and
      CheckLibWithHeader to control whether to append or prepend (issue #2767)
      Also added "unique" keyword, to control whether a library is added
      or not if it is already in the $LIBS construction var in the
      configure context. (issue #2768).
    - Completely refactored the CPPDEFINES logic in Append/AppendUnique/Prepend/PrependUnique
      This change fixes the following GH Issues:
      - GH Issue #3876 - Append() and AppendUnique() will handle CPPDEFINES the same
      - GH Issue #4254 - Make handling tuples in CPPDEFINES consistent.
      - We no longer sort the keys added to CPPDEFINES by their dictionary keys.
        We take advantage that their order is now stable based on insertion order
        in Python 3.5+
      - Added/modifed unit and system tests to verify these changes.


RELEASE 4.4.0 -  Sat, 30 Jul 2022 14:08:29 -0700

  From Joseph Brill:
    - Verify that a user specified msvc script (via MSVC_USE_SCRIPT) exists and raise an exception
      when the user specified msvc script does not exist.
    - Fix issue where if you only had mingw installed on a Windows system and no MSVC compiler, and
      did not explicitly request the mingw tool, mingw tool initialization would fail and set the
      default compiler to MSVC which wasn't installed, yielding broken build.
      Updated mingw tool so that the generate and exists methods use the same mingw search paths
      (issue #4134).
    - Update the debug output written to stdout for MSVC initialization which is enabled by setting
      SCONS_MSCOMMON_DEBUG=- to use the logging module. Also changed the debug output format
      written to stdout to include more information about the source for each message of MSVC
      initialization debugging output.  A single space was added before the message for all
      debugging output records written to stdout and to files.
    - Refactor the data definitions for msvc configurations to allow derived data structures to be
      constructed during initialization that removes the need for special case handling during
      runtime execution. Special case handling of host/target combinations is eliminated and
      replaced with pre-computed search lists that implicitly handle the differences between full
      versions and express versions of msvc. This fixes an issue where Express versions of the MSVC
      compiler were not detected due to differences in initial msvc detection and msvc batch file
      determination when configuring the build environment.  This could lead to build failures when
      only an MSVC Express instance is installed and the MSVC version is not explicitly specified
      (issue #2668 and issue #2697).
    - Added MSVC_USE_SETTINGS construction variable to pass a dictionary to configure the msvc compiler
      system environment as an alternative to bypassing Visual Studio autodetection entirely.
    - Added MSVC_SDK_VERSION construction variable which allows building with a specific Microsoft
      SDK version. This variable is used with the msvc batch file determined via autodetection subject
      to validation constraints.  Refer to the documentation for additional requirements and validation
      details.
    - Added MSVC_TOOLSET_VERSION construction variable which allows building with a specific toolset
      version. This variable is used with the msvc batch file determined via autodetection subject to
      validation constraints. This variable does not affect the autodetection and selection of msvc
      instances. The toolset version is applied after an msvc instance is selected. This could be the
      default version of msvc. Refer to the documentation for additional requirements and validation
      details.  Addresses issue #3265, issue #3664, and pull request #4149.
    - Added MSVC_SPECTRE_LIBS construction variable which allows building with spectre-mitigated
      Visual C++ libraries. This variable is used with the msvc batch file determined via autodetection
      subject to validation constraints. Refer to the documentation for additional requirements and
      validation details.
    - Added MSVC_SCRIPT_ARGS construction variable which specifies command line arguments that are
      passed to the msvc batch file determined via autodetection subject to validation constraints.
      Refer to the documentation for additional requirements and validation details.  Addresses
      enhancement issue #4106.
    - An exception is raised when MSVC_UWP_APP is enabled for Visual Studio 2013 and earlier.
      Previous behavior was to silently ignore MSVC_UWP_APP when enabled for Visual Studio 2013
      and earlier. Refer to the documentation for additional requirements and validation details.
      MSVC_UWP_APP was extended to accept True, False, and None in addition to '1' and '0'.
    - The imported system environment variable names for MSVC 7.0 and 6.0 have been changed to the
      names set by their respective installers.  Prior to this change, bypassing MSVC detection by
      specifying the MSVC 7.0 batch file directly would fail due to using an erroneous environment
      variable name.  Arguments are no longer passed to the MSVC 6.0 to 7.1 batch files as no
      arguments are required and could improve the effectiveness of the internal MSVC cache.
    - Propagate the OS and windir environment variables from the system environment to the msvc
      environment.  The OS and windir environment variables are used in the MSVC 6.0 batch file
      and the SDK 6.0-7.1 SetEnv.cmd batch files.  Inclusion of the OS and windir environment
      variables eliminates some partial paths and warnings generated by the MSVC 6.0 and SDK
      6.0-7.1 batch files when the variables are not defined.
      Note: Attempting to run the SDK 6.0-7.1 batch files directly via MSVC_USE_SCRIPT can lead to
            build failures and/or incomplete build environments.  The SDK 6.0-7.1 batch files
            require delayed expansion to be enabled which is currently not supported and is
            typically not enabled by default on the host system. The batch files may also require
            environment variables that are not included by default in the msvc environment.
    - Suppress issuing a warning when there are no installed Visual Studio instances for the default
      tools configuration (issue #2813).  When msvc is the default compiler because there are no
      compilers installed, a build may fail due to the cl.exe command not being recognized.  At
      present, there is no easy way to detect during msvc initialization if the default environment
      will be used later to build a program and/or library. There is no error/warning issued for the
      default tools as there are legitimate SCons uses that do not require a c compiler.
    - Added a global policy setting and an environment construction variable for specifying the
      action to be taken when an msvc request cannot be satisfied. The available options are "error",
      "exception", "warning", "warn", "ignore", and "suppress".  The global policy variable may be
      set and retrieved via the functions msvc_set_notfound_policy and msvc_get_notfound_policy,
      respectively.  These two methods may be imported from SCons.Tool.MSCommon. The environment
      construction variable is MSVC_NOTFOUND_POLICY.  When defined, the environment construction
      variable overrides the global policy setting for a given environment. When the active policy
      is "error" or "exception", an MSVCVersionNotFound exception is raised.  When the active policy
      is "warning" or "warn", a VisualCMissingWarning warning is issued and the constructed
      environment is likely incomplete. When the active policy is "ignore" or "suppress", no action
      is taken and the constructed environment is likely incomplete.  As implemented, the default
      global policy is "warning".  The ability to set the global policy via an SCons command-line
      option may be added in a future enhancement.
    - Added a global policy setting and an environment construction variable for specifying the
      action to be taken when msvc script errors are detected. The available options are "error",
      "exception", "warning", "warn", "ignore", and "suppress".  The global policy variable may be
      set and retrieved via the functions msvc_set_scripterror_policy and msvc_get_scripterror_policy,
      respectively.  These two methods may be imported from SCons.Tool.MSCommon. The environment
      construction variable is MSVC_SCRIPTERROR_POLICY.  When defined, the environment construction
      variable overrides the global policy setting for a given environment. When the active policy
      is "error" or "exception", an MSVCScriptExecutionError exception is raised when msvc batch file
      errors are detected.  When the active policy is "warning" or "warn", an MSVCScriptExecutionWarning
      warning is issued when msvc batch file errors are detected. When the active policy is "ignore" or
      "suppress", msvc batch error messages are suppressed.  As implemented, the default global policy
      is "ignore".  The ability to set the global policy via an SCons command-line option may be added
      in a future enhancement.
    - Added experimental function msvc_query_version_toolset to SCons.Tool.MSCommon. Given a version
      specification, this function will return an msvc version and an msvc toolset version.  The msvc
      toolset version may be None.  The msvc version and msvc toolset version can be used in the
      environment construction variables MSVC_VERSION and MSVC_TOOLSET_VERSION, respectively.  The
      version specification may be an msvc version or an msvc toolset version. This is a proxy for
      using an msvc toolset version to select an msvc instance. This function may be removed when an
      msvc toolset version is used during msvc instance selection.
    - Modify the MSCommon logger configuration to be independent of the root logger. This fixes an issue
      when multiple loggers are created and the MSCommon logger added computed fields to the root logger
      that are not present in other logging instances.
    - Modify the MSVC_USE_SCRIPT_ARGS test fixture to disable the msvc cache. This fixes an issue where
      the MSVC_USE_SCRIPT_ARGS test for success relied on a debug log message that was not produced when
      the msvc cache file exists and the test keys are already in the cache as the msvc script invocation
      was bypassed.

  From William Deegan:
    - Fix check for unsupported Python version. It was broken. Also now the error message
      will include what is the minimum supported version of Python
    - Fix ActionTests to work with python 3.10.1 (and higher)
    NOTE: If you build with Python 3.10.0 and then rebuild with 3.10.1 (or higher), you may
          see unexpected rebuilds. This is due to Python internals changing which changed
          the signature of a Python Action Function.
    - Fix a number of Python ResourceWarnings which are issued when running SCons and/or it's tests
      with python 3.9 (or higher)
    - Action._subproc() can now be used as a python context manager to ensure that the
      POpen object is properly closed.
      (Thanks to Mats Wichmann for catching that DummyPopen needed additional logic)
    - Added project_url for mailing lists and Discord
    - Updated project url in steup.cfg to be https instead of http
    - Updated setup.cfg to remove Python 3.5 and add Python 3.10
    - Added default values for source and target arguments to _defines() function. This
      is used to expand CPPDEFINES (and others). Previous change added those arguments
      with no defaults, so old usage where _defines() was called without source and target
      arguments would yield an exception. This issue was found via qt4 and qt5 tools in
      scons-contrib https://github.com/SCons/scons-contrib/issues/45

  From David H:
    - Add JavaScanner to include JAVACLASSPATH as a dependency when using the Java tool.
    - Fix incorrect Java classpath generation when a NodeList is used as part of any JAVA*PATH variables.

  From Daniel Moody:
    - Add cache-debug messages for push failures.
    - Ninja: Changed generated build.ninja file to run SCons only build Actions via
      a SCons Deamon. Added logic for starting and connecting to SCons daemon (currently
      only used for ninja)
    - Ninja: Fix issue where Configure files weren't being properly processed when build run
      via ninja.
    - Ninja: Added ninja mingw support and improved ninja CommandGeneratorAction support.
    - Ninja: Update ninja file generation to only create response files for build commands
      which exceed MAXLINELENGTH
    - Ninja: Added NINJA_GENERATED_SOURCE_ALIAS_NAME which allows user to specify an
      Alias() which the ninja tool can use to determine which files are generated sources.
      If this is not set by the user then the ninja tool will still dynamically determine
      which files are generated sources based on NINJA_GENERATED_SOURCE_SUFFIXES, and create
      a phony target _ninja_generated_sources. Generated sources will be built first by
      ninja. This is needed because ninja cannot determine which generated sources are
      required by other build targets. Code contributed by MongoDB
      The downstream commit is here:
      https://github.com/mongodb/mongo/commit/2fef432fa6e7cf3fd4f22ba3b193222c2887f14f
    - Ninja: Added special case for ninja scons daemon to work in win32 python3.6 environments.
      This particular environment does a bad job managing popen standard file handles, so
      some special workarounds are needed.
    - Ninja:Added user configurable setting of ninja depfile format via NINJA_DEPFILE_PARSE_FORMAT.
      Now setting NINJA_DEPFILE_PARSE_FORMAT to [msvc,gcc,clang] can force the ninja expected
      format. Compiler tools will also configure the variable automatically.
    - Ninja: Made ninja tool force the ninja file as the only target.
    - Ninja: Improved the default targets setup and made sure there is always a default target for
      the ninja file, which excludes targets that start and stop the daemon.
    - Ninja: Update ninja tool so targets passed to SCons are propagated to ninja when scons
      automatically executes ninja.
    - Small refactor of scons daemons using a shared StateInfo class for communication
      between the scons interactive thread and the http server thread. Added error handling
      for scons interactive failing to startup.
    - Ninja: Updated ninja scons daemon scripts to output errors to stderr as well as the daemon log.
    - Ninja: Fix typo in ninja scons daemon startup which causes ConnectionRefusedError to not retry
    - Added SHELL_ENV_GENERATORS construction variable. This variable should be set to a list
      (or an iterable) which contains functions to be called in order
      when constructing the execution environment (Generally this is the shell environment
      variables). This allows the user to customize how (for example) PATH is constructed.
      Note that these are called for every build command run by SCons. It could have considerable
      performance impact if not used carefully.
      to connect to the server during start up.
    - lex: Fixed an issue with the lex tool where file arguments specified to either "--header-file="
      or "--tables-file=" which included a space in the path to the file would be processed incorrectly
    - Ninja: added option "--skip-ninja-regen" to enable skipping regeneration of the ninja file
      if scons can determine the ninja file doesnot need to be regenerated, which will also
      skip restarting the scons daemon. Note this option is could result in incorrect rebuilds
      if scons Glob or scons generated files are used in ninja build target's command lines.
    - Ninja: Added new alias "shutdown-ninja-scons-daemon" to allow ninja to shutdown the daemon.
      Also added cleanup to test framework to kill ninja scons daemons and clean ip daemon logs.
      NOTE: Test for this requires python psutil module. It will be skipped if not present.
    - Ninja: Added command line variable NINJA_CMD_ARGS that allows to pass through ninja command line args.
      This can also be set in your Environment().

  From Mats Wichmann:
    - Tweak the way default site_scons paths on Windows are expressed to
      conform to conventions (what they actually resolve to is unchanged),
      drop a Py2 workaround, and pick a better "system" path, old one
      remains supported (%AllUsersProfile%\scons\site_scons vs old
      %AllUsersProfile%\Application Data\scons\site_scons).
    - Fix testsuite to work on Windows systems where there is no usable
      association for running .py files directly. There are a few tests where
      we need to do this for internal reasons, those are skipped in that case.
      Bad association could mean some other tool took it over (Visual
      Studio Code is known to do this), or no association at all.
    - Updated debug code in MSVC and MSVS tools to conform to the
      suggested "lazy interpolation" use of the Python logging module.
      Calls now look like 'debug("template %s", text)' rather than
      'debug("template %s" % text)' so the logging system does the
      interpolation only when/if needed (was a pylint warning).
    - Update Help (-H) output a bit. Drop "ignored for compat" entry.
      Pass window size to formatter so it formats for wider displays too.
    - runtest.py now accepts -j 0 to auto-detect number of usable
      processors for testing threads.
    - Fixed crash in C scanner's dictify_CPPDEFINES() function which happens if
      AppendUnique is called on CPPPATH. (Issue #4108).
    - The MSVC script_env_cache now contains a sanity check: if the retrieved
      tools path does not exist, the entry is invalidated so it will
      be recomputed, in an attempt to avoid scons failing when certain
      compiler version bumps have taken place.  The dictionary key (uses
      the name of a batch file and any arguments which may have been
      passes), is now computed a bit differently: the dashes are left
      off if there are no arguments.  The default cachefile is changed
      to have a .json suffix, for better recognition on Windows since
      the contents are json.
    - As "code modernization" all of SCons now uses the current super()
      zero-argument syntax instead of direct calls to a parent class method
      or the super() two-argument syntax.
    - Renamed ParseFlag's internal data structure to "mapping" instead of
      "dict" (avoid redefining builtin)
    - Fix an old use-before-set bug in tex tool (issue #2888)
    - Fix a test harness exception returning stderr if a wait_for timed out.
    - ParseConfig now correctly passes the *unique* flag to a user-supplied
      flag-merging function.
    - Restore the ability of the content-timestamp decider to see that a
      a source which is a symlink has changed if the file-system target of
      that link has been modified (issue #3880)
    - Modernize a few tests that use now-deprecated unittest.getTestCaseNames
      and unittest.makeSuite - Python itself suggests the replacements.
    - SCons.Tool.find_program_path now takes an optional add_path argument
      to add a path to the execution environment if it was discovered in
      default_paths. Previously, the routine, called by many tool modules,
      never altered the execution environment, leaving it to the tools.
    - A new construction variable FORTRANCOMMONFLAGS is added which is
      applied to all Fortran dialects, in case someone needs to set some
      flags globally. FORTRANFLAGS looked like it was intended for that,
      but was not applied to other dialects, and e2e tests explicitly checked
      that FORTRANFLAGS did not propagate outside the FORTRAN dialect,
      so the conclusion is that behavior is intentional (issue #2257)
    - SCons programmatic importing (tool modules and platform modules)
      no longer uses the deprecated (since Py 3.10) importlib.load_module
      routine, shifting to the preferred exec_module.  Old Python 2 compatible
      import fallback (using the imp module) in tool module loading is dropped.
      Tool module loading no longer special-cases Jython, which is a dead
      project as far as SCons (no timeline in sight for Python 3 support).
    - Improvements to lex and yacc tools: better documentation of
      extra-file options, add test for extra-file behavior.
      -  Two new construction variables are introduced for lex (LEX_HEADER_FILE
      and LEX_TABLES_FILE) as the preferred way of specifying these extra-file
      options.
      -  Two new construction variables are introduced for yacc
      (YACC_HEADER_FILE and YACC_GRAPH_FILE) as the preferred way of
      specifying these extra-file options.


  From Zhichang Yu:
    - Added MSVC_USE_SCRIPT_ARGS variable to pass arguments to MSVC_USE_SCRIPT.
    - Added Configure.CheckMember() checker to check if struct/class has the specified member.

  From Ivan Kravets, PlatformIO:
    - Conditional C/C++ Preprocessor: Strip shell's backslashes from the computed include (-DFOO_H=\"foo.h\")

RELEASE 4.3.0 - Tue, 16 Nov 2021 18:12:46 -0700

  From Jacob Cassagnol:
    - Default hash algorithm check updated for SCons FIPS compliance. Now checks for hash viability
      first and then walks the tree to use the first viable hash as the default one. This typically
      selects SHA1 on FIPS-enabled systems less than Python 3.9 as the new default instead of MD5,
      unless SHA1 has also been disabled by security policy, at which point SCons selects SHA256
      as the default. For systems running Python 3.9 and later, the hashlib bug has been fixed,
      and SCons will once again default to MD5 as the preferred algorithm.

  From Joseph Brill:
    - Fix MSVS tests (vs-N.N-exec.py) for MSVS 6.0, 7.0, and 7.1 (import missing module).
    - Add support for Visual Studio 2022.

  From William Deegan:
    - Fix reproducible builds. Restore logic respecting SOURCE_DATE_EPOCH when set.
    - Fix version tests to work with updated scons --version output. (Date format changed)
    - Fix issue #4021.  Change the way subst() is used in Textfile() to not evaluate '$$(' -> '$',
      but instead it should yield '$('.
    - Change SCons.Platform.win32.get_architecture() to return platform.platform() when run in an
      environment where neither: PROCESSOR_ARCHITEW6432 nor PROCESSOR_ARCHITECTURE is set.
      This should fix platform tests which started failing when HOST_OS/HOST_ARCH changes
      introduced by Aaron Franke (listed below) were merged.
    - Further PCH updates. It's now recommended that env['PCH'] should always be a File node.
      Either via return value from env.PCH() or by explicitly using File('StdAfx.pch').
    - Added --no-ignore-skips to runtest.py. Changed default to ignore skips when setting
      runtest.py's exit status. Previously would exit 2 if any tests were skipped.
      Now will only exit 2 if user specifies --no-ignore-skips and some tests were skipped.

  From Ryan Egesdahl:
    - Small fix to ensure CLVar default value is an empty list.
      See MongoDB bug report: https://jira.mongodb.org/browse/SERVER-59656
      Code contributed by MongoDB.
    - Ninja - Fixed an issue where if you control-c and/or killed ninja while it was running scons to
      regenerate build.ninja you would end up with no build.ninja file and have to rerun scons from scratch.
      Code contributed by MongoDB.

  From Aaron Franke:
    - Define HOST_OS and HOST_ARCH in the environment for all platforms.
      Before this change, these were only defined for Win32 and OS/2.

  From Daniel Moody:
    - Fix ninja tool to never use for_sig substitution because ninja does not use signatures. This
      issue affected CommandGeneratorAction function actions specifically.
    - Expanded ninja Mkdir to also support Mkdir actions.
    - Added support for the PCH environment variable to support subst generators.
    - Fix command line escaping for ninja dollar sign escape. Without escaping ninja properly,
      the ninja file scons regenerate and callback invocations will lose the $ characters used in
      the scons command line which ninja uses itself for escaping. For Example:
          scons BUILD=xyz OTHERVAR=$BUILD
      Prior to this fix, it would cause ninja to fail to escape the dollar sign, leading to the
      single dollar sign being used as a ninja escape character in the ninja file.

  From Daniel Moody:
    - Added ninja API 'NINJA_FORCE_SCONS_BUILD' to force a node to callback to scons.

  From Mats Wichmann:
    - Two small Python 3.10 fixes: one more docstring turned into raw
      because it contained an escape; updated "helpful" syntax error message
      from 3.10 was not expected by SubstTests.py and test/Subst/Syntax.py
    - EmitterProxy rich comparison set is completed (checker warning).
      Added __le__, __gt__, __ge__.
    - Fix gcc/g++ tool failing if "gcc --version" returns text which fails
      to_String conversion (i.e., not UTF-8) - failure happens when tool
      initialization checks version. For gcc, the initial version string is
      not translated, for the rest, don't convert, just consume raw and discard.
    - Maintenance and doc: modernize some usage in Scanner package,
      calling super(), switching some imitialization to comprehensions,
      and code formatting.  Docstring for scanner Base moved from
      init-method to class-level so it's picked up by Sphinx.
      Added new sconsign filenames to skip_entry_list in Scanner/Dir.py
    - Change SCons.Scanner.Base to ScannerBase. Old name kept as an alias
      but is now unused in SCons itself.
    - Call Variables option converter consistently - the converter should
      have access to the env if it needs to (issue #2064).
    - Fixed the variables Add() method to accept a tuple for the variable
      name the same way AddVariables() does (issue #3869).
    - The premade validator PathIsDirCreate for for PathVariable now catches
      the case where the directory could not be created due to permission
      problems, allowing a more helpful error to be emitted (issue #2828)
    - Maintenance: Python thread.setDaemon is deprecated in favor of
      directly updating daemon attribute - update SCons to do this.
    - Make sure when subst'ing a callable, the callable is called with
      the correct for_signature value, previously it would be true even
      if doing SUBST_RAW (issue #4037)
    - Update Util/NodeList implementation to get rid of a workaround for
      early Python 3 slicing issue that is no longer a problem.
    - Rework some Java tests to skip rather than fail on CI systems, where
      the working java is > v9, but a 1.8 or 9 was also found.
    - Java updates: on Windows, detect more default JDK install locations.
      On all platforms, more Java versions (up to 17.0 now).  Add more information
      on version selection to docs.
      Update docs on JavaH tool in light of javah command dropped since 10.0.
      Try to be better about preserving user's passed-in JAVA* construction vars.
    - Start the deprecation of the qt tool, which refers to Qt3 (usupported
      since around 2006). There's a deprecation warning added, initially
      defaulting to disabled.

  From Brian Quistorff:
    - Fix crash when scons is run from a python environement where a signal
      is set from outside Python.


RELEASE 4.2.0 - Sat, 31 Jul 2021 18:12:46 -0700

  From Byron Platt:
    - Fix Install() issue when copytree recursion gives bad arguments that can
      lead to install side-effects including keeping dangling symlinks and
      silently failing to copy directories (and their subdirectories) when the
      directory already exists in the target.

  From Joseph Brill:
    - Internal MSVS update: Remove unnecessary calls to find all installed versions of msvc
      when constructing the installed visual studios list.

  From William Deegan:
    - Improve Subst()'s logic to check for proper callable function or class's argument list.
      It will now allow callables with expected args, and any extra args as long as they
      have default arguments. Additionally functions with no defaults for extra arguments
      as long as they are set using functools.partial to create a new callable which set them.
    - Fix Issue #3035 - mingw with SHLIBVERSION set fails with either not a dll error or
      "Multiple ways to build the same target were specified for:".  Now mingw will disable
      creating the symlinks (and adding version string to ) dlls.  It sets SHLIBNOVERSIONSYMLINKS,
      IMPLIBNOVERSIONSYMLINKS and LDMODULENOVERSIONSYMLINKS to True.
    - Added --experimental flag, to enable various experimental features/tools.  You can specify
      'all', 'none', or any combination of available experimental features.
    - Fix Issue #3933 - Remove unguarded print of debug information in SharedLibrary logic when
      SHLIBVERSION is specified.
    - Fix versioned shared library naming for MacOS platform. (Previously was libxyz.dylib.1.2.3,
      has been fixed to libxyz.1.2.3.dylib. Additionally the sonamed symlink had the same issue,
      that is now resolved as well)
    - Add experimental ninja builder. (Contributed by MongoDB, Daniel Moody and many others).
    - Fix #3955 - _LIBDIRFLAGS leaving $( and $) in *COMSTR output.  Added affect_signature flag to
      _concat function.  If set to False, it will prepend and append $( and $). That way the various
      Environment variables can use that rather than "$( _concat(...) $)".
    - Fix issue with exparimental ninja tool which would fail on windows or when ninja package wasn't
      installed but --experimental=ninja was specified.
    - As part of experimental ninja tool, allow SetOption() to set both disable_execute_ninja and
      disable_ninja.

  From David H:
    - Fix Issue #3906 - `IMPLICIT_COMMAND_DEPENDENCIES` was not properly disabled when
      set to any string value (For example ['none','false','no','off'])
      Also previously 'All' wouldn't have the desired affect.

  From Ivan Kravets:
    - Provide a custom argument escape function for `TempFileMunge` using a new
      `TEMPFILEARGESCFUNC` variable. Useful if you need to apply extra operations on
      a command argument before writing to a temporary file (fix Windows slashes,
      normalize paths, etc.)

  From Henrik Maier:
   - DocbookXslt tool: The XSLT stylesheet file is now initialized to an env.File() Node,
     such that dependencies work correctly in hierarchical builds (eg when using
     DocbookXslt in SConscript('subdir/SConscript') context.

  From Daniel Moody:
    - Update CacheDir to use uuid for tmpfile uniqueness instead of pid.
      This fixes cases for shared cache where two systems write to the same
      cache tmpfile at the same time because the happened to get the same pid.
    - Added support for passing custom CacheDir derived classes to SCons. Moved
      copy_from_cache attribute from the Environment class to CacheDir class.
      Code contributed by MongoDB.
    - Update BuildTask to pass all targets to the progress object fixing an issue
      where multi-target build nodes only got the first target passed to the progress
      object.
    - Fix a potential race condition in shared cache environments where the permissions are
      not writeable for a moment after the file has been renamed and other builds (users) will copy
      it out of the cache. Small reorganization of logic to copy files from cachedir. Moved CacheDir
      writeable permission code for copy to cache behind the atomic rename operation.
    - Added marking of intermediate and and multi target nodes generated from SConf tests so that
      is_conftest() is more accurate.
    - Added test for configure check failing to ensure it didn't break generating and running ninja.


  From Mats Wichmann:
    - Initial support in tests for Python 3.10 - expected bytecode and
      one changed expected exception message. Change some more regexes
      to be specified as rawstrings in response to DeprecationWarnings.
    - Add an example of adding an emitter to User Guide (concept
      from Jeremy Elson)
    - Add timing information for sconsign database dump when --debug=time
      is selected. Also switch to generally using time.perf_counter,
      which is the Python recommended way for timing short durations.
    - Drop remaining definitions of dict-like has_key methods, since
      Python 3 doesn't have a dictionary has_key (maintenance)
    - Do not treat --site-dir=DIR and --no-site-dir as distinct options.
      Allows a later instance to override an earlier one.
    - Ignore empty cmdline arguments when computing targets (issue 2986)
    - Remove long-deprecated construction variables PDFCOM, WIN32_INSERT_DEF,
      WIN32DEFPREFIX, WIN32DEFSUFFIX, WIN32EXPPREFIX, WIN32EXPSUFFIX.
      All have been replaced by other names since at least 1.0.
    - Add a __iadd__ method to the CLVar class so that inplace adds
      (+=) also work as expected (issue 2399)
    - Remove local copy of CLVar in EnvironmentTests unittest file -
      should be testing against the production version, and they
      didn't really differ.
    - Don't strip spaces in INSTALLSTR by using raw subst (issue 2018)
    - Deprecate Python 3.5 as a supported version.
    - CPPDEFINES now expands construction variable references (issue 2363)
    - Restore behavior that Install()'d files are writable (issue 3927)
    - Simplified Mkdir(), the internal mkdir_func no longer needs to handle
      existing directories, it can now pass exist_ok=True to os.makedirs().
    - Avoid WhereIs exception if user set a tool name to empty (from issue 1742)
    - Maintenance: remove obsolete __getslice__ definitions (Py3 never calls);
      add Node.fs.scandir to call new (Py3.5) os.scandir; Node.fs.makedirs
      now passes the exist_ok flag; Cachedir creation now uses this flag.
    - Maintenance: remove unneeded imports and reorganize some.  Fix uses
      of warnings in some tools which instantiated the class but did nothing
      with them, need to instead call SCons.Warnings.warn with the warn class.
    - Drop overridden changed_since_last_build method in Value class.
    - Resync the SetOption implementation and the manpage, making sure new
      options are available and adding a notes column for misc information.
      SetOption equivalents to --hash-chunksize, --implicit-deps-unchanged
      and --implicit-deps-changed are enabled.
    - Add tests for SetOption failing on disallowed options and value types.
    - Maintenance: eliminate lots of checker complaints about Util.py.
    - Maintenance: fix checker-spotted issues in Environment (apply_tools)
      and EnvironmentTests (asserts comparing with self).
      For consistency, env.Tool() now returns a tool object the same way
      Tool() has done.
    - Change SConscript() missing SConscript behavior - if must_exist=False,
      the warning is suppressed.
    - Make sure TEMPFILEPREFIX can be set to an empty string (issue 3964)

  From Dillan Mills:
    - Add support for the (TARGET,SOURCE,TARGETS,SOURCES,CHANGED_TARGETS,CHANGED_SOURCES}.relpath property.
      This will provide a path relative to the top of the build tree (where the SConstruct is located)
      Fixes #396

  From Andrew Morrow:
    - Fix issue #3790: Generators in CPPDEFINES now have access to populated source
      and target lists

RELEASE 4.1.0 - Tues, 19 Jan 2021 15:04:42 -0700

  From James Benton:
    - Add COMPILATIONDB_PATH_FILTER env option for CompilationDatabase() builder which allows
      filtering of entries based on the output file paths using glob style file matching (issue #3742).

  From Joseph Brill:
    - Internal MSVC and test updates: Rework the msvc installed versions cache so that it
      is not exposed externally and update external references accordingly.
    - Modify the MSCommon internal-use only debug logging records to contain the correct relative
      file path when the debug function is called from outside the MSCommon module.

  From William Deegan:
    - Fix yacc tool, not respecting YACC set at time of tool initialization.
    - Refactor SCons.Tool to move all common shared and loadable module linking logic to SCons.Tool.linkCommon
    - Remove pywin32 imports from SCons.Script.Main. No longer needed.
    - Switch to use ctypes instead of pywin32 (requiring an extra pip install) - Fixes Github Issue #2291
       - pywin32 no longer necessary for SCons install. (pip install SCons will no longer also require pywin32 on win32)
       - Remove pywin32 usage from SCons.Util where it was used for accessing the registry. Python native winreg
         library already includes this functionality.
       - Remove using pywin32 to retrieve peak memory usage on Win32 for `--debug=memory`
    - Fix Issue #3759 - include scons.1, sconsign.1, scons-time.1 manpages in sdist and wheel packages.
    - Change SCons's build so the generated `SCons/__init__.py` is no longer removed by `scons -c`
    - Completely rewrote versioned shared libraries logic. Added support for SOVERSION via dmoody's initial PR #3733
    - No longer automatically disable setting SONAME on shared libraries on OpenBSD.
    - Fix race condition bug when initializing a scons cache directory at the
      same time from multiple threads or processes. Problem described in PR #3114.
      This is a simpler fix which should avoid some problems identified with the initial PR.
      (Credit to Fredrik Medley for reporting the issue, the initial PR, and discussing and testing
       this solution)
    - Minor edits to User Guide and manpage's header with copyright, released date changed.

  From Michał Górny:
    - Fix dvipdf test failure due to passing incorrect flag to dvipdf.

  From Adam Gross:
    - Fix minor bug affecting SCons.Node.FS.File.get_csig()'s usage of the MD5 chunksize.
      User-facing behavior does not change with this fix (GH Issue #3726).
    - Fix occasional test failures caused by not being able to find a file or directory fixture
      when running multiple tests with multiple jobs.
    - Added support for a new command-line parameter `--hash-format` to override the default
      hash format that SCons uses. It can also be set via `SetOption('hash_format')`. Supported
      values are: `md5`, `sha1`, and `sha256`. For all hash formats other than
      the default of `md5`, the SConsign database will include the name of the hash format.
      For example, `--hash-format=sha256` will create a SConsign with name
      `.sconsign_sha256.dblite.`.
    - Fix incorrect cache hits and/or misses when running in interactive mode by having
      SCons.Node.Node.clear() clear out all caching-related state.
    - Change Environment.SideEffect() to not add duplicate side effects.
      NOTE: The list of returned side effect Nodes will not include any duplicate side effect Nodes.
    - Add support to the Python scanner for finding dynamically generated dependencies.
      Previously the scanner only found imports if they existed on disk at scanning time.

  From David H:
    - Add ZIP_OVERRIDE_TIMESTAMP env option to Zip builder which allows for overriding of the file
      modification times in the archive.
    - Fix Zip builder not rebuilding when ZIPROOT env option was changed.

  From Jason Kenny
    - Fix python3 crash when Value node get_text_content when child content does not have decode()
      NOTE: If you depend on Value node's get_text_content returning concatenated contents of it's
      children. This may break your code. It now concatenates the csig() of all children.

  From Joachim Kuebart:
    - Suppress missing SConscript deprecation warning if `must_exist=False`
      is used.

  From Rocco Matano:
    - Fix Zip tool to respect ZIPCOMSTR. Previously all zip builder calls would yield something
      like zip(["test.zip"], ["zip_scons.py"]) and ignore ZIPCOMSTR if ZIPCOM and ZIPCOMSTR
      weren't set after the Environment/Tool is initialized. (Explained in PR #3659)

  From Daniel Moody:
    - Fix issue where java parsed a class incorrectly from lambdas used after a new.

  From Simon Tegelid
    - Fix using TEMPFILE in multiple actions in an action list. Previously a builder, or command
      with an action list like this:
      ['${TEMPFILE("xxx.py -otempfile $SOURCE")}', '${TEMPFILE("yyy.py -o$TARGET tempfile")}']
      Could yield a single tempfile with the first TEMPFILE's contents, used by both steps
      in the action list.

  From Mats Wichmann:
    - Complete tests for Dictionary, env.keys() and env.values() for
      OverrideEnvironment. Enable env.setdefault() method, add tests.
    - Raise an error if an option (not otherwise consumed) is used which
      looks like an abbreviation of one one added by AddOption. (#3653)
    - Tool module not found will now raise a UserError to more clearly indicate this is
      probably an SConscript problem, and to make the traceback more relevant.
    - Fix three issues with MergeFlags:
      - Signature/return did not match documentation or existing usage - the implementation
        now no longer returns the passed env
      - merging --param arguments did not work (issue #3107);
      - passing a dict to merge where the values are strings failed (issue #2961).
    - Include previously-excluded SideEffect section in User Guide.
    - Clean up unneeded imports (autoflake tool).
    - Make sure cProfile is used if profiling - SCons was expecting
      the Util module to monkeypatch in cProfile as profile if available,
      but this is no longer being done.
    - Cleanup in SCons.Util.AddMethod. If called with an environment instance
      as the object to modify, the method would not be correctly set up in
      any Clone of that instance.  Now tries to detect this and calls
      MethodWrapper to set up the method the same way env.AddMethod does.
      MethodWrapper moved to Util to avoid a circular import. Fixes #3028.
    - Some Python 2 compatibility code dropped
    - Rework runtest.py to use argparse for arg handling (was a mix
      of hand-coded and optparse, with a stated intent to "gradually port").
    - Add options to runtest to generate/not generate a log of failed tests,
      and to rerun such tests. Useful when an error cascades through several
      tests, can quickly try if a change improves all the fails. Dropped
      runtest test for fallback from qmtest, not needed; added new tests.
    - Eliminate tex tool usage of "for foo in range(len(iterable))"
    - Restore internal Trace function to functional state.
    - Only try to initialize the wix tool by default (or when tool `default` is explicitly installed)
      on Windows based systems.
    - Pick a better "Topic" Trove classifier for SCons: SW Dev / Build Tools
    - Use os.replace instead of os.rename in dblite so don't need to
      special-case Windows here. dblite is the default storage engine for the SConsign file(s).
    - Fix cut-n-paste error in msvc debug printout and make some debug output
      in msvs and msvsTests.py be off until needed (uncomment to use)
    - Fix Issue #3014 - Empty file and missing file have same csig
    - Refactor env.Append/Prepend to remove Py 1.5 era need to nest
      try blocks, can now "continue" at the appropriate places.
    - Add /snap/bin to env['PATH'] on POSIX, although this is only
      really useful for a subset of POSIX systems that use snaps.
      Was needed for CI builds, which run on Ubuntu LTS images.
    - Eliminate Py2-ism __nonzero__ (now __bool__). Work around issue #3860
      where a check for BuilderBase raising exc. on __bool__ was optimized out.
      This issue was found due to a bug in Python 3.10.0a4. See issue #3860 for details.


RELEASE 4.0.1 - Mon, 16 Jul 2020 16:06:40 -0700

  From Rob Boehne:
    - Fix fortran tools to set SHFORTRAN variables to $FORTRAN, similarly SHF77, SHF90, SHF95,
      SHF03 and SHF08 will default to the variables $F77, $F90, $F95, $F03 and $F08 respectively.
      If you were depending on changing the value of FORTRAN (or $F[0-9][0-9]) having no effect
      on the value of SHFORTRAN, this change will break that.   The values of FORTRAN, F77, F90,
      F95, F03, F08 and SHFORTRAN, SHF77 (etc.) now are not overridden in generate if alredy set
      by the user.
    - Fix subprocess execution of 'lslpp' on AIX to produce text standard i/o.
    - Re-do the fix for suncxx tool (Oracle Studio compiler) now that only Python 3 is supported,
      to avoid decoding errors.

  From William Deegan:
    - Added Environment() variable TEMPFILEDIR which allows setting the directory which temp
      files createdby TEMPFILEMUNGE are created in.

  From Daniel Moody:
    - Added method on Node to test if its node used in SConf. (Github Issue #3626)



RELEASE 4.0.0 - Sat, 04 Jul 2020 12:00:27 +0000

  From Dirk Baechle:
    - Updated documentation toolchain to work properly under Python3, also
      removed libxslt support from the Docbook Tool. (issue #3580)
    - Added Docker images for building and testing SCons. (issue #3585)


  From James Benton:
    - Improve Visual Studio solution/project generation code to add support
      for a per-variant cppflags. Intellisense can be affected by cppflags,
      this is especially important when it comes to /std:c++* which specifies
      what C++ standard version to target. SCons will append /Zc:__cplusplus
      to the project's cppflags when a /std:c++* flag is found as this is
      required for intellisense to use the C++ standard version from cppflags.

  From Rob Boehne
    - Specify UTF-8 encoding when opening Java source file as text.  By default, encoding is the output
    of locale.getpreferredencoding(False), and varies by platform.

  From Joseph Brill:
    - MSVC updates: When there are multiple product installations (e.g, Community and
      Build Tools) of MSVC 2017 or MSVC 2019, an Enterprise, Professional,
      or Community installation will be selected before a Build Tools installation when
      "14.1" or "14.2" is requested, respectively. (GH Issue #3699).
    - MSVC updates: When there are multiple product installations of MSVC 2017 (e.g.,
      Community and Express), 2017 Express is no longer returned when "14.1" is
      requested.  Only 2017 Express will be returned when "14.1Exp" is requested.
      (GH Issue #3699).
    - MSVC updates: An MSVC 6.0 installation now appears in the installed versions list
      when msvc debug output is enabled (GH Issue #3699).
    - MSVS test updates: Tests for building a program using generated MSVS project and
      solution files using MSVS 2015 and later now work as expected on x86 hosts.
    - Test update: Reduce the number of "false negative" test failures for the interactive
      configuration test (test/interactive/configure.py).
    - MSVS update: Fix the development environment path for MSVS 7.0.

  From William Deegan:
    - Fix broken clang + MSVC 2019 combination by using MSVC configuration logic to
      propagate'VCINSTALLDIR' and 'VCToolsInstallDir' which clang tools use to locate
      header files and libraries from MSVC install. (Fixes GH Issue #3480)
    - Added C:\msys64\mingw64\bin to default mingw and clang windows PATH's.  This
      is a reasonable default and also aligns with changes in Appveyor's VS2019 image.
    - Drop support for Python 2.7. SCons will be Python 3.5+ going forward.
    - Change SCons.Node.ValueWithMemo to consider any name passed when memoizing Value() nodes
    - Fix Github Issue #3550 - When using Substfile() with a value like Z:\mongo\build\install\bin
      the implementation using re.sub() would end up interpreting the string and finding regex escape
      characters where it should have been simply replacing existing text. Switched to use string.replace().
    - Fix Github Issue #2904 - Provide useful error message when more than one Configure Contexts are opened.
      Only one open is allowed. You must call conf.Finish() to complete the currently open one before creating another
    - Add msys2 installed mingw default path to PATH for mingw tool.
      - C:\msys64\mingw64\bin
    - Purge obsolete internal build and tooling scripts
    - Allow user specified location for vswhere.exe specified by VSWHERE.
      NOTE: This must be set at the time the 'msvc' 'msvs' and/or 'mslink' tool(s) are initialized to have any effect.
    - Resolve Issue #3451 and Issue #3450 - Rewrite SCons setup.py and packaging. Move script logic to entry points so
      package can create scripts which use the correct version of Python.
    - Resolve Issue #3248 - Removing '-Wl,-Bsymbolic' from SHLIBVERSIONFLAGS
      NOTE: If your build depends on the above you must now add to your SHLIBVERSIONFLAGS
    - Speedup bin/docs-update-generated by caching parsed docbook schema. (60x speedup)
    - Reorganized source tree. Moved src/engine/SCons to SCons to be more in line with current Python source
      tree organization practices.
    - Renamed as.py to asm.py and left redirecting tool.  'as' is a reserved word and so
      changing the name was required as we wanted to import symbols for use in compilation_db
      tool.
    - Add CompilationDatabase() builder in compilation_db tool. Contributed by MongoDB.
      Setting COMPILATIONDB_USE_ABSPATH to True|False controls whether the files are absolute or relative
      paths.  Address Issue #3693 and #3694 found during development.
    - Fixed Github Issue 3628 - Hardcoding pickle protocol to 4 (supports python 3.4+)
      and skipping Python 3.8's new pickle protocol 5 whose main advantage is for out-of-band data buffers.
      NOTE: If you used Python 3.8 with SCons 3.0.0 or above, you may get a a pickle protocol error. Remove your
      .sconsign.dblite. You will end up with a full rebuild.

  From Andrii Doroshenko:
    - Extended `Environment.Dump()` to select a format to serialize construction variables (pretty, json).

  From Jeremy Elson:
    - Updated design doc to use the correct syntax for Depends()

  From Adam Gross:
    - Added support for scanning multiple entries in an action string if
      IMPLICIT_COMMAND_DEPENDENCIES is set to 2 or 'all'. This enables more thorough
      action scanning where every item in each command line is scanned to determine
      if it is a non-source and non-target path and added to the list of implicit dependencies
      for the target.
    - Added support for taking instances of the Value class as implicit
      dependencies.
    - Added new module SCons.Scanner.Python to allow scanning .py files.
    - Added support for explicitly passing a name when creating Value() nodes. This may be useful
      when the value can't be converted to a string or if having a name is otherwise desirable.
    - Fixed usage of abspath and path for RootDir objects on Windows. Previously
      env.fs.Dir("T:").abspath would return "T:\T:" and now it correctly returns "T:".

  From Ivan Kravets, PlatformIO
    - New conditional C Scanner (`SCons.Scanner.C.CConditionalScanner()`)
      which interprets C/C Preprocessor conditional syntax (#ifdef, #if, #else,
      #elif, #define, etc.)
    - Improvements for virtual C Pre-Processor:
      * Handle UNSIGNED LONG and LONG numeric constants in DEC (keep support for HEX)
      * Skip unrecognized directives, such as `#if( defined ...)`
      * Ignore `#include DYNAMIC_INCLUDE` directive that depends on a dynamic
        macro which is not located in a state TABLE.
      * Cleanup CPP expressions before evaluating (strip comments, carriage returns)

  From Iosif Kurazs:
    - Added a new flag called "linedraw" for the command line argument  "--tree"
      that instructs scons to use single line drawing characters to draw the dependency tree.

  From Daniel Moody:
    - Add no_progress (-Q) option as a set-able option. However, setting it in the
      SConstruct/SConscript will still cause "scons: Reading SConscript files ..." to be
      printed, since the option is not set when the build scripts first get read.
    - Added check for SONAME in environment to setup symlinks correctly (Github Issue #3246)
    - User callable's called during substition expansion could possibly throw a TypeError
      exception, however SCons was using TypeError to detect if the callable had a different
      signature than expected, and would silently fail to report user's exceptions. Fixed to
      use signature module to detect function signature instead of TypeError. (Github Issue #3654)
    - Added storage of SConstructs and SConscripts nodes into global set for checking
      if a given node is a SConstruct/SConscript.
      Added new node function SCons.Node.is_sconscript(self) (Github Issue #3625)

  From Andrew Morrow:
    - Fix Issue #3469 - Fixed improper reuse of temporary and compiled files by Configure when changing
      the order and/or number of tests.  This is done by using the hash of the generated temporary files
      content and (For the target files) the hash of the action.
      So where previously files would be named:
      - config_1.c, config_1.o, config_1
      The will now be named (For example)
      - conftest_68b375d16e812c43e6d72d6e93401e7c_0.c,
        conftest_68b375d16e812c43e6d72d6e93401e7c_0_5713f09fc605f46b2ab2f7950455f187.o
        or
        conftest_68b375d16e812c43e6d72d6e93401e7c_0.o
        conftest_68b375d16e812c43e6d72d6e93401e7c_0_5713f09fc605f46b2ab2f7950455f187 (for executable)

  From Mathew Robinson:
    - Improve performance of Subst by preventing unnecessary frame
      allocations by no longer defining the *Subber classes inside of their
      respective function calls.
    - Improve performance of Subst in some cases by preventing
      unnecessary calls to eval when a token is surrounded in braces
      but is not a function call.
    - Improve performance of subst by removing unnecessary recursion.
    - Cleanup dangling symlinks before running builders (Issue #3516)

  From Mats Wichmann:
    - Remove deprecated SourceCode
    - str.format syntax errors fixed
    - a bunch of linter/checker syntax fixups
    - Convert remaining uses of insecure/deprecated mktemp method.
    - Clean up some duplications in manpage.  Clarify portion of manpage on Dir and File nodes.
    - Reduce needless list conversions.
    - Fixed regex in Python scanner.
    - Accommodate VS 2017 Express - it's got a more liberal license then VS
      Community, so some people prefer it (from 2019, no more Express)
    - vswhere call should also now work even if programs aren't on the C: drive.
    - Add an alternate warning message if cl.exe is not found and msvc config
      cache is in use (SCONS_CACHE_MSVC_CONFIG was given) - config cache
      may be out of date.
    - Fixed bug where changing TEXTFILESUFFIX would cause Substfile() to rebuild. (Github Issue #3540)
    - Script/Main.py now uses importlib instead of imp module.
    - Drop some Python 2-isms.
    - MSVC updates: pass on VSCMD_DEBUG and VSCMD_SKIP_SENDTELEMETRY to msvc
      tool setup if set in environment. Add Powershell to default env
      (used to call telemetry script).
    - Microsoft Visual Studio - switch to using uuid module to generate GUIDs rather than hand rolled
      method using md5 directly.
      NOTE: This change affects the following builders' output. If your build depends on the output of these builders
      you will likely see a rebuild.
      * Package() (with PACKAGETYPE='msi')
      * MSVSSolution()
      * MSVSProject()
    - Docbook builder provides a fallback if lxml fails to generate
      a document with tostring().
    - Fix description of ARCOMSTR constr. var. (issue 3636). Previously the text was a copy of ASCOMSTR which
      has different function.
    - Update xml files in SCons to reflect changed relative paths after
      code restructuring (src/engine/SCons -> SCons)
    - Preliminary Python 3.9 support - elimination of some warnings.
    - Drop the with_metaclass jig which was designed to let class
      definitions using a metaclass be written the same for Py2/Py3.
    - Bump python_version_unsupported (and deprecated) to indicate 3.5
      is lowest supported Python.
    - ParseFlags should not modify the user's passed in dict in case it's
      a compound data structure (e.g. values are lists) (issue #3665)
    - In Py3 classes no longer need to be listed as deriving from object.
    - Remove deprecated check for Task subclasses needing a needs_execute
      method - this is now enforced via an abstract base class, so the
      check and test is no longer needed.
    - Close various logfiles (trace, cache, taskmastertrace, configure)
      when done using atexit calls.
    - Rebase forked copy of shutil.copytree to Python 3.7 stlib version.
    - Significant rework of documentation: API docs are now generated
      using Sphinx; manpage and user guide now use more "standard"
      markup elements (which could facilitate later conversion to a
      different doc format, should that choice be made); significant
      rewordings in manpage.  Manpage Examples moved to an external
      repository / website (scons-cookbook.readthedocs.io).
    - Clean up test harness and tests' use of subdir, file_fixture and
      dir_fixture.
    - SubstitutionEnvironment and OverrideEnvironment now have keys()
      and values() methods to better emulate a dict (already had items()).
    - Rename internal Warning base class to SConsWarning to avoid any
      possible confusion with Python's own Warning class.


RELEASE 3.1.2 - Mon, 17 Dec 2019 02:06:27 +0000

  From Edoardo Bezzeccheri
    - Added debug option "action_timestamps" which outputs to stdout the absolute start and end time for each target.

  From Rob Boehne
    - Fix suncxx tool (Oracle Studio compiler) when using Python 3.  Previously would throw an exception.
      Resolved by properly handling tool version string output as unicode.

  From Tim Gates
    - Resolved a typo in engine.SCons.Tool

  From Adam Gross:
    - Resolved a race condition in multithreaded Windows builds with Python 2
      in the case where a child process is spawned while a Python action has a
      file open. Original author: Ryan Beasley.
    - Added memoization support for calls to Environment.Value() in order to
      improve performance of repeated calls.


  From Jason Kenny
    - Update Command() function to accept target_scanner, source_factory, and target_factory arguments.
      This makes Command act more like a one-off builder.

  From Ivan Kravets
    - Added support for "-imacros" to ParseFlags

  From Jacek Kuczera:
    - Fix CheckFunc detection code for Visual 2019. Some functions
      (e.g. memmove) were incorrectly recognized as not available.

  From Jakub Kulik
    - Fix stacktrace when using SCons with Python 3.5+ and SunOS/Solaris related tools.

  From Philipp Maierhöfer:
    - Avoid crash with UnicodeDecodeError on Python 3 when a Latex log file in
      non-UTF-8 encoding (e.g. containing umlauts in Latin-1 encoding when
      the fontenc package is included with \usepackage[T1]{fontenc}) is read.

  From Mathew Robinson:
    - Improved threading performance by ensuring NodeInfo is shared
      across threads. Results in ~13% improvement for parallel builds
      (-j# > 1) with many shared nodes.
    - Improve performance of Entry.disambiguate() by making check for
      most common case first, preventing unnecessary IO.
    - Improved DAG walk performance by reducing unnecessary work when
      there are no un-visited children.

  From Mats Wichmann
    - Replace instances of string find method with "in" checks where
      the index from find() was not used.
    - CmdStringHolder fix from issue #3428
    - Turn previously deprecated debug options into failures:
      --debug=tree, --debug=dtree, --debug=stree, --debug=nomemoizer.
    - Experimental New Feature: Enable caching MSVC configuration
      If SCONS_CACHE_MSVC_CONFIG shell environment variable is set,
      SCons will cache the results of past calls to vcvarsall.bat to
      a file; integrates with existing memoizing of such vars.
      On vs2019 saves 5+ seconds per SCons invocation, which really
      helps test suite runs.
    - Remove deprecated SourceSignatures, TargetSignatures
    - Remove deprecated Builder keywords: overrides and scanner
    - Remove deprecated env.Copy
    - Remove deprecated BuildDir plus SConscript keyword build_dir
    - A number of documentation improvements.


RELEASE 3.1.1 - Mon, 07 Aug 2019 20:09:12 -0500

  From William Deegan:
    - Remove obsoleted references to DeciderNeedsNode which could cause crash when using --debug=explain

  From Jason Kenny
    - Add Fix and test for crash in 3.1.0 when using Decider('MD5-timestamp') and --debug=explain

  From Ben Reed:
    - Added -fmerge-all-constants to flags that get included in both CCFLAGS and LINKFLAGS.

  From Mathew Robinson:
    - Fix issue #3415 - Update remaining usages of EnvironmentError to SConsEnvironmentError
      this patch fixes issues introduced in 3.1.0 where any of the
      following would cause SCons to error and exit:
        - CacheDir not write-able
        - JSON encoding errors for CacheDir config
        - JSON decoding errors for CacheDir config

RELEASE 3.1.0 - Mon, 20 Jul 2019 16:59:23 -0700

  From Joseph Brill:
    - Code to supply correct version-specifier argument to vswhere for
      VS version selection.

  From William Deegan:
    - Enhanced --debug=explain output. Now the separate components of the dependency list are split up
      as follows:

      scons: rebuilding `file3' because:
           the dependency order changed:
           ->Sources
           Old:xxx  New:zzz
           Old:yyy  New:yyy
           Old:zzz  New:xxx
           ->Depends
           ->Implicit
           Old:/usr/bin/python  New:/usr/bin/python
    - Fix Issue #3350 - SCons Exception EnvironmentError is conflicting with Python's EnvironmentError.
    - Fix spurious rebuilds on second build for cases where builder has > 1 target and the source file
      is generated. This was causing the > 1th target to not have it's implicit list cleared when the source
      file was actually built, leaving an implicit list similar to follows for 2nd and higher target
              ['/usr/bin/python', 'xxx', 'yyy', 'zzz']
      This was getting persisted to SConsign and on rebuild it would be corrected to be similar to this
              ['zzz', 'yyy', 'xxx', '/usr/bin/python']
      Which would trigger a rebuild because the order changed.
      The fix involved added logic to mark all shared targets as peers and then ensure they're implicit
      list is all cleared together.
    - Fix Issue #3349 - SCons Exception EnvironmentError is conflicting with Python's EnvironmentError.
      Renamed to SConsEnvironmentError
    - Fix Issue #3350 - mslink failing when too many objects.  This is resolved by adding TEMPFILEARGJOIN variable
      which specifies what character to join all the argements output into the tempfile. The default remains a space
      when mslink, msvc, or mslib tools are loaded they change the TEMPFILEARGJOIN to be a line separator (\r\n on win32)
    - Fix performance degradation for MD5-timestamp decider.  NOTE: This changes the Decider() function arguments.
      From:
          def my_decider(dependency, target, prev_ni):
      To:
          def my_decider(dependency, target, prev_ni, repo_node):
      Where repo_node is the repository (or other) node to use to check if the node is out of date instead of dependency.

  From Peter Diener:
    - Additional fix to issue #3135 - Also handle 'pure' and 'elemental' type bound procedures
    - Fix issue #3135 - Handle Fortran submodules and type bound procedures

  From Adam Gross:
    - Upgraded and improved Visual Studio solution/project generation code using the MSVSProject builder.
      - Added support for Visual Studio 2017 and 2019.
      - Added support for the following per-variant parameters to the builder:
        - cpppaths: Provides per-variant include paths.
        - cppdefines: Provides per-variant preprocessor definitions.

  From Michael Hartmann:
    - Fix handling of Visual Studio Compilers to properly reject any unknown HOST_PLATFORM or TARGET_PLATFORM

  From Bert Huijben:
    - Added support for Visual Studio 2019 toolset.

  From Mathew Robinson:
    - Update cache debug output to include cache hit rate.
    - No longer unintentionally hide exceptions in Action.py
    - Allow builders and pseudo-builders to inherit from OverrideEnvironments

  From Leonard de Ruijter:
    - Add logic to derive correct version argument to vswhere

  From Lukas Schrangl:
    - Enable LaTeX scanner to find more than one include per line

  From  Sergey Torokhov:
    - Recognize jdk on Gentoo systems.

  From Mats Wichmann:
    - scons-time takes more care closing files and uses safer mkdtemp to avoid
      possible races on multi-job runs.
    - Use importlib to dynamically load tool and platform modules instead of imp module
    - sconsign: default to .sconsign.dblite if no filename is specified.
      Be more informative in case of unsupported pickle protocol (py2 only).
    - Fix issue #3336 - on Windows, paths were being added to PATH even if
      tools were not found in those paths.
    - More fixes for newer Java versions (since 9): handle new jdk directory
      naming (jdk-X.Y instead of jdkX.Y) on Windows; handle two-digit major
      version. Docstrings improved.
    - Fixups for pylint: exception types, redefined functions,
      globals, etc.  Some old code removed to resolve issues (hashlib is
      always present on modern Pythons; no longer need the code for
      2.5-and-earlier optparse). cmp is not a builtin function in Py3,
      drop one (unused) use; replace one.  Fix another instance of
      renaming to SConsEnvironmentError. Trailing whitespace.
      Consistently use not is/in (if not x is y -> if x is not y).
    - Add a PY3-only function for setting up the cachedir that should be less
      prone to races. Add a hack to the PY2 version (from Issue #3351) to
      be less prone to a race in the check for old-style cache.
    - Fix coding error in docbook tool only exercised when using python lxml
    - Recognize two additional GNU compiler header directory options in
      ParseFlags: -iquote and -idirafter.
    - Fix more re patterns that contain \ but not specified as raw strings
      (affects scanners for D, LaTeX, swig)


RELEASE 3.0.5 - Mon, 26 Mar 2019 15:04:42 -0700

  From William Deegan:

    - Fix Issue #3283 - Handle using --config=force in combination with Decider('MD5-timestamp').
      3.0.2 in fix for issue #2980 added that deciders can throw DeciderNeedsNode exception.
      The Configure logic directly calls the decider when using --config=force but wasn't handling
      that exception.  This would yield minimally configure tests using TryLink() not running and
      leaving TypeError Nonetype exception in config.log
    - Fix Issue #3303 - Handle --config=force overwriting the Environment passed into Configure()'s
      Decider and not clearing it when the configure context is completed.
    - Add default paths for yacc tool on windows to include cygwin, mingw, and chocolatey
    - Fix issue #2799 - Fix mingw tool to respect SHCCCOMSTR, SHLINKCOMSTR and LDMODULECOMSTR
    - Fix Issue #3329 - Add support for MS SDK V10.0A (which is commonly installed with VS2017)
    - Fix Issue #3333 - Add support for finding vswhere under 32 bit windows installs.

  From Maciej Kumorek:
    - Update the MSVC tool to include the nologo flag by default in RCFLAGS

From Daniel Moody:
    - Change the default for AppendENVPath to delete_existing=0, so path
      order will not be changed, unless explicitly set (Issue #3276)
    - Fixed bug which threw error when running SCons on windows system with no MSVC installed.
    - Update link tool to convert target to node before accessing node member
    - Update mingw tool to remove MSVC like nologo CCFLAG
    - Add default paths for lex tool on windows to include cygwin, mingw, and chocolatey
    - Add lex construction variable LEXUNISTD for turning off unix headers on windows
    - Update lex tool to use win_flex on windows if available

  From Mats Wichmann:
    - Quiet open file ResourceWarnings on Python >= 3.6 caused by
      not using a context manager around Popen.stdout
    - Add the textfile tool to the default tool list
    - Fix syntax on is/is not clauses: should not use with a literal
    - Properly retrieve exit code when catching SystemExit
    - scons-time now uses context managers around file opens
    - Fix regex patterns that were not specified as raw strings

  From Bernhard M. Wiedemann:
    - Do not store build host+user name if reproducible builds are wanted


RELEASE 3.0.4 - Mon, 20 Jan 2019 22:49:27 +0000

  From Mats Wichmann:
    - Improve finding of Microsoft compiler: add a 'products' wildcard
      in case 2017 Build Tools only is installed as it is considered a separate
      product from the default Visual Studio
    - Add TEMPFILESUFFIX to allow a customizable filename extension, as
      described in the patch attached to issue #2431.
    - scons.py and sconsign.py stopped working if script called as a symlink
      to location in scons-local location.
    - Fix issue running scons using a symlink to scons.py in an scons-local dir
    - Doc updates around Default(), and the various *TARGETS variables.

  From Daniel Moody:
    - Improved support for VC14.1 and Visual Studio 2017, as well as arm and arm64 targets.
      Issues #3268 & Issue #3222
    - Initial support for ARM targets with Visual Studio 2017 - Issue #3182 (You must set TARGET_ARCH for this to work)
    - Update TempFileMunge class to use PRINT_CMD_LINE_FUNC

  From Tobias Herzog
    - Enhance cpp scanner regex logic to detect if/elif expressions without whitespaces but
      parenthesis like "#if(defined FOO)" or "#elif!(BAR)" correctly.


RELEASE 3.0.3 - Mon, 07 Jan 2019 20:05:22 -0400
  NOTE: 3.0.2 release was dropped because there was a packaging bug. Please consider all 3.0.2
        content.

  From William Deegan:
    - Fixes to packaging logic.  Ensuring the SCons.Tool.clangCommon module is added
      to the release packages.
    - Modify scons.bat script to check for scons python script without .py extension if no file
      scons.py exists. This enables an all platform wheel to work.

  From Mats Wichmann:
    - Update doc examples to work with Python 3.5+:  map() now returns an iterable instead of a list.


RELEASE 3.0.2 - Mon, 31 Dec 2018 16:00:12 -0700

  From Bernard Blackham:
    - Fixed handling of side-effects in task master (fixes #3013).

  From William Deegan:
    - Remove long deprecated SCons.Options code and tests.  This removes BoolOption,EnumOption,
      ListOption,PackageOption, and PathOption which have been replaced by *Variable() many years ago.
    - Re-Enable parallel SCons (-j) when running via Pypy
    - Move SCons test framework files to testing/framework and remove all references to QMtest.
      QMTest has not been used by SCons for some time now.
    - Updated logic for mingw and clang on win32 to search default tool install paths if not
      found in normal SCons PATH.  If the user specifies PATH or tool specific paths they
      will be used and the default paths below will be ignored.
      - Default path for clang/clangxx : C:\Program Files\LLVM\bin
      - Default path for mingw         : C:\MinGW\bin and/or  C:\mingw-w64\*\mingw64\bin
      - Key program to locate mingw    : mingw32-make (as the gcc with mingw prefix has no fixed name)
    - Fixed issue causing stack trace when python Action function contains a unicode string when being
      run with Python 2.7
    - Add alternate path to QT install for Centos in qt tool: /usr/lib64/qt-3.3/bin
    - Fix Java tools to search reasonable default paths for Win32, Linux, macOS.  Add required paths
      for swig and java native interface to JAVAINCLUDES.  You should add these to your CPPPATH if you need
      to compile with them.  This handles spaces in paths in default Java paths on windows.
    - Added more java paths to match install for Centos 7 of openjdk
    - Fix new logic which populates JAVAINCLUDES to handle the case where javac is not found.
    - Fix GH Issue #2580 - # in FRAMEWORKPATH doesn't get properly expanded. The # is left in the
      command line.
    - Fix issue #2980 with credit to Piotr Bartosik (and William Blevins).  This is an issue where using
      TimeStamp-MD5 Decider and CacheDir can yield incorrect md5's being written into the .sconsign.
      The difference between Piotr Bartosik's patch and the current code is that the more complicated
      creation of file to csig map is only done when the count of children for the current node doesn't
      match the previous count which is loaded from the sconsign.
    - Fix issue # 3106 MSVC if using MSVC_BATCH and target dir had a space would fail due to quirk in
      MSVC's handling of escaped targetdirs when batch compiling.
    - Fix GH Issue #3141 unicode string in a TryAction() with python 2.7 crashes.
    - Fix GH Issue #3212 - Use of Py3 and CacheDir + Configure's TryCompile (or likely and Python Value Nodes)
      yielded trying to combine strings and bytes which threw exception.
    - Fix GH Issue #3225 SCons.Util.Flatten() doesn't handle MappingView's produced by dictionary as return
      values from dict().{items(), keys(), values()}.
    - Fix GH Issue #3241 - Properly support versioned shared libraries for MacOS.  We've also introduced two
      new env variables APPLELINK_CURRENT_VERSION and APPLELINK_COMPATIBILITY_VERSION which will specify
      what is passed to the linkers -current_version and -compatibility_version flags.  If not specified
      they will be derived from SHLIBVERSION as such:
      - APPLELINK_CURRENT_VERSION = SHLIBVERSION
      - APPLELINK_COMPATIBILITY_VERSION = all but the last digit in SHLIBVERSION with .0 appended.
      Note that the values of the above will be validated. Valid format for either APPLELINK variable is
      X[.Y[.Z]] where 0 <= X <= 65535, 0 <= Y <= 255, 0 <= Z <= 255.
      The new variables have been added to the documents and should show up in user guide and manpage.
    - Fix GH Issue #3136 no longer wrap io.{BufferedReader,BufferedWriter,BufferedRWPair,BufferedRandom,TextIOWrapper
      with logic to set HANDLE_FLAG_INHERIT flag on the file handle.  Python 3.4+ automatically sets this according
      to Python docs: https://docs.python.org/3/library/os.html#fd-inheritance

  From Ray Donnelly:
    - Fix the PATH created by scons.bat (and other .bat files) to provide a normalized
      PATH.  Some pythons in the 3.6 series are no longer able to handle paths which
      have ".." in them and end up crashing.  This is done by cd'ing into the directory
      we want to add to the path and then using %CD% to give us the normalized directory
      See bug filed under Python 3.6: https://bugs.python.org/issue32457.
      Note: On Win32 PATH's which have not been normalized may cause undefined behavior
      by other executables being run by SCons (or any subprocesses of executables being run by SCons).
      Resolving this issue should eliminate that possibility going forward.

  From Andrew Featherstone
    - Removed unused --warn options from the man page and source code.

  From Arda Fu
    - Fix cpp scanner regex logic to treat ifndef for py3.5+. Previously it was
      not properly differentiating between if, ifdef, and ifndef.

  From Philipp Maierhöfer
    - Added a __hash__ method to the class SCons.Subst.Literal. Required when substituting Literal
      objects when SCons runs with Python 3.
    - Added missing FORTRANMODDIRPREFIX to the gfortran tool.

  From Matthew Marinets:
    - Fixed an issue that caused the Java emitter to incorrectly parse arguments to constructors that
      implemented a class.

  From Fredrik Medley:
    - Fix exception when printing of EnviromentError messages.
      Specifically, this fixes error reporting of the race condition when
      initializing the cache which error previously was hidden.

  From Daniel Moody:
    - Updated Jar builder to handle nodes and directories better
    - Updated Jar builder to flatten source list which could contain embedded lists
    - Removed some magic numbers from jar.py on behalf of Mats Wichmann (mats@linux.com)
    - Set the pickling protocal back to highest which was causing issues
      with variant dir tests. This will cause issues if reading sconsigns
      pickled with the previous lower protocol.
    - Updated swig to setup default paths for windows
    - Updated gettext tools to setup default paths for windows with Cygwin/MinGW setups
    - Add common location for default paths for cygwin and mingw in Platform modules
    - Updated YACC tool to work on windows with Cygwin/MinGW setups
    - Set the pickling protocal back to highest which was causing issues
      with variant dir tests. This will cause issues if reading sconsigns
      pickled with the previous lower protocol.
    - Updated FS.py to handle removal of splitunc function from python 3.7
    - Updated the vc.py to ignore MSVS versions where no compiler could be found

  From Gary Oberbrunner:
    - Fix bug when Installing multiple subdirs outside the source tree
    - fix to_str to handle None without raising exception
    - Fix -jN for python 3.7

  From Jonathon Reinhart:
    - Replace all instances of `int main()` in C code with `int main(void)`.
      Specifically, this fixes the test cases use by Configure.CheckCC() which
      would fail when using -Wstrict-prototypes.

  From Zachary Tessler:
    - Fix calculation of signatures for FunctionActions that contain list (or set,...)
      comprehensions whose expressions involve constant literals. Those constants had
      been ignored in signatures, so changing them did not cause targets to be rebuilt.

  From Paweł Tomulik:
    - In the testing framework, module TestCommon, fixed must_contain(),
      must_not_contain(), and related methods of TestCommon class to work with
      substrings located at zero offset.
    - Added virtualenv support. A new function Virtualenv() determines whether
      SCons runs in a virtualenv. The search PATH may also be extended to
      prefer executables from the current virtualenv over the ones provided by
      base environment. New option --enable-virtualenv provided to import some
      virtualenv-related variables to SCons and extend every env['ENV']['PATH']
      automatically. New option --ignore-virtualenv disables this. Two
      environment variables, SCONS_ENABLE_VIRTUALENV and
      SCONS_IGNORE_VIRTUALENV are supported for the same purpose.

  From Richard West:
    - Add SConstruct.py, Sconstruct.py, sconstruct.py to the search path for the root SConstruct file.
      Allows easier debugging within Visual Studio
    - Change setup.py to change the install directory (via  pip, or setup.py install) from scons-#.#.#
      to scons (Yielding <pythondir>/lib/scons/SCons/ instead of <pythondir>/lib/scons/SCons-#.#.#/).
      This changes SCons to better comply with normal Python installation practices.

  From Mats Wichmann:
    - Recognize new java 9, 10, 11 (as 9.0 and 10.0, 11.0)
    - Updated manpage scons.xml to fix a nested list problem
    - Updated doc terminiology: use prepend instead of append as appropriate
    - XML validity fixes from SConstruct.py change
    - Update wiki links to new github location
    - Update bug links to new github location
    - Make it easier for SConscript() call to fail on missing script.
      It was possible to call SCons.Warnings.warningAsException
      (not documented as a user API) to make all warnings fail. Now
      SConscript can take an optional must_exist flag which if true fails
      if the script does not exist.  Not failing on missing script is
      now considered deprecated, and the first instance will print a
      deprecation message.  It is now also possible to flip the scons
      behavior (which still defaults to warn, not fail) by calling
      SCons.Script.set_missing_sconscript_error, which is also not a
      documented interface at the moment.
    - Convert TestCmd.read to use with statement on open (quiets 17 py3 warnings)
    - Quiet py3 warning in UtilTests.py
    - Fix tests specifying octal constants for py3
    - Fix must_contain tests for py3
    - RPM package generation:
       - Fix supplying a build architecture
       - Disable auto debug package generation on certain rpmbuild versions
       - Adjust some tests to only supply build-id file on certain rpmbuild versions
       - Tests now use a file fixture for the repeated (trivial) main.c program.
       - Document and comment cleanup.
       - Added new Environment Value X_RPM_EXTRADEFS to supply custom settings
         to the specfile without adding specific logic for each one to scons.
    - The test for Python.h needed by swig tests is moved to get_python_platform
      so it does not have to be repeated in every test; picks up one failure
      which did not make the (previously needed) check. Windows version
      of get_python_platform needed some rework in case running in virtualenv.
    - If test opens os.devnull, register with atexit so file opens do not leak.
    - Fix bugs in Win32 process spawn logic to handle OSError exception correctly.
    - Use time.perf_counter instead of time.clock if it exists.
      time.clock deprecated since py3.3, due to remove in 3.8. deprecation
      warnings from py3.7 were failing a bunch of tests on Windows since they
      mess up expected stderr.
    - Prefer Py3's inspect.getfullargspec over deprecated inspect.getargspec.
      Switched to "new" (standard in Py2.7) usage of receiving a namedtuple -
      we were unpacking to a four-tuple, two of the items of which were unused;
      getfullargspec returns a named tuple with seven elements so it is a
      cleaner drop-in replacement using the namedtuple.
    - Updated the test-framework.rst documentation.
    - Remove obsoleted internal implementaiton of OrderedDict.
    - Test for tar packaging fixups
    - Stop using deprecated unittest asserts
    - messages in strip-install-dir test now os-neutral
    - Add xz compression format to packaging choices.
    - Syntax cleanups - trailing blanks, use "is" to compare with None, etc.
      Three uses of variables not defined are changed.
    - Some script changes in trying to find scons engine
    - Update (pep8) configure-cache script, add a --show option.
    - Fix for a couple of "what if tool not found" exceptions in framework.
    - Add Textfile/Substfile to default environment. (issue #3147)
    - sconsign: a couple of python3 fixes; be more tolerant of implicit
      entries which have no signatures; minor PEP8 changes.
    - Fix a couple of type mistakes (list-> string, filter type -> list)
    - Fix a couple of type mistakes in packaging tools: list-> string in msi,
      filter type -> list in ipk

  From Bernhard M. Wiedemann:
    - Update SCons' internal scons build logic to allow overriding build date
      with SOURCE_DATE_EPOCH for SCons itself.
    - Change the datestamps in SCons' docs and embedded in code use ISO 8601 format and UTC

  From Hao Wu
    - Typo in customized decider example in user guide
    - Replace usage of unittest.TestSuite with unittest.main() (fix #3113)

RELEASE 3.0.1 - Mon, 12 Nov 2017 15:31:33 -0700

  From Daniel Moody:
    - Jar can take multiple targets, and will make a duplicate jar from the sources for each target
    - Added some warnings in case the Jar builder makes an implicit target
    - Added Jar method and changed jar build to be more specific. Jar method will take in
      directories or classes as source. Added more tests to JAR to ensure the jar was
      packaged with the correct compiled class files.
    - Added a No result test case to handle bug which seems unrelated to java in the
      swig-dependencies.py test, more info here: http://scons.tigris.org/issues/show_bug.cgi?id=2907
    - Added a travis script to test on ubuntu trusty now that the project is on github
      so that Continuus Integration tests can be run automatically. It tests most case and considers
      no result a pass as well. Improving this script can install more dependincies allowing for more
      tests to be run.

  From Daniel Moody:
    - Updated the Jar Builder tool in Tool/__init__.py so that is doesn't force class files as
      sources, allowing directories to be passed, which was causing test/Java/JAR.py to fail.

  From William Deegan:
    - Fix issue where code in utility routine to_String_for_subst() had code whose result was never
      properly returned.
      (Found by: James Rinkevich https://pairlist4.pair.net/pipermail/scons-users/2017-October/006358.html )
    - Fixed Variables.GenerateHelpText() to now use the sort parameter. Due to incorrect 2to3 fixer changes
      8 years ago it was being used as a boolean parameter.  Now you can specify sort to be a callable, or boolean
      value. (True = normal sort). Manpage also updated.
    - Fixed Tool loading logic from exploding sys.path with many site_scons/site_tools prepended on py3.
    - Added additional output with time to process each SConscript file when using --debug=time.

  From Thomas Berg:
    - Fixed a regression in scons-3.0.0 where "from __future__ import print_function" was imposed
      on the scope where SConstruct is executed, breaking existing builds using PY 2.7.

  From William Deegan:
    - Fix broken subst logic where a string with "$$(abc)" was being treated as "$(abc) and the
      logic for removing the signature escapes was then failing because there was no closing "$)".
      This was introduced by a pull request to allow recursive variable evaluations to yield a string
      such as "$( $( some stuff $) $)".

  From Zachary Tessler:
    - Fix incorrect warning for repeated identical builder calls that use overrides


RELEASE 3.0.0 - Mon, 18 Sep 2017 08:32:04 -0700

NOTE: This is a major release.  You should expect that some targets may rebuild when upgrading.
Significant changes in some python action signatures. Also switching between PY 2.7 and PY 3.5, 3.6
will cause rebuilds.


  From William Blevins:
    - Updated D language scanner support to latest: 2.071.1. (PR #1924)
      https://dlang.org/spec/module.html accessed 11 August 2016
      - Enhancements:
        - Added support for selective imports: "import A : B, C;" -> A
        - Added support for renamed imports. "import B = A;" -> A
        - Supports valid combinations: "import A, B, CCC = C, DDD = D : EEE = FFF;" -> A, B, C, D
      - Notes:
        - May find new (previously missed) Dlang dependencies.
        - May cause rebuild after upgrade due to dependency changes.
    - Updated Fortran-related tests to pass under GCC 5/6.
    - Fixed SCons.Tool.Packaging.rpm.package source nondeterminism across builds.

  From William Deegan:
    - Removed deprecated tools CVS, Perforce, BitKeeper, RCS, SCCS, Subversion.
    - Removed deprecated module SCons.Sig
    - Added prioritized list of xsltproc tools to docbook. The order will now be as
      follows: xsltproc, saxon, saxon-xslt, xalan  (with first being highest priority, first
      tool found is used)
    - Fixed MSVSProject example code (http://scons.tigris.org/issues/show_bug.cgi?id=2979)
    - Defined MS SDK 10.0 and Changed VS 2015 to use SDK 10.0
    - Changes to Action Function and Action Class signiture creation.  NOTE: This will cause rebuilds
      for many builds when upgrading to SCons 3.0
    - Fixed Bug #3027 - "Cross Compiling issue: cannot override ranlib"
    - Fixed Bug #3020 - "Download link in user guide wrong. python setup.py install --version-lib broken"
    - Fixed Bug #2486 - Added SetOption('silent',True) - Previously this value was not allowed to be set.
    - Fixed Bug #3040 - Non-unicode character in CHANGES.txt
    - Fixed Bug #2622 - AlwaysBuild + MSVC regression.
    - Fixed Bug #3025 - (Credit to Florian : User flow86 on tigris) - Fix typo JAVACLASSSUFIX should have been
                        JAVACLASSSUFFIX


  From Ibrahim Esmat:
    - Added the capability to build Windows Store Compatible libraries that can be used
      with Universal Windows Platform (UWP) Apps and published to the store

  From Daniel Holth:
    - Add basic support for PyPy (by deleting __slots__ from Node with a
      metaclass on PyPy); wrap most-used open() calls in 'with' statements to
      avoid too many open files.
    - Add __main__.py for `python -m SCons` in case it is on PYTHONPATH.
    - Always use highest available pickle protocol for efficiency.
    - Remove unused command line fallback for the zip tool.

  From Gaurav Juvekar:
    - Fix issue #2832: Expand construction variables in 'chdir' argument of builders. (PR #463)
    - Fix issue #2910: Make --tree=all handle Unicode. (PR #427)
    - Fix issue #2788: Fix typo in documentation example for sconf. (PR #388)

  From Alexey Klimkin:
    - Use memoization to optimize PATH evaluation across all dependencies per
      node. (PR #345)
    - Use set() where it is applicable (PR #344)

  From M. Limber:
    - Fixed msvs.py for Visual Studio Express editions that would report
      "Error  : ValueError: invalid literal for float(): 10.0Exp".

  From Rick Lupton:
    - Update LaTeX scanner to understand \import and related commands

  From Steve Robinson:
    - Add support for Visual Studio 2017.  This support requires vswhere.exe a helper
      tool installed with newer installs of 2017. SCons expects it to be located at
      "C:\Program Files (x86)\Microsoft Visual Studio\Installer\vswhere.exe"
      It can be downloaded separately at
      https://github.com/Microsoft/vswhere

  From Tom Tanner:
    - Allow nested $( ... $) sections

  From Paweł Tomulik:
    - Fixed the issue with LDMODULEVERSIONFLAGS reported by Tim Jenness
      (https://pairlist4.pair.net/pipermail/scons-users/2016-May/004893.html).
      An error was causing "-Wl,Bsymbolic" being added to linker's command-line
      even when there was no specified value in LDMODULEVERSION and thus no
      need for the flags to be specified.
    - Added LoadableModule to the list of global functions (DefaultEnvironment
      builders).

  From Manish Vachharajani:
    - Update debian rules, compat, and control to not use features
      deprecated or obsolete in later versions of debhelpers
    - Update python version to 2.7 in debian/control

  From Richard Viney:
    - Fixed PCHPDBFLAGS causing a deprecation warning on MSVC v8 and later when
      using PCHs and PDBs together.


  From Richard West:
    - Added nested / namespace tool support
    - Added a small fix to the python3 tool loader when loading a tool as a package
    - Added additional documentation to the user manual on using toolpaths with the environment
      This includes the use of sys.path to search for tools installed via pip or package managers
    - Added support for a PyPackageDir function for use with the toolpath

  From Russel Winder:
    - Reordered the default D tools from "dmd, gdc, ldc" to "dmd, ldc, gdc".
    - Add a ProgramAllAtOnce builder to the dmd, ldc, and gdc tools. (PR #448)
    - Remove a file name exception for very old Fedora LDC installation.
    - gdc can now handle building shared objects (tested for version 6.3.0).
    - Remove establishing the SharedLibrary builder in the dmd, ldc, and gdc
      tools, must now include the ar tool to get this builder as is required for
      other compiler tools.
    - Add clang and clang++ tools based on Paweł Tomulik's work.

RELEASE 2.5.1 - Mon, 03 Nov 2016 13:37:42 -0400

  From William Deegan:
    - Add scons-configure-cache.py to packaging. It was omitted

  From Alexey Klimkin:
    - Use memoization to optimize PATH evaluation across all dependencies per
      node. (PR #345)

RELEASE 2.5.0 - Mon, 09 Apr 2016 11:27:42 -0700

  From Dirk Baechle:
    - Removed a lot of compatibility methods and workarounds
      for Python versions < 2.7, in order to prepare the work
      towards a combined 2.7/3.x version. (PR #284)
      Also fixed the default arguments for the print_tree and
      render_tree methods. (PR #284, too)

  From William Blevins:
    - Added support for cross-language dependency scanning;
      SCons now respects scanner keys for implicit dependencies.
      - Notes for SCons users with heterogeneous systems.
        - May find new (previously missed) dependencies.
        - May cause rebuild after upgrade due to dependency changes.
        - May find new dependency errors (EG. cycles).
          - Discovered in some of the SCons QT tests.
    - Resolved missing cross-language dependencies for
      SWIG bindings (fixes #2264).
    - Corrected typo in User Guide for Scanner keyword. (PR #2959)
    - Install builder interacts with scanner found in SCANNERS differently.
      - Previous: Install builder recursively scanned implicit dependencies
        for scanners from SCANNER, but not for built-in (default) scanners.
      - Current: Install builder will not scan for implicit dependencies via
        either scanner source. This optimizes some Install builder behavior
        and brings orthogonality to Install builder scanning behavior.

  From William Deegan:
    - Add better messaging when two environments have
      different actions for the same target (Bug #2024)
    - Fix issue only with MSVC and Always build where targets
      marked AlwaysBuild wouldn't make it into CHANGED_SOURCES
      and thus yield an empty compile command line. (Bug #2622)
    - Fix posix platform escaping logic to properly handle paths
      with parens in them "()".  (Bug #2225)

  From Jakub Pola:
    - Intel Compiler 2016 (Linux/Mac) update for tool directories.

  From Adarsh Sanjeev:
    - Fix for issue #2494: Added string support for Chmod function.

  From Tom Tanner:
    - change cache to use 2 character subdirectories, rather than one character,
      so as not to give huge directories for large caches, a situation which
      causes issues for NFS.
      For existing caches, you will need to run the scons-configure-cache.py
      script to update them to the new format. You will get a warning every time
      you build until you co this.
    - Fix a bunch of unit tests on windows

RELEASE 2.4.1 - Mon, 07 Nov 2015 10:37:21 -0700

  From Arfrever Frehtes Taifersar Arahesis:
    - Fix for Bug # 2791 - Setup.py fails unnecessarily under Jython.

  From Dirk Baechle:
    - Fixed license of SVG titlepage files in the context of Debian
      packaging, such that they allow for commercial use too (#2985).

  From William Blevins:
    - InstallVersionedLib now available in the DefaultEnvironment context.
    - Improves orthogonality of use cases between different Install functions.

  From Carnë Draug:
    - Added new configure check, CheckProg, to check for
      existence of a program.

  From Andrew Featherstone:
    - Fix for issue #2840 - Fix for two environments specifying same target with different
      actions not throwing hard error. Instead SCons was incorrectly issuing a warning
      and continuing.

  From Hiroaki Itoh :
    - Add support `Microsoft Visual C++ Compiler for Python 2.7'
      Compiler can be obtained at: https://www.microsoft.com/en-us/download/details.aspx?id=44266

  From Florian Miedniak:
    - Fixed tigris issue #3011: Glob() excludes didn't work when used with VariantDir(duplicate=0)

  From William Roberts:
    - Fix bug 2831 and allow Help() text to be appended to AddOption() help.

  From Paweł Tomulik:
    - Reimplemented versioning for shared libraries, with the following effects
    - Fixed tigris issues #3001, #3006.
    - Fixed several other issues not reported to tigris, including:
      issues with versioned libraries in subdirectories with tricky names,
      issues with versioned libraries and variant directories,
      issue with soname not being injected to library when using D linkers,
    - Switched to direct symlinks instead of daisy-chained ones -- soname and
      development symlinks point directly to the versioned shared library now),
      for rationale see:
      https://www.debian.org/doc/debian-policy/ch-sharedlibs.html
      https://fedoraproject.org/wiki/Packaging:Guidelines#Devel_Packages
      https://bitbucket.org/scons/scons/pull-requests/247/new-versioned-libraries-gnulink-cyglink/diff#comment-10063929
    - New construction variables to allow override default behavior: SONAME,
      SHLIBVERSIONFLAGS, _SHLIBVERSIONFLAGS, SHLIBNOVERSIONSYMLINKS,
      LDMODULEVERSION, LDMODULEVERSIONFLAGS, _LDMODULEVERSIONFLAGS,
      LDMODULENOVERSIONSYMLINKS.
    - Changed logic used to configure the versioning machinery from
      platform-centric to linker-oriented.
    - The SHLIBVERSION/LDMODULEVERSION variables are no longer validated by
      SCons (more freedom to users).
    - InstallVersionedLib() doesn't use SHLIBVERSION anymore.
    - Enchanced docs for the library versioning stuff.
    - New tests for versioned libraries.
    - Library versioning is currently implemented for the following linker
      tools: 'cyglink', 'gnulink', 'sunlink'.
    - Fix to swig tool - pick-up 'swig', 'swig3.0' and 'swig2.0' (in order).
    - Fix to swig tool - respect env['SWIG'] provided by user.



RELEASE 2.4.0 - Mon, 21 Sep 2015 08:56:00 -0700

  From Dirk Baechle:
    - Switched several core classes to use "slots", to
      reduce the overall memory consumption in large
      projects (fixes #2180, #2178, #2198)
    - Memoizer counting uses decorators now, instead of
      the old metaclasses approach.

  From Andrew Featherstone
    - Fixed typo in SWIGPATH description

RELEASE 2.3.6 - Mon, 31 Jul 2015 14:35:03 -0700

  From Rob Smith:
    - Added support for Visual Studio 2015

RELEASE 2.3.5 - Mon, 17 Jun 2015 21:07:32 -0700

  From Stephen Pollard:
    - Documentation fixes for libraries.xml and
      builders-writing.xml (#2989 and #2990)

  From William Deegan:
    - Extended docs for InstallVersionedLib/SharedLibrary,
      and added SKIP_WIN_PACKAGES argument to build script
      bootstrap.py (PR #230, #3002).

  From William Blevins:
    - Fixed symlink support (PR #227, #2395).
    - Updated debug-count test case (PR #229).

  From Alexey Klimkin:
    - Fixed incomplete LIBS flattening and substitution in
      Program scanner(PR #205, #2954).

  From Dirk Baechle:
    - Added new method rentry_exists_on_disk to Node.FS (PR #193).

  From Russel Winder:
    - Fixed several D tests under the different OS.
    - Add support for f08 file extensions for Fortran 2008 code.

  From Anatoly Techtonik:
    - Show --config choices if no argument is specified (PR #202).
    - Fixed build crash when XML toolchain isn't installed, and
      activated compression for ZIP archives.

  From Alexandre Feblot:
    - Fix for VersionedSharedLibrary under 'sunos' platform.
    - Fixed dll link with precompiled headers on MSVC 2012
    - Added an 'exclude' parameter to Glob()

  From Laurent Marchelli:
    - Support for multiple cmdargs (one per variant) in VS project files.
    - Various improvements for TempFileMunge class.
    - Added an implementation for Visual Studio users files (PR #209).

  From Dan Pidcock:
    - Added support for the 'PlatformToolset' tag in VS project files (#2978).

  From James McCoy:
    - Added support for '-isystem' to ParseFlags.

RELEASE 2.3.4 - Mon, 27 Sep 2014 12:50:35 -0400

  From Bernhard Walle and Dirk Baechle:
    - Fixed the interactive mode, in connection with
      Configure contexts (#2971).

  From Anatoly Techtonik:
    - Fix EnsureSConsVersion warning when running packaged version

  From Russel Winder:
    - Fix D tools for building shared libraries

RELEASE 2.3.3 - Sun, 24 Aug 2014 21:08:33 -0400

  From Roland Stark:
    - Fixed false line length calculation in the TempFileMunge class (#2970).

  From Gary Oberbrunner:
    - Improve SWIG detection

  From Russel Winder:
    - Fix regression on Windows in D language update

  From Neal Becker and Stefan Zimmermann:
    - Python 3 port and compatibility

  From Anatoly Techtonik:
    - Do not fail on EnsureSConsVersion when running from checkout

  From Kendrick Boyd and Rob Managan:
    - Fixed the newglossary action to work with VariantDir (LaTeX).

  From Manuel Francisco Naranjo:
    - Added a default for the BUILDERS environment variable,
      to prevent not defined exception on a Clone().

  From Andrew Featherstone:
    - Added description of CheckTypeSize method (#1991).
    - Fixed handling of CPPDEFINE var in Append()
      for several list-dict combinations (#2900).

  From William Blevins:
    - Added test for Java derived-source dependency tree generation.
    - Added Copy Action symlink soft-copy support (#2395).
    - Various contributions to the documentation (UserGuide).

RELEASE 2.3.2

  From Dirk Baechle:
    - Update XML doc editor configuration
    - Fix: Allow varlist to be specified as list of strings for Actions (#2754)

  From veon on bitbucket:
    - Fixed handling of nested ifs in CPP scanner PreProcessor class.

  From Shane Gannon:
    - Support for Visual Studio 2013 (12.0)

  From Michael Haubenwallner:
    - Respect user's CC/CXX values; don't always overwrite in generate()
    - Delegate linker Tool.exists() to CC/CXX Tool.exists().

  From Rob Managan:
    - Updated the TeX builder to support use of the -synctex=1
      option and the files it creates.
    - Updated the TeX builder to correctly clean auxiliary files when
      the biblatex package is used.

  From Gary Oberbrunner:
    - get default RPM architecture more robustly when building RPMs

  From Amir Szekely:
    - Fixed NoClean() for multi-target builders (#2353).

  From Paweł Tomulik:
    - Fix SConf tests that write output

  From Russel Winder:
    - Revamp of the D language support. Tools for DMD, GDC and LDC provided
      and integrated with the C and C++ linking. NOTE: This is only tested
      with D v2. Support for D v1 is now deprecated.

  From Anatoly Techtonik:
    - Several improvements for running scons.py from source:
      * engine files form source directory take priority over all other
        importable versions
      * message about scons.py running from source is removed to fix tests
        that were failing because of this extra line in the output
      * error message when SCons import fails now lists lookup paths
    - Remove support for QMTest harness from runtest.py
    - Remove RPM and m4 from default tools on Windows
    - BitKeeper, CVS, Perforce, RCS, SCCS are deprecated from default
      tools and will be removed in future SCons versions to speed up
      SCons initialization (it will still be possible to use these tools
      explicitly)

  From Sye van der Veen:
    - Support for Visual Studio 12.0Exp, and fixes for earlier MSVS
      versions.


RELEASE 2.3.1

  From Andrew Featherstone:
    - Added support for EPUB output format to the DocBook tool.

  From Tom Tanner:
    - Stop leaking file handles to subprocesses by switching to using subprocess
      always.
    - Allow multiple options to be specified with --debug=a,b,c
    - Add support for a readonly cache (--cache-readonly)
    - Always print stats if requested
    - Generally try harder to print out a message on build errors
    - Adds a switch to warn on missing targets
    - Add Pseudo command to mark targets which should not exist after
      they are built.

  From Bogdan Tenea:
    - Check for 8.3 filenames on cygwin as well as win32 to make variant_dir work properly.

  From Alexandre Feblot:
    - Make sure SharedLibrary depends on all dependent libs (by depending on SHLINKCOM)

  From Stefan Sperling:
    - Fixed the setup of linker flags for a versioned SharedLibrary
      under OpenBSD (#2916).

  From Antonio Cavallo:
    - Improve error if Visual Studio bat file not found.

  From Manuel Francisco Naranjo:
    - Allow Subst.Literal string objects to be compared with each other,
      so they work better in AddUnique() and Remove().

  From David Rothenberger:
    - Added cyglink linker that uses Cygwin naming conventions for
      shared libraries and automatically generates import libraries.

  From Dirk Baechle:
    - Update bootstrap.py so it can be used from any dir, to run
      SCons from a source (non-installed) dir.
    - Count statistics of instances are now collected only when
      the --debug=count command-line option is used (#2922).
    - Added release_target_info() to File nodes, which helps to
      reduce memory consumption in clean builds and update runs
      of large projects.
    - Fixed the handling of long options in the command-line
      parsing (#2929).
    - Fixed misspelled variable in intelc.py (#2928).

  From Gary Oberbrunner:
    - Test harness: fail_test() can now print a message to help debugging.

  From Anatoly Techtonik:
    - Require rpmbuild when building SCons package.
    - Print full stack on certain errors, for debugging.
    - Improve documentation for Textfile builder.

  From William Deegan:
    - VS2012 & VS2010 Resolve initialization issues by adding path to reg.exe
      in shell used to run batch files.
    - MSVC Support fixed defaulting TARGET_ARCH to HOST_ARCH. It should be
      None if not explicitly set.
    - MSVC Fixed issue where if more than one Architectures compilers are
      detected, it would take the last one found, and not the first.

  From Philipp Kraus:
    - Added optional ZIPROOT to Zip tool.

  From Dirk Baechle:
    - Replaced old SGML-based documentation toolchain with a more modern
      approach, that also requires less external dependencies (programs and
      Python packages). Added a customized Docbook XSD for strict validation of
      all input XML files.

  From Luca Falavigna:
    - Fixed spelling errors in MAN pages (#2897).

  From Michael McDougall:
    - Fixed description of ignore_case for EnumVariable in the
      MAN page (#2774).

RELEASE 2.3.0 - Mon, 02 Mar 2013 13:22:29 -0400

  From Anatoly Techtonik:
    - Added ability to run scripts/scons.py directly from source checkout
    - Hide deprecated --debug={dtree,stree,tree} from --help output
    - Error messages from option parser now include hints about valid choices
    - Cleaned up some Python 1.5 and pre-2.3 code, so don't expect SCons
      to run on anything less than Python 2.4 anymore
    - Several fixes for runtest.py:
      * exit with an error if no tests were found
      * removed --noqmtest option - this behavior is by default
      * replaced `-o FILE --xml` combination with `--xml FILE`
      * changed `-o, --output FILE` option to capture stdout/stderr output
        from runtest.py
    - Remove os_spawnv_fix.diff patch required to enable parallel builds
      support prior to Python 2.2

  From Juan Lang:
    - Fix WiX Tool to use .wixobj rather than .wxiobj for compiler output
    - Support building with WiX releases after 2.0

  From Alexey Klimkin:
    - Fix nested LIBPATH expansion by flattening sequences in subst_path.

  From eyan on Bitbucket:
    - Print target name with command execution time with --debug=time

  From Thomas Berg and Evgeny Podjachev:
    - Fix subprocess spawning on Windows.  Work around a Windows
      bug that can crash python occasionally when using -jN. (#2449)

  From Dirk Baechle:
    - Updated test framework to support dir and file fixtures and
      added ability to test external (out-of-tree) tools (#2862).
      See doc in QMTest/test-framework.rst.
    - Fixed several errors in the test suite (Java paths, MSVS version
      detection, Tool import), additionally
      * provided MinGW command-line support for the CXX, AS and
        Fortran tests,
      * refactored the detection of the gcc version and the according
        Fortran startup library,
      * provided a new module rpmutils.py, wrapping the RPM naming rules
        for target files and further hardware-dependent info (compatibility,
        compiler flags, ...),
      * added new test methods must_exist_one_of() and
        must_not_exist_any_of() and
      * removed Aegis support from runtest.py. (#2872)

  From Gary Oberbrunner:
    - Add -jN support to runtest.py to run tests in parallel
    - Add MSVC10 and MSVC11 support to get_output low-level bat script runner.
    - Fix MSVS solution generation for VS11, and fixed tests.

  From Rob Managan:
    - Updated the TeX builder to support the \newglossary command
      in LaTeX's glossaries package and the files it creates.
    - Improve support for new versions of biblatex in the TeX builder
      so biber is called automatically if biblatex requires it.
    - Add SHLIBVERSION as an option that tells SharedLibrary to build
      a versioned shared library and create the required symlinks.
      Add builder InstallVersionedLib to create the required symlinks
      installing a versioned shared library.

RELEASE 2.2.0 - Mon, 05 Aug 2012 15:37:48 +0000

  From dubcanada on Bitbucket:
    - Fix 32-bit Visual Express C++ on 64-bit Windows (generate 32-bit code)

  From Paweł Tomulik:
    - Added gettext toolset
    - Fixed FindSourceFiles to find final sources (leaf nodes).

  From Greg Ward:
    - Allow Node objects in Java path (#2825)

  From Joshua Hughes:
    - Make Windows not redefine builtin file as un-inheritable (#2857)
    - Fix WINDOWS_INSERT_DEF on MinGW (Windows) (#2856)

  From smallbub on Bitbucket:
    - Fix LINKCOMSTR, SHLINKCOMSTR, and LDMODULECOMSTR on Windows (#2833).

  From Mortoray:
    - Make -s (silent mode) be silent about entering subdirs (#2976).
    - Fix cloning of builders when cloning environment (#2821).

  From Gary Oberbrunner:
    - Show valid Visual Studio architectures in error message
       when user passes invalid arch.

  From Alexey Petruchik:
    - Support for Microsoft Visual Studio 11 (both using it
      and generating MSVS11 solution files).

  From Alexey Klimkin:
    - Fixed the Taskmaster, curing spurious build failures in
      multi-threaded runs (#2720).

  From Dirk Baechle:
    - Improved documentation of command-line variables (#2809).
    - Fixed scons-doc.py to properly convert main XML files (#2812).

  From Rob Managan:
    - Updated the TeX builder to support LaTeX's multibib package.
    - Updated the TeX builder to support LaTeX's biblatex package.
    - Added support for using biber instead of bibtex by setting
      env['BIBTEX'] = 'biber'

  From Arve Knudsen:
    - Test for FORTRANPPFILESUFFIXES (#2129).


RELEASE 2.1.0 - Mon, 09 Sep 2011 20:54:57 -0700

  From Anton Lazarev:
    - Fix Windows resource compiler scanner to accept DOS line endings.

  From Matthias:
    - Update MSVS documents to remove note indicating that only one
      project is currently supported per solution file.

  From Grzegorz Bizoń:
    - Fix long compile lines in batch mode by using TEMPFILE
    - Fix MSVC_BATCH=False (was treating it as true)

  From Justin Gullingsrud:
    - support -std=c++0x and related CXXFLAGS in pkgconfig (ParseFlags)

  From Vincent Beffara:
    - Support -dylib_file in pkgconfig (ParseFlags)

  From Gary Oberbrunner and Sohail Somani:
    - new construction variable WINDOWS_EMBED_MANIFEST to automatically
      embed manifests in Windows EXEs and DLLs.

  From Gary Oberbrunner:
    - Fix Visual Studio project generation when CPPPATH contains Dir nodes
    - Ensure Visual Studio project is regenerated when CPPPATH or CPPDEFINES change
    - Fix unicode error when using non-ASCII filenames with Copy or Install
    - Put RPATH in LINKCOM rather than LINKFLAGS so resetting
      LINKFLAGS doesn't kill RPATH
    - Fix precompiled headers on Windows when variant dir name has spaces.
    - Adding None to an Action no longer fails (just returns original action)
    - New --debug=prepare option to show each target as it's being
      prepared, whether or not anything needs to be done for it.
    - New debug option --debug=duplicate to print a line for each
      unlink/relink (or copy) of a variant file from its source file.
    - Improve error message for EnumVariables to show legal values.
    - Fix Intel compiler to sort versions >9 correctly (esp. on Linux)
    - Fix Install() when the source and target are directories and the
      target directory exists.

  From David Garcia Garzon:
    - Fix Delete to be able to delete broken symlinks and dir
      symlinks.

  From Imran Fanaswala and Robert Lehr:
    - Handle .output file generated by bison/yacc properly. Cleaning it
      when necessary.

  From Antoine Dechaume:
    - Handle SWIG file where there is whitespace after the module name
      properly. Previously the generated files would include
      the whitespace.

  From Dmitry R.:
    - Handle Environment in case __semi_deepcopy is None

  From Benoit Belley:

    - Much improved support for Windows UNC paths (\\SERVERNAME).

  From Jean-Baptiste Lab:

    - Fix problems with appending CPPDEFINES that contain
      dictionaries, and related issues with Parse/MergeFlags and
      CPPDEFINES.

  From Allen Weeks:

    - Fix for an issue with implicit-cache with multiple targets
      when dependencies are removed on disk.

  From Evgeny Podjachev and Alexey Petruchick:

    - Support generation of Microsoft Visual Studio 2008 (9.0)
      and 2010 (10.0) project and solution files.

  From Ken Deeter:

    - Fix a problem when FS Entries which are actually Dirs have builders.

  From Luca Falavigna:

    - Support Fortran 03

  From Gary Oberbrunner:

    - Print the path to the SCons package in scons --version

  From Jean-Franï¿½ois Colson:

    - Improve Microsoft Visual Studio Solution generation, and fix
      various errors in the generated solutions especially when using
      MSVS_SCC_PROVIDER, and when generating multiple projects.  The
      construction variable MSVS_SCC_PROJECT_BASE_PATH, which never
      worked properly, is removed.  Users can use the new variable
      MSVS_SCC_CONNECTION_ROOT instead if desired.

  From Anatoly Techtonik:

    - Use subprocess in bootstrap.py instead of os.execve to avoid
      losing output control on Windows (http://bugs.python.org/issue9148)

    - Revert patch for adding SCons to App Paths, because standard cmd
      shell doesn't search there. This is confusing, because `scons` can
      be executed from explorer, but fail to start from console.

    - Fix broken installation with easy_install on Windows (issue #2051)
      SCons traditionally installed in a way that allowed to run multiple
      versions side by side. This custom logic was incompatible with
      easy_install way of doing things.

    - Use epydoc module for generating API docs in HTML if command line
      utility is not found in PATH. Actual for Windows.

  From Alexander Goomenyuk:

    - Add .sx to assembly source scanner list so .sx files
      get their header file dependencies detected.

  From Arve Knudsen:

    - Set module metadata when loading site_scons/site_init.py
      so it is treated as a proper module; __doc__, __file__ and
      __name__ now refer to the site_init.py file.

  From Russel Winder:

    - Users Guide updates explaining that Tools can be packages as
      well as python modules.

  From Gary Oberbrunner:

    - New systemwide and per-user site_scons dirs.

  From Dirk Baechle:

    - XML fixes in User's Guide.
    - Fixed the detection of 'jar' and 'rmic' during
      the initialization of the respective Tools (#2730).
    - Improved docs for custom Decider functions and
      custom Scanner objects (#2711, #2713).
    - Corrected SWIG module names for generated *.i files (#2707).

  From Joe Zuntz:

    - Fixed a case-sensitivity problem with Fortran modules.

  From Bauke Conijn:

    - Added Users Guide example for auto-generated source code

  From Steven Knight:

    - Fix explicit dependencies (Depends()) on Nodes that don't have
      attached Builders.

    - Fix use of the global Alias() function with command actions.

  From Matt Hughes:

    - Fix the ability to append to default $*FLAGS values (which are
      implemented as CLVar instances) in a copied construction environment
      without affecting the original construction environment's value.

  From Rob Managan:

    - Updated the TeX command strings to include a /D on Windows in
      case the new directory is on a different drive letter.

    - Fixed the LaTeX scanner so dependencies are found in commands that
      are broken across lines with a comment or have embedded spaces.

    - The TeX builders should now work with tex files that are generated
      by another program. Thanks to Hans-Martin von Gaudecker for
      isolating the cause of this bug.

    - Added support for INDEXSTYLE environment variable so makeindex can
      find style files.

    - Added support for the bibunits package so we call bibtex on all
      the bu*.aux files.

    - Add support of finding path information on OSX for TeX applications
      MacPorts and Fink paths need to be added by the user

  From Russel Winder:

    - Add support for DMD version 2 (the phobos2 library).

  From William Deegan:

    - Add initial support for VS/VC 2010 (express and non-express versions)
    - Remove warning for not finding MS VC/VS install.
      "scons: warning: No version of Visual Studio compiler found
        - C/C++ compilers most likely not set correctly"
    - Add support for Linux 3.0


RELEASE 2.0.1 - Mon, 15 Aug 2010 15:46:32 -0700

  From Dirk Baechle:

    - Fix XML in documentation.

  From Joe Zuntz:

    - Fixed a case-sensitivity problem with Fortran modules.

  From Bauke Conijn:

    - Added Users Guide example for auto-generated source code

  From Steven Knight:

    - Fix explicit dependencies (Depends()) on Nodes that don't have
      attached Builders.

  From Matt Hughes:

    - Fix the ability to append to default $*FLAGS values (which are
      implemented as CLVar instances) in a copied construction environment
      without affecting the original construction environment's value.

  From Rob Managan:

    - Updated the TeX command strings to include a /D on Windows in
      case the new directory is on a different drive letter.

    - Fixed the LaTeX scanner so dependencies are found in commands that
      are broken across lines with a comment or have embedded spaces.


RELEASE 2.0.0.final.0 - Mon, 14 Jun 2010 22:01:37 -0700

  From Dirk Baechle:

    - Fix XML in documentation.

  From Steven Knight:

    - Provide forward compatibility for the 'profile' module.

    - Provide forward compatibility for the 'pickle' module.

    - Provide forward compatibility for the 'io' module.

    - Provide forward compatibility for the 'queue' module.

    - Provide forward compatibility for the 'collections' module.

    - Provide forward compatibility for the 'builtins' module.

    - Provide forward compatibility for 'sys.intern()'.

    - Convert to os.walk() from of os.path.walk().

    - Remove compatibility logic no longer needed.

    - Add a '-3' option to runtest to print 3.x incompatibility warnings.

    - Convert old-style classes into new-style classes.

    - Fix "Ignoring corrupt sconsign entry" warnings when building
      in a tree with a pre-2.0 .sconsign file.

    - Fix propagation from environment of VS*COMNTOOLS to resolve issues
      initializing MSVC/MSVS/SDK issues.

    - Handle detecting Visual C++ on Python versions with upper-case
      platform architectures like 'AMD64'.

  From W. Trevor King:

    - Revisions to README.

  From Greg Noel:

    - Apply numerous Python fixers to update code to more modern idioms.
      Find where fixers should be applied to code in test strings and
      apply the fixers there, too.

    - Write a fixer to convert string functions to string methods.

    - Modify the 'dict' fixer to be less conservative.

    - Modify the 'apply' fixer to handle more cases.

    - Create a modified 'types' fixer that converts types to 2.x
      equivalents rather than 3.x equivalents.

    - Write a 'division' fixer to highlight uses of the old-style
      division operator.  Correct usage where needed.

    - Add forward compatibility for the new 'memoryview' function
      (which replaces the 'buffer' function).

    - Add forward compatibility for the 'winreg' module.

    - Remove no-longer-needed 'platform' module.

    - Run tests with the '-3' option to Python 2.6 and clear up
      various reported incompatibilities.

    - Comb out code paths specialized to Pythons older than 2.4.

    - Update deprecation warnings; most now become mandatory.

    - Start deprecation cycle for BuildDir() and build_dir.

    - Start deprecation cycle for SourceCode() and related factories

    - Fixed a problem with is_Dict() not identifying some objects derived
      from UserDict.

  From Jim Randall:

    - Document the AllowSubstExceptions() function in the User's Guide.

  From William Deegan:

    - Migrate MSVC/MSVS/SDK improvements from 1.3 branch.


RELEASE 1.3.0 - Tue, 23 Mar 2010 21:44:19 -0400

  From Steven Knight:

    - Update man page and documentation.

  From William Deegan (plus minor patch from Gary Oberbrunner):

    - Support Visual Studio 8.0 Express

RELEASE 1.2.0.d20100306 - Sat, 06 Mar 2010 16:18:33 -0800

  From Luca Falavigna:

    - Fix typos in the man page.

  From Gottfried Ganssauge:

    - Support execution when SCons is installed via easy_install.

  From Steven Knight:

    - Make the messages for Configure checks of compilers consistent.

    - Issue an error message if a BUILDERS entry is not a Builder
      object or a callable wrapper.

  From Rob Managan:

    - Update tex builder to handle the case where a \input{foo}
      command tries to work with a directory named foo instead of the
      file foo.tex. The builder now ignores a directory and continues
      searching to find the correct file. Thanks to Lennart Sauerbeck
      for the test case and initial patch

      Also allow the \include of files in subdirectories when variantDir
      is used with duplicate=0. Previously latex would crash since
      the directory in which the .aux file is written was not created.
      Thanks to Stefan Hepp for finding this and part of the solution.

  From James Teh:
    - Patches to fix some issues using MS SDK V7.0

  From William Deegan:
    - Lots of testing and minor patches to handle mixed MS VC and SDK
      installations, as well as having only the SDK installed.


RELEASE 1.2.0.d20100117 - Sun, 17 Jan 2010 14:26:59 -0800

  From Jim Randall:
    - Fixed temp filename race condition on Windows with long cmd lines.

  From David Cournapeau:
    - Fixed tryRun when sconf directory is in a variant dir.
    - Do not add -fPIC for ifort tool on non-posix platforms (darwin and
      windows).
    - Fix bug 2294 (spurious CheckCC failures).
    - Fix SCons bootstrap process on windows 64 (wrong wininst name)

  From William Deegan:
    - Final merge from vs_revamp branch to main

    - Added definition and usage of HOST_OS, HOST_ARCH, TARGET_OS,
      TARGET_ARCH, currently only defined/used by Visual Studio
      Compilers. This will be rolled out to other platforms/tools
      in the future.

    - Add check for python >= 3.0.0 and exit gracefully.
      For 1.3 python >= 1.5.2 and < 3.0.0 are supported

    - Fix bug 1944 - Handle non-existent .i file in swig emitter, previously
      it would crash with an IOError exception. Now it will try to make an
      educated guess on the module name based on the filename.

  From Lukas Erlinghagen:

    - Have AddOption() remove variables from the list of
      seen-but-unknown variables (which are reported later).

    - An option name and aliases can now be specified as a tuple.

  From Hartmut Goebel:

    - Textfile builder.

  From Jared Grubb:

    - use "is/is not" in comparisons with None instead of "==" or "!=".

  From Jim Hunziker:

    - Avoid adding -gphobos to a command line multiple times
      when initializing use of the DMD compiler.

  From Jason Kenney:

    - Sugguested HOST/TARGET OS/ARCH separation.

  From Steven Knight:

    - Fix the -n option when used with VariantDir(duplicate=1)
      and the variant directory doesn't already exist.

    - Fix scanning of Unicode files for both UTF-16 endian flavors.

    - Fix a TypeError on #include of file names with Unicode characters.

    - Fix an exception if a null command-line argument is passed in.

    - Evaluate Requires() prerequisites before a Node's direct children
      (sources and dependencies).

  From Greg Noel:

    - Remove redundant __metaclass__ initializations in Environment.py.

    - Correct the documentation of text returned by sconf.Result().

    - Document that filenames with '.' as the first character are
      ignored by Glob() by default (matching UNIX glob semantics).

    - Fix SWIG testing infrastructure to work on Mac OS X.

    - Restructure a test that occasionally hung so that the test would
      detect when it was stuck and fail instead.

    - Substfile builder.

  From Gary Oberbrunner:

    - When reporting a target that SCons doesn't know how to make,
      specify whether it's a File, Dir, etc.

  From Ben Webb:

    - Fix use of $SWIGOUTDIR when generating Python wrappers.

    - Add $SWIGDIRECTORSUFFIX and $SWIGVERSION construction variables.

  From Rob Managan:

    - Add -recorder flag to Latex commands and updated internals to
      use the output to find files TeX creates. This allows the MiKTeX
      installations to find the created files

    - Notify user of Latex errors that would get buried in the
      Latex output

    - Remove LATEXSUFFIXES from environments that don't initialize Tex.

    - Add support for the glossaries package for glossaries and acronyms

    - Fix problem that pdftex, latex, and pdflatex tools by themselves did
      not create the actions for bibtex, makeindex,... by creating them
      and other environment settings in one routine called by all four
      tex tools.

    - Fix problem with filenames of sideeffects when the user changes
      the name of the output file from the latex default

    - Add scanning of files included in Latex by means of \lstinputlisting{}
      Patch from Stefan Hepp.

    - Change command line for epstopdf to use --outfile= instead of -o
      since this works on all platforms.
      Patch from Stefan Hepp.

    - Change scanner to properly search for included file from the
      directory of the main file instead of the file it is included from.
      Also update the emitter to add the .aux file associated with
      \include{filename} commands. This makes sure the required directories
      if any are created for variantdir cases.
      Half of the patch from Stefan Hepp.

RELEASE 1.2.0.d20090223 - Mon, 23 Feb 2009 08:41:06 -0800

  From Stanislav Baranov:

    - Make suffix-matching for scanners case-insensitive on Windows.

  From David Cournapeau:

    - Change the way SCons finds versions of Visual C/C++ and Visual
      Studio to find and use the Microsoft v*vars.bat files.

  From Robert P. J. Day:

    - User's Guide updates.

  From Dan Eaton:

    - Fix generation of Visual Studio 8 project files on x64 platforms.

  From Allan Erskine:

    - Set IncludeSearchPath and PreprocessorDefinitions in generated
      Visual Studio 8 project files, to help IntelliSense work.

  From Mateusz Gruca:

    - Fix deletion of broken symlinks by the --clean option.

  From Steven Knight:

    - Fix the error message when use of a non-existent drive on Windows
      is detected.

    - Add sources for files whose targets don't exist in $CHANGED_SOURCES.

    - Detect implicit dependencies on commands even when the command is
      quoted.

    - Fix interaction of $CHANGED_SOURCES with the --config=force option.

    - Fix finding #include files when the string contains escaped
      backslashes like "C:\\some\\include.h".

    - Pass $CCFLAGS to Visual C/C++ precompiled header compilation.

    - Remove unnecessary nested $( $) around $_LIBDIRFLAGS on link lines
      for the Microsoft linker, the OS/2 ilink linker and the Phar Lap
      linkloc linker.

    - Spell the Windows environment variables consistently "SystemDrive"
      and "SystemRoot" instead of "SYSTEMDRIVE" and "SYSTEMROOT".



RELEASE 1.2.0.d20090113 - Tue, 13 Jan 2009 02:50:30 -0800

  From Stanislav Baranov, Ted Johnson and Steven Knight:

    - Add support for batch compilation of Visual Studio C/C++ source
      files, controlled by a new $MSVC_BATCH construction variable.

  From Steven Knight:

    - Print the message, "scons: Build interrupted." on error output,
      not standard output.

    - Add a --warn=future-deprecated option for advance warnings about
      deprecated features that still have warnings hidden by default.

    - Fix use of $SOURCE and $SOURCES attributes when there are no
      sources specified in the Builder call.

    - Add support for new $CHANGED_SOURCES, $CHANGED_TARGETS,
      $UNCHANGED_SOURCES and $UNCHANGED_TARGETS variables.

    - Add general support for batch builds through new batch_key= and
      targets= keywords to Action object creation.

  From Arve Knudsen:

    - Make linker tools differentiate properly between SharedLibrary
      and LoadableModule.

    - Document TestCommon.shobj_prefix variable.

    - Support $SWIGOUTDIR values with spaces.

  From Rob Managan:

    - Don't automatically try to build .pdf graphics files for
      .eps files in \includegraphics{} calls in TeX/LaTeX files
      when building with the PDF builder (and thus using pdflatex).

  From Gary Oberbrunner:

    - Allow AppendENVPath() and PrependENVPath() to interpret '#'
      for paths relative to the top-level SConstruct directory.

    - Use the Borland ilink -e option to specify the output file name.

    - Document that the msvc Tool module uses $PCH, $PCHSTOP and $PDB.

    - Allow WINDOWS_INSERT_DEF=0 to disable --output-def when linking
      under MinGW.

  From Zia Sobhani:

    - Fix typos in the User's Guide.

  From Greg Spencer:

    - Support implicit dependency scanning of files encoded in utf-8
      and utf-16.

  From Roberto de Vecchi:

    - Remove $CCFLAGS from the the default definitions of $CXXFLAGS for
      Visual C/C++ and MIPSpro C++ on SGI so, they match other tools
      and avoid flag duplication on C++ command lines.

  From Ben Webb:

    - Handle quoted module names in SWIG source files.

    - Emit *_wrap.h when SWIG generates header file for directors

  From Matthew Wesley:

    - Copy file attributes so we identify, and can link a shared library
      from, shared object files in a Repository.



RELEASE 1.2.0 - Sat, 20 Dec 2008 22:47:29 -0800

  From Steven Knight:

    - Don't fail if can't import a _subprocess module on Windows.

    - Add warnings for use of the deprecated Options object.



RELEASE 1.1.0.d20081207 - Sun, 07 Dec 2008 19:17:23 -0800

  From Benoit Belley:

    - Improve the robustness of GetBuildFailures() by refactoring
      SCons exception handling (especially BuildError exceptions).

    - Have the --taskmastertrace= option print information about
      individual Task methods, not just the Taskmaster control flow.

    - Eliminate some spurious dependency cycles by being more aggressive
      about pruning pending children from the Taskmaster walk.

    - Suppress mistaken reports of a dependency cycle when a child
      left on the pending list is a single Node in EXECUTED state.

  From David Cournapeau:

    - Fix $FORTRANMODDIRPREFIX for the ifort (Intel Fortran) tool.

  From Brad Fitzpatrick:

    - Don't pre-generate an exception message (which will likely be
      ignored anyway) when an EntryProxy re-raises an AttributeError.

  From Jared Grubb:

    - Clean up coding style and white space in Node/FS.py.

    - Fix a typo in the documentation for $_CPPDEFFLAGS.

    - Issue 2401: Fix usage of comparisons with None.

  From Ludwig Hï¿½hne:

    - Handle Java inner classes declared within a method.

  From Steven Knight:

    - Fix label placement by the "scons-time.py func" subcommand
      when a profile value was close to (or equal to) 0.0.

    - Fix env.Append() and env.Prepend()'s ability to add a string to
      list-like variables like $CCFLAGS under Python 2.6.

    - Other Python2.6 portability:  don't use "as" (a Python 2.6 keyword).
      Don't use the deprecated Exception.message attribute.

    - Support using the -f option to search for a different top-level
      file name when walking up with the -D, -U or -u options.

    - Fix use of VariantDir when the -n option is used and doesn't,
      therefore, actually create the variant directory.

    - Fix a stack trace from the --debug=includes option when passed a
      static or shared library as an argument.

    - Speed up the internal find_file() function (used for searching
      CPPPATH, LIBPATH, etc.).

    - Add support for using the Python "in" keyword on construction
      environments (for example, if "CPPPATH" in env: ...).

    - Fix use of Glob() when a repository or source directory contains
      an in-memory Node without a corresponding on-disk file or directory.

    - Add a warning about future reservation of $CHANGED_SOURCES,
      $CHANGED_TARGETS, $UNCHANGED_SOURCES and $UNCHANGED_TARGETS.

    - Enable by default the existing warnings about setting the resource
      $SOURCE, $SOURCES, $TARGET and $TARGETS variable.

  From Rob Managan:

    - Scan for TeX files in the paths specified in the $TEXINPUTS
      construction variable and the $TEXINPUTS environment variable.

    - Configure the PDF() and PostScript() Builders as single_source so
      they know each source file generates a separate target file.

    - Add $EPSTOPDF, $EPSTOPDFFLAGS and $EPSTOPDFCOM

    - Add .tex as a valid extension for the PDF() builder.

    - Add regular expressions to find \input, \include and
      \includegraphics.

    - Support generating a .pdf file from a .eps source.

    - Recursive scan included input TeX files.

    - Handle requiring searched-for TeX input graphics files to have
      extensions (to avoid trying to build a .eps from itself, e.g.).

  From Greg Noel:

    - Make the Action() function handle positional parameters consistently.

    - Clarify use of Configure.CheckType().

    - Make the File.{Dir,Entry,File}() methods create their entries
      relative to the calling File's directory, not the SConscript
      directory.

    - Use the Python os.devnull variable to discard error output when
      looking for the $CC or $CXX version.

    - Mention LoadableModule() in the SharedLibrary() documentation.

  From Gary Oberbrunner:

    - Update the User's Guide to clarify use of the site_scons/
      directory and the site_init.py module.

    - Make env.AppendUnique() and env.PrependUnique remove duplicates
      within a passed-in list being added, too.

  From Randall Spangler:

    - Fix Glob() so an on-disk file or directory beginning with '#'
      doesn't throw an exception.



RELEASE 1.1.0 - Thu, 09 Oct 2008 08:33:47 -0700

  From Chris AtLee

    - Use the specified environment when checking for the GCC compiler
      version.

  From Ian P. Cardenas:

    - Fix Glob() polluting LIBPATH by returning copy of list

  From David Cournapeau:

    - Add CheckCC, CheckCXX, CheckSHCC and CheckSHCXX tests to
      configuration contexts.

    - Have the --profile= argument use the much faster cProfile module
      (if it's available in the running Python version).

    - Reorder MSVC compilation arguments so the /Fo is first.

  From Bill Deegan:

    - Add scanning Windows resource (.rc) files for implicit dependencies.

  From John Gozde:

    - When scanning for a #include file, don't use a directory that
      has the same name as the file.

  From Ralf W. Grosse-Kunstleve

    - Suppress error output when checking for the GCC compiler version.

  From Jared Grubb:

    - Fix VariantDir duplication of #included files in subdirectories.

  From Ludwig Hï¿½hne:

    - Reduce memory usage when a directory is used as a dependency of
      another Node (such as an Alias) by returning a concatenation
      of the children's signatures + names, not the children's contents,
      as the directory contents.

    - Raise AttributeError, not KeyError, when a Builder can't be found.

    - Invalidate cached Node information (such as the contenst returned
      by the get_contents() method) when calling actions with Execute().

    - Avoid object reference cycles from frame objects.

    - Reduce memory usage from Null Executor objects.

    - Compute MD5 checksums of large files without reading the entire
      file contents into memory.  Add a new --md5-chunksize option to
      control the size of each chunk read into memory.

  From Steven Knight:

    - Fix the ability of the add_src_builder() method to add a new
      source builder to any other builder.

    - Avoid an infinite loop on non-Windows systems trying to find the
      SCons library directory if the Python library directory does not
      begin with the string "python".

    - Search for the SCons library directory in "scons-local" (with
      no version number) after "scons-local-{VERSION}".

  From Rob Managan:

    - Fix the user's ability to interrupt the TeX build chain.

    - Fix the TeX builder's allowing the user to specify the target name,
      instead of always using its default output name based on the source.

    - Iterate building TeX output files until all warning are gone
      and the auxiliary files stop changing, or until we reach the
      (configurable) maximum number of retries.

    - Add TeX scanner support for:  glossaries, nomenclatures, lists of
      figures, lists of tables, hyperref and beamer.

    - Use the $BIBINPUTS, $BSTINPUTS, $TEXINPUTS and $TEXPICTS construction
      variables as search paths for the relevant types of input file.

    - Fix building TeX with VariantDir(duplicate=0) in effect.

    - Fix the LaTeX scanner to search for graphics on the TEXINPUTS path.

    - Have the PDFLaTeX scanner search for .gif files as well.

  From Greg Noel:

    - Fix typos and format bugs in the man page.

    - Add a first draft of a wrapper module for Python's subprocess
      module.

    - Refactor use of the SCons.compat module so other modules don't
      have to import it individually.

    - Add .sx as a suffix for assembly language files that use the
      C preprocessor.

  From Gary Oberbrunner:

    - Make Glob() sort the returned list of Files or Nodes
      to prevent spurious rebuilds.

    - Add a delete_existing keyword argument to the AppendENVPath()
      and PrependENVPath() Environment methods.

    - Add ability to use "$SOURCE" when specifying a target to a builder

  From Damyan Pepper:

    - Add a test case to verify that SConsignFile() files can be
      created in previously non-existent subdirectories.

  From Jim Randall:

    - Make the subdirectory in which the SConsignFile() file will
      live, if the subdirectory doesn't already exist.

  From Ali Tofigh:

    - Add a test to verify duplication of files in VariantDir subdirectories.



RELEASE 1.0.1 - Sat, 06 Sep 2008 07:29:34 -0700

  From Greg Noel:

    - Add a FindFile() section to the User's Guide.

    - Fix the FindFile() documentation in the man page.

    - Fix formatting errors in the Package() description in the man page.

    - Escape parentheses that appear within variable names when spawning
      command lines using os.system().



RELEASE 1.0.0 - XXX

  From Jared Grubb:

    - Clear the Node state when turning a generic Entry into a Dir.

  From Ludwig Hï¿½hne:

    - Fix sporadic output-order failures in test/GetBuildFailures/parallel.py.

    - Document the ParseDepends() function in the User's Guide.

  From khomenko:

    - Create a separate description and long_description for RPM packages.

  From Steven Knight:

    - Document the GetLaunchDir() function in the User's Guide.

    - Have the env.Execute() method print an error message if the
      executed command fails.

    - Add a script for creating a standard SCons development system on
      Ubuntu Hardy.  Rewrite subsidiary scripts for install Python and
      SCons versions in Python (from shell).

  From Greg Noel:

    - Handle yacc/bison on newer Mac OS X versions creating file.hpp,
      not file.cpp.h.

    - In RPCGEN tests, ignore stderr messages from older versions of
      rpcgen on some versions of Mac OS X.

    - Fix typos in man page descriptions of Tag() and Package(), and in
      the scons-time man page.

    - Fix documentation of SConf.CheckLibWithHeader and other SConf methods.

    - Update documentation of SConscript(variant_dir) usage.

    - Fix SWIG tests for (some versions of) Mac OS X.

  From Jonas Olsson:

    - Print the warning about -j on Windows being potentially unreliable if
      the pywin32 extensions are unavailable or lack file handle operations.

  From Jim Randall:

    - Fix the env.WhereIs() method to expand construction variables.

  From Rogier Schouten:

    - Enable building of shared libraries with the Bordand ilink32 linker.



RELEASE 1.0.0 - Sat, 09 Aug 2008 12:19:44 -0700

  From Luca Falavigna:

    - Fix SCons man page indentation under Debian's man page macros.

  From Steven Knight:

    - Clarify the man page description of the SConscript(src_dir) argument.

    - User's Guide updates:

       -  Document the BUILD_TARGETS, COMMAND_LINE_TARGETS and
          DEFAULT_TARGETS variables.

       -  Document the AddOption(), GetOption() and SetOption() functions.

       -  Document the Requires() function; convert to the Variables
          object, its UnknownOptions() method, and its associated
          BoolVariable(), EnumVariable(), ListVariable(), PackageVariable()
          and PathVariable() functions.

       -  Document the Progress() function.

       -  Reorganize the chapter and sections describing the different
          types of environments and how they interact.  Document the
          SetDefault() method.  Document the PrependENVPath() and
          AppendENVPath() functions.

       -  Reorganize the command-line arguments chapter.  Document the
          ARGLIST variable.

       -  Collect some miscellaneous sections into a chapter about
          configuring build output.

    - Man page updates:

       -  Document suggested use of the Visual C/C++ /FC option to fix
          the ability to double-click on file names in compilation error
          messages.

       -  Document the need to use Clean() for any SideEffect() files that
          must be explicitly removed when their targets are removed.

       -  Explicitly document use of Node lists as input to Dependency().

  From Greg Noel:

    - Document MergeFlags(), ParseConfig(), ParseFlags() and SideEffect()
      in the User's Guide.

  From Gary Oberbrunner:

    - Document use of the GetBuildFailures() function in the User's Guide.

  From Adam Simpkins:

    - Add man page text clarifying the behavior of AddPreAction() and
      AddPostAction() when called with multiple targets.

  From Alexey Zezukin:

    - Fix incorrectly swapped man page descriptions of the --warn= options
      for duplicate-environment and missing-sconscript.



RELEASE 0.98.5 - Sat, 07 Jun 2008 08:20:35 -0700

  From Benoit Belley:

  - Fix the Intel C++ compiler ABI specification for EMT64 processors.

  From David Cournapeau:

  - Issue a (suppressable) warning, not an error, when trying to link
    C++ and Fortran object files into the same executable.

  From Steven Knight:

  - Update the scons.bat file so that it returns the real exit status
    from SCons, even though it uses setlocal + endlocal.

  - Fix the --interactive post-build messages so it doesn't get stuck
    mistakenly reporting failures after any individual build fails.

  - Fix calling File() as a File object method in some circumstances.

  - Fix setup.py installation on Mac OS X so SCons gets installed
    under /usr/lcoal by default, not in the Mac OS X Python framework.



RELEASE 0.98.4 - Sat, 17 May 2008 22:14:46 -0700

  From Benoit Belley:

  - Fix calculation of signatures for Python function actions with
    closures in Python versions before 2.5.

  From David Cournapeau:

  - Fix the initialization of $SHF77FLAGS so it includes $F77FLAGS.

  From Jonas Olsson:

  - Fix a syntax error in the Intel C compiler support on Windows.

  From Steven Knight:

  - Change how we represent Python Value Nodes when printing and when
    stored in .sconsign files (to avoid blowing out memory by storing
    huge strings in .sconsign files after multiple runs using Configure
    contexts cause the Value strings to be re-escaped each time).

  - Fix a regression in not executing configuration checks after failure
    of any configuration check that used the same compiler or other tool.

  - Handle multiple destinations in Visual Studio 8 settings for the
    analogues to the INCLUDE, LIBRARY and PATH variables.

  From Greg Noel:

  - Update man page text for VariantDir().



RELEASE 0.98.3 - Tue, 29 Apr 2008 22:40:12 -0700

  From Greg Noel:

  - Fix use of $CXXFLAGS when building C++ shared object files.

  From Steven Knight:

  - Fix a regression when a Builder's source_scanner doesn't select
    a more specific scanner for the suffix of a specified source file.

  - Fix the Options object backwards compatibility so people can still
    "import SCons.Options.{Bool,Enum,List,Package,Path}Option" submodules.

  - Fix searching for implicit dependencies when an Entry Node shows up
    in the search path list.

  From Stefano:

  - Fix expansion of $FORTRANMODDIR in the default Fortran command line(s)
    when it's set to something like ${TARGET.dir}.



RELEASE 0.98.2 - Sun, 20 Apr 2008 23:38:56 -0700

  From Steven Knight:

  - Fix a bug in Fortran suffix computation that would cause SCons to
    run out of memory on Windows systems.

  - Fix being able to specify --interactive mode command lines with
    \ (backslash) path name separators on Windows.

  From Gary Oberbrunner:

  - Document Glob() in the User's Guide.



RELEASE 0.98.1 - Fri, 18 Apr 2008 19:11:58 -0700

  From Benoit Belley:

  - Speed up the SCons.Util.to_string*() functions.

  - Optimize various Node intialization and calculations.

  - Optimize Executor scanning code.

  - Optimize Taskmaster execution, including dependency-cycle checking.

  - Fix the --debug=stree option so it prints its tree once, not twice.

  From Johan Boulï¿½:

  - Fix the ability to use LoadableModule() under MinGW.

  From David Cournapeau:

  - Various missing Fortran-related construction variables have been added.

  - SCons now uses the program specified in the $FORTRAN construction
    variable to link Fortran object files.

  - Fortran compilers on Linux (Intel, g77 and gfortran) now add the -fPIC
    option by default when compilling shared objects.

  - New 'sunf77', 'sunf90' and 'sunf95' Tool modules have been added to
    support Sun Fortran compilers.  On Solaris, the Sun Fortran compilers
    are used in preference to other compilers by default.

  - Fortran support now uses gfortran in preference to g77.

  - Fortran file suffixes are now configurable through the
    $F77FILESUFFIXES, $F90FILESUFFIXES, $F95FILESUFFIXES and
    $FORTRANFILESUFFIXES variables.

  From Steven Knight:

  - Make the -d, -e, -w and --no-print-directory options "Ignored for
    compatibility."  (We're not going to implement them.)

  - Fix a serious inefficiency in how SCons checks for whether any source
    files are missing when a Builder call creates many targets from many
    input source files.

  - In Java projects, make the target .class files depend only on the
    specific source .java files where the individual classes are defined.

  - Don't store duplicate source file entries  in the .sconsign file so
    we don't endlessly rebuild the target(s) for no reason.

  - Add a Variables object as the first step towards deprecating the
    Options object name.  Similarly, add BoolVariable(), EnumVariable(),
    ListVariable(), PackageVariable() and PathVariable() functions
    as first steps towards replacing BoolOption(), EnumOption(),
    ListOption(), PackageOption() and PathOption().

  - Change the options= keyword argument to the Environment() function
    to variables=, to avoid confusion with SCons command-line options.
    Continue supporting the options= keyword for backwards compatibility.

  - When $SWIGFLAGS contains the -python flag, expect the generated .py
    file to be in the same (sub)directory as the target.

  - When compiling C++ files, allow $CCFLAGS settings to show up on the
    command line even when $CXXFLAGS has been redefined.

  - Fix --interactive with -u/-U/-D when a VariantDir() is used.

  From Anatoly Techtonik:

  - Have the scons.bat file add the script execution directory to its
    local %PATH% on Windows, so the Python executable can be found.

  From Mike Wake:

  - Fix passing variable names as a list to the Return() function.

  From Matthew Wesley:

  - Add support for the GDC 'D' language compiler.



RELEASE 0.98 - Sun, 30 Mar 2008 23:33:05 -0700

  From Benoit Belley:

  - Fix the --keep-going flag so it builds all possible targets even when
    a later top-level target depends on a child that failed its build.

  - Fix being able to use $PDB and $WINDWOWS_INSERT_MANIFEST together.

  - Don't crash if un-installing the Intel C compiler leaves left-over,
    dangling entries in the Windows registry.

  - Improve support for non-standard library prefixes and suffixes by
    stripping all prefixes/suffixes from file name string as appropriate.

  - Reduce the default stack size for -j worker threads to 256 Kbytes.
    Provide user control over this value by adding --stack-size and
    --warn=stack-size options, and a SetOption('stack_size') function.

  - Fix a crash on Linux systems when trying to use the Intel C compiler
    and no /opt/intel_cc_* directories are found.

  - Improve using Python functions as actions by incorporating into
    a FunctionAction's signature:
      - literal values referenced by the byte code.
      - values of default arguments
      - code of nested functions
      - values of variables captured by closures
      - names of referenced global variables and functions

  - Fix the closing message when --clean and --keep-going are both
    used and no errors occur.

  - Add support for the Intel C compiler on Mac OS X.

  - Speed up reading SConscript files by about 20% (for some
    configurations) by:  1) optimizing the SCons.Util.is_*() and
    SCons.Util.flatten() functions; 2) avoiding unnecessary os.stat()
    calls by using a File's .suffix attribute directly instead of
    stringifying it.

  From JÃ©rÃ´me Berger:

  - Have the D language scanner search for .di files as well as .d files.

  - Add a find_include_names() method to the Scanner.Classic class to
    abstract out how included names can be generated by subclasses.

  - Allow the D language scanner to detect multiple modules imported by
    a single statement.

  From Konstantin Bozhikov:

  - Support expansion of construction variables that contain or refer
    to lists of other variables or Nodes within expansions like $CPPPATH.

  - Change variable substitution (the env.subst() method) so that an
    input sequence (list or tuple) is preserved as a list in the output.

  From David Cournapeau:

  - Add a CheckDeclaration() call to configure contexts.

  - Improve the CheckTypeSize() code.

  - Add a Define() call to configure contexts, to add arbitrary #define
    lines to a generated configure header file.

  - Add a "gfortran" Tool module for the GNU F95/F2003 compiler.

  - Avoid use of -rpath with the Mac OS X linker.

  - Add comment lines to the generated config.h file to describe what
    the various #define/#undef lines are doing.

  From Steven Knight:

  - Support the ability to subclass the new-style "str" class as input
    to Builders.

  - Improve the performance of our type-checking by using isinstance()
    with new-style classes.

  - Fix #include (and other $*PATH variables searches) of files with
    absolute path names.  Don't die if they don't exist (due to being
    #ifdef'ed out or the like).

  - Fix --interactive mode when Default(None) is used.

  - Fix --debug=memoizer to work around a bug in base Python 2.2 metaclass
    initialization (by just not allowing Memoization in Python versions
    that have the bug).

  - Have the "scons-time time" subcommand handle empty log files, and
    log files that contain no results specified by the --which option.

  - Fix the max Y of vertical bars drawn by "scons-time --fmt=gnuplot".

  - On Mac OS X, account for the fact that the header file generated
    from a C++ file will be named (e.g.) file.cpp.h, not file.hpp.

  - Fix floating-point numbers confusing the Java parser about
    generated .class file names in some configurations.

  - Document (nearly) all the values you can now fetch with GetOption().

  - Fix use of file names containing strings of multiple spaces when
    using ActionFactory instances like the Copy() or Move() function.

  - Fix a 0.97 regression when using a variable expansion (like
    $OBJSUFFIX) in a source file name to a builder with attached source
    builders that match suffix (like Program()+Object()).

  - Have the Java parser recognize generics (surrounded by angle brackets)
    so they don't interfere with identifying anonymous inner classes.

  - Avoid an infinite loop when trying to use saved copies of the
    env.Install() or env.InstallAs() after replacing the method
    attributes.

  - Improve the performance of setting construction variables.

  - When cloning a construction environment, avoid over-writing an
    attribute for an added method if the user explicitly replaced it.

  - Add a warning about deprecated support for Python 1.5, 2.0 and 2.1.

  - Fix being able to SetOption('warn', ...) in SConscript files.

  - Add a warning about env.Copy() being deprecated.

  - Add warnings about the --debug={dtree,stree,tree} options
    being deprecated.

  - Add VariantDir() as the first step towards deprecating BuildDir().
    Add the keyword argument "variant_dir" as the replacement for
    "build_dir".

  - Add warnings about the {Target,Source}Signatures() methods and
    functions being deprecated.

  From Rob Managan:

  - Enhance TeX and LaTeX support to work with BuildDir(duplicate=0).

  - Re-run LaTeX when it issues a package warning that it must be re-run.

  From Leanid Nazdrynau:

  - Have the Copy() action factory preserve file modes and times
    when copying individual files.

  From Jan Nijtmans:

  - If $JARCHDIR isn't set explicitly, use the .java_classdir attribute
    that was set when the Java() Builder built the .class files.

  From Greg Noel:

  - Document the Dir(), File() and Entry() methods of Dir and File Nodes.

  - Add the parse_flags option when creating Environments

  From Gary Oberbrunner:

  - Make File(), Dir() and Entry() return a list of Nodes when passed
    a list of names, instead of trying to make a string from the name
    list and making a Node from that string.

  - Fix the ability to build an Alias in --interactive mode.

  - Fix the ability to hash the contents of actions for nested Python
    functions on Python versions where the inability to pickle them
    returns a TypeError (instead of the documented PicklingError).

  From Jonas Olsson:

  - Fix use of the Intel C compiler when the top compiler directory,
    but not the compiler version, is specified.

  - Handle Intel C compiler network license files (port@system).

  From Jim Randall:

  - Fix how Python Value Nodes are printed in --debug=explain output.

  From Adam Simpkins:

  - Add a --interactive option that starts a session for building (or
    cleaning) targets without re-reading the SConscript files every time.

  - Fix use of readline command-line editing in --interactive mode.

  - Have the --interactive mode "build" command with no arguments
    build the specified Default() targets.

  - Fix the Chmod(), Delete(), Mkdir() and Touch() Action factories to
    take a list (of Nodes or strings) as arguments.

  From Vaclav Smilauer:

  - Fix saving and restoring an Options value of 'all' on Python
    versions where all() is a builtin function.

  From Daniel Svensson:

  - Code correction in SCons.Util.is_List().

  From Ben Webb:

  - Support the SWIG %module statement with following modifiers in
    parenthese (e.g., '%module(directors="1")').



RELEASE 0.97.0d20071212 - Wed, 12 Dec 2007 09:29:32 -0600

  From Benoit Belley:

  - Fix occasional spurious rebuilds and inefficiency when using
    --implicit-cache and Builders that produce multiple targets.

  - Allow SCons to not have to know about the builders of generated
    files when BuildDir(duplicate=0) is used, potentially allowing some
    SConscript files to be ignored for smaller builds.

  From David Cournapeau:

  - Add a CheckTypeSize() call to configure contexts.

  From Ken Deeter:

  - Make the "contents" of Alias Nodes a concatenation of the children's
    content signatures (MD5 checksums), not a concatenation of the
    children's contents, to avoid using large amounts of memory during
    signature calculation.

  From Malte Helmert:

  - Fix a lot of typos in the man page and User's Guide.

  From Geoffrey Irving:

  - Speed up conversion of paths in .sconsign files to File or Dir Nodes.

  From Steven Knight:

  - Add an Options.UnknownOptions() method that returns any settings
    (from the command line, or whatever dictionary was passed in)
    that aren't known to the Options object.

  - Add a Glob() function.

  - When removing targets with the -c option, use the absolute path (to
    avoid problems interpreting BuildDir() when the top-level directory
    is the source directory).

  - Fix problems with Install() and InstallAs() when called through a
    clone (of a clone, ...) of a cloned construction environment.

  - When executing a file containing Options() settings, add the file's
    directory to sys.path (so modules can be imported from there) and
    explicity set __name__ to the name of the file so the statement's
    in the file can deduce the location if they need to.

  - Fix an O(n^2) performance problem when adding sources to a target
    through calls to a multi Builder (including Aliases).

  - Redefine the $WINDOWSPROGMANIFESTSUFFIX and
    $WINDOWSSHLIBMANIFESTSUFFIX variables so they pick up changes to
    the underlying $SHLIBSUFFIX and $PROGSUFFIX variables.

  - Add a GetBuildFailures() function that can be called from functions
    registered with the Python atexit module to print summary information
    about any failures encountered while building.

  - Return a NodeList object, not a Python list, when a single_source
    Builder like Object() is called with more than one file.

  - When searching for implicit dependency files in the directories
    in a $*PATH list, don't create Dir Nodes for directories that
    don't actually exist on-disk.

  - Add a Requires() function to allow the specification of order-only
    prerequisites, which will be updated before specified "downstream"
    targets but which don't actually cause the target to be rebuilt.

  - Restore the FS.{Dir,File,Entry}.rel_path() method.

  - Make the default behavior of {Source,Target}Signatures('timestamp')
    be equivalent to 'timestamp-match', not 'timestamp-newer'.

  - Fix use of CacheDir with Decider('timestamp-newer') by updating
    the modification time when copying files from the cache.

  - Fix random issues with parallel (-j) builds on Windows when Python
    holds open file handles (especially for SCons temporary files,
    or targets built by Python function actions) across process creation.

  From Maxim Kartashev:

  - Fix test scripts when run on Solaris.

  From Gary Oberbrunner:

  - Fix Glob() when a pattern is in an explicitly-named subdirectory.

  From Philipp Scholl:

  - Fix setting up targets if multiple Package builders are specified
    at once.



RELEASE 0.97.0d20070918 - Tue, 18 Sep 2007 10:51:27 -0500

  From Steven Knight:

  - Fix the wix Tool module to handle null entries in $PATH variables.

  - Move the documentation of Install() and InstallAs() from the list
    of functions to the list of Builders (now that they're implemented
    as such).

  - Allow env.CacheDir() to be set per construction environment.  The
    global CacheDir() function now sets an overridable global default.

  - Add an env.Decider() method and a Node.Decider() method that allow
    flexible specification of an arbitrary function to decide if a given
    dependency has changed since the last time a target was built.

  - Don't execute Configure actions (while reading SConscript files)
    when cleaning (-c) or getting help (-h or -H).

  - Add to each target an implicit dependency on the external command(s)
    used to build the target, as found by searching env['ENV']['PATH']
    for the first argument on each executed command line.

  - Add support for a $IMPLICIT_COMMAND_DEPENDENCIES construction
    variabe that can be used to disable the automatic implicit
    dependency on executed commands.

  - Add an "ensure_suffix" keyword to Builder() definitions that, when
    true, will add the configured suffix to the targets even if it looks
    like they already have a different suffix.

  - Add a Progress() function that allows for calling a function or string
    (or list of strings) to display progress while walking the DAG.

  - Allow ParseConfig(), MergeFlags() and ParseFlags() to handle output
    from a *config command with quoted path names that contain spaces.

  - Make the Return() function stop processing the SConscript file and
    return immediately.  Add a "stop=" keyword argument that can be set
    to False to preserve the old behavior.

  - Fix use of exitstatfunc on an Action.

  - Introduce all man page function examples with "Example:" or "Examples:".

  - When a file gets added to a directory, make sure the directory gets
    re-scanned for the new implicit dependency.

  - Fix handling a file that's specified multiple times in a target
    list so that it doesn't cause dependent Nodes to "disappear" from
    the dependency graph walk.

  From Carsten Koch:

  - Avoid race conditions with same-named files and directory creation
    when pushing copies of files to CacheDir().

  From Tzvetan Mikov:

  - Handle $ in Java class names.

  From Gary Oberbrunner:

  - Add support for the Intel C compiler on Windows64.

  - On SGI IRIX, have $SHCXX use $CXX by default (like other platforms).

  From Sohail Somani:

  - When Cloning a construction environment, set any variables before
    applying tools (so the tool module can access the configured settings)
    and re-set them after (so they end up matching what the user set).

  From Matthias Troffaes:

  - Make sure extra auxiliary files generated by some LaTeX packages
    and not ending in .aux also get deleted by scons -c.

  From Greg Ward:

  - Add a $JAVABOOTCLASSPATH variable for directories to be passed to the
    javac -bootclasspath option.

  From Christoph Wiedemann:

  - Add implicit dependencies on the commands used to build a target.




RELEASE 0.97.0d20070809 - Fri, 10 Aug 2007 10:51:27 -0500

  From Lars Albertsson:

  - Don't error if a #include line happens to match a directory
    somewhere on a path (like $CPPPATH, $FORTRANPATH, etc.).

  From Mark Bertoglio:

  - Fix listing multiple projects in Visual Studio 7.[01] solution files,
    including generating individual project GUIDs instead of re-using
    the solution GUID.

  From Jean Brouwers:

  - Add /opt/SUNWspro/bin to the default execution PATH on Solaris.

  From Allan Erskine:

  - Only expect the Microsoft IDL compiler to emit *_p.c and *_data.c
    files if the /proxy and /dlldata switches are used (respectively).

  From Steven Knight:

  - Have --debug=explain report if a target is being rebuilt because
    AlwaysBuild() is specified (instead of "unknown reasons").

  - Support {Get,Set}Option('help') to make it easier for SConscript
    files to tell if a help option (-h, --help, etc.) has been specified.

  - Support {Get,Set}Option('random') so random-dependency interaction
    with CacheDir() is controllable from SConscript files.

  - Add a new AddOption() function to support user-defined command-
    line flags (like --prefix=, --force, etc.).

  - Replace modified Optik version with new optparse compatibility module
    for command line processing in Scripts/SConsOptions.py

  - Push and retrieve built symlinks to/from a CacheDir() as actual
    symlinks, not by copying the file contents.

  - Fix how the Action module handles stringifying the shared library
    generator in the Tool/mingw.py module.

  - When generating a config.h file, print "#define HAVE_{FEATURE} 1"
    instad of just "#define HAVE_{FEATURE}", for more compatibility
    with Autoconf-style projects.

  - Fix expansion of $TARGET, $TARGETS, $SOURCE and $SOURCES keywords in
    Visual C/C++ PDB file names.

  - Fix locating Visual C/C++ PDB files in build directories.

  - Support an env.AddMethod() method and an AddMethod() global function
    for adding a new method, respectively, to a construction environment
    or an arbitrary object (such as a class).

  - Fix the --debug=time option when the -j option is specified and all
    files are up to date.

  - Add a $SWIGOUTDIR variable to allow setting the swig -outdir option,
    and use it to identify files created by the swig -java option.

  - Add a $SWIGPATH variable that specifies the path to be searched
    for included SWIG files, Also add related $SWIGINCPREFIX and
    $SWIGINCSUFFIX variables that specify the prefix and suffix to
    be be added to each $SWIGPATH directory when expanded on the SWIG
    command line.

  - More efficient copying of construction environments (mostly borrowed
    from copy.deepcopy() in the standard Python library).

  - When printing --tree=prune output, don't print [brackets] around
    source files, only do so for built targets with children.

  - Fix interpretation of Builder source arguments when the Builder has
    a src_suffix *and* a source_builder and the argument has no suffix.

  - Fix use of expansions like ${TARGET.dir} or ${SOURCE.dir} in the
    following construction variables:  $FORTRANMODDIR, $JARCHDIR,
    $JARFLAGS, $LEXFLAGS, $SWIGFLAGS, $SWIGOUTDIR and $YACCFLAGS.

  - Fix dependencies on Java files generated by SWIG so they can be
    detected and built in one pass.

  - Fix SWIG when used with a BuildDir().

  From Leanid Nazdrynau:

  - When applying Tool modules after a construction environment has
    already been created, don't overwrite existing $CFILESUFFIX and
    $CXXFILESUFFIX value.

  - Support passing the Java() builder a list of explicit .java files
    (not only a list of directories to be scanned for .java files).

  - Support passing .java files to the Jar() and JavaH() builders, which
    then use the builder underlying the Java() builder to turn them into
    .class files.  (That is, the Jar()-Java() chain of builders become
    multi-step, like the Program()-Object()-CFile() builders.)

  - Support passing SWIG .i files to the Java builders (Java(),
    Jar(), JavaH()), to cause intermediate .java files to be created
    automatically.

  - Add $JAVACLASSPATH and $JAVASOURCEPATH variables, that get added to
    the javac "-classpath" and "-sourcepath" options.  (Note that SCons
    does *not* currently search these paths for implicit dependencies.)

  - Commonize initialization of Java-related builders.

  From Jan Nijtmans:

  - Find Java anonymous classes when the next token after the name is
    an open parenthesis.

  From Gary Oberbrunner:

  - Fix a code example in the man page.

  From Tilo Prutz:

  - Add support for the file names that Java 1.5 (and 1.6) generates for
    nested anonymous inner classes, which are different from Java 1.4.

  From Adam Simpkins:

  - Allow worker threads to terminate gracefully when all jobs are
    finished.

  From Sohail Somani:

  - Add LaTeX scanner support for finding dependencies specified with
    the \usepackage{} directive.



RELEASE 0.97 - Thu, 17 May 2007 08:59:41 -0500

  From Steven Knight:

  - Fix a bug that would make parallel builds stop in their tracks if
    Nodes that depended on lists that contained some Nodes built together
    caused the reference count to drop below 0 if the Nodes were visited
    and commands finished in the wrong order.

  - Make sure the DirEntryScanner doesn't choke if it's handed something
    that's not a directory (Node.FS.Dir) Node.



RELEASE 0.96.96 - Thu, 12 Apr 2007 12:36:25 -0500

  NOTE:  This is (Yet) a(nother) pre-release of 0.97 for testing purposes.

  From Joe Bloggs:

  - Man page fix:  remove cut-and-paste sentence in NoCache() description.

  From Dmitry Grigorenko and Gary Oberbrunner:

  - Use the Intel C++ compiler, not $CC, to link C++ source.

  From Helmut Grohne:

  - Fix the man page example of propagating a user's external environment.

  From Steven Knight:

  - Back out (most of) the Windows registry installer patch, which
    seems to not work on some versions of Windows.

  - Don't treat Java ".class" attributes as defining an inner class.

  - Fix detecting an erroneous Java anonymous class when the first
    non-skipped token after a "new" keyword is a closing brace.

  - Fix a regression when a CPPDEFINES list contains a tuple, the second
    item of which (the option value) is a construction variable expansion
    (e.g. $VALUE) and the value of the variable isn't a string.

  - Improve the error message if an IOError (like trying to read a
    directory as a file) occurs while deciding if a node is up-to-date.

  - Fix "maximum recursion" / "unhashable type" errors in $CPPPATH
    PathList expansion if a subsidiary expansion yields a stringable,
    non-Node object.

  - Generate API documentation from the docstrings (using epydoc).

  - Fix use of --debug=presub with Actions for out-of-the-box Builders.

  - Fix handling nested lists within $CPPPATH, $LIBPATH, etc.

  - Fix a "builders_used" AttributeError that real-world Qt initialization
    triggered in the refactored suffix handling for Builders.

  - Make the reported --debug=time timings meaningful when used with -j.
    Better documentation of what the times mean.

  - User Guide updates: --random, AlwaysBuild(), --tree=,
    --debug=findlibs, --debug=presub, --debug=stacktrace,
    --taskmastertrace.

  - Document (in both man page and User's Guide) that --implicit-cache
    ignores changes in $CPPPATH, $LIBPATH, etc.

  From Jean-Baptiste Lab:

  - Remove hard-coded dependency on Python 2.2 from Debian packaging files.

  From Jeff Mahovsky:

  - Handle spaces in the build target name in Visual Studio project files.

  From Rob Managan:

  - Re-run LaTeX after BibTeX has been re-run in response to a changed
    .bib file.

  From Joel B. Mohler:

  - Make additional TeX auxiliary files (.toc, .idx and .bbl files)
    Precious so their removal doesn't affect whether the necessary
    sections are included in output PDF or PostScript files.

  From Gary Oberbrunner:

  - Fix the ability to import modules in the site_scons directory from
    a subdirectory.

  From Adam Simpkins:

  - Make sure parallel (-j) builds all targets even if they show up
    multiple times in the child list (as a source and a dependency).

  From Matthias Troffaes:

  - Don't re-run TeX if the triggering strings (\makeindex, \bibliography
    \tableofcontents) are commented out.

  From Richard Viney:

  - Fix use of custom include and lib paths with Visual Studio 8.

  - Select the default .NET Framework SDK Dir based on the version of
    Visual Studio being used.



RELEASE 0.96.95 - Mon, 12 Feb 2007 20:25:16 -0600

  From Anatoly Techtonik:

  - Add the scons.org URL and a package description to the setup.py
    arguments.

  - Have the Windows installer add a registry entry for scons.bat in the
    "App Paths" key, so scons.bat can be executed without adding the
    directory to the %PATH%.  (Python itself works this way.)

  From Anonymous:

  - Fix looking for default paths in Visual Studio 8.0 (and later).

  - Add -lm to the list of default D libraries for linking.

  From Matt Doar:

  - Provide a more complete write-your-own-Scanner example in the man page.

  From Ralf W. Grosse-Kunstleve:

  - Contributed upstream Python change to our copied subprocess.py module
    for more efficient standard input processing.

  From Steven Knight:

  - Fix the Node.FS.Base.rel_path() method when the two nodes are on
    different drive letters.  (This caused an infinite loop when
    trying to write .sconsign files.)

  - Fully support Scanners that use a dictionary to map file suffixes
    to other scanners.

  - Support delayed evaluation of the $SPAWN variable to allow selection
    of a function via ${} string expansions.

  - Add --srcdir as a synonym for -Y/--repository.

  - Document limitations of #include "file.h" with Repository().

  - Fix use of a toolpath under the source directory of a BuildDir().

  - Fix env.Install() with a file name portion that begins with '#'.

  - Fix ParseConfig()'s handling of multiple options in a string that's
    replaced a *FLAGS construction variable.

  - Have the C++ tools initialize common C compilation variables ($CCFLAGS,
    $SHCCFLAGS and $_CCCOMCOM) even if the 'cc' Tool isn't loaded.

  From Leanid Nazdrynau:

  - Fix detection of Java anonymous classes if a newline precedes the
    opening brace.

  From Gary Oberbrunner:

  - Document use of ${} to execute arbitrary Python code.

  - Add support for:
    1) automatically adding a site_scons subdirectory (in the top-level
       SConstruct directory) to sys.path (PYTHONPATH);
    2) automatically importing site_scons/site_init.py;
    3) automatically adding site_scons/site_tools to the toolpath.

  From John Pye:

  - Change ParseConfig() to preserve white space in arguments passed in
    as a list.

  From a smith:

  - Fix adding explicitly-named Java inner class files (and any
    other file names that may contain a '$') to Jar files.

  From David Vitek:

  - Add a NoCache() function to mark targets as unsuitable for propagating
    to (or retrieving from) a CacheDir().

  From Ben Webb:

  - If the swig -noproxy option is used, it won't generate a .py file,
    so don't emit it as a target that we expect to be built.



RELEASE 0.96.94 - Sun, 07 Jan 2007 18:36:20 -0600

  NOTE:  This is a pre-release of 0.97 for testing purposes.

  From Anonymous:

  - Allow arbitrary white space after a SWIG %module declaration.

  From Paul:

  - When compiling resources under MinGW, make sure there's a space
    between the --include-dir option and its argument.

  From Jay Kint:

  - Alleviate long command line issues on Windows by executing command
    lines directly via os.spawnv() if the command line doesn't need
    shell interpretation (has no pipes, redirection, etc.).

  From Walter Franzini:

  - Exclude additional Debian packaging files from the copyright check.

  From Fawad Halim:

  - Handle the conflict between the impending Python 2.6 'as' keyword
    and our Tool/as.py module name.

  From Steven Knight:

  - Speed up the Node.FS.Dir.rel_path() method used to generate path names
    that get put into the .sconsign* file(s).

  - Optimize Node.FS.Base.get_suffix() by computing the suffix once, up
    front, when we set the Node's name.  (Duh...)

  - Reduce the Memoizer's responsibilities to simply counting hits and
    misses when the --debug=memoizer option is used, not to actually
    handling the key calculation and memoization itself.  This speeds
    up some configurations significantly, and should cause no functional
    differences.

  - Add a new scons-time script with subcommands for generating
    consistent timing output from SCons configurations, extracting
    various information from those timings, and displaying them in
    different formats.

  - Reduce some unnecessary stat() calls from on-disk entry type checks.

  - Fix SideEffect() when used with -j, which was badly broken in 0.96.93.

  - Propagate TypeError exceptions when evaluating construction variable
    expansions up the stack, so users can see what's going on.

  - When disambiguating a Node.FS.Entry into a Dir or File, don't look
    in the on-disk source directory until we've confirmed there's no
    on-disk entry locally and there *is* one in the srcdir.  This avoids
    creating a phantom Node that can interfere with dependencies on
    directory contents.

  - Add an AllowSubstExceptions() function that gives the SConscript
    files control over what exceptions cause a string to expand to ''
    vs. terminating processing with an error.

  - Allow the f90.py and f95.py Tool modules to compile earlier source
    source files of earlier Fortran version.

  - Fix storing signatures of files retrieved from CacheDir() so they're
    correctly identified as up-to-date next invocation.

  - Make sure lists of computed source suffixes cached by Builder objects
    don't persist across changes to the list of source Builders (so the
    addition of suffixes like .ui by the qt.py Tool module take effect).

  - Enhance the bootstrap.py script to allow it to be used to execute
    SCons more easily from a checked-out source tree.

  From Ben Leslie:

  - Fix post-Memoizer value caching misspellings in Node.FS._doLookup().

  From Rob Managan, Dmitry Mikhin and Joel B. Mohler:

  - Handle TeX/LaTeX files in subdirectories by changing directory
    before invoking TeX/LaTeX.

  - Scan LaTeX files for \bibliography lines.

  - Support multiple file names in a "\bibliography{file1,file2}" string.

  - Handle TeX warnings about undefined citations.

  - Support re-running LaTeX if necessary due to a Table of Contents.

  From Dmitry Mikhin:

  - Return LaTeX if "Rerun to get citations correct" shows up on the next
    line after the "Warning:" string.

  From Gary Oberbrunner:

  - Add #include lines to fix portability issues in two tests.

  - Eliminate some unnecessary os.path.normpath() calls.

  - Add a $CFLAGS variable for C-specific options, leaving $CCFLAGS
    for options common to C and C++.

  From Tom Parker:

  - Have the error message print the missing file that Qt can't find.

  From John Pye:

  - Fix env.MergeFlags() appending to construction variable value of None.

  From Steve Robbins:

  - Fix the "sconsign" script when the .sconsign.dblite file is explicitly
    specified on the command line (and not intuited from the old way of
    calling it with just ".sconsign").

  From Jose Pablo Ezequiel "Pupeno" Fernandez Silva:

  - Give the 'lex' tool knowledge of the additional target files produced
    by the flex "--header-file=" and "--tables-file=" options.

  - Give the 'yacc' tool knowledge of the additional target files produced
    by the bison "-g", "--defines=" and "--graph=" options.

  - Generate intermediate files with Objective C file suffixes (.m) when
    the lex and yacc source files have appropriate suffixes (.lm and .ym).

  From Sohail Somain:

  - Have the mslink.py Tool only look for a 'link' executable on Windows
    systems.

  From Vaclav Smilauer:

  - Add support for a "srcdir" keyword argument when calling a Builder,
    which will add a srcdir prefix to all non-relative string sources.

  From Jonathan Ultis:

  - Allow Options converters to take the construction environment as
    an optional argument.



RELEASE 0.96.93 - Mon, 06 Nov 2006 00:44:11 -0600

  NOTE:  This is a pre-release of 0.97 for testing purposes.

  From Anonymous:

  - Allow Python Value Nodes to be Builder targets.

  From Matthias:

  - Only filter Visual Studio common filename prefixes on complete
    directory names.

  From Chad Austin:

  - Fix the build of the SCons documentation on systems that don't
    have "python" in the $PATH.

  From Ken Boortz:

  - Enhance ParseConfig() to recognize options that begin with '+'.

  From John Calcote, Elliot Murphy:

  - Document ways to override the CCPDBFLAGS variable to use the
    Microsoft linker's /Zi option instead of the default /Z7.

  From Christopher Drexler:

  - Make SCons aware bibtex must be called if any \include files
    cause creation of a bibliography.

  - Make SCons aware that "\bilbiography" in TeX source files means
    that related .bbl and .blg bibliography files will be created.
    (NOTE:  This still needs to search for the string in \include files.)

  From David Gruener:

  - Fix inconsistent handling of Action strfunction arguments.

  - Preserve white space in display Action strfunction strings.

  From James Y. Knight and Gerard Patel:

  - Support creation of shared object files from assembly language.

  From Steven Knight:

  - Speed up the Taskmaster significantly by avoiding unnecessary
    re-scans of Nodes to find out if there's work to be done, having it
    track the currently-executed top-level target directly and not
    through its presence on the target list, and eliminating some other
    minor list(s), method(s) and manipulation.

  - Fix the expansion of $TARGET and $SOURCE in the expansion of
    $INSTALLSTR displayed for non-environment calls to InstallAs().

  - Fix the ability to have an Alias() call refer to a directory
    name that's not identified as a directory until later.

  - Enhance runtest.py with an option to use QMTest as the harness.
    This will become the default behavior as we add more functionality
    to the QMTest side.

  - Let linking on mingw use the default function that chooses $CC (gcc)
    or $CXX (g++) depending on whether there are any C++ source files.

  - Work around a bug in early versions of the Python 2.4 profile module
    that caused the --profile= option to fail.

  - Only call Options validators and converters once when initializing a
    construction environment.

  - Fix the ability of env.Append() and env.Prepend(), in all known Python
    versions, to handle different input value types when the construction
    variable being updated is a dictionary.

  - Add a --cache-debug option for information about what files it's
    looking for in a CacheDir().

  - Document the difference in construction variable expansion between
    {Action,Builder}() and env.{Action,Builder}().

  - Change the name of env.Copy() to env.Clone(), keeping the old name
    around for backwards compatibility (with the intention of eventually
    phasing it out to avoid confusion with the Copy() Action factory).

  From Arve Knudsen:

  - Support cleaning and scanning SWIG-generated files.

  From Carsten Koch:

  - Allow selection of Visual Studio version by setting $MSVS_VERSION
    after construction environment initialization.

  From Jean-Baptiste Lab:

  - Try using zipimport if we can't import Tool or Platform modules
    using the normal "imp" module.  This allows SCons to be packaged
    using py2exe's all-in-one-zip-file approach.

  From Ben Liblit:

  - Do not re-scan files if the scanner returns no implicit dependencies.

  From Sanjoy Mahajan:

  - Change use of $SOURCES to $SOURCE in all TeX-related Tool modules.

  From Joel B. Mohler:

  - Make SCons aware that "\makeindex" in TeX source files means that
    related .ilg, .ind and .idx index files will be created.
    (NOTE:  This still needs to search for the string in \include files.)

  - Prevent scanning the TeX .aux file for additional files from
    trying to remove it twice when the -c option is used.

  From Leanid Nazdrynau:

  - Give the MSVC RES (resource) Builder a src_builder list and a .rc
    src_suffix so other builders can generate .rc files.

  From Matthew A. Nicholson:

  - Enhance Install() and InstallAs() to handle directory trees as sources.

  From Jan Nijtmans:

  - Don't use the -fPIC flag when using gcc on Windows (e.g. MinGW).

  From Greg Noel:

  - Add an env.ParseFlags() method that provides separate logic for
    parsing GNU tool chain flags into a dictionary.

  - Add an env.MergeFlags() method to apply an arbitrary dictionary
    of flags to a construction environment's variables.

  From Gary Oberbrunner:

  - Fix parsing tripartite Intel C compiler version numbers on Linux.

  - Extend the ParseConfig() function to recognize -arch and
    -isysroot options.

  - Have the error message list the known suffixes when a Builder call
    can't build a source file with an unknown suffix.

  From Karol Pietrzak:

  - Avoid recursive calls to main() in the program snippet used by the
    SConf subsystem to test linking against libraries.  This changes the
    default behavior of CheckLib() and CheckLibWithHeader() to print
    "Checking for C library foo..." instead of "Checking for main()
    in C library foo...".

  From John Pye:

  - Throw an exception if a command called by ParseConfig() or
    ParseFlags() returns an error.

  From Stefan Seefeld:

  - Initial infrastructure for running SCons tests under QMTest.

  From Sohail Somani:

  - Fix tests that fail due to gcc warnings.

  From Dobes Vandermeer:

  - In stack traces, print the full paths of SConscript files.

  From Atul Varma:

  - Fix detection of Visual C++ Express Edition.

  From Dobes Vandermeer:

  - Let the src_dir option to the SConscript() function affect all the
    the source file paths, instead of treating all source files paths
    as relative to the SConscript directory itself.

  From Nicolas Vigier:

  - Fix finding Fortran modules in build directories.

  - Fix use of BuildDir() when the source file in the source directory
    is a symlink with a relative path.

  From Edward Wang:

  - Fix the Memoizer when the SCons Python modules are executed from
    .pyo files at different locations from where they were compiled.

  From Johan Zander:

  - Fix missing os.path.join() when constructing the $FRAMEWORKSDKDIR/bin.



RELEASE 0.96.92 - Mon, 10 Apr 2006 21:08:22 -0400

  NOTE:  This was a pre-release of 0.97 for testing purposes.

  From Anonymous:

  - Fix the intelc.py Tool module to not throw an exception if the
    only installed version is something other than ia32.

  - Set $CCVERSION when using gcc.

  From Matthias:

  - Support generating project and solution files for Microsoft
    Visual Studio version 8.

  - Support generating more than one project file for a Microsoft
    Visual Studio solution file.

  - Add support for a support "runfile" parameter to Microsoft
    Visual Studio project file creation.

  - Put the project GUID, not the solution GUID, in the right spot
    in the solution file.

  From Erling Andersen:

  - Fix interpretation of Node.FS objects wrapped in Proxy instances,
    allowing expansion of things like ${File(TARGET)} in command lines.

  From Stanislav Baranov:

  - Add a separate MSVSSolution() Builder, with support for the
    following new construction variables: $MSVSBUILDCOM, $MSVSCLEANCOM,
    $MSVSENCODING, $MSVSREBUILDCOM, $MSVSSCONS, $MSVSSCONSCOM,
    $MSVSSCONSFLAGS, $MSVSSCONSCRIPT and $MSVSSOLUTIONCOM.

  From Ralph W. Grosse-Kunstleve and Patrick Mezard:

  - Remove unneceesary (and incorrect) SCons.Util strings on some function
    calls in SCons.Util.

  From Bob Halley:

  - Fix C/C++ compiler selection on AIX to not always use the external $CC
    environment variable.

  From August HÃ¶randl:

  - Add a scanner for \include and \import files, with support for
    searching a directory list in $TEXINPUTS (imported from the external
    environment).

  - Support $MAKEINDEX, $MAKEINDEXCOM, $MAKEINDEXCOMSTR and
    $MAKEINDEXFLAGS for generating indices from .idx files.

  From Steven Johnson:

  - Add a NoClean() Environment method and function to override removal
    of targets during a -c clean, including documentation and tests.

  From Steven Knight:

  - Check for whether files exist on disk by listing the directory
    contents, not calling os.path.exists() file by file.  This is
    somewhat more efficient in general, and may be significantly
    more efficient on Windows.

  - Minor speedups in the internal is_Dict(), is_List() and is_String()
    functions.

  - Fix a signature refactoring bug that caused Qt header files to
    get re-generated every time.

  - Don't fail when writing signatures if the .sconsign.dblite file is
    owned by a different user (e.g. root) from a previous run.

  - When deleting variables from stacked OverrideEnvironments, don't
    throw a KeyError if we were able to delte the variable from any
    Environment in the stack.

  - Get rid of the last indentation tabs in the SCons source files and
    add -tt to the Python invocations in the packaging build and the
    tests so they don't creep back in.

  - In Visual Studio project files, put quotes around the -C directory
    so everything works even if the path has spaces in it.

  - The Intel Fortran compiler uses -object:$TARGET, not "-o $TARGET",
    when building object files on Windows.  Have the the ifort Tool
    modify the default command lines appropriately.

  - Document the --debug=explain option in the man page.  (How did we
    miss this?)

  - Add a $LATEXRETRIES variable to allow configuration of the number of
    times LaTex can be re-called to try to resolve undefined references.

  - Change the order of the arguments to Configure.Checklib() to match
    the documentation.

  - Handle signature calculation properly when the Python function used
    for a FunctionAction is an object method.

  - On Windows, assume that absolute path names without a drive letter
    refer to the drive on which the SConstruct file lives.

  - Add /usr/ccs/bin to the end of the the default external execution
    PATH on Solaris.

  - Add $PKGCHK and $PKGINFO variables for use on Solaris when searching
    for the SunPRO C++ compiler.  Make the default value for $PKGCHK
    be /usr/sbin/pgkchk (since /usr/sbin isn't usually on the external
    execution $PATH).

  - Fix a man page example of overriding variables when calling
    SharedLibrary() to also set the $LIBSUFFIXES variable.

  - Add a --taskmastertrace=FILE option to give some insight on how
    the taskmaster decides what Node to build next.

  - Changed the names of the old $WIN32DEFPREFIX, $WIN32DEFSUFFIX,
    $WIN32DLLPREFIX and $WIN32IMPLIBPREFIX construction variables to
    new $WINDOWSDEFPREFIX, $WINDOWSDEFSUFFIX, $WINDOWSDLLPREFIX and
    $WINDOWSIMPLIBPREFIX construction variables.  The old names are now
    deprecated, but preserved for backwards compatibility.

  - Fix (?) a runtest.py hang on Windows when the --xml option is used.

  - Change the message when an error occurs trying to interact with the
    file system to report the target(s) in square brackets (as before) and
    the actual file or directory that encountered the error afterwards.

  From Chen Lee:

  - Add x64 support for Microsoft Visual Studio 8.

  From Baptiste Lepilleur:

  - Support the --debug=memory option on Windows when the Python version
    has the win32process and win32api modules.

  - Add support for Visual Studio 2005 Pro.

  - Fix portability issues in various tests: test/Case.py,
    Test/Java/{JAR,JARCHDIR,JARFLAGS,JAVAC,JAVACFLAGS,JAVAH,RMIC}.py,
    test/MSVS/vs-{6.0,7.0,7.1,8.0}-exec.py,
    test/Repository/{Java,JavaH,RMIC}.py,
    test/QT/{generated-ui,installed,up-to-date,warnings}.py,
    test/ZIP/ZIP.py.

  - Ignore pkgchk errors on Solaris when searching for the C++ compiler.

  - Speed up the SCons/EnvironmentTests.py unit tests.

  - Add a --verbose= option to runtest.py to print executed commands
    and their output at various levels.

  From Christian Maaser:

  - Add support for Visual Studio Express Editions.

  - Add support for Visual Studio 8 *.manifest files, includng
    new $WINDOWS_INSERT_MANIFEST, $WINDOWSPROGMANIFESTSUFFIX,
    $WINDOWSPROGMANIFESTPREFIX, $WINDOWSPROGMANIFESTSUFFIX,
    $WINDOWSSHLIBMANIFESTPREFIX and $WINDOWSSHLIBMANIFESTSUFFIX
    construction variables.

  From Adam MacBeth:

  - Fix detection of additional Java inner classes following use of a
    "new" keyword inside an inner class.

  From Sanjoy Mahajan:

  - Correct TeX-related command lines to just $SOURCE, not $SOURCES

  From Patrick Mezard:

  - Execute build commands for a command-line target if any of the
    files built along with the target is out of date or non-existent,
    not just if the command-line target itself is out of date.

  - Fix the -n option when used with -c to print all of the targets
    that will be removed for a multi-target Builder call.

  - If there's no file in the source directory, make sure there isn't
    one in the build directory, too, to avoid dangling files left
    over from previous runs when a source file is removed.

  - Allow AppendUnique() and PrependUnique() to append strings (and
    other atomic objects) to lists.

  From Joel B. Mohler:

  - Extend latex.py, pdflatex.py, pdftex.py and tex.py so that building
    from both TeX and LaTeX files uses the same logic to call $BIBTEX
    when it's necessary, to call $MAKEINDEX when it's necessary, and to
    call $TEX or $LATEX multiple times to handle undefined references.

  - Add an emitter to the various TeX builders so that the generated
    .aux and .log files also get deleted by the -c option.

  From Leanid Nazdrynau:

  - Fix the Qt UIC scanner to work with generated .ui files (by using
    the FindFile() function instead of checking by-hand for the file).

  From Jan Nieuwenhuizen:

  - Fix a problem with interpreting quoted argument lists on command lines.

  From Greg Noel:

  - Add /sw/bin to the default execution PATH on Mac OS X.

  From Kian Win Ong:

  - When building a .jar file and there is a $JARCHDIR, put the -C
    in front of each .class file on the command line.

  - Recognize the Java 1.5 enum keyword.

  From Asfand Yar Qazi:

  - Add /opt/bin to the default execution PATH on all POSIX platforms
    (between /usr/local/bin and /bin).

  From Jon Rafkind:

  - Fix the use of Configure() contexts from nested subsidiary
    SConscript files.

  From Christoph Schulz:

  - Add support for $CONFIGUREDIR and $CONFIGURELOG variables to control
    the directory and logs for configuration tests.

  - Add support for a $INSTALLSTR variable.

  - Add support for $RANLIBCOM and $RANLIBCOMSTR variables (which fixes
    a bug when setting $ARCOMSTR).

  From Amir Szekely:

  - Add use of $CPPDEFINES to $RCCOM (resource file compilation) on MinGW.

  From Erick Tryzelaar:

  - Fix the error message when trying to report that a given option is
    not gettable/settable from an SConscript file.

  From Dobes Vandermeer:

  - Add support for SCC and other settings in Microsoft Visual
    Studio project and solution files:  $MSVS_PROJECT_BASE_PATH,
    $MSVS_PROJECT_GUID, $MSVS_SCC_AUX_PATH, $MSVS_SCC_LOCAL_PATH,
    $MSVS_SCC_PROJECT_NAME, $MSVS_SCC_PROVIDER,

  - Add support for using a $SCONS_HOME variable (imported from the
    external environment, or settable internally) to put a shortened
    SCons execution line in the Visual Studio project file.

  From David J. Van Maren:

  - Only filter common prefixes from source files names in Visual Studio
    project files if the prefix is a complete (sub)directory name.

  From Thad Ward:

  - If $MSVSVERSIONS is already set, don't overwrite it with
    information from the registry.



RELEASE 0.96.91 - Thu, 08 Sep 2005 07:18:23 -0400

  NOTE:  This was a pre-release of 0.97 for testing purposes.

  From Chad Austin:

  - Have the environment store the toolpath and re-use it to find Tools
    modules during later Copy() or Tool() calls (unless overridden).

  - Normalize the directory path names in SConsignFile() database
    files so the same signature file can interoperate on Windows and
    non-Windows systems.

  - Make --debug=stacktrace print a stacktrace when a UserError is thrown.

  - Remove an old, erroneous cut-and-paste comment in Scanner/Dir.py.

  From Stanislav Baranov:

  - Make it possible to support with custom Alias (sub-)classes.

  - Allow Builders to take empty source lists when called.

  - Allow access to both TARGET and SOURCE in $*PATH expansions.

  - Allow SConscript files to modify BUILD_TARGETS.

  From Timothee Besset:

  - Add support for Objective C/C++ .m and .mm file suffixes (for
    Mac OS X).

  From Charles Crain

  - Fix the PharLap linkloc.py module to use target+source arguments
    when calling env.subst().

  From Bjorn Eriksson:

  - Fix an incorrect Command() keyword argument in the man page.

  - Add a $TEMPFILEPREFIX variable to control the prefix or flag used
    to pass a long-command-line-execution tempfile to a command.

  From Steven Knight:

  - Enhanced the SCons setup.py script to install man pages on
    UNIX/Linux systems.

  - Add support for an Options.FormatOptionHelpText() method that can
    be overridden to customize the format of Options help text.

  - Add a global name for the Entry class (which had already been
    documented).

  - Fix re-scanning of generated source files for implicit dependencies
    when the -j option is used.

  - Fix a dependency problem that caused $LIBS scans to not be added
    to all of the targets in a multiple-target builder call, which
    could cause out-of-order builds when the -j option is used.

  - Store the paths of source files and dependencies in the .sconsign*
    file(s) relative to the target's directory, not relative to the
    top-level SConstruct directory.  This starts to make it possible to
    subdivide the dependency tree arbitrarily by putting an SConstruct
    file in every directory and using content signatures.

  - Add support for $YACCHFILESUFFIX and $YACCHXXFILESUFFIX variables
    that accomodate parser generators that write header files to a
    different suffix than the hard-coded .hpp when the -d option is used.

  - The default behavior is now to store signature information in a
    single .sconsign.dblite file in the top-level SConstruct directory.
    The old behavior of a separate .sconsign file in each directory can
    be specified by calling SConsignFile(None).

  - Remove line number byte codes within the signature calculation
    of Python function actions, so that changing the location of an
    otherwise unmodified Python function doesn't cause rebuilds.

  - Fix AddPreAction() and AddPostAction() when an action has more than
    one target file:  attach the actions to the Executor, not the Node.

  - Allow the source directory of a BuildDir / build_dir to be outside
    of the top-level SConstruct directory tree.

  - Add a --debug=nomemoizer option that disables the Memoizer for clearer
    looks at the counts and profiles of the underlying function calls,
    not the Memoizer wrappers.

  - Print various --debug= stats even if we exit early (e.g. using -h).

  - Really only use the cached content signature value if the file
    is older than --max-drift, not just if --max-drift is set.

  - Remove support for conversion from old (pre 0.96) .sconsign formats.

  - Add support for a --diskcheck option to enable or disable various
    on-disk checks:  that File and Dir nodes match on-disk entries;
    whether an RCS file exists for a missing source file; whether an
    SCCS file exists for a missing source file.

  - Add a --raw argument to the sconsign script, so it can print a
    raw representation of each entry's NodeInfo dictionary.

  - Add the 'f90' and 'f95' tools to the list of Fortran compilers
    searched for by default.

  - Add the +Z option by default when compiling shared objects on
    HP-UX.

  From Chen Lee:

  - Handle Visual Studio project and solution files in Unicode.

  From Sanjoy Mahajan:

  - Fix a bad use of Copy() in an example in the man page, and a
    bad regular expression example in the man page and User's Guide.

  From Shannon Mann:

  - Have the Visual Studio project file(s) echo "Starting SCons" before
    executing SCons, mainly to work around a quote-stripping bug in
    (some versions of?) the Windows cmd command executor.

  From Georg Mischler:

  - Remove the space after the -o option when invoking the Borland
    BCC compiler; some versions apparently require that the file name
    argument be concatenated with the option.

  From Leanid Nazdrynau:

  - Fix the Java parser's handling of backslashes in strings.

  From Greg Noel:

  - Add construction variables to support frameworks on Mac OS X:
    $FRAMEWORKS, $FRAMEWORKPREFIX, $FRAMEWORKPATH, $FRAMEWORKPATHPREFIX.

  - Re-order link lines so the -o option always comes right after the
    command name.

  From Gary Oberbrunner:

  - Add support for Intel C++ beta 9.0 (both 32 and 64 bit versions).

  - Document the new $FRAMEWORK* variables for Mac OS X.

  From Karol Pietrzak:

  - Add $RPATH (-R) support to the Sun linker Tool (sunlink).

  - Add a description of env.subst() to the man page.

  From Chris Prince:

  - Look in the right directory, not always the local directory, for a
    same-named file or directory conflict on disk.

  - On Windows, preserve the external environment's %SYSTEMDRIVE%
    variable, too.

  From Craig Scott:

  - Have the Fortran module emitter look for Fortan modules to be created
    relative to $FORTRANMODDIR, not the top-level directory.

  - When saving Options to a file, run default values through the
    converter before comparing them with the set values.  This correctly
    suppresses Boolean Option values from getting written to the saved
    file when they're one of the many synonyms for a default True or
    False value.

  - Fix the Fortran Scanner's ability to handle a module being used
    in the same file in which it is defined.

  From Steve-o:

  - Add the -KPIC option by default when compiling shared objects on
    Solaris.

  - Change the default suffix for Solaris objects to .o, to conform to
    Sun WorkShop's expectations.  Change the profix to so_ so they can
    still be differentiated from static objects in the same directory.

  From Amir Szekely:

  - When calling the resource compiler on MinGW, add --include-dir and
    the source directory so it finds the source file.

  - Update EnsureSConsVersion() to support revision numbers.

  From Greg Ward:

  - Fix a misplaced line in the man page.



RELEASE 0.96.90 - Tue, 15 Feb 2005 21:21:12 +0000

  NOTE:  This was a pre-release of 0.97 for testing purposes.

  From Anonymous:

  - Fix Java parsing to avoid erroneously identifying a new array
    of class instances as an anonymous inner class.

  - Fix a typo in the man page description of PathIsDirCreate.

  From Chad Austin:

  - Allow Help() to be called multiple times, appending to the help
    text each call.

  - Allow Tools found on a toolpath to import Python modules from
    their local directory.

  From Steve Christensen:

  - Handle exceptions from Python functions as build actions.

  - Add a set of canned PathOption validators:  PathExists (the default),
    PathIsFile, PathIsDir and PathIsDirCreate.

  From Matthew Doar:

  - Add support for .lex and .yacc file suffixes for Lex and Yacc files.

  From Eric Frias:

  - Huge performance improvement:  wrap the tuples representing an
    include path in an object, so that the time it takes to hash the
    path doesn't grow porportionally to the length of the path.

  From Gottfried Ganssauge:

  - Fix SCons on SuSE/AMD-64 Linux by having the wrapper script also
    check for the build engine in the parent directory of the Python
    library directory (/usr/lib64 instead of /usr/lib).

  From Stephen Kennedy:

  - Speed up writing the .sconsign file at the end of a run by only
    calling sync() once at the end, not after every entry.

  From Steven Knight:

  - When compiling with Microsoft Visual Studio, don't include the ATL and
    MFC directories in the default INCLUDE and LIB environment variables.

  - Remove the following deprecated features:  the ParseConfig()
    global function (deprecated in 0.93); the misspelled "validater"
    keyword to the Options.Add() method (deprecated in 0.91); the
    SetBuildSignatureType(), SetContentSignatureType(), SetJobs() and
    GetJobs() global functions (deprecated in 0.14).

  - Fix problems with corrupting the .sconsign.dblite file when
    interrupting builds by writing to a temporary file and renaming,
    not writing the file directly.

  - Fix a 0.96 regression where when running with -k, targets built from
    walking dependencies later on the command line would not realize
    that a dependency had failed an earlier build attempt, and would
    try to rebuild the dependent targets.

  - Change the final messages when using -k and errors occur from
    "{building,cleaning} terminated because of errors" to "done
    {building,cleaning} targets (errors occurred during {build,clean})."

  - Allow Configure.CheckFunc() to take an optional header argument
    (already supported by Conftest.py) to specify text at the top of
    the compiled test file.

  - Fix the --debug=explain output when a Python function action changed
    so it prints a meaningful string, not the binary representation of
    the function contents.

  - Allow a ListOption's default value(s) to be a Python list of specified
    values, not just a string containing a comma-separated list of names.

  - Add a ParseDepends() function that will parse up a list of explicit
    dependencies from a "make depend" style file.

  - Support the ability to change directory when executing an Action
    through "chdir" keyword arguments to Action and Builder creation
    and calls.

  - Fix handling of Action ojects (and other callables that don't match
    our calling arguments) in construction variable expansions.

  - On Win32, install scons.bat in the Python directory when installing
    from setup.py.  (The bdist_wininst installer was already doing this.)

  - Fix env.SConscript() when called with a list of SConscipt files.
    (The SConscript() global function already worked properly.)

  - Add a missing newline to the end of the --debug=explain "unknown
    reasons" message.

  - Enhance ParseConfig() to work properly for spaces in between the -I,
    -L and -l options and their arguments.

  - Packaging build fix:  Rebuild the files that are use to report the
    --version of SCons whenever the development version number changes.

  - Fix the ability to specify a target_factory of Dir() to a Builder,
    which the default create-a-directory Builder was interfering with.

  - Mark a directory as built if it's created as part of the preparation
    for another target, to avoid trying to build it again when it comes
    up in the target list.

  - Allow a function with the right calling signature to be put directly
    in an Environment's BUILDERS dictionary, making for easier creation
    and use of wrappers (pseudo-Builders) that call other Builders.

  - On Python 2.x, wrap lists of Nodes returned by Builders in a UserList
    object that adds a method that makes str() object return a string
    with all of the Nodes expanded to their path names.  (Builders under
    Python 1.5.2 still return lists to avoid TypeErrors when trying
    to extend() list, so Python 1.5.2 doesn't get pretty-printing of Node
    lists, but everything should still function.)

  - Allow Aliases to have actions that will be executed whenever
    any of the expanded Alias targets are out of date.

  - Fix expansion of env.Command() overrides within target and
    source file names.

  - Support easier customization of what's displayed by various default
    actions by adding lots of new construction variables: $ARCOMSTR,
    $ASCOMSTR, $ASPPCOMSTR, $BIBTEXCOMSTR, $BITKEEPERCOMSTR, $CCCOMSTR,
    $CVSCOMSTR, $CXXCOMSTR, $DCOMSTR, $DVIPDFCOMSTR, $F77COMSTR,
    $F90COMSTR, $F95COMSTR, $FORTRANCOMSTR, $GSCOMSTR, $JARCOMSTR,
    $JAVACCOMSTR, $JAVAHCOMSTR, $LATEXCOMSTR, $LEXCOMSTR, $LINKCOMSTR,
    $M4COMSTR, $MIDLCOMSTR, $P4COMSTR, $PCHCOMSTR, $PDFLATEXCOMSTR,
    $PDFTEXCOMSTR, $PSCOMSTR, $QT_MOCFROMCXXCOMSTR, $QT_MOCFROMHCOMSTR,
    $QT_UICCOMSTR, $RCCOMSTR, $REGSVRCOMSTR, $RCS_COCOMSTR, $RMICCOMSTR,
    $SCCSCOMSTR, $SHCCCOMSTR, $SHCXXCOMSTR, $SHF77COMSTR, $SHF90COMSTR,
    $SHF95COMSTR, $SHFORTRANCOMSTR, $SHLINKCOMSTR, $SWIGCOMSTR,
    $TARCOMSTR, $TEXCOMSTR, $YACCCOMSTR and $ZIPCOMSTR.

  - Add an optional "map" keyword argument to ListOption() that takes a
    dictionary to map user-specified values to legal values from the list
    (like EnumOption() already doee).

  - Add specific exceptions to try:-except: blocks without any listed,
    so that they won't catch and mask keyboard interrupts.

  - Make --debug={tree,dtree,stree} print something even when there's
    a build failure.

  - Fix how Scanners sort the found dependencies so that it doesn't
    matter whether the dependency file is in a Repository or not.
    This may cause recompilations upon upgrade to this version.

  - Make AlwaysBuild() work with Alias and Python value Nodes (making
    it much simpler to support aliases like "clean" that just invoke
    an arbitrary action).

  - Have env.ParseConfig() use AppendUnique() by default to suppress
    duplicate entries from multiple calls.  Add a "unique" keyword
    argument to allow the old behavior to be specified.

  - Allow the library modules imported by an SConscript file to get at
    all of the normally-available global functions and variables by saying
    "from SCons.Script import *".

  - Add a --debug=memoizer option to print Memoizer hit/mass statistics.

  - Allow more than one --debug= option to be set at a time.

  - Change --debug=count to report object counts before and after
    reading SConscript files and before and after building targets.

  - Change --debug=memory output to line up the numbers and to better
    match (more or less) the headers on the --debug=count columns.

  - Speed things up when there are lists of targets and/or sources by
    getting rid of some N^2 walks of the lists involved.

  - Cache evaluation of LazyActions so we don't create a new object
    for each invocation.

  - When scanning, don't create Nodes for include files that don't
    actually exist on disk.

  - Make supported global variables CScanner, DScanner, ProgramScanner and
    SourceFileScanner.  Make SourceFileScanner.add_scanner() a supported
    part of the public interface.  Keep the old SCons.Defaults.*Scan names
    around for a while longer since some people were already using them.

  - By default, don't scan directories for on-disk files.  Add a
    DirScanner global scanner that can be used in Builders or Command()
    calls that want source directory trees scanned for on-disk changes.
    Have the Tar() and Zip() Builders use the new DirScanner to preserve
    the behavior of rebuilding a .tar or .zip file if any file or
    directory under a source tree changes.  Add Command() support for
    a source_scanner keyword argument to Command() that can be set to
    DirScanner to get this behavior.

  - Documentation changes:  Explain that $CXXFLAGS contains $CCFLAGS
    by default.  Fix a bad target_factory example in the man page.
    Add appendices to the User's Guide to cover the available Tools,
    Builders and construction variables.  Comment out the build of
    the old Python 10 paper, which doesn't build on all systems and
    is old enough at this point that it probably isn't worth the
    effort to make it do so.

  From Wayne Lee:

  - Avoid "maximum recursion limit" errors when removing $(-$) pairs
    from long command lines.

  From Clive Levinson:

  - Make ParseConfig() recognize and add -mno-cygwin to $LINKFLAGS and
    $CCFLAGS, and -mwindows to $LINKFLAGS.

  From Michael McCracken:

  - Add a new "applelink" tool to handle the things like Frameworks and
    bundles that Apple has added to gcc for linking.

  - Use more appropriate default search lists of linkers, compilers and
    and other tools for the 'darwin' platform.

  - Add a LoadableModule Builder that builds a bundle on Mac OS X (Darwin)
    and a shared library on other systems.

  - Improve SWIG tests for use on Mac OS X (Darwin).

  From Elliot Murphy:

  - Enhance the tests to guarantee persistence of ListOption
    values in saved options files.

  - Supply the help text when -h is used with the -u, -U or -D options.

  From Christian Neeb:

  - Fix the Java parser's handling of string definitions to avoid ignoring
    subsequent code.

  From Han-Wen Nienhuys:

  - Optimize variable expansion by:  using the re.sub() method (when
    possible); not using "eval" for variables for which we can fetch the
    value directory; avoiding slowing substitution logic when there's no
    '$' in the string.

  From Gary Oberbrunner:

  - Add an Environment.Dump() method to print the contents of a
    construction environment.

  - Allow $LIBS (and similar variables) to contain explicit File Nodes.

  - Change ParseConfig to add the found library names directly to the
    $LIBS variable, instead of returning them.

  - Add ParseConfig() support for the -framework GNU linker option.

  - Add a PRINT_CMD_LINE_FUNC construction variable to allow people
    to filter (or log) command-line output.

  - Print an internal Python stack trace in response to an otherwise
    unexplained error when --debug=stacktrace is specified.

  - Add a --debug=findlibs option to print what's happening when
    the scanner is searching for libraries.

  - Allow Tool specifications to be passed a dictionary of keyword
    arguments.

  - Support an Options default value of None, in which case the variable
    will not be added to the construction environment unless it's set
    explicitly by the user or from an Options file.

  - Avoid copying __builtin__ values into a construction environment's
    dictionary when evaluating construction variables.

  - Add a new cross-platform intelc.py Tool that can detect and
    configure the Intel C++ v8 compiler on both Windows, where it's
    named icl, and Linux, where it's named icc.  It also checks that
    the directory specified in the Windows registry exists, and sets a
    new $INTEL_C_COMPILER_VERSION construction variable to identify the
    version being used.  (Niall Douglas contributed an early prototype
    of parts of this module.)

  - Fix the private Conftest._Have() function so it doesn't change
    non-alphanumeric characters to underscores.

  - Supply a better error message when a construction variable expansion
    has an unknown attribute.

  - Documentation changes:  Update the man page to describe use of
    filenames or Nodes in $LIBS.

  From Chris Pawling:

  - Have the linkloc tool use $MSVS_VERSION to select the Microsoft
    Visual Studio version to use.

  From Kevin Quick:

  - Fix the Builder name returned from ListBuilders and other instances
    of subclasses of the BuilderBase class.

  - Add Builders and construction variables to support rpcgen:
    RPCGenClient(), RPCGenHeader(), RPCGenService(), RPCGenXDR(),
    $RPCGEN, $RPCGENFLAGS, $RPCGENCLIENTFLAGS, $RPCGENHEADERFLAGS,
    $RPCGENSERVICEFLAGS, $RPCGENXDRFLAGS.

  - Update the man page to document that prefix and suffix Builder
    keyword arguments can be strings, callables or dictionaries.

  - Provide more info in the error message when a user tries to build
    a target multiple ways.

  - Fix Delete() when a file doesn't exist and must_exist=1.  (We were
    unintentionally dependent on a bug in versions of the Python shutil.py
    module prior to Python 2.3, which would generate an exception for
    a nonexistent file even when ignore_errors was set.)

  - Only replace a Node's builder with a non-null source builder.

  - Fix a stack trace when a suffix selection dictionary is passed
    an empty source file list.

  - Allow optional names to be attached to Builders, for default
    Builders that don't get attached to construction environments.

  - Fix problems with Parallel Task Exception handling.

  - Build targets in an associated BuildDir even if there are targets
    or subdirectories locally in the source directory.

  - If a FunctionAction has a callable class as its underlying Python
    function, use its strfunction() method (if any) to display the
    action.

  - Fix handling when BuildDir() exists but is unwriteable.  Add
    "Stop." to those error messages for consistency.

  - Catch incidents of bad builder creation (without an action) and
    supply meaningful error messages.

  - Fix handling of src_suffix values that aren't extensions (don't
    begin with a '.').

  - Don't retrieve files from a CacheDir, but report what would happen,
    when the -n option is used.

  - Use the source_scanner from the target Node, not the source node
    itself.

  - Internal Scanners fixes:  Make sure Scanners are only passed Nodes.
    Fix how a Scanner.Selector called its base class initialization.
    Make comparisons of Scanner objects more robust.  Add a name to
    an internal default ObjSourceScanner.

  - Add a deprecated warning for use of the old "scanner" keyword argument
    to Builder creation.

  - Improve the --debug=explain message when the build action changes.

  - Test enhancements in SourceCode.py, option-n.py, midl.py.  Better
    Command() and Scanner test coverage.  Improved test infrastructure
    for -c output.

  - Refactor the interface between Action and Executor objects to treat
    Actions atomically.

  - The --debug=presub option will now report the pre-substitution
    each action seprately, instead of reporting the entire list before
    executing the actions one by one.

  - The --debug=explain option explaining a changed action will now
    (more correctly) show pre-substitution action strings, instead of
    the commands with substituted file names.

  - A Node (file) will now be rebuilt if its PreAction or PostAction
    actions change.

  - Python Function actions now have their calling signature (target,
    source, env) reported correctly when displayed.

  - Fix BuildDir()/build_dir handling when the build_dir is underneath
    the source directory and trying to use entries from the build_dir
    as sources for other targets in the build-dir.

  - Fix hard-coding of JDK path names in various Java tests.

  - Handle Python stack traces consistently (stop at the SConscript stack
    frame, by default) even if the Python source code isn't available.

  - Improve the performance of the --debug={tree,dtree} options.

  - Add --debug=objects logging of creation of OverrideWarner,
    EnvironmentCopy and EnvironmentOverride objects.

  - Fix command-line expansion of Python Value Nodes.

  - Internal cleanups:  Remove an unnecessary scan argument.  Associate
    Scanners only with Builders, not nodes.  Apply overrides once when
    a Builder is called, not in multiple places.  Cache results from the
    Node.FS.get_suffix() and Node.get_build_env() methods.  Use the Python
    md5 modules' hexdigest() method, if there is one.  Have Taskmaster
    call get_stat() once for each Node and re-use the value instead of
    calling it each time it needs the value.  Have Node.depends_on()
    re-use the list from the children() method instead of calling it
    multiple times.

  - Use the correct scanner if the same source file is used for targets in
    two different environments with the same path but different scanners.

  - Collect logic for caching values in memory in a Memoizer class,
    which cleans up a lot of special-case code in various methods and
    caches additional values to speed up most configurations.

  - Add a PathAccept validator to the list of new canned PathOption
    validators.

  From Jeff Squyres:

  - Documentation changes:  Use $CPPDEFINES instead of $CCFLAGS in man
    page examples.

  From Levi Stephen:

  - Allow $JARCHDIR to be expanded to other construction variables.

  From Christoph Wiedemann:

  - Add an Environment.SetDefault() method that only sets values if
    they aren't already set.

  - Have the qt.py Tool not override variables already set by the user.

  - Add separate $QT_BINPATH, $QT_CPPPATH and $QT_LIBPATH variables
    so these can be set individually, instead of being hard-wired
    relative to $QTDIR.

  - The %TEMP% and %TMP% external environment variables are now propagated
    automatically to the command execution environment on Windows systems.

  - A new --config= command-line option allows explicit control of
    of when the Configure() tests are run:  --config=force forces all
    checks to be run, --config=cache uses all previously cached values,
    --config=auto (the default) runs tests only when dependency analysis
    determines it's necessary.

  - The Configure() subsystem can now write a config.h file with values
    like HAVE_STDIO_H, HAVE_LIBM, etc.

  - The Configure() subsystem now executes its checks silently when the
    -Q option is specified.

  - The Configure() subsystem now reports if a test result is being
    taken from cache, and prints the standard output and error output
    of tests even when cached.

  - Configure() test results are now reported as "yes" or "no" instead of
    "ok" or "failed."

  - Fixed traceback printing when calling the env.Configure() method
    instead of the Configure() global function.

  - The Configure() subsystem now caches build failures in a .sconsign
    file in the subdirectory, not a .cache file.  This may cause
    tests to be re-executed the first time after you install 0.97.

  - Additional significant internal cleanups in the Configure() subsystem
    and its tests.

  - Have the Qt Builder make uic-generated files dependent on the .ui.h
    file, if one exists.

  - Add a test to make sure that SCons source code does not contain
    try:-except: blocks that catch all errors, which potentially catch
    and mask keyboard interrupts.

  - Fix us of TargetSignatures('content') with the SConf subsystem.

  From Russell Yanofsky:

  - Add support for the Metrowerks Codewarrior compiler and linker
    (mwcc and mwld).



RELEASE 0.96.1 - Mon, 23 Aug 2004 12:55:50 +0000

  From Craig Bachelor:

  - Handle white space in the executable Python path name within in MSVS
    project files by quoting the path.

  - Correct the format of a GUID string in a solution (.dsw) file so
    MSVS can correctly "build enable" a project.

  From Steven Knight:

  - Add a must_exist flag to Delete() to let the user control whether
    it's an error if the specified entry doesn't exist.  The default
    behavior is now to silently do nothing if it doesn't exist.

  - Package up the new Platform/darwin.py, mistakenly left out of 0.96.

  - Make the scons.bat REM statements into @REM so they aren't printed.

  - Make the SCons packaging SConscript files platform independent.

  From Anthony Roach:

  - Fix scanning of pre-compiled header (.pch) files for #includes,
    broken in 0.96.



RELEASE 0.96 - Wed, 18 Aug 2004 13:36:40 +0000

  From Chad Austin:

  - Make the CacheDir() directory if it doesn't already exist.

  - Allow construction variable substitutions in $LIBS specifications.

  - Allow the emitter argument to a Builder() to be or expand to a list
    of emitter functions, which will be called in sequence.

  - Suppress null values in construction variables like $LIBS that use
    the internal _concat() function.

  - Remove .dll files from the construction variables searched for
    libraries that can be fed to Win32 compilers.

  From Chad Austin and Christoph Wiedemann:

  - Add support for a $RPATH variable to supply a list of directories
    to search for shared libraries when linking a program.  Used by
    the GNU and IRIX linkers (gnulink and sgilink).

  From Charles Crain:

  - Restore the ability to do construction variable substitutions in all
    kinds of *PATH variables, even when the substitution returns a Node
    or other object.

  From Tom Epperly:

  - Allow the Java() Builder to take more than one source directory.

  From Ralf W. Grosse-Kunstleve:

  - Have SConsignFile() use, by default, a custom "dblite.py" that we can
    control and guarantee to work on all Python versions (or nearly so).

  From Jonathan Gurley:

  - Add support for the newer "ifort" versions of the Intel Fortran
    Compiler for Linux.

  From Bob Halley:

  - Make the new *FLAGS variable type work with copied Environments.

  From Chris Hoeppler:

  - Initialize the name of a Scanner.Classic scanner correctly.

  From James Juhasz:

  - Add support for the .dylib shared library suffix and the -dynamiclib
    linker option on Mac OS X.

  From Steven Knight:

  - Add an Execute() method for executing actions directly.

  - Support passing environment override keyword arguments to Command().

  - Fix use of $MSVS_IGNORE_IDE_PATHS, which was broken when we added
    support for $MSVS_USE_MFC_DIRS last release.

  - Make env.Append() and env.Prepend() act like the underlying Python
    behavior when the variable being appended to is a UserList object.

  - Fix a regression that prevented the Command() global function in
    0.95 from working with command-line strings as actions.

  - Fix checking out a file from a source code management system when
    the env.SourceCode() method was called with an individual file name
    or node, not a directory name or node.

  - Enhance the Task.make_ready() method to create a list of the
    out-of-date Nodes for the task for use by the wrapping interface.

  - Allow Scanners to pull the list of suffixes from the construction
    environment when the "skeys" keyword argument is a string containing
    a construction variable to be expanded.

  - Support new $CPPSUFFIXES, $DSUFFIXES $FORTRANSUFFIXES, and
    $IDLSUFFIXES.  construction variables that contain the default list
    of suffixes to be scanned by a given type of scanner, allowing these
    suffix lists to be easily added to or overridden.

  - Speed up Node creation when calling a Builder by comparing whether two
    Environments are the same object, not if their underlying dictionaries
    are equivalent.

  - Add a --debug=explain option that reports the reason(s) why SCons
    thinks it must rebuild something.

  - Add support for functions that return platform-independent Actions
    to Chmod(), Copy(), Delete(), Mkdir(), Move() and Touch() files
    and/or directories.  Like any other Actions, the returned Action
    object may be executed directly using the Execute() global function
    or env.Execute() environment method, or may be used as a Builder
    action or in an env.Command() action list.

  - Add support for the strfunction argument to all types of Actions:
    CommandAction, ListAction, and CommandGeneratorAction.

  - Speed up turning file system Nodes into strings by caching the
    values after we're finished reading the SConscript files.

  - Have ParseConfig() recognize and supporting adding the -Wa, -Wl,
    and -Wp, flags to ASFLAGS, LINKFLAGS and CPPFLAGS, respectively.

  - Change the .sconsign format and the checks for whether a Node is
    up-to-date to make dependency checks more efficient and correct.

  - Add wrapper Actions to SCons.Defaults for $ASCOM, $ASPPCOM, $LINKCOM,
    $SHLINKCOM, $ARCOM, $LEXCOM and $YACCCOM.  This makes it possible
    to replace the default print behavior with a custom strfunction()
    for each of these.

  - When a Node has been built, don't walk the whole tree back to delete
    the parents's implicit dependencies, let returning up the normal
    Taskmaster descent take care of it for us.

  - Add documented support for separate target_scanner and source_scanner
    arguments to Builder creation, which allows different scanners to
    be applied to source files

  - Don't re-install or (re-generate) .h files when a subsidiary #included
    .h file changes.  This eliminates incorrect circular dependencies
    with .h files generated from other source files.

  - Slim down the internal Sig.Calculator class by eliminating methods
    whose functionality is now covered by Node methods.

  - Document use of the target_factory and source_factory keyword
    arguments when creating Builder objects.  Enhance Dir Nodes so that
    they can be created with user-specified Builder objects.

  - Don't blow up with stack trace when the external $PATH environment
    variable isn't set.

  - Make Builder calls return lists all the time, even if there's only
    one target.  This keeps things consistent and easier to program to
    across platforms.

  - Add a Flatten() function to make it easier to deal with the Builders
    all returning lists of targets, not individual targets.

  - Performance optimizations in Node.FS.__doLookup().

  - Man page fixes:  formatting typos, misspellings, bad example.

  - User's Guide fixes: Fix the signatures of the various example
    *Options() calls.  Triple-quote properly a multi-line Split example.

  - User's Guide additions:  Chapter describing File and Directory
    Nodes.  Section describing declarative nature of SCons functions in
    SConscript files.  Better organization and clarification of points
    raised by Robert P. J. Day.  Chapter describing SConf (Autoconf-like)
    functionality.  Chapter describing how to install Python and
    SCons.  Chapter describing Java builds.

  From Chris Murray:

  - Add a .win32 attribute to force file names to expand with
    Windows backslash path separators.

  - Fix escaping file names on command lines when the expansion is
    concatenated with another string.

  - Add support for Fortran 90 and Fortran 95.  This adds $FORTRAN*
    variables that specify a default compiler, command-line, flags,
    etc. for all Fortran versions, plus separate $F90* and $F95*
    variables for when different compilers/flags/etc. must be specified
    for different Fortran versions.

  - Have individual tools that create libraries override the default
    $LIBPREFIX and $LIBSUFFIX values set by the platform.  This makes
    it easier to use Microsoft Visual Studio tools on a CygWin platform.

  From Gary Oberbrunner:

  - Add a --debug=presub option to print actions prior to substitution.

  - Add a warning upon use of the override keywords "targets" and
    "sources" when calling Builders.  These are usually mistakes which
    are otherwise silently (and confusingly) turned into construction
    variable overrides.

  - Try to find the ICL license file path name in the external environment
    and the registry before resorting to the hard-coded path name.

  - Add support for fetching command-line keyword=value arguments in
    order from an ARGLIST list.

  - Avoid stack traces when trying to read dangling symlinks.

  - Treat file "extensions" that only contain digits as part of the
    file basename.  This supports version numbers as part of shared
    library names, for example.

  - Avoid problems when there are null entries (None or '') in tool
    lists or CPPPATH.

  - Add an example and explanation of how to use "tools = ['default', ..."
    when creating a construction environment.

  - Add a section describing File and Directory Nodes and some of their
    attributes and methods.

  - Have ParseConfig() add a returned -pthread flag to both $CCFLAGS
    and $LINKFLAGS.

  - Fix some test portability issues on Mac OS X (darwin).

  From Simon Perkins:

  - Fix a bug introduced in building shared libraries under MinGW.

  From Kevin Quick:

  - Handling SCons exceptions according to Pythonic standards.

  - Fix test/chained-build.py on systems that execute within one second.

  - Fix tests on systems where 'ar' warns about archive creation.

  From Anthony Roach:

  - Fix use of the --implicit-cache option with timestamp signatures.

  - If Visual Studio is installed, assume the C/C++ compiler, the linker
    and the MIDL compiler that comes with it are available, too.

  - Better error messages when evaluating a construction variable
    expansion yields a Python syntax error.

  - Change the generation of PDB files when using Visual Studio from
    compile time to link time.

  From sam th:

  - Allow SConf.CheckLib() to search a list of libraries, like the
    Autoconf AC_SEARCH_LIBS macro.

  - Allow the env.WhereIs() method to take a "reject" argument to
    let it weed out specific path names.

  From Christoph Wiedemann:

  - Add new Moc() and Uic() Builders for more explicit control over
    Qt builds, plus new construction variables to control them:
    $QT_AUTOSCAN, $QT_DEBUG, $QT_MOCCXXPREFIX, $QT_MOCCXXSUFFIX,
    $QT_MOCHPREFIX, $QT_MOCHSUFFIX, $QT_UICDECLPREFIX, $QT_UICDECLSUFFIX,
    $QT_UICIMPLPREFIX, $QT_UICIMPLSUFFIX and $QT_UISUFFIX.

  - Add a new single_source keyword argument for Builders that enforces
    a single source file on calls to the Builder.



RELEASE 0.95 - Mon, 08 Mar 2004 06:43:20 -0600

  From Chad Austin:

  - Replace print statements with calls to sys.stdout.write() so output
    lines stay together when -j is used.

  - Add portability fixes for a number of tests.

  - Accomodate the fact that Cygwin's os.path.normcase() lies about
    the underlying system being case-sensitive.

  - Fix an incorrect _concat() call in the $RCINCFLAGS definition for
    the mingw Tool.

  - Fix a problem with the msvc tool with Python versions prior to 2.3.

  - Add support for a "toolpath" Tool() and Environment keyword that
    allows Tool modules to be found in specified local directories.

  - Work around Cygwin Python's silly fiction that it's using a
    case-sensitive file system.

  - More robust handling of data in VCComponents.dat.

  - If the "env" command is available, spawn commands with the more
    general "env -" instead of "env -i".

  From Kerim Borchaev:

  - Fix a typo in a msvc.py's registry lookup:  "VCComponents.dat", not
    "VSComponents.dat".

  From Chris Burghart:

  - Fix the ability to save/restore a PackageOption to a file.

  From Steve Christensen:

  - Update the MSVS .NET and MSVC 6.0/7.0 path detection.

  From David M. Cooke:

  - Make the Fortran scanner case-insensitive for the INCLUDE string.

  From Charles Crain:

  - If no version of MSVC is detected but the tool is specified,
    use the MSVC 6.0 paths by default.

  - Ignore any "6.1" version of MSVC found in the registry; this is a
    phony version number (created by later service packs?) and would
    throw off the logic if the user had any non-default paths configure.

  - Correctly detect if the user has independently configured the MSVC
    "include," "lib" or "path" in the registry and use the appropriate
    values.  Previously, SCons would only use the values if all three
    were set in the registry.

  - Make sure side-effect nodes are prepare()d before building their
    corresponding target.

  - Preserve the ability to call BuildDir() multiple times with the
    same target and source directory arguments.

  From Andy Friesen:

  - Add support for the Digital Mars "D" programming language.

  From Scott Lystig Fritchie:

  - Fix the ability to use a custom _concat() function in the
    construction environment when calling _stripixes().

  - Make the message about ignoring a missing SConscript file into a
    suppressable Warning, not a hard-coded sys.stderr.write().

  - If a builder can be called multiple times for a target (because
    the sources and overrides are identical, or it's a builder with the
    "multi" flag set), allow the builder to be called through multiple
    environments so long as the builders have the same signature for
    the environments in questions (that is, they're the same action).

  From Bob Halley:

  - When multiple targets are built by a single action, retrieve all
    of them from cache, not just the first target, and exec the build
    command if any of the targets isn't present in the cache.

  From Zephaniah Hull:

  - Fix command-line ARGUMENTS with multiple = in them.

  From Steven Knight:

  - Fix EnsureSConsVersion() so it checks against the SCons version,
    not the Python version, on Pythons with sys.version_info.

  - Don't swallow the AttributeError when someone uses an expansion like
    $TARGET.bak, so we can supply a more informative error message.

  - Fix an odd double-quote escape sequence in the man page.

  - Fix looking up a naked drive letter as a directory (Dir('C:')).

  - Support using File nodes in the LIBS construction variable.

  - Allow the LIBS construction variable to be a single string or File
    node, not a list, when only one library is needed.

  - Fix typos in the man page:  JAVACHDIR => JARCHDIR; add "for_signature"
    to the __call__() example in the "Variable Substitution" section.

  - Correct error message spellings of "non-existant" to "non-existent."

  - When scanning for libraries to link with, don't append $LIBPREFIXES
    or $LIBSUFFIXES values to the $LIBS values if they're already present.

  - Add a ZIPCOMPRESSION construction variable to control whether the
    internal Python action for the Zip Builder compresses the file or
    not.  The default value is zipfile.ZIP_DEFLATED, which generates
    a compressed file.

  - Refactor construction variable expansion to support recursive
    expansion of variables (e.g. CCFLAGS = "$CCFLAGS -g") without going
    into an infinite loop.  Support this in all construction variable
    overrides, as well as when copying Environments.

  - Fix calling Configure() from more than one subsidiary SConscript file.

  - Fix the env.Action() method so it returns the correct type of
    Action for its argument(s).

  - Fix specifying .class files as input to JavaH with the .class suffix
    when they weren't generated using the Java Builder.

  - Make the check for whether all of the objects going into a
    SharedLibrary() are shared work even if the object was built in a
    previous run.

  - Supply meaningful error messages, not stack traces, if we try to add
    a non-Node as a source, dependency, or ignored dependency of a Node.

  - Generate MSVS Project files that re-invoke SCons properly regardless
    of whether the file was built via scons.bat or scons.py.
    (Thanks to Niall Douglas for contributing code and testing.)

  - Fix TestCmd.py, runtest.py and specific tests to accomodate being
    run from directories whose paths include white space.

  - Provide a more useful error message if a construction variable
    expansion contains a syntax error during evaluation.

  - Fix transparent checkout of implicit dependency files from SCCS
    and RCS.

  - Added new --debug=count, --debug=memory and --debug=objects options.
    --debug=count and --debug=objects only print anything when run
    under Python 2.1 or later.

  - Deprecate the "overrides" keyword argument to Builder() creation
    in favor of using keyword argument values directly (like we do
    for builder execution and the like).

  - Always use the Builder overrides in substitutions, not just if
    there isn't a target-specific environment.

  - Add new "rsrcpath" and "rsrcdir" and attributes to $TARGET/$SOURCE,
    so Builder command lines can find things in Repository source
    directories when using BuildDir.

  - Fix the M4 Builder so that it chdirs to the Repository directory
    when the input file is in the source directory of a BuildDir.

  - Save memory at build time by allowing Nodes to delete their build
    environments after they've been built.

  - Add AppendUnique() and PrependUnique() Environment methods, which
    add values to construction variables like Append() and Prepend()
    do, but suppress any duplicate elements in the list.

  - Allow the 'qt' tool to still be used successfully from a copied
    Environment.  The include and library directories previously ended up
    having the same string re-appended to the end, yielding an incorrect
    path name.

  - Supply a more descriptive error message when the source for a target
    can't be found.

  - Initialize all *FLAGS variables with objects do the right thing with
    appending flags as strings or lists.

  - Make things like ${TARGET.dir} work in *PATH construction variables.

  - Allow a $MSVS_USE_MFC_DIRS construction variable to control whether
    ATL and MFC directories are included in the default INCLUDE and
    LIB paths.

  - Document the dbm_module argument to the SConsignFile() function.

  From Vincent Risi:

  - Add support for the bcc32, ilink32 and tlib Borland tools.

  From Anthony Roach:

  - Supply an error message if the user tries to configure a BuildDir
    for a directory that already has one.

  - Remove documentation of the still-unimplemented -e option.

  - Add -H help text listing the legal --debug values.

  - Don't choke if a construction variable is a non-string value.

  - Build Type Libraries in the target directory, not the source
    directory.

  - Add an appendix to the User's Guide showing how to accomplish
    various common tasks in Python.

  From Greg Spencer:

  - Add support for Microsoft Visual Studio 2003 (version 7.1).

  - Evaluate $MSVSPROJECTSUFFIX and $MSVSSOLUTIONSUFFIX when the Builder
    is invoked, not when the tool is initialized.

  From Christoph Wiedemann:

  - When compiling Qt, make sure the moc_*.cc files are compiled using
    the flags from the environment used to specify the target, not
    the environment that first has the Qt Builders attached.



RELEASE 0.94 - Fri, 07 Nov 2003 05:29:48 -0600

  From Hartmut Goebel:

  - Add several new types of canned functions to help create options:
    BoolOption(), EnumOption(), ListOption(), PackageOption(),
    PathOption().

  From Steven Knight:

  - Fix use of CPPDEFINES with C++ source files.

  - Fix env.Append() when the operand is an object with a __cmp__()
    method (like a Scanner instance).

  - Fix subclassing the Environment and Scanner classes.

  - Add BUILD_TARGETS, COMMAND_LINE_TARGETS and DEFAULT_TARGETS variables.

  From Steve Leblanc:

  - SGI fixes:  Fix C++ compilation, add a separate Tool/sgic++.py module.

  From Gary Oberbrunner:

  - Fix how the man page un-indents after examples in some browsers.

  From Vincent Risi:

  - Fix the C and C++ tool specifications for AIX.



RELEASE 0.93 - Thu, 23 Oct 2003 07:26:55 -0500

  From J.T. Conklin:

  - On POSIX, execute commands with the more modern os.spawnvpe()
    function, if it's available.

  - Scan .S, .spp and .SPP files for C preprocessor dependencies.

  - Refactor the Job.Parallel() class to use a thread pool without a
    condition variable.  This improves parallel build performance and
    handles keyboard interrupts properly when -j is used.

  From Charles Crain:

  - Add support for a JARCHDIR variable to control changing to a
    directory using the jar -C option.

  - Add support for detecting Java manifest files when using jar,
    and specifying them using the jar m flag.

  - Fix some Python 2.2 specific things in various tool modules.

  - Support directories as build sources, so that a rebuild of a target
    can be triggered if anything underneath the directory changes.

  - Have the scons.bat and scons.py files look for the SCons modules
    in site-packages as well.

  From Christian Engel:

  - Support more flexible inclusion of separate C and C++ compilers.

  - Use package management tools on AIX and Solaris to find where
    the comilers are installed, and what version they are.

  - Add support for CCVERSION and CXXVERSION variables for a number
    of C and C++ compilers.

  From Sergey Fogel:

  - Add test cases for the new capabilities to run bibtex and to rerun
    latex as needed.

  From Ralf W. Grosse-Kunstleve:

  - Accomodate anydbm modules that don't have a sync() method.

  - Allow SConsignFile() to take an argument specifying the DBM
    module to be used.

  From Stephen Kennedy:

  - Add support for a configurable global .sconsign.dbm file which
    can be used to avoid cluttering each directory with an individual
    .sconsign file.

  From John Johnson:

  - Fix (re-)scanning of dependencies in generated or installed
    header files.

  From Steven Knight:

  - The -Q option suppressed too many messages; fix it so that it only
    suppresses the Reading/Building messages.

  - Support #include when there's no space before the opening quote
    or angle bracket.

  - Accomodate alphanumeric version strings in EnsurePythonVersion().

  - Support arbitrary expansion of construction variables within
    file and directory arguments to Builder calls and Environment methods.

  - Add Environment-method versions of the following global functions:
    Action(), AddPostAction(), AddPreAction(), Alias(), Builder(),
    BuildDir(), CacheDir(), Clean(), Configure(), Default(),
    EnsurePythonVersion(), EnsureSConsVersion(), Environment(),
    Exit(), Export(), FindFile(), GetBuildPath(), GetOption(), Help(),
    Import(), Literal(), Local(), Platform(), Repository(), Scanner(),
    SConscriptChdir(), SConsignFile(), SetOption(), SourceSignatures(),
    Split(), TargetSignatures(), Tool(), Value().

  - Add the following global functions that correspond to the same-named
    Environment methods:  AlwaysBuild(), Command(), Depends(), Ignore(),
    Install(), InstallAs(), Precious(), SideEffect() and SourceCode().

  - Add the following global functions that correspond to the default
    Builder methods supported by SCons: CFile(), CXXFile(), DVI(), Jar(),
    Java(), JavaH(), Library(), M4(), MSVSProject(), Object(), PCH(),
    PDF(), PostScript(), Program(), RES(), RMIC(), SharedLibrary(),
    SharedObject(), StaticLibrary(), StaticObject(), Tar(), TypeLibrary()
    and Zip().

  - Rearrange the man page to show construction environment methods and
    global functions in the same list, and to explain the difference.

  - Alphabetize the explanations of the builder methods in the man page.

  - Rename the Environment.Environment class to Enviroment.Base.
    Allow the wrapping interface to extend an Environment by using its own
    subclass of Environment.Base and setting a new Environment.Environment
    variable as the calling entry point.

  - Deprecate the ParseConfig() global function in favor of a same-named
    construction environment method.

  - Allow the Environment.WhereIs() method to take explicit path and
    pathext arguments (like the underlying SCons.Util.WhereIs() function).

  - Remove the long-obsolete {Get,Set}CommandHandler() functions.

  - Enhance env.Append() to suppress null values when appropriate.

  - Fix ParseConfig() so it works regardless of initial construction
    variable values.

    Extend CheckHeader(), CheckCHeader(), CheckCXXHeader() and
    CheckLibWithHeader() to accept a list of header files that will be
    #included in the test.  The last one in the list is assumed to be
    the one being checked for.  (Prototype code contributed by Gerard
    Patel and Niall Douglas).

  - Supply a warning when -j is used and threading isn't built in to
    the current version of Python.

  - First release of the User's Guide (finally, and despite a lot
    of things still missing from it...).

  From Clark McGrew:

  - Generalize the action for .tex files so that it will decide whether
    a file is TeX or LaTeX, check the .aux output to decide if it should
    run bibtex, and check the .log output to re-run LaTeX if needed.

  From Bram Moolenaar:

  - Split the non-SCons-specific functionality from SConf.py to a new,
    re-usable Conftest.py module.

  From Gary Oberbrunner:

  - Allow a directory to be the target or source or dependency of a
    Depends(), Ignore(), Precious() or SideEffect() call.

  From Gerard Patel:

  - Use the %{_mandir} macro when building our RPM package.

  From Marko Rauhamaa:

  - Have the closing message say "...terminated because of errors" if
    there were any.

  From Anthony Roach:

  - On Win32 systems, only use "rm" to delete files if Cygwin is being
    used.   ("rm" doesn't understand Win32-format path names.)

  From Christoph Wiedemann:

  - Fix test/SWIG.py to find the Python include directory in all cases.

  - Fix a bug in detection of Qt installed on the local system.

  - Support returning Python 2.3 BooleanType values from Configure checks.

  - Provide an error message if someone mistakenly tries to call a
    Configure check from within a Builder function.

  - Support calling a Builder when a Configure context is still open.

  - Handle interrupts better by eliminating all try:-except: blocks
    which caught any and all exceptions, including KeyboardInterrupt.

  - Add a --duplicate= option to control how files are duplicated.



RELEASE 0.92 - Wed, 20 Aug 2003 03:45:28 -0500

  From Charles Crain and Gary Oberbrunner:

  - Fix Tool import problems with the Intel and PharLap linkers.

  From Steven Knight

  - Refactor the DictCmdGenerator class to be a Selector subclass.

  - Allow the DefaultEnvironment() function to take arguments and pass
    them to instantiation of the default construction environment.

  - Update the Debian package so it uses Python 2.2 and more closely
    resembles the currently official Debian packaging info.

  From Gerard Patel

  - When the yacc -d flag is used, take the .h file base name from the
    target .c file, not the source (matching what yacc does).



RELEASE 0.91 - Thu, 14 Aug 2003 13:00:44 -0500

  From Chad Austin:

  - Support specifying a list of tools when calling Environment.Copy().

  - Give a Value Nodes a timestamp of the system time when they're
    created, so they'll work when using timestamp-based signatures.

  - Add a DefaultEnvironment() function that only creates a default
    environment on-demand (for fetching source files, e.g.).

  - Portability fix for test/M4.py.

  From Steven Knight:

  - Tighten up the scons -H help output.

  - When the input yacc file ends in .yy and the -d flag is specified,
    recognize that a .hpp file (not a .h file) will be created.

  - Make builder prefixes work correctly when deducing a target
    from a source file name in another directory.

  - Documentation fixes: typo in the man page; explain up-front about
    not propagating the external environment.

  - Use "cvs co -d" instead of "cvs co -p >" when checking out something
    from CVS with a specified module name.  This avoids zero-length
    files when there is a checkout error.

  - Add an "sconsign" script to print the contents of .sconsign files.

  - Speed up maintaining the various lists of Node children by using
    dictionaries to avoid "x in list" searches.

  - Cache the computed list of Node children minus those being Ignored
    so it's only calculated once.

  - Fix use of the --cache-show option when building a Program()
    (or using any other arbitrary action) by making sure all Action
    instances have strfunction() methods.

  - Allow the source of Command() to be a directory.

  - Better error handling of things like raw TypeErrors in SConscripts.

  - When installing using "setup.py install --prefix=", suppress the
    distutils warning message about adding the (incorrect) library
    directory to your search path.

  - Correct the spelling of the "validater" option to "validator."
    Add a DeprecatedWarning when the old spelling is used.

  - Allow a Builder's emitter to be a dictionary that maps source file
    suffixes to emitter functions, using the suffix of the first file
    in the source list to pick the right one.

  - Refactor the creation of the Program, *Object and *Library Builders
    so that they're moved out of SCons.Defaults and created on demand.

  - Don't split SConscript file names on white space.

  - Document the SConscript function's "dirs" and "name" keywords.

  - Remove the internal (and superfluous) SCons.Util.argmunge() function.

  - Add /TP to the default CXXFLAGS for msvc, so it can compile all
    of the suffixes we use as C++ files.

  - Allow the "prefix" and "suffix" attributes of a Builder to be
    callable objects that return generated strings, or dictionaries
    that map a source file suffix to the right prefix/suffix.

  - Support a MAXLINELINELENGTH construction variable on Win32 systems
    to control when a temporary file is used for long command lines.

  - Make how we build .rpm packages not depend on the installation
    locations from the distutils being used.

  - When deducing a target Node, create it directly from the first
    source Node, not by trying to create the right string to pass to
    arg2nodes().

  - Add support for SWIG.

  From Bram Moolenaar:

  - Test portability fixes for FreeBSD.

  From Gary Oberbrunner:

  - Report the target being built in error messages when building
    multiple sources from different extensions, or when the target file
    extension can't be deduced, or when we don't have an action for a
    file suffix.

  - Provide helpful error messages when the arguments to env.Install()
    are incorrect.

  - Fix the value returned by the Node.prevsiginfo() method to conform
    to a previous change when checking whether a node is current.

  - Supply a stack trace if the Taskmaster catches an exception.

  - When using a temporary file for a long link line on Win32 systems,
    (also) print the command line that is being executed through the
    temporary file.

  - Initialize the LIB environment variable when using the Intel
    compiler (icl).

  - Documentation fixes:  better explain the AlwaysBuild() function.

  From Laurent Pelecq:

  - When the -debug=pdb option is specified, use pdb.Pdb().runcall() to
    call pdb directly, don't call Python recursively.

  From Ben Scott:

  - Add support for a platform-independent CPPDEFINES variable.

  From Christoph Wiedemann:

  - Have the g++ Tool actually use g++ in preference to c++.

  - Have the gcc Tool actually use gcc in preference to cc.

  - Add a gnutools.py test of the GNU tool chain.

  - Be smarter about linking: use $CC by default and $CXX only if we're
    linking with any C++ objects.

  - Avoid SCons hanging when a piped command has a lot of output to read.

  - Add QT support for preprocessing .ui files into .c files.



RELEASE 0.90 - Wed, 25 Jun 2003 14:24:52 -0500

  From Chad Austin:

  - Fix the _concat() documentation, and add a test for it.

  - Portability fixes for non-GNU versions of lex and yacc.

  From Matt Balvin:

  - Fix handling of library prefixes when the subdirectory matches
    the prefix.

  From Timothee Bessett:

  - Add an M4 Builder.

  From Charles Crain:

  - Use '.lnk' as the suffix on the temporary file for linking long
    command lines (necessary for the Phar Lap linkloc linker).

  - Save non-string Options values as their actual type.

  - Save Options string values that contain a single quote correctly.

  - Save any Options values that are changed from the default
    Environment values, not just ones changed on the command line or in
    an Options file.

  - Make closing the Options file descriptor exception-safe.

  From Steven Knight:

  - SCons now enforces (with an error) that construction variables
    must have the same form as valid Python identifiers.

  - Fix man page bugs: remove duplicate AddPostAction() description;
    document no_import_lib; mention that CPPFLAGS does not contain
    $_CPPINCFLAGS; mention that F77FLAGS does not contain $_F77INCFLAGS;
    mention that LINKFLAGS and SHLINKFLAGS contains neither $_LIBFLAGS
    nor $_LIBDIRFLAGS.

  - Eliminate a dependency on the distutils.fancy_getopt module by
    copying and pasting its wrap_text() function directly.

  - Make the Script.Options() subclass match the underlying base class
    implementation.

  - When reporting a target is up to date, quote the target like make
    (backquote-quote) instead of with double quotes.

  - Fix handling of ../* targets when using -U, -D or -u.

  From Steve Leblanc:

  - Don't update the .sconsign files when run with -n.

  From Gary Oberbrunner:

  - Add support for the Intel C Compiler (icl.exe).

  From Anthony Roach

  - Fix Import('*').

  From David Snopek

  - Fix use of SConf in paths with white space in them.

  - Add CheckFunc and CheckType functionality to SConf.

  - Fix use of SConf with Builders that return a list of nodes.

  From David Snopek and Christoph Wiedemann

  - Fix use of the SConf subsystem with SConscriptChdir().

  From Greg Spencer

  - Check for the existence of MS Visual Studio on disk before using it,
    to avoid getting fooled by leftover junk in the registry.

  - Add support for MSVC++ .NET.

  - Add support for MS Visual Studio project files (DSP, DSW,
    SLN and VCPROJ files).

  From Christoph Wiedemann

  - SConf now works correctly when the -n and -q options are used.



RELEASE 0.14 - Wed, 21 May 2003 05:16:32 -0500

  From Chad Austin:

  - Use .dll (not .so) for shared libraries on Cygwin; use -fPIC
    when compiling them.

  - Use 'rm' to remove files under Cygwin.

  - Add a PLATFORM variable to construction environments.

  - Remove the "platform" argument from tool specifications.

  - Propogate PYTHONPATH when running the regression tests so distutils
    can be found in non-standard locations.

  - Using MSVC long command-line linking when running Cygwin.

  - Portability fixes for a lot of tests.

  - Add a Value Node class for dependencies on in-core Python values.

  From Allen Bierbaum:

  - Pass an Environment to the Options validator method, and
    add an Options.Save() method.

  From Steve Christensen:

  - Add an optional sort function argument to the GenerateHelpText()
    Options function.

  - Evaluate the "varlist" variables when computing the signature of a
    function action.

  From Charles Crain:

  - Parse the source .java files for class names (including inner class
    names) to figure out the target .class files that will be created.

  - Make Java support work with Repositories and SConscriptChdir(0).

  - Pass Nodes, not strings, to Builder emitter functions.

  - Refactor command-line interpolation and signature calculation
    so we can use real Node attributes.

  From Steven Knight:

  - Add Java support (javac, javah, jar and rmic).

  - Propagate the external SYSTEMROOT environment variable into ENV on
    Win32 systems, so external commands that use sockets will work.

  - Add a .posix attribute to PathList expansions.

  - Check out CVS source files using POSIX path names (forward slashes
    as separators) even on Win32.

  - Add Node.clear() and Node.FS.Entry.clear() methods to wipe out a
    Node's state, allowing it to be re-evaluated by continuous
    integration build interfaces.

  - Change the name of the Set{Build,Content}SignatureType() functions
    to {Target,Source}Signatures().  Deprecate the old names but support
    them for backwards compatibility.

  - Add internal SCons.Node.FS.{Dir,File}.Entry() methods.

  - Interpolate the null string if an out-of-range subscript is used
    for a construction variable.

  - Fix the internal Link function so that it properly links or copies
    files in subsidiary BuildDir directories.

  - Refactor the internal representation of a single execution instance
    of an action to eliminate redundant signature calculations.

  - Eliminate redundant signature calculations for Nodes.

  - Optimize out calling hasattr() before accessing attributes.

  - Say "Cleaning targets" (not "Building...") when the -c option is
    used.

  From Damyan Pepper:

  - Quote the "Entering directory" message like Make.

  From Stefan Reichor:

  - Add support for using Ghostscript to convert Postscript to PDF files.

  From Anthony Roach:

  - Add a standalone "Alias" function (separate from an Environment).

  - Make Export() work for local variables.

  - Support passing a dictionary to Export().

  - Support Import('*') to import everything that's been Export()ed.

  - Fix an undefined exitvalmap on Win32 systems.

  - Support new SetOption() and GetOption() functions for setting
    various command-line options from with an SConscript file.

  - Deprecate the old SetJobs() and GetJobs() functions in favor of
    using the new generic {Set,Get}Option() functions.

  - Fix a number of tests that searched for a Fortran compiler using the
    external PATH instead of what SCons would use.

  - Fix the interaction of SideEffect() and BuildDir() so that (for
    example) PDB files get put correctly in a BuildDir().

  From David Snopek:

  - Contribute the "Autoscons" code for Autoconf-like checking for
    the existence of libraries, header files and the like.

  - Have the Tool() function add the tool name to the $TOOLS
    construction variable.

  From Greg Spencer:

  - Support the C preprocessor #import statement.

  - Allow the SharedLibrary() Builder on Win32 systems to be able to
    register a newly-built dll using regsvr32.

  - Add a Builder for Windows type library (.tlb) files from IDL files.

  - Add an IDL scanner.

  - Refactor the Fortran, C and IDL scanners to share common logic.

  - Add .srcpath and .srcdir attributes to $TARGET and $SOURCE.

  From Christoph Wiedemann:

  - Integrate David Snopek's "Autoscons" code as the new SConf
    configuration subsystem, including caching of values between
    runs (using normal SCons dependency mechanisms), tests, and
    documentation.



RELEASE 0.13 - Mon, 31 Mar 2003 20:22:00 -0600

  From Charles Crain:

  - Fix a bug when BuildDir(duplicate=0) is used and SConscript
    files are called from within other SConscript files.

  - Support (older) versions of Perforce which don't set the Windows
    registry.



RELEASE 0.12 - Thu, 27 Mar 2003 23:52:09 -0600

  From Charles Crain:

  - Added support for the Perforce source code management system.

  - Fix str(Node.FS) so that it returns a path relative to the calling
    SConscript file's directory, not the top-level directory.

  - Added support for a separate src_dir argument to SConscript()
    that allows explicit specification of where the source files
    for an SConscript file can be found.

  - Support more easily re-usable flavors of command generators by
    calling callable variables when strings are expanded.

  From Steven Knight:

  - Added an INSTALL construction variable that can be set to a function
    to control how the Install() and InstallAs() Builders install files.
    The default INSTALL function now copies, not links, files.

  - Remove deprecated features:  the "name" argument to Builder objects,
    and the Environment.Update() method.

  - Add an Environment.SourceCode() method to support fetching files
    from source code systems.  Add factory methods that create Builders
    to support BitKeeper, CVS, RCS, and SCCS.  Add support for fetching
    files from RCS or SCCS transparently (like GNU Make).

  - Make the internal to_String() function more efficient.

  - Make the error message the same as other build errors when there's a
    problem unlinking a target file in preparation for it being built.

  - Make TARGET, TARGETS, SOURCE and SOURCES reserved variable names and
    warn if the user tries to set them in a construction environment.

  - Add support for Tar and Zip files.

  - Better documentation of the different ways to export variables to a
    subsidiary SConscript file.  Fix documentation bugs in a tools
    example, places that still assumed SCons split strings on white
    space, and typos.

  - Support fetching arbitrary files from the TARGETS or SOURCES lists
    (e.g. ${SOURCES[2]}) when calculating the build signature of a
    command.

  - Don't silently swallow exceptions thrown by Scanners (or other
    exceptions while finding a node's dependent children).

  - Push files to CacheDir() before calling the superclass built()
    method (which may clear the build signature as part of clearing
    cached implicit dependencies, if the file has a source scanner).
    (Bug reported by Jeff Petkau.)

  - Raise an internal error if we attempt to push a file to CacheDir()
    with a build signature of None.

  - Add an explicit Exit() function for terminating early.

  - Change the documentation to correctly describe that the -f option
    doesn't change to the directory in which the specified file lives.

  - Support changing directories locally with SConscript directory
    path names relative to any SConstruct file specified with -f.
    This allows you to build in another directory by simply changing
    there and pointing at the SConstruct file in another directory.

  - Change the default SConscriptChdir() behavior to change to the
    SConscript directory while it's being read.

  - Fix an exception thrown when the -U option was used with no
    Default() target specified.

  - Fix -u so that it builds things in corresponding build directories
    when used in a source directory.

  From Lachlan O'Dea:

  - Add SharedObject() support to the masm tool.

  - Fix WhereIs() to return normalized paths.

  From Jeff Petkau:

  - Don't copy a built file to a CacheDir() if it's already there.

  - Avoid partial copies of built files in a CacheDir() by copying
    to a temporary file and renaming.

  From Anthony Roach:

  - Fix incorrect dependency-cycle errors when an Aliased source doesn't
    exist.



RELEASE 0.11 - Tue, 11 Feb 2003 05:24:33 -0600

  From Chad Austin:

  - Add support for IRIX and the SGI MIPSPro tool chain.

  - Support using the MSVC tool chain when running Cygwin Python.

  From Michael Cook:

  - Avoid losing signal bits in the exit status from a command,
    helping terminate builds on interrupt (CTRL+C).

  From Charles Crain:

  - Added new AddPreAction() and AddPostAction() functions that support
    taking additional actions before or after building specific targets.

  - Add support for the PharLap ETS tool chain.

  From Steven Knight:

  - Allow Python function Actions to specify a list of construction
    variables that should be included in the Action's signature.

  - Allow libraries in the LIBS variable to explicitly include the prefix
    and suffix, even when using the GNU linker.
    (Bug reported by Neal Becker.)

  - Use DOS-standard CR-LF line endings in the scons.bat file.
    (Bug reported by Gary Ruben.)

  - Doc changes:  Eliminate description of deprecated "name" keyword
    argument from Builder definition (reported by Gary Ruben).

  - Support using env.Append() on BUILDERS (and other dictionaries).
    (Bug reported by Bj=F6rn Bylander.)

  - Setting the BUILDERS construction variable now properly clears
    the previous Builder attributes from the construction Environment.
    (Bug reported by Bj=F6rn Bylander.)

  - Fix adding a prefix to a file when the target isn't specified.
    (Bug reported by Esa Ilari Vuokko.)

  - Clean up error messages from problems duplicating into read-only
    BuildDir directories or into read-only files.

  - Add a CommandAction.strfunction() method, and add an "env" argument
    to the FunctionAction.strfunction() method, so that all Action
    objects have strfunction() methods, and the functions for building
    and returning a string both take the same arguments.

  - Add support for new CacheDir() functionality to share derived files
    between builds, with related options --cache-disable, --cache-force,
    and --cache-show.

  - Change the default behavior when no targets are specified to build
    everything in the current directory and below (like Make).  This
    can be disabled by specifying Default(None) in an SConscript.

  - Revamp SCons installation to fix a case-sensitive installation
    on Win32 systems, and to add SCons-specific --standard-lib,
    --standalone-lib, and --version-lib options for easier user
    control of where the libraries get installed.

  - Fix the ability to directly import and use Platform and Tool modules
    that have been implicitly imported into an Environment().

  - Add support for allowing an embedding interface to annotate a node
    when it's created.

  - Extend the SConscript() function to accept build_dir and duplicate
    keyword arguments that function like a BuildDir() call.

  From Steve Leblanc:

  - Fix the output of -c -n when directories are involved, so it
    matches -c.

  From Anthony Roach:

  - Use a different shared object suffix (.os) when using gcc so shared
    and static objects can exist side-by-side in the same directory.

  - Allow the same object files on Win32 to be linked into either
    shared or static libraries.

  - Cache implicit cache values when using --implicit-cache.



RELEASE 0.10 - Thu, 16 Jan 2003 04:11:46 -0600

  From Derrick 'dman' Hudson:

  - Support Repositories on other file systems by symlinking or
    copying files when hard linking won't work.

  From Steven Knight:

  - Remove Python bytecode (*.pyc) files from the scons-local packages.

  - Have FunctionActions print a description of what they're doing
    (a representation of the Python call).

  - Fix the Install() method so that, like other actions, it prints
    what would have happened when the -n option is used.

  - Don't create duplicate source files in a BuildDir when the -n
    option is used.

  - Refactor the Scanner interface to eliminate unnecessary Scanner
    calls and make it easier to write efficient scanners.

  - Added a "recursive" flag to Scanner creation that specifies the
    Scanner should be invoked recursively on dependency files returned
    by the scanner.

  - Significant performance improvement from using a more efficient
    check, throughout the code, for whether a Node has a Builder.

  - Fix specifying only the source file to MultiStepBuilders such as
    the Program Builder.  (Bug reported by Dean Bair.)

  - Fix an exception when building from a file with the same basename as
    the subdirectory in which it lives.  (Bug reported by Gerard Patel.)

  - Fix automatic deduction of a target file name when there are
    multiple source files specified; the target is now deduced from just
    the first source file in the list.

  - Documentation fixes: better initial explanation of SConscript files;
    fix a misformatted "table" in the StaticObject explanation.

  From Steven Knight and Steve Leblanc:

  - Fix the -c option so it will remove symlinks.

  From Steve Leblanc:

  - Add a Clean() method to support removing user-specified targets
    when using the -c option.

  - Add a development script for running SCons through PyChecker.

  - Clean up things found by PyChecker (mostly unnecessary imports).

  - Add a script to use HappyDoc to create HTML class documentation.

  From Lachlan O'Dea:

  - Make the Environment.get() method return None by default.

  From Anthony Roach:

  - Add SetJobs() and GetJobs() methods to allow configuration of the
    number of default jobs (still overridden by -j).

  - Convert the .sconsign file format from ASCII to a pickled Python
    data structure.

  - Error message cleanups:  Made consistent the format of error
    messages (now all start with "scons: ***") and warning messages (now
    all start with "scons: warning:").  Caught more cases with the "Do
    not know how to build" error message.

  - Added support for the MinGW tool chain.

  - Added a --debug=includes option.



RELEASE 0.09 - Thu,  5 Dec 2002 04:48:25 -0600

  From Chad Austin:

  - Add a Prepend() method to Environments, to append values to
    the beginning of construction variables.

  From Matt Balvin:

  - Add long command-line support to the "lib" Tool (Microsoft library
    archiver), too.

  From Charles Crain:

  - Allow $$ in a string to be passed through as $.

  - Support file names with odd characters in them.

  - Add support for construction variable substition on scanner
    directories (in CPPPATH, F77PATH, LIBPATH, etc.).

  From Charles Crain and Steven Knight:

  - Add Repository() functionality, including the -Y option.

  From Steven Knight:

  - Fix auto-deduction of target names so that deduced targets end
    up in the same subdirectory as the source.

  - Don't remove source files specified on the command line!

  - Suport the Intel Fortran Compiler (ifl.exe).

  - Supply an error message if there are no command-line or
    Default() targets specified.

  - Fix the ASPPCOM values for the GNU assembler.
    (Bug reported by Brett Polivka.)

  - Fix an exception thrown when a Default() directory was specified
    when using the -U option.

  - Issue a warning when -c can't remove a target.

  - Eliminate unnecessary Scanner calls by checking for the
    existence of a file before scanning it.  (This adds a generic
    hook to check an arbitrary condition before scanning.)

  - Add explicit messages to tell when we're "Reading SConscript files
    ...," "done reading SConscript files," "Building targets," and
    "done building targets."  Add a -Q option to supress these.

  - Add separate $SHOBJPREFIX and $SHOBJSUFFIX construction variables
    (by default, the same as $OBJPREFIX and $OBJSUFFIX).

  - Add Make-like error messages when asked to build a source file,
    and before trying to build a file that doesn't have all its source
    files (including when an invalid drive letter is used on WIN32).

  - Add an scons-local-{version} package (in both .tar.gz and .zip
    flavors) to help people who want to ship SCons as a stand-alone
    build tool in their software packages.

  - Prevent SCons from unlinking files in certain situations when
    the -n option is used.

  - Change the name of Tool/lib.py to Tool/mslib.py.

  From Steven Knight and Anthony Roach:

  - Man page:  document the fact that Builder calls return Node objects.

  From Steve LeBlanc:

  - Refactor option processing to use our own version of Greg Ward's
    Optik module, modified to run under Python 1.5.2.

  - Add a ParseConfig() command to modify an environment based on
    parsing output from a *-config command.

  From Jeff Petkau:

  - Fix interpretation of '#/../foo' on Win32 systems.

  From Anthony Roach:

  - Fixed use of command lines with spaces in their arguments,
    and use of Nodes with spaces in their string representation.

  - Make access and modification times of files in a BuildDir match
    the source file, even when hard linking isn't available.

  - Make -U be case insensitive on Win32 systems.

  - Issue a warning and continue when finding a corrupt .sconsign file.

  - Fix using an alias as a dependency of a target so that if one of the
    alias' dependencies gets rebuilt, the resulting target will, too.

  - Fix differently ordered targets causing unnecessary rebuilds
    on case insensitive systems.

  - Use os.system() to execute external commands whenever the "env"
    utility is available, which is much faster than fork()/exec(),
    and fixes the -j option on several platforms.

  - Fix use of -j with multiple targets.

  - Add an Options() object for friendlier accomodation of command-
    line arguments.

  - Add support for Microsoft VC++ precompiled header (.pch) files,
    debugger (.pdb) files, and resource (.rc) files.

  - Don't compute the $_CPPINCFLAGS, $_F77INCFLAGS, $_LIBFLAGS and
    $_LIBDIRFLAGS variables each time a command is executed, define
    them so they're computed only as needed.  Add a new _concat
    function to the Environment that allows people to define their
    own similar variables.

  - Fix dependency scans when $LIBS is overridden.

  - Add EnsurePythonVersion() and EnsureSConsVersion() functions.

  - Fix the overly-verbose stack trace on ListBuilder build errors.

  - Add a SetContentSignatureType() function, allowing use of file
    timestamps instead of MD5 signatures.

  - Make -U and Default('source') fail gracefully.

  - Allow the File() and Dir() methods to take a path-name string as
    the starting directory, in addition to a Dir object.

  - Allow the command handler to be selected via the SPAWN, SHELL
    and ESCAPE construction variables.

  - Allow construction variables to be overridden when a Builder
    is called.

  From sam th:

  - Dynamically check for the existence of utilities with which to
    initialize Environments by default.



RELEASE 0.08 - Mon, 15 Jul 2002 12:08:51 -0500

  From Charles Crain:

  - Fixed a bug with relative CPPPATH dirs when using BuildDir().
    (Bug reported by Bob Summerwill.)

  - Added a warnings framework and a --warn option to enable or
    disable warnings.

  - Make the C scanner warn users if files referenced by #include
    directives cannot be found and --warn=dependency is specified.

  - The BUILDERS construction variable should now be a dictionary
    that maps builder names to actions.  Existing uses of lists,
    and the Builder name= keyword argument, generate warnings
    about use of deprecated features.

  - Removed the "shared" keyword argument from the Object and
    Library builders.

  - Added separated StaticObject, SharedObject, StaticLibrary and
    SharedLibrary builders.  Made Object and Library synonyms for
    StaticObject and StaticLibrary, respectively.

  - Add LIBS and LIBPATH dependencies for shared libraries.

  - Removed support for the prefix, suffix and src_suffix arguments
    to Builder() to be callable functions.

  - Fix handling file names with multiple dots.

  - Allow a build directory to be outside of the SConstruct tree.

  - Add a FindFile() function that searches for a file node with a
    specified name.

  - Add $CPPFLAGS to the shared-object command lines for g++ and gcc.

  From Charles Crain and Steven Knight:

  - Add a "tools=" keyword argument to Environment instantiation,
    and a separate Tools() method, for more flexible specification
    of tool-specific environment changes.

  From Steven Knight:

  - Add a "platform=" keyword argument to Environment instantiation,
    and a separate Platform() method, for more flexible specification
    of platform-specific environment changes.

  - Updated README instructions and setup.py code to catch an
    installation failure from not having distutils installed.

  - Add descriptions to the -H help text for -D, -u and -U so
    people can tell them apart.

  - Remove the old feature of automatically splitting strings
    of file names on white space.

  - Add a dependency Scanner for native Fortran "include" statements,
    using a new "F77PATH" construction variable.

  - Fix C #include scanning to detect file names with characters like
    '-' in them.

  - Add more specific version / build output to the -v option.

  - Add support for the GNU as, Microsoft masm, and nasm assemblers.

  - Allow the "target" argument to a Builder call to be omitted, in
    which case the target(s) are deduced from the source file(s) and the
    Builder's specified suffix.

  - Add a tar archive builder.

  - Add preliminary support for the OS/2 Platform, including the icc
    and ilink Tools.

  From Jeff Petkau:

  - Fix --implicit-cache if the scanner returns an empty list.

  From Anthony Roach:

  - Add a "multi" keyword argument to Builder creation that specifies
    it's okay to call the builder multiple times for a target.

  - Set a "multi" on Aliases so multiple calls will append to an Alias.

  - Fix emitter functions' use of path names when using BuildDir or
    in subdirectories.

  - Fix --implicit-cache causing redundant rebuilds when the header
    file list changed.

  - Fix --implicit-cache when a file has no implicit dependencies and
    its source is generated.

  - Make the drive letters on Windows always be the same case, so that
    changes in the case of drive letters don't cause a rebuild.

  - Fall back to importing the SCons.TimeStamp module if the SCons.MD5
    module can't be imported.

  - Fix interrupt handling to guarantee that a single interrupt will
    halt SCons both when using -j and not.

  - Fix .sconsign signature storage so that output files of one build
    can be safely used as input files to another build.

  - Added a --debug=time option to print SCons execution times.

  - Print an error message if a file can't be unlinked before being
    built, rather than just silently terminating the build.

  - Add a SideEffect() method that can be used to tell the build
    engine that a given file is created as a side effect of building
    a target.  A file can be specified as a side effect of more than
    one build comand, in which case the commands will not be executed
    simultaneously.

  - Significant performance gains from not using our own version of
    the inefficient stock os.path.splitext() method, caching source
    suffix computation, code cleanup in MultiStepBuilder.__call__(),
    and replicating some logic in scons_subst().

  - Add --implicit-deps-changed and --implicit-deps-unchanged options.

  - Add a GetLaunchDir() function.

  - Add a SetBuildSignatureType() function.

  From Zed Shaw:

  - Add an Append() method to Environments, to append values to
    construction variables.

  - Change the name of Update() to Replace().  Keep Update() as a
    deprecated synonym, at least for now.

  From Terrel Shumway:

  - Use a $PYTHON construction variable, initialized to sys.executable,
    when using Python to build parts of the SCons packages.

  - Use sys.prefix, not sys.exec_prefix, to find pdb.py.



RELEASE 0.07 - Thu,  2 May 2002 13:37:16 -0500

  From Chad Austin:

  - Changes to build SCons packages on IRIX (and other *NIces).

  - Don't create a directory Node when a file already exists there,
    and vice versa.

  - Add 'dirs' and 'names' keyword arguments to SConscript for
    easier specification of subsidiary SConscript files.

  From Charles Crain:

  - Internal cleanup of environment passing to function Actions.

  - Builders can now take arbitrary keyword arguments to create
    attributes to be passed to: command generator functions,
    FunctionAction functions, Builder emitter functions (below),
    and prefix/suffix generator functions (below).

  - Command generator functions can now return ANYTHING that can be
    converted into an Action (a function, a string, a CommandGenerator
    instance, even an ActionBase instance).

  - Actions now call get_contents() with the actual target and source
    nodes used for the build.

  - A new DictCmdGenerator class replaces CompositeBuilder to support
    more flexible Builder behavior internally.

  - Builders can now take an emitter= keyword argument.  An emitter
    is a function that takes target, source, and env argument, then
    return a 2-tuple of (new sources, new targets).  The emitter is
    called when the Builder is __call__'ed, allowing a user to modify
    source and target lists.

  - The prefix, suffix and src_suffix Builder arguments now take a
    callable as well a string.  The callable is passed the Environment
    and any extra Builder keyword arguments and is expected to return
    the appropriate prefix or suffix.

  - CommandActions can now be a string, a list of command + argument
    strings, or a list of commands (strings or lists).

  - Added shared library support.  The Object and Library Builders now
    take a "shared=1" keyword argument to specify that a shared object
    or shared library should be built.  It is an error to try to build
    static objects into a shared library or vice versa.

  - Win32 support for .def files has been added.  Added the Win32-specific
    construction variables $WIN32DEFPREFIX, $WIN32DEFSUFFIX,
    $WIN32DLLPREFIX and $WIN32IMPLIBPREFIX.  When building a .dll,
    the new construction variable $WIN32_INSERT_DEF, controls whether
    the appropriately-named .def file is inserted into the target
    list (if not already present).  A .lib file is always added to
    a Library build if not present in the list of targets.

  - ListBuilder now passes all targets to the action, not just the first.

  - Fix so that -c now deletes generated yacc .h files.

  - Builder actions and emitter functions can now be initialized, through
    construction variables, to things other than strings.

  - Make top-relative '#/dir' lookups work like '#dir'.

  - Fix for relative CPPPATH directories in subsidiary SConscript files
    (broken in 0.06).

  - Add a for_signature argument to command generators, so that
    generators that need to can return distinct values for the
    command signature and for executing the command.

  From Alex Jacques:

  - Create a better scons.bat file from a py2bat.py script on the Python
    mailing list two years ago (modeled after pl2bat.pl).

  From Steven Knight:

  - Fix so that -c -n does *not* remove the targets!

  - Man page:  Add a hierarchical libraries + Program example.

  - Support long MSVC linker command lines through a builder action
    that writes to a temporary file and uses the magic MSVC "link @file"
    argument syntax if the line is longer than 2K characters.

  - Fix F77 command-line options on Win32 (use /Fo instead of -o).

  - Use the same action to build from .c (lower case) and .C (upper
    case) files on case-insensitive systems like Win32.

  - Support building a PDF file directly from a TeX or LaTeX file
    using pdftex or pdflatex.

  - Add a -x option to runtest.py to specify the script being tested.
    A -X option indicates it's an executable, not a script to feed
    to the Python interpreter.

  - Add a Split() function (identical to SCons.Util.argmunge()) for use
    in the next release, when Builders will no longer automatically split
    strings on white space.

  From Steve Leblanc:

  - Add the SConscriptChdir() method.

  From Anthony Roach:

  - Fix --debug=tree when used with directory targets.

  - Significant internal restructuring of Scanners and Taskmaster.

  - Added new --debug=dtree option.

  - Fixes for --profile option.

  - Performance improvement in construction variable substitution.

  - Implemented caching of content signatures, plus added --max-drift
    option to control caching.

  - Implemented caching of dependency signatures, enabled by new
    --implicit-cache option.

  - Added abspath construction variable modifier.

  - Added $SOURCE variable as a synonym for $SOURCES[0].

  - Write out .sconsign files on error or interrupt so intermediate
    build results are saved.

  - Change the -U option to -D.  Make a new -U that builds just the
    targets from the local SConscript file.

  - Fixed use of sys.path so Python modules can be imported from
    the SConscript directory.

  - Fix for using Aliases with the -u, -U and -D options.

  - Fix so that Nodes can be passed to SConscript files.

  From Moshe Zadka:

  - Changes for official Debian packaging.



RELEASE 0.06 - Thu, 28 Mar 2002 01:24:29 -0600

  From Charles Crain:

  - Fix command generators to expand construction variables.

  - Make FunctionAction arguments be Nodes, not strings.

  From Stephen Kennedy:

  - Performance:  Use a dictionary, not a list, for a Node's parents.

  From Steven Knight:

  - Add .zip files to the packages we build.

  - Man page:  document LIBS, fix a typo, document ARGUMENTS.

  - Added RANLIB and RANLIBFLAGS construction variables.  Only use them
    in ARCOM if there's a "ranlib" program on the system.

  - Add a configurable CFILESUFFIX for the Builder of .l and .y files
    into C files.

  - Add a CXXFile Builder that turns .ll and .yy files into .cc files
    (configurable via a CXXFILESUFFIX construction variable).

  - Use the POSIX-standard lex -t flag, not the GNU-specific -o flag.
    (Bug reported by Russell Christensen.)

  - Fixed an exception when CPPPATH or LIBPATH is a null string.
    (Bug reported by Richard Kiss.)

  - Add a --profile=FILE option to make profiling SCons easier.

  - Modify the new DVI builder to create .dvi files from LaTeX (.ltx
    and .latex) files.

  - Add support for Aliases (phony targets).

  - Add a WhereIs() method for searching for path names to executables.

  - Add PDF and PostScript document builders.

  - Add support for compiling Fortran programs from a variety of
    suffixes (a la GNU Make):  .f, .F, .for, .FOR, .fpp and .FPP

  - Support a CPPFLAGS variable on all default commands that use the
    C preprocessor.

  From Steve Leblanc:

  - Add support for the -U option.

  - Allow CPPPATH, LIBPATH and LIBS to be specified as white-space
    separated strings.

  - Add a document builder to create .dvi files from TeX (.tex) files.

  From Anthony Roach:

  - Fix:  Construction variables with values of 0 were incorrectly
    interpolated as ''.

  - Support env['VAR'] to fetch construction variable values.

  - Man page:  document Precious().



RELEASE 0.05 - Thu, 21 Feb 2002 16:50:03 -0600

  From Chad Austin:

  - Set PROGSUFFIX to .exe under Cygwin.

  From Charles Crain:

  - Allow a library to specified as a command-line source file, not just
    in the LIBS construction variable.

  - Compensate for a bug in os.path.normpath() that returns '' for './'
    on WIN32.

  - More performance optimizations:  cache #include lines from files,
    eliminate unnecessary calls.

  - If a prefix or suffix contains white space, treat the resulting
    concatenation as separate arguments.

  - Fix irregularities in the way we fetch DevStudio information from
    the Windows registry, and in our registry error handling.

  From Steven Knight:

  - Flush stdout after print so it intermixes correctly with stderr
    when redirected.

  - Allow Scanners to return a list of strings, and document how to
    write your own Scanners.

  - Look up implicit (scanned) dependencies relative to the directory
    of file being scanned.

  - Make writing .sconsign files more robust by first trying to write
    to a temp file that gets renamed.

  - Create all of the directories for a list of targets before trying
    to build any of the targets.

  - WIN32 portability fixes in tests.

  - Allow the list of variables exported to an SConscript file to be
    a UserList, too.

  - Document the overlooked LIBPATH construction variable.
    (Bug reported by Eicke Godehardt.)

  - Fix so that Ignore() ignores indirect, implicit dependencies
    (included files), not just direct dependencies.

  - Put the man page in the Debian distribution.

  - Run HTML docs through tidy to clean up the HTML (for Konqueror).

  - Add preliminary support for Unicode strings.

  - Efficiency:  don't scan dependencies more than once during the
    walk of a tree.

  - Fix the -c option so it doesn't stop removing targets if one doesn't
    already exist.
    (Bug reported by Paul Connell.)

  - Fix the --debug=pdb option when run on Windows NT.
    (Bug reported by Paul Connell.)

  - Add support for the -q option.

  From Steve Leblanc:

  - Add support for the -u option.

  - Add .cc and .hh file suffixes to the C Scanner.

  From Anthony Roach:

  - Make the scons script return an error code on failures.

  - Add support for using code to generate a command to build a target.



RELEASE 0.04 - Wed, 30 Jan 2002 11:09:42 -0600

  From Charles Crain:

  - Significant performance improvements in the Node.FS and
    Scanner subsystems.

  - Fix signatures of binary files on Win32 systems.

  - Allow LIBS and LIBPATH to be strings, not just arrays.

  - Print a traceback if a Python-function builder throws an exception.

  From Steven Knight:

  - Fix using a directory as a Default(), and allow Default() to
    support white space in file names for strings in arrays.

  - Man page updates:  corrected some mistakes, documented various
    missing Environment methods, alphabetized the construction
    variables and other functions, defined begin and end macros for
    the example sections, regularized white space separation, fixed
    the use of Export() in the Multiple Variants example.

  - Function action fixes:  None is now a successful return value.
    Exceptions are now reported.  Document function actions.

  - Add 'Action' and 'Scanner' to the global keywords so SConscript
    files can use them too.

  - Removed the Wrapper class between Nodes and Walkers.

  - Add examples using Library, LIBS, and LIBPATH.

  - The C Scanner now always returns a sorted list of dependencies
    so order changes don't cause unnecessary rebuilds.

  - Strip $(-$) bracketed text from command lines.  Use this to
    surround $_INCDIRS and $_LIBDIRS so we don't rebuild in response
    to changes to -I or -L options.

  - Add the Ignore() method to ignore dependencies.

  - Provide an error message when a nonexistent target is specified
    on the command line.

  - Remove targets before building them, and add an Environment
    Precious() method to override that.

  - Eliminate redundant calls to the same builder when the target is a
    list of targets:  Add a ListBuilder class that wraps Builders to
    handle lists atomically.  Extend the Task class to support building
    and updating multiple targets in a single Task.  Simplify the
    interface between Task and Taskmaster.

  - Add a --debug=pdb option to re-run SCons under the Python debugger.

  - Only compute a build signature once for each node.

  - Changes to our sys.path[] manipulation to support installation into
    an arbitrary --prefix value.

  From Steve Leblanc:

  - Add var=value command-line arguments.



RELEASE 0.03 - Fri, 11 Jan 2002 01:09:30 -0600

  From Charles Crain:

  - Performance improvements in the Node.FS and Sig.Calculator classes.

  - Add the InstallAs() method.

  - Execute commands through an external interpreter (sh, cmd.exe, or
    command.com) to handle redirection metacharacters.

  - Allow the user to supply a command handler.

  From Steven Knight:

  - Search both /usr/lib and /usr/local/lib for scons directories by
    adding them both to sys.path, with whichever is in sys.prefix first.

  - Fix interpreting strings of multiple white-space separated file names
    as separate file names, allowing prefixes and suffixes to be appended
    to each individually.

  - Refactor to move CompositeBuilder initialization logic from the
    factory wrapper to the __init__() method, and allow a Builder to
    have both an action and a src_builder (or array of them).

  - Refactor BuilderBase.__call__() to separate Node creation/lookup
    from initialization of the Node's builder information.

  - Add a CFile Builder object that supports turning lex (.l) and
    yacc (.y) files into .c files.

  - Document: variable interpretation attributes; how to propogate
    the user's environment variables to executed commands; how to
    build variants in multiple BuildDirs.

  - Collect String, Dict, and List type-checking in common utility
    routines so we can accept User{String,Dict,List}s all over.

  - Put the Action factory and classes into their own module.

  - Use one CPlusPlusAction in the Object Builder's action dictionary,
    instead of letting it create multiple identical instances.

  - Document the Install() and InstallAs() methods.

  From Steve Leblanc:

  - Require that a Builder be given a name argument, supplying a
    useful error message when it isn't.

  From Anthony Roach:

  - Add a "duplicate" keyword argument to BuildDir() that can be set
    to prevent linking/copying source files into build directories.

  - Add a "--debug=tree" option to print an ASCII dependency tree.

  - Fetch the location of the Microsoft Visual C++ compiler(s) from
    the Registry, instead of hard-coding the location.

  - Made Scanner objects take Nodes, not path names.

  - Have the C Scanner cache the #include file names instead of
    (re-)scanning the file each time it's called.

  - Created a separate class for parent "nodes" of file system roots,
    eliminating the need for separate is-parent-null checks everywhere.

  - Removed defined __hash__() and __cmp() methods from FS.Entry, in
    favor of Python's more efficient built-in identity comparisons.



RELEASE 0.02 - Sun, 23 Dec 2001 19:05:09 -0600

  From Charles Crain:

  - Added the Install(), BuildDir(), and Export() methods.

  - Fix the -C option by delaying setting the top of the FS tree.

  - Avoid putting the directory path on the libraries in the LIBS
    construction variable.

  - Added a GetBuildPath() method to return the full path to the
    Node for a specified string.

  - Fixed variable substitution in CPPPATH and LIBPATH.

  From Steven Knight:

  - Fixed the version comment in the scons.bat (the UNIX geek used
    # instead of @rem).

  - Fix to setup.py so it doesn't require a sys.argv[1] argument.

  - Provide make-like warning message for "command not found" and
    similar errors.

  - Added an EXAMPLES section to the man page.

  - Make Default() targets properly relative to their SConscript
    file's subdirectory.

  From Anthony Roach:

  - Documented CXXFLAGS, CXXCOM, and CPPPATH.

  - Fixed SCONS_LIB_DIR to work as documented.

  - Made Default() accept Nodes as arguments.

  - Changed Export() to make it easier to use.

  - Added the Import() and Return() methods.



RELEASE 0.01 - Thu Dec 13 19:25:23 CST 2001

A brief overview of important functionality available in release 0.01:

  - C and C++ compilation on POSIX and Windows NT.

  - Automatic scanning of C/C++ source files for #include dependencies.

  - Support for building libraries; setting construction variables
    allows creation of shared libraries.

  - Library and C preprocessor search paths.

  - File changes detected using MD5 signatures.

  - User-definable Builder objects for building files.

  - User-definable Scanner objects for scanning for dependencies.

  - Parallel build (-j) support.

  - Dependency cycles detected.

  - Linux packages available in RPM and Debian format.

  - Windows installer available.<|MERGE_RESOLUTION|>--- conflicted
+++ resolved
@@ -18,10 +18,8 @@
   From Mats Wichmann:
     - Fix typos in CCFLAGS test. Didn't affect the test itself, but
       didn't correctly apply the DefaultEnvironment speedup.
-<<<<<<< HEAD
     - New CacheDir initialization code failed on Python 3.7 for unknown
       reason (worked on 3.8+). Adjusted the approach a bit.  Fixes #4694.
-=======
     - Try to fix Windows fails on Docbook tests in case xsltproc is found.
       It's still not certain why this started failing.  On both GitHub
       Actions and AppVeyor, it's found as part of StrawberryPerl, part of
@@ -32,7 +30,6 @@
       present in three of the 11 "live" tests, but not the other eight.
       Also, all 11 now pass the test-discovered xslt processor the same
       way, which was not the case previously.
->>>>>>> acb109bc
 
 
 RELEASE 4.9.0 -  Sun, 02 Mar 2025 17:22:20 -0700
