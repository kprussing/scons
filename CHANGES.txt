

                 SCons - a software construction tool

                            Change Log

NOTE: The 4.0.0 Release of SCons dropped Python 2.7 Support
NOTE: The 4.2.0 Release of SCons will deprecate Python 3.5 Support. Python 3.5 support will be dropped in the next major release.

RELEASE  VERSION/DATE TO BE FILLED IN LATER

  From William Deegan:
    - Fix reproducible builds. Restore logic respecting SOURCE_DATE_EPOCH when set.
    - Fix version tests to work with updated scons --version output. (Date format changed)
    - Fix issue #4021.  Change the way subst() is used in Textfile() to not evaluate '$$(' -> '$',
      but instead it should yield '$('.
    - Change SCons.Platform.win32.get_architecture() to return platform.platform() when run in an
      environment where neither: PROCESSOR_ARCHITEW6432 nor PROCESSOR_ARCHITECTURE is set.
      This should fix platform tests which started failing when HOST_OS/HOST_ARCH changes
      introduced by Aaron Franke (listed below) were merged.
    - Further PCH updates. It's now recommended that env['PCH'] should always be a File node.
      Either via return value from env.PCH() or by explicitly using File('StdAfx.pch').

  From Ryan Egesdahl:
    - Small fix to ensure CLVar default value is an empty list.
      See MongoDB bug report: https://jira.mongodb.org/browse/SERVER-59656
      Code contributed by MongoDB.

  From Aaron Franke:
    - Define HOST_OS and HOST_ARCH in the environment for all platforms.
      Before this change, these were only defined for Win32 and OS/2.

  From Daniel Moody:
    - Fix ninja tool to never use for_sig substitution because ninja does not use signatures. This
      issue affected CommandGeneratorAction function actions specifically.
<<<<<<< HEAD
    - Expanded ninja Mkdir to also support Mkdir actions.
=======
    - Added support for the PCH environment variable to support subst generators. 
>>>>>>> 46a57536

  From Mats Wichmann:
    - Two small Python 3.10 fixes: one more docstring turned into raw
      because it contained an escape; updated "helpful" syntax error message
      from 3.10 was not expected by SubstTests.py and test/Subst/Syntax.py
    - EmitterProxy rich comparison set is completed (checker warning).
      Added __le__, __gt__, __ge__.

RELEASE 4.2.0 - Sat, 31 Jul 2021 18:12:46 -0700

  From Byron Platt:
    - Fix Install() issue when copytree recursion gives bad arguments that can
      lead to install side-effects including keeping dangling symlinks and
      silently failing to copy directories (and their subdirectories) when the
      directory already exists in the target.

  From Joseph Brill:
    - Internal MSVS update: Remove unnecessary calls to find all installed versions of msvc
      when constructing the installed visual studios list.

  From William Deegan:
    - Improve Subst()'s logic to check for proper callable function or class's argument list.
      It will now allow callables with expected args, and any extra args as long as they
      have default arguments. Additionally functions with no defaults for extra arguments
      as long as they are set using functools.partial to create a new callable which set them.
    - Fix Issue #3035 - mingw with SHLIBVERSION set fails with either not a dll error or
      "Multiple ways to build the same target were specified for:".  Now mingw will disable
      creating the symlinks (and adding version string to ) dlls.  It sets SHLIBNOVERSIONSYMLINKS,
      IMPLIBNOVERSIONSYMLINKS and LDMODULENOVERSIONSYMLINKS to True.
    - Added --experimental flag, to enable various experimental features/tools.  You can specify
      'all', 'none', or any combination of available experimental features.
    - Fix Issue #3933 - Remove unguarded print of debug information in SharedLibrary logic when
      SHLIBVERSION is specified.
    - Fix versioned shared library naming for MacOS platform. (Previously was libxyz.dylib.1.2.3,
      has been fixed to libxyz.1.2.3.dylib. Additionally the sonamed symlink had the same issue,
      that is now resolved as well)
    - Add experimental ninja builder. (Contributed by MongoDB, Daniel Moody and many others).
    - Fix #3955 - _LIBDIRFLAGS leaving $( and $) in *COMSTR output.  Added affect_signature flag to
      _concat function.  If set to False, it will prepend and append $( and $). That way the various
      Environment variables can use that rather than "$( _concat(...) $)".
    - Fix issue with exparimental ninja tool which would fail on windows or when ninja package wasn't
      installed but --experimental=ninja was specified.
    - As part of experimental ninja tool, allow SetOption() to set both disable_execute_ninja and
      disable_ninja.

  From David H:
    - Fix Issue #3906 - `IMPLICIT_COMMAND_DEPENDENCIES` was not properly disabled when
      set to any string value (For example ['none','false','no','off'])
      Also previously 'All' wouldn't have the desired affect.

  From Ivan Kravets:
    - Provide a custom argument escape function for `TempFileMunge` using a new
      `TEMPFILEARGESCFUNC` variable. Useful if you need to apply extra operations on
      a command argument before writing to a temporary file (fix Windows slashes,
      normalize paths, etc.)

  From Henrik Maier:
   - DocbookXslt tool: The XSLT stylesheet file is now initialized to an env.File() Node,
     such that dependencies work correctly in hierarchical builds (eg when using
     DocbookXslt in SConscript('subdir/SConscript') context.

  From Daniel Moody:
    - Update CacheDir to use uuid for tmpfile uniqueness instead of pid.
      This fixes cases for shared cache where two systems write to the same
      cache tmpfile at the same time because the happened to get the same pid.
    - Added support for passing custom CacheDir derived classes to SCons. Moved
      copy_from_cache attribute from the Environment class to CacheDir class.
      Code contributed by MongoDB.
    - Update BuildTask to pass all targets to the progress object fixing an issue
      where multi-target build nodes only got the first target passed to the progress
      object.
    - Fix a potential race condition in shared cache environments where the permissions are
      not writeable for a moment after the file has been renamed and other builds (users) will copy
      it out of the cache. Small reorganization of logic to copy files from cachedir. Moved CacheDir
      writeable permission code for copy to cache behind the atomic rename operation.
    - Added marking of intermediate and and multi target nodes generated from SConf tests so that
      is_conftest() is more accurate.
    - Added test for configure check failing to ensure it didn't break generating and running ninja.


  From Mats Wichmann:
    - Initial support in tests for Python 3.10 - expected bytecode and
      one changed expected exception message. Change some more regexes
      to be specified as rawstrings in response to DeprecationWarnings.
    - Add an example of adding an emitter to User Guide (concept
      from Jeremy Elson)
    - Add timing information for sconsign database dump when --debug=time
      is selected. Also switch to generally using time.perf_counter,
      which is the Python recommended way for timing short durations.
    - Drop remaining definitions of dict-like has_key methods, since
      Python 3 doesn't have a dictionary has_key (maintenance)
    - Do not treat --site-dir=DIR and --no-site-dir as distinct options.
      Allows a later instance to override an earlier one.
    - Ignore empty cmdline arguments when computing targets (issue 2986)
    - Remove long-deprecated construction variables PDFCOM, WIN32_INSERT_DEF,
      WIN32DEFPREFIX, WIN32DEFSUFFIX, WIN32EXPPREFIX, WIN32EXPSUFFIX.
      All have been replaced by other names since at least 1.0.
    - Add a __iadd__ method to the CLVar class so that inplace adds
      (+=) also work as expected (issue 2399)
    - Remove local copy of CLVar in EnvironmentTests unittest file -
      should be testing against the production version, and they
      didn't really differ.
    - Don't strip spaces in INSTALLSTR by using raw subst (issue 2018)
    - Deprecate Python 3.5 as a supported version.
    - CPPDEFINES now expands construction variable references (issue 2363)
    - Restore behavior that Install()'d files are writable (issue 3927)
    - Simplified Mkdir(), the internal mkdir_func no longer needs to handle
      existing directories, it can now pass exist_ok=True to os.makedirs().
    - Avoid WhereIs exception if user set a tool name to empty (from issue 1742)
    - Maintenance: remove obsolete __getslice__ definitions (Py3 never calls);
      add Node.fs.scandir to call new (Py3.5) os.scandir; Node.fs.makedirs
      now passes the exist_ok flag; Cachedir creation now uses this flag.
    - Maintenance: remove unneeded imports and reorganize some.  Fix uses
      of warnings in some tools which instantiated the class but did nothing
      with them, need to instead call SCons.Warnings.warn with the warn class.
    - Drop overridden changed_since_last_build method in Value class.
    - Resync the SetOption implementation and the manpage, making sure new
      options are available and adding a notes column for misc information.
      SetOption equivalents to --hash-chunksize, --implicit-deps-unchanged
      and --implicit-deps-changed are enabled.
    - Add tests for SetOption failing on disallowed options and value types.
    - Maintenance: eliminate lots of checker complaints about Util.py.
    - Maintenance: fix checker-spotted issues in Environment (apply_tools)
      and EnvironmentTests (asserts comparing with self).
      For consistency, env.Tool() now returns a tool object the same way
      Tool() has done.
    - Change SConscript() missing SConscript behavior - if must_exist=False,
      the warning is suppressed.
    - Make sure TEMPFILEPREFIX can be set to an empty string (issue 3964)

  From Dillan Mills:
    - Add support for the (TARGET,SOURCE,TARGETS,SOURCES,CHANGED_TARGETS,CHANGED_SOURCES}.relpath property.
      This will provide a path relative to the top of the build tree (where the SConstruct is located)
      Fixes #396

  From Andrew Morrow:
    - Fix issue #3790: Generators in CPPDEFINES now have access to populated source
      and target lists

RELEASE 4.1.0 - Tues, 19 Jan 2021 15:04:42 -0700

  From James Benton:
    - Add COMPILATIONDB_PATH_FILTER env option for CompilationDatabase() builder which allows
      filtering of entries based on the output file paths using glob style file matching (issue #3742).

  From Joseph Brill:
    - Internal MSVC and test updates: Rework the msvc installed versions cache so that it
      is not exposed externally and update external references accordingly.
    - Modify the MSCommon internal-use only debug logging records to contain the correct relative
      file path when the debug function is called from outside the MSCommon module.

  From William Deegan:
    - Fix yacc tool, not respecting YACC set at time of tool initialization.
    - Refactor SCons.Tool to move all common shared and loadable module linking logic to SCons.Tool.linkCommon
    - Remove pywin32 imports from SCons.Script.Main. No longer needed.
    - Switch to use ctypes instead of pywin32 (requiring an extra pip install) - Fixes Github Issue #2291
       - pywin32 no longer necessary for SCons install. (pip install SCons will no longer also require pywin32 on win32)
       - Remove pywin32 usage from SCons.Util where it was used for accessing the registry. Python native winreg
         library already includes this functionality.
       - Remove using pywin32 to retrieve peak memory usage on Win32 for `--debug=memory`
    - Fix Issue #3759 - include scons.1, sconsign.1, scons-time.1 manpages in sdist and wheel packages.
    - Change SCons's build so the generated `SCons/__init__.py` is no longer removed by `scons -c`
    - Completely rewrote versioned shared libraries logic. Added support for SOVERSION via dmoody's initial PR #3733
    - No longer automatically disable setting SONAME on shared libraries on OpenBSD.
    - Fix race condition bug when initializing a scons cache directory at the
      same time from multiple threads or processes. Problem described in PR #3114.
      This is a simpler fix which should avoid some problems identified with the initial PR.
      (Credit to Fredrik Medley for reporting the issue, the initial PR, and discussing and testing
       this solution)
    - Minor edits to User Guide and manpage's header with copyright, released date changed.

  From Michał Górny:
    - Fix dvipdf test failure due to passing incorrect flag to dvipdf.

  From Adam Gross:
    - Fix minor bug affecting SCons.Node.FS.File.get_csig()'s usage of the MD5 chunksize.
      User-facing behavior does not change with this fix (GH Issue #3726).
    - Fix occasional test failures caused by not being able to find a file or directory fixture
      when running multiple tests with multiple jobs.
    - Added support for a new command-line parameter `--hash-format` to override the default
      hash format that SCons uses. It can also be set via `SetOption('hash_format')`. Supported
      values are: `md5`, `sha1`, and `sha256`. For all hash formats other than
      the default of `md5`, the SConsign database will include the name of the hash format.
      For example, `--hash-format=sha256` will create a SConsign with name
      `.sconsign_sha256.dblite.`.
    - Fix incorrect cache hits and/or misses when running in interactive mode by having
      SCons.Node.Node.clear() clear out all caching-related state.
    - Change Environment.SideEffect() to not add duplicate side effects.
      NOTE: The list of returned side effect Nodes will not include any duplicate side effect Nodes.
    - Add support to the Python scanner for finding dynamically generated dependencies.
      Previously the scanner only found imports if they existed on disk at scanning time.

  From David H:
    - Add ZIP_OVERRIDE_TIMESTAMP env option to Zip builder which allows for overriding of the file
      modification times in the archive.
    - Fix Zip builder not rebuilding when ZIPROOT env option was changed.

  From Jason Kenny
    - Fix python3 crash when Value node get_text_content when child content does not have decode()
      NOTE: If you depend on Value node's get_text_content returning concatenated contents of it's
      children. This may break your code. It now concatenates the csig() of all children.

  From Joachim Kuebart:
    - Suppress missing SConscript deprecation warning if `must_exist=False`
      is used.

  From Rocco Matano:
    - Fix Zip tool to respect ZIPCOMSTR. Previously all zip builder calls would yield something
      like zip(["test.zip"], ["zip_scons.py"]) and ignore ZIPCOMSTR if ZIPCOM and ZIPCOMSTR
      weren't set after the Environment/Tool is initialized. (Explained in PR #3659)

  From Daniel Moody:
    - Fix issue where java parsed a class incorrectly from lambdas used after a new.

  From Simon Tegelid
    - Fix using TEMPFILE in multiple actions in an action list. Previously a builder, or command
      with an action list like this:
      ['${TEMPFILE("xxx.py -otempfile $SOURCE")}', '${TEMPFILE("yyy.py -o$TARGET tempfile")}']
      Could yield a single tempfile with the first TEMPFILE's contents, used by both steps
      in the action list.

  From Mats Wichmann:
    - Complete tests for Dictionary, env.keys() and env.values() for
      OverrideEnvironment. Enable env.setdefault() method, add tests.
    - Raise an error if an option (not otherwise consumed) is used which
      looks like an abbreviation of one one added by AddOption. (#3653)
    - Tool module not found will now raise a UserError to more clearly indicate this is
      probably an SConscript problem, and to make the traceback more relevant.
    - Fix three issues with MergeFlags:
      - Signature/return did not match documentation or existing usage - the implementation
        now no longer returns the passed env
      - merging --param arguments did not work (issue #3107);
      - passing a dict to merge where the values are strings failed (issue #2961).
    - Include previously-excluded SideEffect section in User Guide.
    - Clean up unneeded imports (autoflake tool).
    - Make sure cProfile is used if profiling - SCons was expecting
      the Util module to monkeypatch in cProfile as profile if available,
      but this is no longer being done.
    - Cleanup in SCons.Util.AddMethod. If called with an environment instance
      as the object to modify, the method would not be correctly set up in
      any Clone of that instance.  Now tries to detect this and calls
      MethodWrapper to set up the method the same way env.AddMethod does.
      MethodWrapper moved to Util to avoid a circular import. Fixes #3028.
    - Some Python 2 compatibility code dropped
    - Rework runtest.py to use argparse for arg handling (was a mix
      of hand-coded and optparse, with a stated intent to "gradually port").
    - Add options to runtest to generate/not generate a log of failed tests,
      and to rerun such tests. Useful when an error cascades through several
      tests, can quickly try if a change improves all the fails. Dropped
      runtest test for fallback from qmtest, not needed; added new tests.
    - Eliminate tex tool usage of "for foo in range(len(iterable))"
    - Restore internal Trace function to functional state.
    - Only try to initialize the wix tool by default (or when tool `default` is explicitly installed)
      on Windows based systems.
    - Pick a better "Topic" Trove classifier for SCons: SW Dev / Build Tools
    - Use os.replace instead of os.rename in dblite so don't need to
      special-case Windows here. dblite is the default storage engine for the SConsign file(s).
    - Fix cut-n-paste error in msvc debug printout and make some debug output
      in msvs and msvsTests.py be off until needed (uncomment to use)
    - Fix Issue #3014 - Empty file and missing file have same csig
    - Refactor env.Append/Prepend to remove Py 1.5 era need to nest
      try blocks, can now "continue" at the appropriate places.
    - Add /snap/bin to env['PATH'] on POSIX, although this is only
      really useful for a subset of POSIX systems that use snaps.
      Was needed for CI builds, which run on Ubuntu LTS images.
    - Eliminate Py2-ism __nonzero__ (now __bool__). Work around issue #3860
      where a check for BuilderBase raising exc. on __bool__ was optimized out.
      This issue was found due to a bug in Python 3.10.0a4. See issue #3860 for details.


RELEASE 4.0.1 - Mon, 16 Jul 2020 16:06:40 -0700

  From Rob Boehne:
    - Fix fortran tools to set SHFORTRAN variables to $FORTRAN, similarly SHF77, SHF90, SHF95,
      SHF03 and SHF08 will default to the variables $F77, $F90, $F95, $F03 and $F08 respectively.
      If you were depending on changing the value of FORTRAN (or $F[0-9][0-9]) having no effect
      on the value of SHFORTRAN, this change will break that.   The values of FORTRAN, F77, F90,
      F95, F03, F08 and SHFORTRAN, SHF77 (etc.) now are not overridden in generate if alredy set
      by the user.
    - Fix subprocess execution of 'lslpp' on AIX to produce text standard i/o.
    - Re-do the fix for suncxx tool (Oracle Studio compiler) now that only Python 3 is supported,
      to avoid decoding errors.

  From William Deegan:
    - Added Environment() variable TEMPFILEDIR which allows setting the directory which temp
      files createdby TEMPFILEMUNGE are created in.

  From Daniel Moody:
    - Added method on Node to test if its node used in SConf. (Github Issue #3626)



RELEASE 4.0.0 - Sat, 04 Jul 2020 12:00:27 +0000

  From Dirk Baechle:
    - Updated documentation toolchain to work properly under Python3, also
      removed libxslt support from the Docbook Tool. (issue #3580)
    - Added Docker images for building and testing SCons. (issue #3585)


  From James Benton:
    - Improve Visual Studio solution/project generation code to add support
      for a per-variant cppflags. Intellisense can be affected by cppflags,
      this is especially important when it comes to /std:c++* which specifies
      what C++ standard version to target. SCons will append /Zc:__cplusplus
      to the project's cppflags when a /std:c++* flag is found as this is
      required for intellisense to use the C++ standard version from cppflags.

  From Rob Boehne
    - Specify UTF-8 encoding when opening Java source file as text.  By default, encoding is the output
    of locale.getpreferredencoding(False), and varies by platform.

  From Joseph Brill:
    - MSVC updates: When there are multiple product installations (e.g, Community and
      Build Tools) of MSVC 2017 or MSVC 2019, an Enterprise, Professional,
      or Community installation will be selected before a Build Tools installation when
      "14.1" or "14.2" is requested, respectively. (GH Issue #3699).
    - MSVC updates: When there are multiple product installations of MSVC 2017 (e.g.,
      Community and Express), 2017 Express is no longer returned when "14.1" is
      requested.  Only 2017 Express will be returned when "14.1Exp" is requested.
      (GH Issue #3699).
    - MSVC updates: An MSVC 6.0 installation now appears in the installed versions list
      when msvc debug output is enabled (GH Issue #3699).
    - MSVS test updates: Tests for building a program using generated MSVS project and
      solution files using MSVS 2015 and later now work as expected on x86 hosts.
    - Test update: Reduce the number of "false negative" test failures for the interactive
      configuration test (test/interactive/configure.py).
    - MSVS update: Fix the development environment path for MSVS 7.0.

  From William Deegan:
    - Fix broken clang + MSVC 2019 combination by using MSVC configuration logic to
      propagate'VCINSTALLDIR' and 'VCToolsInstallDir' which clang tools use to locate
      header files and libraries from MSVC install. (Fixes GH Issue #3480)
    - Added C:\msys64\mingw64\bin to default mingw and clang windows PATH's.  This
      is a reasonable default and also aligns with changes in Appveyor's VS2019 image.
    - Drop support for Python 2.7. SCons will be Python 3.5+ going forward.
    - Change SCons.Node.ValueWithMemo to consider any name passed when memoizing Value() nodes
    - Fix Github Issue #3550 - When using Substfile() with a value like Z:\mongo\build\install\bin
      the implementation using re.sub() would end up interpreting the string and finding regex escape
      characters where it should have been simply replacing existing text. Switched to use string.replace().
    - Fix Github Issue #2904 - Provide useful error message when more than one Configure Contexts are opened.
      Only one open is allowed. You must call conf.Finish() to complete the currently open one before creating another
    - Add msys2 installed mingw default path to PATH for mingw tool.
      - C:\msys64\mingw64\bin
    - Purge obsolete internal build and tooling scripts
    - Allow user specified location for vswhere.exe specified by VSWHERE.
      NOTE: This must be set at the time the 'msvc' 'msvs' and/or 'mslink' tool(s) are initialized to have any effect.
    - Resolve Issue #3451 and Issue #3450 - Rewrite SCons setup.py and packaging. Move script logic to entry points so
      package can create scripts which use the correct version of Python.
    - Resolve Issue #3248 - Removing '-Wl,-Bsymbolic' from SHLIBVERSIONFLAGS
      NOTE: If your build depends on the above you must now add to your SHLIBVERSIONFLAGS
    - Speedup bin/docs-update-generated by caching parsed docbook schema. (60x speedup)
    - Reorganized source tree. Moved src/engine/SCons to SCons to be more in line with current Python source
      tree organization practices.
    - Renamed as.py to asm.py and left redirecting tool.  'as' is a reserved word and so
      changing the name was required as we wanted to import symbols for use in compilation_db
      tool.
    - Add CompilationDatabase() builder in compilation_db tool. Contributed by MongoDB.
      Setting COMPILATIONDB_USE_ABSPATH to True|False controls whether the files are absolute or relative
      paths.  Address Issue #3693 and #3694 found during development.
    - Fixed Github Issue 3628 - Hardcoding pickle protocol to 4 (supports python 3.4+)
      and skipping Python 3.8's new pickle protocol 5 whose main advantage is for out-of-band data buffers.
      NOTE: If you used Python 3.8 with SCons 3.0.0 or above, you may get a a pickle protocol error. Remove your
      .sconsign.dblite. You will end up with a full rebuild.

  From Andrii Doroshenko:
    - Extended `Environment.Dump()` to select a format to serialize construction variables (pretty, json).

  From Jeremy Elson:
    - Updated design doc to use the correct syntax for Depends()

  From Adam Gross:
    - Added support for scanning multiple entries in an action string if
      IMPLICIT_COMMAND_DEPENDENCIES is set to 2 or 'all'. This enables more thorough
      action scanning where every item in each command line is scanned to determine
      if it is a non-source and non-target path and added to the list of implicit dependencies
      for the target.
    - Added support for taking instances of the Value class as implicit
      dependencies.
    - Added new module SCons.Scanner.Python to allow scanning .py files.
    - Added support for explicitly passing a name when creating Value() nodes. This may be useful
      when the value can't be converted to a string or if having a name is otherwise desirable.
    - Fixed usage of abspath and path for RootDir objects on Windows. Previously
      env.fs.Dir("T:").abspath would return "T:\T:" and now it correctly returns "T:".

  From Ivan Kravets, PlatformIO
    - New conditional C Scanner (`SCons.Scanner.C.CConditionalScanner()`)
      which interprets C/C Preprocessor conditional syntax (#ifdef, #if, #else,
      #elif, #define, etc.)
    - Improvements for virtual C Pre-Processor:
      * Handle UNSIGNED LONG and LONG numeric constants in DEC (keep support for HEX)
      * Skip unrecognized directives, such as `#if( defined ...)`
      * Ignore `#include DYNAMIC_INCLUDE` directive that depends on a dynamic
        macro which is not located in a state TABLE.
      * Cleanup CPP expressions before evaluating (strip comments, carriage returns)

  From Iosif Kurazs:
    - Added a new flag called "linedraw" for the command line argument  "--tree"
      that instructs scons to use single line drawing characters to draw the dependency tree.

  From Daniel Moody:
    - Add no_progress (-Q) option as a set-able option. However, setting it in the
      SConstruct/SConscript will still cause "scons: Reading SConscript files ..." to be
      printed, since the option is not set when the build scripts first get read.
    - Added check for SONAME in environment to setup symlinks correctly (Github Issue #3246)
    - User callable's called during substition expansion could possibly throw a TypeError
      exception, however SCons was using TypeError to detect if the callable had a different
      signature than expected, and would silently fail to report user's exceptions. Fixed to
      use signature module to detect function signature instead of TypeError. (Github Issue #3654)
    - Added storage of SConstructs and SConscripts nodes into global set for checking
      if a given node is a SConstruct/SConscript.
      Added new node function SCons.Node.is_sconscript(self) (Github Issue #3625)

  From Andrew Morrow:
    - Fix Issue #3469 - Fixed improper reuse of temporary and compiled files by Configure when changing
      the order and/or number of tests.  This is done by using the hash of the generated temporary files
      content and (For the target files) the hash of the action.
      So where previously files would be named:
      - config_1.c, config_1.o, config_1
      The will now be named (For example)
      - conftest_68b375d16e812c43e6d72d6e93401e7c_0.c,
        conftest_68b375d16e812c43e6d72d6e93401e7c_0_5713f09fc605f46b2ab2f7950455f187.o
        or
        conftest_68b375d16e812c43e6d72d6e93401e7c_0.o
        conftest_68b375d16e812c43e6d72d6e93401e7c_0_5713f09fc605f46b2ab2f7950455f187 (for executable)

  From Mathew Robinson:
    - Improve performance of Subst by preventing unnecessary frame
      allocations by no longer defining the *Subber classes inside of their
      respective function calls.
    - Improve performance of Subst in some cases by preventing
      unnecessary calls to eval when a token is surrounded in braces
      but is not a function call.
    - Improve performance of subst by removing unnecessary recursion.
    - Cleanup dangling symlinks before running builders (Issue #3516)

  From Mats Wichmann:
    - Remove deprecated SourceCode
    - str.format syntax errors fixed
    - a bunch of linter/checker syntax fixups
    - Convert remaining uses of insecure/deprecated mktemp method.
    - Clean up some duplications in manpage.  Clarify portion of manpage on Dir and File nodes.
    - Reduce needless list conversions.
    - Fixed regex in Python scanner.
    - Accommodate VS 2017 Express - it's got a more liberal license then VS
      Community, so some people prefer it (from 2019, no more Express)
    - vswhere call should also now work even if programs aren't on the C: drive.
    - Add an alternate warning message if cl.exe is not found and msvc config
      cache is in use (SCONS_CACHE_MSVC_CONFIG was given) - config cache
      may be out of date.
    - Fixed bug where changing TEXTFILESUFFIX would cause Substfile() to rebuild. (Github Issue #3540)
    - Script/Main.py now uses importlib instead of imp module.
    - Drop some Python 2-isms.
    - MSVC updates: pass on VSCMD_DEBUG and VSCMD_SKIP_SENDTELEMETRY to msvc
      tool setup if set in environment. Add Powershell to default env
      (used to call telemetry script).
    - Microsoft Visual Studio - switch to using uuid module to generate GUIDs rather than hand rolled
      method using md5 directly.
      NOTE: This change affects the following builders' output. If your build depends on the output of these builders
      you will likely see a rebuild.
      * Package() (with PACKAGETYPE='msi')
      * MSVSSolution()
      * MSVSProject()
    - Docbook builder provides a fallback if lxml fails to generate
      a document with tostring().
    - Fix description of ARCOMSTR constr. var. (issue 3636). Previously the text was a copy of ASCOMSTR which
      has different function.
    - Update xml files in SCons to reflect changed relative paths after
      code restructuring (src/engine/SCons -> SCons)
    - Preliminary Python 3.9 support - elimination of some warnings.
    - Drop the with_metaclass jig which was designed to let class
      definitions using a metaclass be written the same for Py2/Py3.
    - Bump python_version_unsupported (and deprecated) to indicate 3.5
      is lowest supported Python.
    - ParseFlags should not modify the user's passed in dict in case it's
      a compound data structure (e.g. values are lists) (issue #3665)
    - In Py3 classes no longer need to be listed as deriving from object.
    - Remove deprecated check for Task subclasses needing a needs_execute
      method - this is now enforced via an abstract base class, so the
      check and test is no longer needed.
    - Close various logfiles (trace, cache, taskmastertrace, configure)
      when done using atexit calls.
    - Rebase forked copy of shutil.copytree to Python 3.7 stlib version.
    - Significant rework of documentation: API docs are now generated
      using Sphinx; manpage and user guide now use more "standard"
      markup elements (which could facilitate later conversion to a
      different doc format, should that choice be made); significant
      rewordings in manpage.  Manpage Examples moved to an external
      repository / website (scons-cookbook.readthedocs.io).
    - Clean up test harness and tests' use of subdir, file_fixture and
      dir_fixture.
    - SubstitutionEnvironment and OverrideEnvironment now have keys()
      and values() methods to better emulate a dict (already had items()).
    - Rename internal Warning base class to SConsWarning to avoid any
      possible confusion with Python's own Warning class.


RELEASE 3.1.2 - Mon, 17 Dec 2019 02:06:27 +0000

  From Edoardo Bezzeccheri
    - Added debug option "action_timestamps" which outputs to stdout the absolute start and end time for each target.

  From Rob Boehne
    - Fix suncxx tool (Oracle Studio compiler) when using Python 3.  Previously would throw an exception.
      Resolved by properly handling tool version string output as unicode.

  From Tim Gates
    - Resolved a typo in engine.SCons.Tool

  From Adam Gross:
    - Resolved a race condition in multithreaded Windows builds with Python 2
      in the case where a child process is spawned while a Python action has a
      file open. Original author: Ryan Beasley.
    - Added memoization support for calls to Environment.Value() in order to
	  improve performance of repeated calls.


  From Jason Kenny
    - Update Command() function to accept target_scanner, source_factory, and target_factory arguments.
      This makes Command act more like a one-off builder.

  From Ivan Kravets
    - Added support for "-imacros" to ParseFlags

  From Jacek Kuczera:
    - Fix CheckFunc detection code for Visual 2019. Some functions
      (e.g. memmove) were incorrectly recognized as not available.

  From Jakub Kulik
    - Fix stacktrace when using SCons with Python 3.5+ and SunOS/Solaris related tools.

  From Philipp Maierhöfer:
    - Avoid crash with UnicodeDecodeError on Python 3 when a Latex log file in
      non-UTF-8 encoding (e.g. containing umlauts in Latin-1 encoding when
      the fontenc package is included with \usepackage[T1]{fontenc}) is read.

  From Mathew Robinson:
    - Improved threading performance by ensuring NodeInfo is shared
      across threads. Results in ~13% improvement for parallel builds
      (-j# > 1) with many shared nodes.
    - Improve performance of Entry.disambiguate() by making check for
      most common case first, preventing unnecessary IO.
    - Improved DAG walk performance by reducing unnecessary work when
      there are no un-visited children.

  From Mats Wichmann
    - Replace instances of string find method with "in" checks where
      the index from find() was not used.
    - CmdStringHolder fix from issue #3428
    - Turn previously deprecated debug options into failures:
      --debug=tree, --debug=dtree, --debug=stree, --debug=nomemoizer.
    - Experimental New Feature: Enable caching MSVC configuration
      If SCONS_CACHE_MSVC_CONFIG shell environment variable is set,
      SCons will cache the results of past calls to vcvarsall.bat to
      a file; integrates with existing memoizing of such vars.
      On vs2019 saves 5+ seconds per SCons invocation, which really
      helps test suite runs.
    - Remove deprecated SourceSignatures, TargetSignatures
    - Remove deprecated Builder keywords: overrides and scanner
    - Remove deprecated env.Copy
    - Remove deprecated BuildDir plus SConscript keyword build_dir
    - A number of documentation improvements.


RELEASE 3.1.1 - Mon, 07 Aug 2019 20:09:12 -0500

  From William Deegan:
    - Remove obsoleted references to DeciderNeedsNode which could cause crash when using --debug=explain

  From Jason Kenny
    - Add Fix and test for crash in 3.1.0 when using Decider('MD5-timestamp') and --debug=explain

  From Ben Reed:
    - Added -fmerge-all-constants to flags that get included in both CCFLAGS and LINKFLAGS.

  From Mathew Robinson:
    - Fix issue #3415 - Update remaining usages of EnvironmentError to SConsEnvironmentError
      this patch fixes issues introduced in 3.1.0 where any of the
      following would cause SCons to error and exit:
        - CacheDir not write-able
        - JSON encoding errors for CacheDir config
        - JSON decoding errors for CacheDir config


RELEASE 3.1.0 - Mon, 20 Jul 2019 16:59:23 -0700

  From Joseph Brill:
    - Code to supply correct version-specifier argument to vswhere for
      VS version selection.

  From William Deegan:
    - Enhanced --debug=explain output. Now the separate components of the dependency list are split up
      as follows:

      scons: rebuilding `file3' because:
           the dependency order changed:
           ->Sources
           Old:xxx	New:zzz
           Old:yyy	New:yyy
           Old:zzz	New:xxx
           ->Depends
           ->Implicit
           Old:/usr/bin/python	New:/usr/bin/python
    - Fix Issue #3350 - SCons Exception EnvironmentError is conflicting with Python's EnvironmentError.
    - Fix spurious rebuilds on second build for cases where builder has > 1 target and the source file
      is generated. This was causing the > 1th target to not have it's implicit list cleared when the source
      file was actually built, leaving an implicit list similar to follows for 2nd and higher target
              ['/usr/bin/python', 'xxx', 'yyy', 'zzz']
      This was getting persisted to SConsign and on rebuild it would be corrected to be similar to this
              ['zzz', 'yyy', 'xxx', '/usr/bin/python']
      Which would trigger a rebuild because the order changed.
      The fix involved added logic to mark all shared targets as peers and then ensure they're implicit
      list is all cleared together.
    - Fix Issue #3349 - SCons Exception EnvironmentError is conflicting with Python's EnvironmentError.
      Renamed to SConsEnvironmentError
    - Fix Issue #3350 - mslink failing when too many objects.  This is resolved by adding TEMPFILEARGJOIN variable
      which specifies what character to join all the argements output into the tempfile. The default remains a space
      when mslink, msvc, or mslib tools are loaded they change the TEMPFILEARGJOIN to be a line separator (\r\n on win32)
    - Fix performance degradation for MD5-timestamp decider.  NOTE: This changes the Decider() function arguments.
      From:
          def my_decider(dependency, target, prev_ni):
      To:
          def my_decider(dependency, target, prev_ni, repo_node):
      Where repo_node is the repository (or other) node to use to check if the node is out of date instead of dependency.

  From Peter Diener:
    - Additional fix to issue #3135 - Also handle 'pure' and 'elemental' type bound procedures
    - Fix issue #3135 - Handle Fortran submodules and type bound procedures

  From Adam Gross:
    - Upgraded and improved Visual Studio solution/project generation code using the MSVSProject builder.
      - Added support for Visual Studio 2017 and 2019.
      - Added support for the following per-variant parameters to the builder:
        - cpppaths: Provides per-variant include paths.
        - cppdefines: Provides per-variant preprocessor definitions.

  From Michael Hartmann:
    - Fix handling of Visual Studio Compilers to properly reject any unknown HOST_PLATFORM or TARGET_PLATFORM

  From Bert Huijben:
    - Added support for Visual Studio 2019 toolset.

  From Mathew Robinson:
    - Update cache debug output to include cache hit rate.
    - No longer unintentionally hide exceptions in Action.py
    - Allow builders and pseudo-builders to inherit from OverrideEnvironments

  From Leonard de Ruijter:
    - Add logic to derive correct version argument to vswhere

  From Lukas Schrangl:
    - Enable LaTeX scanner to find more than one include per line

  From Mats Wichmann:
    - scons-time takes more care closing files and uses safer mkdtemp to avoid
      possible races on multi-job runs.
    - Use importlib to dynamically load tool and platform modules instead of imp module
    - sconsign: default to .sconsign.dblite if no filename is specified.
      Be more informative in case of unsupported pickle protocol (py2 only).
    - Fix issue #3336 - on Windows, paths were being added to PATH even if
      tools were not found in those paths.
    - More fixes for newer Java versions (since 9): handle new jdk directory
      naming (jdk-X.Y instead of jdkX.Y) on Windows; handle two-digit major
      version. Docstrings improved.
    - Fixups for pylint: exception types, redefined functions,
      globals, etc.  Some old code removed to resolve issues (hashlib is
      always present on modern Pythons; no longer need the code for
      2.5-and-earlier optparse). cmp is not a builtin function in Py3,
      drop one (unused) use; replace one.  Fix another instance of
      renaming to SConsEnvironmentError. Trailing whitespace.
      Consistently use not is/in (if not x is y -> if x is not y).
    - Add a PY3-only function for setting up the cachedir that should be less
      prone to races. Add a hack to the PY2 version (from Issue #3351) to
      be less prone to a race in the check for old-style cache.
    - Fix coding error in docbook tool only exercised when using python lxml
    - Recognize two additional GNU compiler header directory options in
      ParseFlags: -iquote and -idirafter.
    - Fix more re patterns that contain \ but not specified as raw strings
      (affects scanners for D, LaTeX, swig)


RELEASE 3.0.5 - Mon, 26 Mar 2019 15:04:42 -0700

  From William Deegan:

    - Fix Issue #3283 - Handle using --config=force in combination with Decider('MD5-timestamp').
      3.0.2 in fix for issue #2980 added that deciders can throw DeciderNeedsNode exception.
      The Configure logic directly calls the decider when using --config=force but wasn't handling
      that exception.  This would yield minimally configure tests using TryLink() not running and
      leaving TypeError Nonetype exception in config.log
    - Fix Issue #3303 - Handle --config=force overwriting the Environment passed into Configure()'s
      Decider and not clearing it when the configure context is completed.
    - Add default paths for yacc tool on windows to include cygwin, mingw, and chocolatey
    - Fix issue #2799 - Fix mingw tool to respect SHCCCOMSTR, SHLINKCOMSTR and LDMODULECOMSTR
    - Fix Issue #3329 - Add support for MS SDK V10.0A (which is commonly installed with VS2017)
    - Fix Issue #3333 - Add support for finding vswhere under 32 bit windows installs.

  From Maciej Kumorek:
    - Update the MSVC tool to include the nologo flag by default in RCFLAGS

From Daniel Moody:
    - Change the default for AppendENVPath to delete_existing=0, so path
      order will not be changed, unless explicitly set (Issue #3276)
    - Fixed bug which threw error when running SCons on windows system with no MSVC installed.
    - Update link tool to convert target to node before accessing node member
    - Update mingw tool to remove MSVC like nologo CCFLAG
    - Add default paths for lex tool on windows to include cygwin, mingw, and chocolatey
    - Add lex construction variable LEXUNISTD for turning off unix headers on windows
    - Update lex tool to use win_flex on windows if available

  From Mats Wichmann:
    - Quiet open file ResourceWarnings on Python >= 3.6 caused by
      not using a context manager around Popen.stdout
    - Add the textfile tool to the default tool list
    - Fix syntax on is/is not clauses: should not use with a literal
    - Properly retrieve exit code when catching SystemExit
    - scons-time now uses context managers around file opens
    - Fix regex patterns that were not specified as raw strings

  From Bernhard M. Wiedemann:
    - Do not store build host+user name if reproducible builds are wanted


RELEASE 3.0.4 - Mon, 20 Jan 2019 22:49:27 +0000

  From Mats Wichmann:
    - Improve finding of Microsoft compiler: add a 'products' wildcard
      in case 2017 Build Tools only is installed as it is considered a separate
      product from the default Visual Studio
    - Add TEMPFILESUFFIX to allow a customizable filename extension, as
      described in the patch attached to issue #2431.
    - scons.py and sconsign.py stopped working if script called as a symlink
      to location in scons-local location.
    - Fix issue running scons using a symlink to scons.py in an scons-local dir
    - Doc updates around Default(), and the various *TARGETS variables.

  From Daniel Moody:
    - Improved support for VC14.1 and Visual Studio 2017, as well as arm and arm64 targets.
      Issues #3268 & Issue #3222
    - Initial support for ARM targets with Visual Studio 2017 - Issue #3182 (You must set TARGET_ARCH for this to work)
    - Update TempFileMunge class to use PRINT_CMD_LINE_FUNC

  From Tobias Herzog
    - Enhance cpp scanner regex logic to detect if/elif expressions without whitespaces but
      parenthesis like "#if(defined FOO)" or "#elif!(BAR)" correctly.


RELEASE 3.0.3 - Mon, 07 Jan 2019 20:05:22 -0400
  NOTE: 3.0.2 release was dropped because there was a packaging bug. Please consider all 3.0.2
        content.

  From William Deegan:
    - Fixes to packaging logic.  Ensuring the SCons.Tool.clangCommon module is added
      to the release packages.
    - Modify scons.bat script to check for scons python script without .py extension if no file
      scons.py exists. This enables an all platform wheel to work.

  From Mats Wichmann:
    - Update doc examples to work with Python 3.5+:  map() now returns an iterable instead of a list.


RELEASE 3.0.2 - Mon, 31 Dec 2018 16:00:12 -0700

  From Bernard Blackham:
    - Fixed handling of side-effects in task master (fixes #3013).

  From William Deegan:
    - Remove long deprecated SCons.Options code and tests.  This removes BoolOption,EnumOption,
      ListOption,PackageOption, and PathOption which have been replaced by *Variable() many years ago.
    - Re-Enable parallel SCons (-j) when running via Pypy
    - Move SCons test framework files to testing/framework and remove all references to QMtest.
      QMTest has not been used by SCons for some time now.
    - Updated logic for mingw and clang on win32 to search default tool install paths if not
      found in normal SCons PATH.  If the user specifies PATH or tool specific paths they
      will be used and the default paths below will be ignored.
      - Default path for clang/clangxx : C:\Program Files\LLVM\bin
      - Default path for mingw         : C:\MinGW\bin and/or  C:\mingw-w64\*\mingw64\bin
      - Key program to locate mingw    : mingw32-make (as the gcc with mingw prefix has no fixed name)
    - Fixed issue causing stack trace when python Action function contains a unicode string when being
      run with Python 2.7
    - Add alternate path to QT install for Centos in qt tool: /usr/lib64/qt-3.3/bin
    - Fix Java tools to search reasonable default paths for Win32, Linux, macOS.  Add required paths
      for swig and java native interface to JAVAINCLUDES.  You should add these to your CPPPATH if you need
      to compile with them.  This handles spaces in paths in default Java paths on windows.
    - Added more java paths to match install for Centos 7 of openjdk
    - Fix new logic which populates JAVAINCLUDES to handle the case where javac is not found.
    - Fix GH Issue #2580 - # in FRAMEWORKPATH doesn't get properly expanded. The # is left in the
      command line.
    - Fix issue #2980 with credit to Piotr Bartosik (and William Blevins).  This is an issue where using
      TimeStamp-MD5 Decider and CacheDir can yield incorrect md5's being written into the .sconsign.
      The difference between Piotr Bartosik's patch and the current code is that the more complicated
      creation of file to csig map is only done when the count of children for the current node doesn't
      match the previous count which is loaded from the sconsign.
    - Fix issue # 3106 MSVC if using MSVC_BATCH and target dir had a space would fail due to quirk in
      MSVC's handling of escaped targetdirs when batch compiling.
    - Fix GH Issue #3141 unicode string in a TryAction() with python 2.7 crashes.
    - Fix GH Issue #3212 - Use of Py3 and CacheDir + Configure's TryCompile (or likely and Python Value Nodes)
      yielded trying to combine strings and bytes which threw exception.
    - Fix GH Issue #3225 SCons.Util.Flatten() doesn't handle MappingView's produced by dictionary as return
      values from dict().{items(), keys(), values()}.
    - Fix GH Issue #3241 - Properly support versioned shared libraries for MacOS.  We've also introduced two
      new env variables APPLELINK_CURRENT_VERSION and APPLELINK_COMPATIBILITY_VERSION which will specify
      what is passed to the linkers -current_version and -compatibility_version flags.  If not specified
      they will be derived from SHLIBVERSION as such:
      - APPLELINK_CURRENT_VERSION = SHLIBVERSION
      - APPLELINK_COMPATIBILITY_VERSION = all but the last digit in SHLIBVERSION with .0 appended.
      Note that the values of the above will be validated. Valid format for either APPLELINK variable is
      X[.Y[.Z]] where 0 <= X <= 65535, 0 <= Y <= 255, 0 <= Z <= 255.
      The new variables have been added to the documents and should show up in user guide and manpage.
    - Fix GH Issue #3136 no longer wrap io.{BufferedReader,BufferedWriter,BufferedRWPair,BufferedRandom,TextIOWrapper
      with logic to set HANDLE_FLAG_INHERIT flag on the file handle.  Python 3.4+ automatically sets this according
      to Python docs: https://docs.python.org/3/library/os.html#fd-inheritance

  From Ray Donnelly:
    - Fix the PATH created by scons.bat (and other .bat files) to provide a normalized
      PATH.  Some pythons in the 3.6 series are no longer able to handle paths which
      have ".." in them and end up crashing.  This is done by cd'ing into the directory
      we want to add to the path and then using %CD% to give us the normalized directory
      See bug filed under Python 3.6: https://bugs.python.org/issue32457.
      Note: On Win32 PATH's which have not been normalized may cause undefined behavior
      by other executables being run by SCons (or any subprocesses of executables being run by SCons).
      Resolving this issue should eliminate that possibility going forward.

  From Andrew Featherstone
    - Removed unused --warn options from the man page and source code.

  From Arda Fu
    - Fix cpp scanner regex logic to treat ifndef for py3.5+. Previously it was
      not properly differentiating between if, ifdef, and ifndef.

  From Philipp Maierhöfer
    - Added a __hash__ method to the class SCons.Subst.Literal. Required when substituting Literal
      objects when SCons runs with Python 3.
    - Added missing FORTRANMODDIRPREFIX to the gfortran tool.

  From Matthew Marinets:
    - Fixed an issue that caused the Java emitter to incorrectly parse arguments to constructors that
      implemented a class.

  From Fredrik Medley:
    - Fix exception when printing of EnviromentError messages.
      Specifically, this fixes error reporting of the race condition when
      initializing the cache which error previously was hidden.

  From Daniel Moody:
    - Updated Jar builder to handle nodes and directories better
    - Updated Jar builder to flatten source list which could contain embedded lists
    - Removed some magic numbers from jar.py on behalf of Mats Wichmann (mats@linux.com)
    - Set the pickling protocal back to highest which was causing issues
      with variant dir tests. This will cause issues if reading sconsigns
      pickled with the previous lower protocol.
    - Updated swig to setup default paths for windows
    - Updated gettext tools to setup default paths for windows with Cygwin/MinGW setups
    - Add common location for default paths for cygwin and mingw in Platform modules
    - Updated YACC tool to work on windows with Cygwin/MinGW setups
    - Set the pickling protocal back to highest which was causing issues
      with variant dir tests. This will cause issues if reading sconsigns
      pickled with the previous lower protocol.
    - Updated FS.py to handle removal of splitunc function from python 3.7
    - Updated the vc.py to ignore MSVS versions where no compiler could be found

  From Gary Oberbrunner:
    - Fix bug when Installing multiple subdirs outside the source tree
    - fix to_str to handle None without raising exception
    - Fix -jN for python 3.7

  From Jonathon Reinhart:
    - Replace all instances of `int main()` in C code with `int main(void)`.
      Specifically, this fixes the test cases use by Configure.CheckCC() which
      would fail when using -Wstrict-prototypes.

  From Zachary Tessler:
    - Fix calculation of signatures for FunctionActions that contain list (or set,...)
      comprehensions whose expressions involve constant literals. Those constants had
      been ignored in signatures, so changing them did not cause targets to be rebuilt.

  From Paweł Tomulik:
    - In the testing framework, module TestCommon, fixed must_contain(),
      must_not_contain(), and related methods of TestCommon class to work with
      substrings located at zero offset.
    - Added virtualenv support. A new function Virtualenv() determines whether
      SCons runs in a virtualenv. The search PATH may also be extended to
      prefer executables from the current virtualenv over the ones provided by
      base environment. New option --enable-virtualenv provided to import some
      virtualenv-related variables to SCons and extend every env['ENV']['PATH']
      automatically. New option --ignore-virtualenv disables this. Two
      environment variables, SCONS_ENABLE_VIRTUALENV and
      SCONS_IGNORE_VIRTUALENV are supported for the same purpose.

  From Richard West:
    - Add SConstruct.py, Sconstruct.py, sconstruct.py to the search path for the root SConstruct file.
      Allows easier debugging within Visual Studio
    - Change setup.py to change the install directory (via  pip, or setup.py install) from scons-#.#.#
      to scons (Yielding <pythondir>/lib/scons/SCons/ instead of <pythondir>/lib/scons/SCons-#.#.#/).
      This changes SCons to better comply with normal Python installation practices.

  From Mats Wichmann:
    - Recognize new java 9, 10, 11 (as 9.0 and 10.0, 11.0)
    - Updated manpage scons.xml to fix a nested list problem
    - Updated doc terminiology: use prepend instead of append as appropriate
    - XML validity fixes from SConstruct.py change
    - Update wiki links to new github location
    - Update bug links to new github location
    - Make it easier for SConscript() call to fail on missing script.
      It was possible to call SCons.Warnings.warningAsException
      (not documented as a user API) to make all warnings fail. Now
      SConscript can take an optional must_exist flag which if true fails
      if the script does not exist.  Not failing on missing script is
      now considered deprecated, and the first instance will print a
      deprecation message.  It is now also possible to flip the scons
      behavior (which still defaults to warn, not fail) by calling
      SCons.Script.set_missing_sconscript_error, which is also not a
      documented interface at the moment.
    - Convert TestCmd.read to use with statement on open (quiets 17 py3 warnings)
    - Quiet py3 warning in UtilTests.py
    - Fix tests specifying octal constants for py3
    - Fix must_contain tests for py3
    - RPM package generation:
       - Fix supplying a build architecture
       - Disable auto debug package generation on certain rpmbuild versions
       - Adjust some tests to only supply build-id file on certain rpmbuild versions
       - Tests now use a file fixture for the repeated (trivial) main.c program.
       - Document and comment cleanup.
       - Added new Environment Value X_RPM_EXTRADEFS to supply custom settings
         to the specfile without adding specific logic for each one to scons.
    - The test for Python.h needed by swig tests is moved to get_python_platform
      so it does not have to be repeated in every test; picks up one failure
      which did not make the (previously needed) check. Windows version
      of get_python_platform needed some rework in case running in virtualenv.
    - If test opens os.devnull, register with atexit so file opens do not leak.
    - Fix bugs in Win32 process spawn logic to handle OSError exception correctly.
    - Use time.perf_counter instead of time.clock if it exists.
      time.clock deprecated since py3.3, due to remove in 3.8. deprecation
      warnings from py3.7 were failing a bunch of tests on Windows since they
      mess up expected stderr.
    - Prefer Py3's inspect.getfullargspec over deprecated inspect.getargspec.
      Switched to "new" (standard in Py2.7) usage of receiving a namedtuple -
      we were unpacking to a four-tuple, two of the items of which were unused;
      getfullargspec returns a named tuple with seven elements so it is a
      cleaner drop-in replacement using the namedtuple.
    - Updated the test-framework.rst documentation.
    - Remove obsoleted internal implementaiton of OrderedDict.
    - Test for tar packaging fixups
    - Stop using deprecated unittest asserts
    - messages in strip-install-dir test now os-neutral
    - Add xz compression format to packaging choices.
    - Syntax cleanups - trailing blanks, use "is" to compare with None, etc.
      Three uses of variables not defined are changed.
    - Some script changes in trying to find scons engine
    - Update (pep8) configure-cache script, add a --show option.
    - Fix for a couple of "what if tool not found" exceptions in framework.
    - Add Textfile/Substfile to default environment. (issue #3147)
    - sconsign: a couple of python3 fixes; be more tolerant of implicit
      entries which have no signatures; minor PEP8 changes.
    - Fix a couple of type mistakes (list-> string, filter type -> list)
    - Fix a couple of type mistakes in packaging tools: list-> string in msi,
      filter type -> list in ipk

  From Bernhard M. Wiedemann:
    - Update SCons' internal scons build logic to allow overriding build date
      with SOURCE_DATE_EPOCH for SCons itself.
    - Change the datestamps in SCons' docs and embedded in code use ISO 8601 format and UTC

  From Hao Wu
    - Typo in customized decider example in user guide
    - Replace usage of unittest.TestSuite with unittest.main() (fix #3113)

RELEASE 3.0.1 - Mon, 12 Nov 2017 15:31:33 -0700

  From Daniel Moody:
    - Jar can take multiple targets, and will make a duplicate jar from the sources for each target
    - Added some warnings in case the Jar builder makes an implicit target
    - Added Jar method and changed jar build to be more specific. Jar method will take in
      directories or classes as source. Added more tests to JAR to ensure the jar was
      packaged with the correct compiled class files.
    - Added a No result test case to handle bug which seems unrelated to java in the
      swig-dependencies.py test, more info here: http://scons.tigris.org/issues/show_bug.cgi?id=2907
    - Added a travis script to test on ubuntu trusty now that the project is on github
      so that Continuus Integration tests can be run automatically. It tests most case and considers
      no result a pass as well. Improving this script can install more dependincies allowing for more
      tests to be run.

  From Daniel Moody:
    - Updated the Jar Builder tool in Tool/__init__.py so that is doesn't force class files as
      sources, allowing directories to be passed, which was causing test/Java/JAR.py to fail.

  From William Deegan:
    - Fix issue where code in utility routine to_String_for_subst() had code whose result was never
      properly returned.
      (Found by: James Rinkevich https://pairlist4.pair.net/pipermail/scons-users/2017-October/006358.html )
    - Fixed Variables.GenerateHelpText() to now use the sort parameter. Due to incorrect 2to3 fixer changes
      8 years ago it was being used as a boolean parameter.  Now you can specify sort to be a callable, or boolean
      value. (True = normal sort). Manpage also updated.
    - Fixed Tool loading logic from exploding sys.path with many site_scons/site_tools prepended on py3.
    - Added additional output with time to process each SConscript file when using --debug=time.

  From Thomas Berg:
    - Fixed a regression in scons-3.0.0 where "from __future__ import print_function" was imposed
      on the scope where SConstruct is executed, breaking existing builds using PY 2.7.

  From William Deegan:
    - Fix broken subst logic where a string with "$$(abc)" was being treated as "$(abc) and the
      logic for removing the signature escapes was then failing because there was no closing "$)".
      This was introduced by a pull request to allow recursive variable evaluations to yield a string
      such as "$( $( some stuff $) $)".

  From Zachary Tessler:
    - Fix incorrect warning for repeated identical builder calls that use overrides


RELEASE 3.0.0 - Mon, 18 Sep 2017 08:32:04 -0700

NOTE: This is a major release.  You should expect that some targets may rebuild when upgrading.
Significant changes in some python action signatures. Also switching between PY 2.7 and PY 3.5, 3.6
will cause rebuilds.


  From William Blevins:
    - Updated D language scanner support to latest: 2.071.1. (PR #1924)
      https://dlang.org/spec/module.html accessed 11 August 2016
      - Enhancements:
        - Added support for selective imports: "import A : B, C;" -> A
        - Added support for renamed imports. "import B = A;" -> A
        - Supports valid combinations: "import A, B, CCC = C, DDD = D : EEE = FFF;" -> A, B, C, D
      - Notes:
        - May find new (previously missed) Dlang dependencies.
        - May cause rebuild after upgrade due to dependency changes.
    - Updated Fortran-related tests to pass under GCC 5/6.
    - Fixed SCons.Tool.Packaging.rpm.package source nondeterminism across builds.

  From William Deegan:
    - Removed deprecated tools CVS, Perforce, BitKeeper, RCS, SCCS, Subversion.
    - Removed deprecated module SCons.Sig
    - Added prioritized list of xsltproc tools to docbook. The order will now be as
      follows: xsltproc, saxon, saxon-xslt, xalan  (with first being highest priority, first
      tool found is used)
    - Fixed MSVSProject example code (http://scons.tigris.org/issues/show_bug.cgi?id=2979)
    - Defined MS SDK 10.0 and Changed VS 2015 to use SDK 10.0
    - Changes to Action Function and Action Class signiture creation.  NOTE: This will cause rebuilds
      for many builds when upgrading to SCons 3.0
    - Fixed Bug #3027 - "Cross Compiling issue: cannot override ranlib"
    - Fixed Bug #3020 - "Download link in user guide wrong. python setup.py install --version-lib broken"
    - Fixed Bug #2486 - Added SetOption('silent',True) - Previously this value was not allowed to be set.
    - Fixed Bug #3040 - Non-unicode character in CHANGES.txt
    - Fixed Bug #2622 - AlwaysBuild + MSVC regression.
    - Fixed Bug #3025 - (Credit to Florian : User flow86 on tigris) - Fix typo JAVACLASSSUFIX should have been
                        JAVACLASSSUFFIX


  From Ibrahim Esmat:
    - Added the capability to build Windows Store Compatible libraries that can be used
      with Universal Windows Platform (UWP) Apps and published to the store

  From Daniel Holth:
    - Add basic support for PyPy (by deleting __slots__ from Node with a
      metaclass on PyPy); wrap most-used open() calls in 'with' statements to
      avoid too many open files.
    - Add __main__.py for `python -m SCons` in case it is on PYTHONPATH.
    - Always use highest available pickle protocol for efficiency.
    - Remove unused command line fallback for the zip tool.

  From Gaurav Juvekar:
    - Fix issue #2832: Expand construction variables in 'chdir' argument of builders. (PR #463)
    - Fix issue #2910: Make --tree=all handle Unicode. (PR #427)
    - Fix issue #2788: Fix typo in documentation example for sconf. (PR #388)

  From Alexey Klimkin:
    - Use memoization to optimize PATH evaluation across all dependencies per
      node. (PR #345)
    - Use set() where it is applicable (PR #344)

  From M. Limber:
    - Fixed msvs.py for Visual Studio Express editions that would report
      "Error  : ValueError: invalid literal for float(): 10.0Exp".

  From Rick Lupton:
    - Update LaTeX scanner to understand \import and related commands

  From Steve Robinson:
    - Add support for Visual Studio 2017.  This support requires vswhere.exe a helper
      tool installed with newer installs of 2017. SCons expects it to be located at
      "C:\Program Files (x86)\Microsoft Visual Studio\Installer\vswhere.exe"
      It can be downloaded separately at
      https://github.com/Microsoft/vswhere

  From Tom Tanner:
    - Allow nested $( ... $) sections

  From Paweł Tomulik:
    - Fixed the issue with LDMODULEVERSIONFLAGS reported by Tim Jenness
      (https://pairlist4.pair.net/pipermail/scons-users/2016-May/004893.html).
      An error was causing "-Wl,Bsymbolic" being added to linker's command-line
      even when there was no specified value in LDMODULEVERSION and thus no
      need for the flags to be specified.
    - Added LoadableModule to the list of global functions (DefaultEnvironment
      builders).

  From Manish Vachharajani:
    - Update debian rules, compat, and control to not use features
      deprecated or obsolete in later versions of debhelpers
    - Update python version to 2.7 in debian/control

  From Richard Viney:
    - Fixed PCHPDBFLAGS causing a deprecation warning on MSVC v8 and later when
      using PCHs and PDBs together.


  From Richard West:
    - Added nested / namespace tool support
    - Added a small fix to the python3 tool loader when loading a tool as a package
    - Added additional documentation to the user manual on using toolpaths with the environment
      This includes the use of sys.path to search for tools installed via pip or package managers
    - Added support for a PyPackageDir function for use with the toolpath

  From Russel Winder:
    - Reordered the default D tools from "dmd, gdc, ldc" to "dmd, ldc, gdc".
    - Add a ProgramAllAtOnce builder to the dmd, ldc, and gdc tools. (PR #448)
    - Remove a file name exception for very old Fedora LDC installation.
    - gdc can now handle building shared objects (tested for version 6.3.0).
    - Remove establishing the SharedLibrary builder in the dmd, ldc, and gdc
      tools, must now include the ar tool to get this builder as is required for
      other compiler tools.
    - Add clang and clang++ tools based on Paweł Tomulik's work.

RELEASE 2.5.1 - Mon, 03 Nov 2016 13:37:42 -0400

  From William Deegan:
    - Add scons-configure-cache.py to packaging. It was omitted

  From Alexey Klimkin:
    - Use memoization to optimize PATH evaluation across all dependencies per
      node. (PR #345)

RELEASE 2.5.0 - Mon, 09 Apr 2016 11:27:42 -0700

  From Dirk Baechle:
    - Removed a lot of compatibility methods and workarounds
      for Python versions < 2.7, in order to prepare the work
      towards a combined 2.7/3.x version. (PR #284)
      Also fixed the default arguments for the print_tree and
      render_tree methods. (PR #284, too)

  From William Blevins:
    - Added support for cross-language dependency scanning;
      SCons now respects scanner keys for implicit dependencies.
      - Notes for SCons users with heterogeneous systems.
        - May find new (previously missed) dependencies.
        - May cause rebuild after upgrade due to dependency changes.
        - May find new dependency errors (EG. cycles).
          - Discovered in some of the SCons QT tests.
    - Resolved missing cross-language dependencies for
      SWIG bindings (fixes #2264).
    - Corrected typo in User Guide for Scanner keyword. (PR #2959)
    - Install builder interacts with scanner found in SCANNERS differently.
      - Previous: Install builder recursively scanned implicit dependencies
        for scanners from SCANNER, but not for built-in (default) scanners.
      - Current: Install builder will not scan for implicit dependencies via
        either scanner source. This optimizes some Install builder behavior
        and brings orthogonality to Install builder scanning behavior.

  From William Deegan:
    - Add better messaging when two environments have
      different actions for the same target (Bug #2024)
    - Fix issue only with MSVC and Always build where targets
      marked AlwaysBuild wouldn't make it into CHANGED_SOURCES
      and thus yield an empty compile command line. (Bug #2622)
    - Fix posix platform escaping logic to properly handle paths
      with parens in them "()".  (Bug #2225)

  From Jakub Pola:
    - Intel Compiler 2016 (Linux/Mac) update for tool directories.

  From Adarsh Sanjeev:
    - Fix for issue #2494: Added string support for Chmod function.

  From Tom Tanner:
    - change cache to use 2 character subdirectories, rather than one character,
      so as not to give huge directories for large caches, a situation which
      causes issues for NFS.
      For existing caches, you will need to run the scons-configure-cache.py
      script to update them to the new format. You will get a warning every time
      you build until you co this.
    - Fix a bunch of unit tests on windows

RELEASE 2.4.1 - Mon, 07 Nov 2015 10:37:21 -0700

  From Arfrever Frehtes Taifersar Arahesis:
    - Fix for Bug # 2791 - Setup.py fails unnecessarily under Jython.

  From Dirk Baechle:
    - Fixed license of SVG titlepage files in the context of Debian
      packaging, such that they allow for commercial use too (#2985).

  From William Blevins:
    - InstallVersionedLib now available in the DefaultEnvironment context.
    - Improves orthogonality of use cases between different Install functions.

  From Carnë Draug:
    - Added new configure check, CheckProg, to check for
      existence of a program.

  From Andrew Featherstone:
    - Fix for issue #2840 - Fix for two environments specifying same target with different
      actions not throwing hard error. Instead SCons was incorrectly issuing a warning
      and continuing.

  From Hiroaki Itoh :
    - Add support `Microsoft Visual C++ Compiler for Python 2.7'
      Compiler can be obtained at: https://www.microsoft.com/en-us/download/details.aspx?id=44266

  From Florian Miedniak:
    - Fixed tigris issue #3011: Glob() excludes didn't work when used with VariantDir(duplicate=0)

  From William Roberts:
    - Fix bug 2831 and allow Help() text to be appended to AddOption() help.

  From Paweł Tomulik:
    - Reimplemented versioning for shared libraries, with the following effects
    - Fixed tigris issues #3001, #3006.
    - Fixed several other issues not reported to tigris, including:
      issues with versioned libraries in subdirectories with tricky names,
      issues with versioned libraries and variant directories,
      issue with soname not being injected to library when using D linkers,
    - Switched to direct symlinks instead of daisy-chained ones -- soname and
      development symlinks point directly to the versioned shared library now),
      for rationale see:
      https://www.debian.org/doc/debian-policy/ch-sharedlibs.html
      https://fedoraproject.org/wiki/Packaging:Guidelines#Devel_Packages
      https://bitbucket.org/scons/scons/pull-requests/247/new-versioned-libraries-gnulink-cyglink/diff#comment-10063929
    - New construction variables to allow override default behavior: SONAME,
      SHLIBVERSIONFLAGS, _SHLIBVERSIONFLAGS, SHLIBNOVERSIONSYMLINKS,
      LDMODULEVERSION, LDMODULEVERSIONFLAGS, _LDMODULEVERSIONFLAGS,
      LDMODULENOVERSIONSYMLINKS.
    - Changed logic used to configure the versioning machinery from
      platform-centric to linker-oriented.
    - The SHLIBVERSION/LDMODULEVERSION variables are no longer validated by
      SCons (more freedom to users).
    - InstallVersionedLib() doesn't use SHLIBVERSION anymore.
    - Enchanced docs for the library versioning stuff.
    - New tests for versioned libraries.
    - Library versioning is currently implemented for the following linker
      tools: 'cyglink', 'gnulink', 'sunlink'.
    - Fix to swig tool - pick-up 'swig', 'swig3.0' and 'swig2.0' (in order).
    - Fix to swig tool - respect env['SWIG'] provided by user.



RELEASE 2.4.0 - Mon, 21 Sep 2015 08:56:00 -0700

  From Dirk Baechle:
    - Switched several core classes to use "slots", to
      reduce the overall memory consumption in large
      projects (fixes #2180, #2178, #2198)
    - Memoizer counting uses decorators now, instead of
      the old metaclasses approach.

  From Andrew Featherstone
    - Fixed typo in SWIGPATH description

RELEASE 2.3.6 - Mon, 31 Jul 2015 14:35:03 -0700

  From Rob Smith:
    - Added support for Visual Studio 2015

RELEASE 2.3.5 - Mon, 17 Jun 2015 21:07:32 -0700

  From Stephen Pollard:
    - Documentation fixes for libraries.xml and
      builders-writing.xml (#2989 and #2990)

  From William Deegan:
    - Extended docs for InstallVersionedLib/SharedLibrary,
      and added SKIP_WIN_PACKAGES argument to build script
      bootstrap.py (PR #230, #3002).

  From William Blevins:
    - Fixed symlink support (PR #227, #2395).
    - Updated debug-count test case (PR #229).

  From Alexey Klimkin:
    - Fixed incomplete LIBS flattening and substitution in
      Program scanner(PR #205, #2954).

  From Dirk Baechle:
    - Added new method rentry_exists_on_disk to Node.FS (PR #193).

  From Russel Winder:
    - Fixed several D tests under the different OS.
    - Add support for f08 file extensions for Fortran 2008 code.

  From Anatoly Techtonik:
    - Show --config choices if no argument is specified (PR #202).
    - Fixed build crash when XML toolchain isn't installed, and
      activated compression for ZIP archives.

  From Alexandre Feblot:
    - Fix for VersionedSharedLibrary under 'sunos' platform.
    - Fixed dll link with precompiled headers on MSVC 2012
    - Added an 'exclude' parameter to Glob()

  From Laurent Marchelli:
    - Support for multiple cmdargs (one per variant) in VS project files.
    - Various improvements for TempFileMunge class.
    - Added an implementation for Visual Studio users files (PR #209).

  From Dan Pidcock:
    - Added support for the 'PlatformToolset' tag in VS project files (#2978).

  From James McCoy:
    - Added support for '-isystem' to ParseFlags.

RELEASE 2.3.4 - Mon, 27 Sep 2014 12:50:35 -0400

  From Bernhard Walle and Dirk Baechle:
    - Fixed the interactive mode, in connection with
      Configure contexts (#2971).

  From Anatoly Techtonik:
    - Fix EnsureSConsVersion warning when running packaged version

  From Russel Winder:
    - Fix D tools for building shared libraries

RELEASE 2.3.3 - Sun, 24 Aug 2014 21:08:33 -0400

  From Roland Stark:
    - Fixed false line length calculation in the TempFileMunge class (#2970).

  From Gary Oberbrunner:
    - Improve SWIG detection

  From Russel Winder:
    - Fix regression on Windows in D language update

  From Neal Becker and Stefan Zimmermann:
    - Python 3 port and compatibility

  From Anatoly Techtonik:
    - Do not fail on EnsureSConsVersion when running from checkout

  From Kendrick Boyd and Rob Managan:
    - Fixed the newglossary action to work with VariantDir (LaTeX).

  From Manuel Francisco Naranjo:
    - Added a default for the BUILDERS environment variable,
      to prevent not defined exception on a Clone().

  From Andrew Featherstone:
    - Added description of CheckTypeSize method (#1991).
    - Fixed handling of CPPDEFINE var in Append()
      for several list-dict combinations (#2900).

  From William Blevins:
    - Added test for Java derived-source dependency tree generation.
    - Added Copy Action symlink soft-copy support (#2395).
    - Various contributions to the documentation (UserGuide).

RELEASE 2.3.2

  From Dirk Baechle:
    - Update XML doc editor configuration
    - Fix: Allow varlist to be specified as list of strings for Actions (#2754)

  From veon on bitbucket:
    - Fixed handling of nested ifs in CPP scanner PreProcessor class.

  From Shane Gannon:
    - Support for Visual Studio 2013 (12.0)

  From Michael Haubenwallner:
    - Respect user's CC/CXX values; don't always overwrite in generate()
    - Delegate linker Tool.exists() to CC/CXX Tool.exists().

  From Rob Managan:
    - Updated the TeX builder to support use of the -synctex=1
      option and the files it creates.
    - Updated the TeX builder to correctly clean auxiliary files when
      the biblatex package is used.

  From Gary Oberbrunner:
    - get default RPM architecture more robustly when building RPMs

  From Amir Szekely:
    - Fixed NoClean() for multi-target builders (#2353).

  From Paweł Tomulik:
    - Fix SConf tests that write output

  From Russel Winder:
    - Revamp of the D language support. Tools for DMD, GDC and LDC provided
      and integrated with the C and C++ linking. NOTE: This is only tested
      with D v2. Support for D v1 is now deprecated.

  From Anatoly Techtonik:
    - Several improvements for running scons.py from source:
      * engine files form source directory take priority over all other
        importable versions
      * message about scons.py running from source is removed to fix tests
        that were failing because of this extra line in the output
      * error message when SCons import fails now lists lookup paths
    - Remove support for QMTest harness from runtest.py
    - Remove RPM and m4 from default tools on Windows
    - BitKeeper, CVS, Perforce, RCS, SCCS are deprecated from default
      tools and will be removed in future SCons versions to speed up
      SCons initialization (it will still be possible to use these tools
      explicitly)

  From Sye van der Veen:
    - Support for Visual Studio 12.0Exp, and fixes for earlier MSVS
      versions.


RELEASE 2.3.1

  From Andrew Featherstone:
    - Added support for EPUB output format to the DocBook tool.

  From Tom Tanner:
    - Stop leaking file handles to subprocesses by switching to using subprocess
      always.
    - Allow multiple options to be specified with --debug=a,b,c
    - Add support for a readonly cache (--cache-readonly)
    - Always print stats if requested
    - Generally try harder to print out a message on build errors
    - Adds a switch to warn on missing targets
    - Add Pseudo command to mark targets which should not exist after
      they are built.

  From Bogdan Tenea:
    - Check for 8.3 filenames on cygwin as well as win32 to make variant_dir work properly.

  From Alexandre Feblot:
    - Make sure SharedLibrary depends on all dependent libs (by depending on SHLINKCOM)

  From Stefan Sperling:
    - Fixed the setup of linker flags for a versioned SharedLibrary
      under OpenBSD (#2916).

  From Antonio Cavallo:
    - Improve error if Visual Studio bat file not found.

  From Manuel Francisco Naranjo:
    - Allow Subst.Literal string objects to be compared with each other,
      so they work better in AddUnique() and Remove().

  From David Rothenberger:
    - Added cyglink linker that uses Cygwin naming conventions for
      shared libraries and automatically generates import libraries.

  From Dirk Baechle:
    - Update bootstrap.py so it can be used from any dir, to run
      SCons from a source (non-installed) dir.
    - Count statistics of instances are now collected only when
      the --debug=count command-line option is used (#2922).
    - Added release_target_info() to File nodes, which helps to
      reduce memory consumption in clean builds and update runs
      of large projects.
    - Fixed the handling of long options in the command-line
      parsing (#2929).
    - Fixed misspelled variable in intelc.py (#2928).

  From Gary Oberbrunner:
    - Test harness: fail_test() can now print a message to help debugging.

  From Anatoly Techtonik:
    - Require rpmbuild when building SCons package.
    - Print full stack on certain errors, for debugging.
    - Improve documentation for Textfile builder.

  From William Deegan:
    - VS2012 & VS2010 Resolve initialization issues by adding path to reg.exe
      in shell used to run batch files.
    - MSVC Support fixed defaulting TARGET_ARCH to HOST_ARCH. It should be
      None if not explicitly set.
    - MSVC Fixed issue where if more than one Architectures compilers are
      detected, it would take the last one found, and not the first.

  From Philipp Kraus:
    - Added optional ZIPROOT to Zip tool.

  From Dirk Baechle:
    - Replaced old SGML-based documentation toolchain with a more modern
      approach, that also requires less external dependencies (programs and
      Python packages). Added a customized Docbook XSD for strict validation of
      all input XML files.

  From Luca Falavigna:
    - Fixed spelling errors in MAN pages (#2897).

  From Michael McDougall:
    - Fixed description of ignore_case for EnumVariable in the
      MAN page (#2774).

RELEASE 2.3.0 - Mon, 02 Mar 2013 13:22:29 -0400

  From Anatoly Techtonik:
    - Added ability to run scripts/scons.py directly from source checkout
    - Hide deprecated --debug={dtree,stree,tree} from --help output
    - Error messages from option parser now include hints about valid choices
    - Cleaned up some Python 1.5 and pre-2.3 code, so don't expect SCons
      to run on anything less than Python 2.4 anymore
    - Several fixes for runtest.py:
      * exit with an error if no tests were found
      * removed --noqmtest option - this behavior is by default
      * replaced `-o FILE --xml` combination with `--xml FILE`
      * changed `-o, --output FILE` option to capture stdout/stderr output
        from runtest.py
    - Remove os_spawnv_fix.diff patch required to enable parallel builds
      support prior to Python 2.2

  From Juan Lang:
    - Fix WiX Tool to use .wixobj rather than .wxiobj for compiler output
    - Support building with WiX releases after 2.0

  From Alexey Klimkin:
    - Fix nested LIBPATH expansion by flattening sequences in subst_path.

  From eyan on Bitbucket:
    - Print target name with command execution time with --debug=time

  From Thomas Berg and Evgeny Podjachev:
    - Fix subprocess spawning on Windows.  Work around a Windows
      bug that can crash python occasionally when using -jN. (#2449)

  From Dirk Baechle:
    - Updated test framework to support dir and file fixtures and
      added ability to test external (out-of-tree) tools (#2862).
      See doc in QMTest/test-framework.rst.
    - Fixed several errors in the test suite (Java paths, MSVS version
      detection, Tool import), additionally
      * provided MinGW command-line support for the CXX, AS and
        Fortran tests,
      * refactored the detection of the gcc version and the according
        Fortran startup library,
      * provided a new module rpmutils.py, wrapping the RPM naming rules
        for target files and further hardware-dependent info (compatibility,
        compiler flags, ...),
      * added new test methods must_exist_one_of() and
        must_not_exist_any_of() and
      * removed Aegis support from runtest.py. (#2872)

  From Gary Oberbrunner:
    - Add -jN support to runtest.py to run tests in parallel
    - Add MSVC10 and MSVC11 support to get_output low-level bat script runner.
    - Fix MSVS solution generation for VS11, and fixed tests.

  From Rob Managan:
    - Updated the TeX builder to support the \newglossary command
      in LaTeX's glossaries package and the files it creates.
    - Improve support for new versions of biblatex in the TeX builder
      so biber is called automatically if biblatex requires it.
    - Add SHLIBVERSION as an option that tells SharedLibrary to build
      a versioned shared library and create the required symlinks.
      Add builder InstallVersionedLib to create the required symlinks
      installing a versioned shared library.

RELEASE 2.2.0 - Mon, 05 Aug 2012 15:37:48 +0000

  From dubcanada on Bitbucket:
    - Fix 32-bit Visual Express C++ on 64-bit Windows (generate 32-bit code)

  From Paweł Tomulik:
    - Added gettext toolset
    - Fixed FindSourceFiles to find final sources (leaf nodes).

  From Greg Ward:
    - Allow Node objects in Java path (#2825)

  From Joshua Hughes:
    - Make Windows not redefine builtin file as un-inheritable (#2857)
    - Fix WINDOWS_INSERT_DEF on MinGW (Windows) (#2856)

  From smallbub on Bitbucket:
    - Fix LINKCOMSTR, SHLINKCOMSTR, and LDMODULECOMSTR on Windows (#2833).

  From Mortoray:
    - Make -s (silent mode) be silent about entering subdirs (#2976).
    - Fix cloning of builders when cloning environment (#2821).

  From Gary Oberbrunner:
    - Show valid Visual Studio architectures in error message
       when user passes invalid arch.

  From Alexey Petruchik:
    - Support for Microsoft Visual Studio 11 (both using it
      and generating MSVS11 solution files).

  From Alexey Klimkin:
    - Fixed the Taskmaster, curing spurious build failures in
      multi-threaded runs (#2720).

  From Dirk Baechle:
    - Improved documentation of command-line variables (#2809).
    - Fixed scons-doc.py to properly convert main XML files (#2812).

  From Rob Managan:
    - Updated the TeX builder to support LaTeX's multibib package.
    - Updated the TeX builder to support LaTeX's biblatex package.
    - Added support for using biber instead of bibtex by setting
      env['BIBTEX'] = 'biber'

  From Arve Knudsen:
    - Test for FORTRANPPFILESUFFIXES (#2129).


RELEASE 2.1.0 - Mon, 09 Sep 2011 20:54:57 -0700

  From Anton Lazarev:
    - Fix Windows resource compiler scanner to accept DOS line endings.

  From Matthias:
    - Update MSVS documents to remove note indicating that only one
      project is currently supported per solution file.

  From Grzegorz Bizoń:
    - Fix long compile lines in batch mode by using TEMPFILE
    - Fix MSVC_BATCH=False (was treating it as true)

  From Justin Gullingsrud:
    - support -std=c++0x and related CXXFLAGS in pkgconfig (ParseFlags)

  From Vincent Beffara:
    - Support -dylib_file in pkgconfig (ParseFlags)

  From Gary Oberbrunner and Sohail Somani:
    - new construction variable WINDOWS_EMBED_MANIFEST to automatically
      embed manifests in Windows EXEs and DLLs.

  From Gary Oberbrunner:
    - Fix Visual Studio project generation when CPPPATH contains Dir nodes
    - Ensure Visual Studio project is regenerated when CPPPATH or CPPDEFINES change
    - Fix unicode error when using non-ASCII filenames with Copy or Install
    - Put RPATH in LINKCOM rather than LINKFLAGS so resetting
      LINKFLAGS doesn't kill RPATH
    - Fix precompiled headers on Windows when variant dir name has spaces.
    - Adding None to an Action no longer fails (just returns original action)
    - New --debug=prepare option to show each target as it's being
      prepared, whether or not anything needs to be done for it.
    - New debug option --debug=duplicate to print a line for each
      unlink/relink (or copy) of a variant file from its source file.
    - Improve error message for EnumVariables to show legal values.
    - Fix Intel compiler to sort versions >9 correctly (esp. on Linux)
    - Fix Install() when the source and target are directories and the
      target directory exists.

  From David Garcia Garzon:
    - Fix Delete to be able to delete broken symlinks and dir
      symlinks.

  From Imran Fanaswala and Robert Lehr:
    - Handle .output file generated by bison/yacc properly. Cleaning it
      when necessary.

  From Antoine Dechaume:
    - Handle SWIG file where there is whitespace after the module name
      properly. Previously the generated files would include
      the whitespace.

  From Dmitry R.:
    - Handle Environment in case __semi_deepcopy is None

  From Benoit Belley:

    - Much improved support for Windows UNC paths (\\SERVERNAME).

  From Jean-Baptiste Lab:

    - Fix problems with appending CPPDEFINES that contain
      dictionaries, and related issues with Parse/MergeFlags and
      CPPDEFINES.

  From Allen Weeks:

    - Fix for an issue with implicit-cache with multiple targets
      when dependencies are removed on disk.

  From Evgeny Podjachev and Alexey Petruchick:

    - Support generation of Microsoft Visual Studio 2008 (9.0)
      and 2010 (10.0) project and solution files.

  From Ken Deeter:

    - Fix a problem when FS Entries which are actually Dirs have builders.

  From Luca Falavigna:

    - Support Fortran 03

  From Gary Oberbrunner:

    - Print the path to the SCons package in scons --version

  From Jean-Franï¿½ois Colson:

    - Improve Microsoft Visual Studio Solution generation, and fix
      various errors in the generated solutions especially when using
      MSVS_SCC_PROVIDER, and when generating multiple projects.  The
      construction variable MSVS_SCC_PROJECT_BASE_PATH, which never
      worked properly, is removed.  Users can use the new variable
      MSVS_SCC_CONNECTION_ROOT instead if desired.

  From Anatoly Techtonik:

    - Use subprocess in bootstrap.py instead of os.execve to avoid
      losing output control on Windows (http://bugs.python.org/issue9148)

    - Revert patch for adding SCons to App Paths, because standard cmd
      shell doesn't search there. This is confusing, because `scons` can
      be executed from explorer, but fail to start from console.

    - Fix broken installation with easy_install on Windows (issue #2051)
      SCons traditionally installed in a way that allowed to run multiple
      versions side by side. This custom logic was incompatible with
      easy_install way of doing things.

    - Use epydoc module for generating API docs in HTML if command line
      utility is not found in PATH. Actual for Windows.

  From Alexander Goomenyuk:

    - Add .sx to assembly source scanner list so .sx files
      get their header file dependencies detected.

  From Arve Knudsen:

    - Set module metadata when loading site_scons/site_init.py
      so it is treated as a proper module; __doc__, __file__ and
      __name__ now refer to the site_init.py file.

  From Russel Winder:

    - Users Guide updates explaining that Tools can be packages as
      well as python modules.

  From Gary Oberbrunner:

    - New systemwide and per-user site_scons dirs.

  From Dirk Baechle:

    - XML fixes in User's Guide.
    - Fixed the detection of 'jar' and 'rmic' during
      the initialization of the respective Tools (#2730).
    - Improved docs for custom Decider functions and
      custom Scanner objects (#2711, #2713).
    - Corrected SWIG module names for generated *.i files (#2707).

  From Joe Zuntz:

    - Fixed a case-sensitivity problem with Fortran modules.

  From Bauke Conijn:

    - Added Users Guide example for auto-generated source code

  From Steven Knight:

    - Fix explicit dependencies (Depends()) on Nodes that don't have
      attached Builders.

    - Fix use of the global Alias() function with command actions.

  From Matt Hughes:

    - Fix the ability to append to default $*FLAGS values (which are
      implemented as CLVar instances) in a copied construction environment
      without affecting the original construction environment's value.

  From Rob Managan:

    - Updated the TeX command strings to include a /D on Windows in
      case the new directory is on a different drive letter.

    - Fixed the LaTeX scanner so dependencies are found in commands that
      are broken across lines with a comment or have embedded spaces.

    - The TeX builders should now work with tex files that are generated
      by another program. Thanks to Hans-Martin von Gaudecker for
      isolating the cause of this bug.

    - Added support for INDEXSTYLE environment variable so makeindex can
      find style files.

    - Added support for the bibunits package so we call bibtex on all
      the bu*.aux files.

    - Add support of finding path information on OSX for TeX applications
      MacPorts and Fink paths need to be added by the user

  From Russel Winder:

    - Add support for DMD version 2 (the phobos2 library).

  From William Deegan:

    - Add initial support for VS/VC 2010 (express and non-express versions)
    - Remove warning for not finding MS VC/VS install.
      "scons: warning: No version of Visual Studio compiler found
        - C/C++ compilers most likely not set correctly"
    - Add support for Linux 3.0


RELEASE 2.0.1 - Mon, 15 Aug 2010 15:46:32 -0700

  From Dirk Baechle:

    - Fix XML in documentation.

  From Joe Zuntz:

    - Fixed a case-sensitivity problem with Fortran modules.

  From Bauke Conijn:

    - Added Users Guide example for auto-generated source code

  From Steven Knight:

    - Fix explicit dependencies (Depends()) on Nodes that don't have
      attached Builders.

  From Matt Hughes:

    - Fix the ability to append to default $*FLAGS values (which are
      implemented as CLVar instances) in a copied construction environment
      without affecting the original construction environment's value.

  From Rob Managan:

    - Updated the TeX command strings to include a /D on Windows in
      case the new directory is on a different drive letter.

    - Fixed the LaTeX scanner so dependencies are found in commands that
      are broken across lines with a comment or have embedded spaces.


RELEASE 2.0.0.final.0 - Mon, 14 Jun 2010 22:01:37 -0700

  From Dirk Baechle:

    - Fix XML in documentation.

  From Steven Knight:

    - Provide forward compatibility for the 'profile' module.

    - Provide forward compatibility for the 'pickle' module.

    - Provide forward compatibility for the 'io' module.

    - Provide forward compatibility for the 'queue' module.

    - Provide forward compatibility for the 'collections' module.

    - Provide forward compatibility for the 'builtins' module.

    - Provide forward compatibility for 'sys.intern()'.

    - Convert to os.walk() from of os.path.walk().

    - Remove compatibility logic no longer needed.

    - Add a '-3' option to runtest to print 3.x incompatibility warnings.

    - Convert old-style classes into new-style classes.

    - Fix "Ignoring corrupt sconsign entry" warnings when building
      in a tree with a pre-2.0 .sconsign file.

    - Fix propagation from environment of VS*COMNTOOLS to resolve issues
      initializing MSVC/MSVS/SDK issues.

    - Handle detecting Visual C++ on Python versions with upper-case
      platform architectures like 'AMD64'.

  From W. Trevor King:

    - Revisions to README.

  From Greg Noel:

    - Apply numerous Python fixers to update code to more modern idioms.
      Find where fixers should be applied to code in test strings and
      apply the fixers there, too.

    - Write a fixer to convert string functions to string methods.

    - Modify the 'dict' fixer to be less conservative.

    - Modify the 'apply' fixer to handle more cases.

    - Create a modified 'types' fixer that converts types to 2.x
      equivalents rather than 3.x equivalents.

    - Write a 'division' fixer to highlight uses of the old-style
      division operator.  Correct usage where needed.

    - Add forward compatibility for the new 'memoryview' function
      (which replaces the 'buffer' function).

    - Add forward compatibility for the 'winreg' module.

    - Remove no-longer-needed 'platform' module.

    - Run tests with the '-3' option to Python 2.6 and clear up
      various reported incompatibilities.

    - Comb out code paths specialized to Pythons older than 2.4.

    - Update deprecation warnings; most now become mandatory.

    - Start deprecation cycle for BuildDir() and build_dir.

    - Start deprecation cycle for SourceCode() and related factories

    - Fixed a problem with is_Dict() not identifying some objects derived
      from UserDict.

  From Jim Randall:

    - Document the AllowSubstExceptions() function in the User's Guide.

  From William Deegan:

    - Migrate MSVC/MSVS/SDK improvements from 1.3 branch.


RELEASE 1.3.0 - Tue, 23 Mar 2010 21:44:19 -0400

  From Steven Knight:

    - Update man page and documentation.

  From William Deegan (plus minor patch from Gary Oberbrunner):

    - Support Visual Studio 8.0 Express

RELEASE 1.2.0.d20100306 - Sat, 06 Mar 2010 16:18:33 -0800

  From Luca Falavigna:

    - Fix typos in the man page.

  From Gottfried Ganssauge:

    - Support execution when SCons is installed via easy_install.

  From Steven Knight:

    - Make the messages for Configure checks of compilers consistent.

    - Issue an error message if a BUILDERS entry is not a Builder
      object or a callable wrapper.

  From Rob Managan:

    - Update tex builder to handle the case where a \input{foo}
      command tries to work with a directory named foo instead of the
      file foo.tex. The builder now ignores a directory and continues
      searching to find the correct file. Thanks to Lennart Sauerbeck
      for the test case and initial patch

      Also allow the \include of files in subdirectories when variantDir
      is used with duplicate=0. Previously latex would crash since
      the directory in which the .aux file is written was not created.
      Thanks to Stefan Hepp for finding this and part of the solution.

  From James Teh:
    - Patches to fix some issues using MS SDK V7.0

  From William Deegan:
    - Lots of testing and minor patches to handle mixed MS VC and SDK
      installations, as well as having only the SDK installed.


RELEASE 1.2.0.d20100117 - Sun, 17 Jan 2010 14:26:59 -0800

  From Jim Randall:
    - Fixed temp filename race condition on Windows with long cmd lines.

  From David Cournapeau:
    - Fixed tryRun when sconf directory is in a variant dir.
    - Do not add -fPIC for ifort tool on non-posix platforms (darwin and
      windows).
    - Fix bug 2294 (spurious CheckCC failures).
    - Fix SCons bootstrap process on windows 64 (wrong wininst name)

  From William Deegan:
    - Final merge from vs_revamp branch to main

    - Added definition and usage of HOST_OS, HOST_ARCH, TARGET_OS,
      TARGET_ARCH, currently only defined/used by Visual Studio
      Compilers. This will be rolled out to other platforms/tools
      in the future.

    - Add check for python >= 3.0.0 and exit gracefully.
      For 1.3 python >= 1.5.2 and < 3.0.0 are supported

    - Fix bug 1944 - Handle non-existent .i file in swig emitter, previously
      it would crash with an IOError exception. Now it will try to make an
      educated guess on the module name based on the filename.

  From Lukas Erlinghagen:

    - Have AddOption() remove variables from the list of
      seen-but-unknown variables (which are reported later).

    - An option name and aliases can now be specified as a tuple.

  From Hartmut Goebel:

    - Textfile builder.

  From Jared Grubb:

    - use "is/is not" in comparisons with None instead of "==" or "!=".

  From Jim Hunziker:

    - Avoid adding -gphobos to a command line multiple times
      when initializing use of the DMD compiler.

  From Jason Kenney:

    - Sugguested HOST/TARGET OS/ARCH separation.

  From Steven Knight:

    - Fix the -n option when used with VariantDir(duplicate=1)
      and the variant directory doesn't already exist.

    - Fix scanning of Unicode files for both UTF-16 endian flavors.

    - Fix a TypeError on #include of file names with Unicode characters.

    - Fix an exception if a null command-line argument is passed in.

    - Evaluate Requires() prerequisites before a Node's direct children
      (sources and dependencies).

  From Greg Noel:

    - Remove redundant __metaclass__ initializations in Environment.py.

    - Correct the documentation of text returned by sconf.Result().

    - Document that filenames with '.' as the first character are
      ignored by Glob() by default (matching UNIX glob semantics).

    - Fix SWIG testing infrastructure to work on Mac OS X.

    - Restructure a test that occasionally hung so that the test would
      detect when it was stuck and fail instead.

    - Substfile builder.

  From Gary Oberbrunner:

    - When reporting a target that SCons doesn't know how to make,
      specify whether it's a File, Dir, etc.

  From Ben Webb:

    - Fix use of $SWIGOUTDIR when generating Python wrappers.

    - Add $SWIGDIRECTORSUFFIX and $SWIGVERSION construction variables.

  From Rob Managan:

    - Add -recorder flag to Latex commands and updated internals to
      use the output to find files TeX creates. This allows the MiKTeX
      installations to find the created files

    - Notify user of Latex errors that would get buried in the
      Latex output

    - Remove LATEXSUFFIXES from environments that don't initialize Tex.

    - Add support for the glossaries package for glossaries and acronyms

    - Fix problem that pdftex, latex, and pdflatex tools by themselves did
      not create the actions for bibtex, makeindex,... by creating them
      and other environment settings in one routine called by all four
      tex tools.

    - Fix problem with filenames of sideeffects when the user changes
      the name of the output file from the latex default

    - Add scanning of files included in Latex by means of \lstinputlisting{}
      Patch from Stefan Hepp.

    - Change command line for epstopdf to use --outfile= instead of -o
      since this works on all platforms.
      Patch from Stefan Hepp.

    - Change scanner to properly search for included file from the
      directory of the main file instead of the file it is included from.
      Also update the emitter to add the .aux file associated with
      \include{filename} commands. This makes sure the required directories
      if any are created for variantdir cases.
      Half of the patch from Stefan Hepp.

RELEASE 1.2.0.d20090223 - Mon, 23 Feb 2009 08:41:06 -0800

  From Stanislav Baranov:

    - Make suffix-matching for scanners case-insensitive on Windows.

  From David Cournapeau:

    - Change the way SCons finds versions of Visual C/C++ and Visual
      Studio to find and use the Microsoft v*vars.bat files.

  From Robert P. J. Day:

    - User's Guide updates.

  From Dan Eaton:

    - Fix generation of Visual Studio 8 project files on x64 platforms.

  From Allan Erskine:

    - Set IncludeSearchPath and PreprocessorDefinitions in generated
      Visual Studio 8 project files, to help IntelliSense work.

  From Mateusz Gruca:

    - Fix deletion of broken symlinks by the --clean option.

  From Steven Knight:

    - Fix the error message when use of a non-existent drive on Windows
      is detected.

    - Add sources for files whose targets don't exist in $CHANGED_SOURCES.

    - Detect implicit dependencies on commands even when the command is
      quoted.

    - Fix interaction of $CHANGED_SOURCES with the --config=force option.

    - Fix finding #include files when the string contains escaped
      backslashes like "C:\\some\\include.h".

    - Pass $CCFLAGS to Visual C/C++ precompiled header compilation.

    - Remove unnecessary nested $( $) around $_LIBDIRFLAGS on link lines
      for the Microsoft linker, the OS/2 ilink linker and the Phar Lap
      linkloc linker.

    - Spell the Windows environment variables consistently "SystemDrive"
      and "SystemRoot" instead of "SYSTEMDRIVE" and "SYSTEMROOT".



RELEASE 1.2.0.d20090113 - Tue, 13 Jan 2009 02:50:30 -0800

  From Stanislav Baranov, Ted Johnson and Steven Knight:

    - Add support for batch compilation of Visual Studio C/C++ source
      files, controlled by a new $MSVC_BATCH construction variable.

  From Steven Knight:

    - Print the message, "scons: Build interrupted." on error output,
      not standard output.

    - Add a --warn=future-deprecated option for advance warnings about
      deprecated features that still have warnings hidden by default.

    - Fix use of $SOURCE and $SOURCES attributes when there are no
      sources specified in the Builder call.

    - Add support for new $CHANGED_SOURCES, $CHANGED_TARGETS,
      $UNCHANGED_SOURCES and $UNCHANGED_TARGETS variables.

    - Add general support for batch builds through new batch_key= and
      targets= keywords to Action object creation.

  From Arve Knudsen:

    - Make linker tools differentiate properly between SharedLibrary
      and LoadableModule.

    - Document TestCommon.shobj_prefix variable.

    - Support $SWIGOUTDIR values with spaces.

  From Rob Managan:

    - Don't automatically try to build .pdf graphics files for
      .eps files in \includegraphics{} calls in TeX/LaTeX files
      when building with the PDF builder (and thus using pdflatex).

  From Gary Oberbrunner:

    - Allow AppendENVPath() and PrependENVPath() to interpret '#'
      for paths relative to the top-level SConstruct directory.

    - Use the Borland ilink -e option to specify the output file name.

    - Document that the msvc Tool module uses $PCH, $PCHSTOP and $PDB.

    - Allow WINDOWS_INSERT_DEF=0 to disable --output-def when linking
      under MinGW.

  From Zia Sobhani:

    - Fix typos in the User's Guide.

  From Greg Spencer:

    - Support implicit dependency scanning of files encoded in utf-8
      and utf-16.

  From Roberto de Vecchi:

    - Remove $CCFLAGS from the the default definitions of $CXXFLAGS for
      Visual C/C++ and MIPSpro C++ on SGI so, they match other tools
      and avoid flag duplication on C++ command lines.

  From Ben Webb:

    - Handle quoted module names in SWIG source files.

    - Emit *_wrap.h when SWIG generates header file for directors

  From Matthew Wesley:

    - Copy file attributes so we identify, and can link a shared library
      from, shared object files in a Repository.



RELEASE 1.2.0 - Sat, 20 Dec 2008 22:47:29 -0800

  From Steven Knight:

    - Don't fail if can't import a _subprocess module on Windows.

    - Add warnings for use of the deprecated Options object.



RELEASE 1.1.0.d20081207 - Sun, 07 Dec 2008 19:17:23 -0800

  From Benoit Belley:

    - Improve the robustness of GetBuildFailures() by refactoring
      SCons exception handling (especially BuildError exceptions).

    - Have the --taskmastertrace= option print information about
      individual Task methods, not just the Taskmaster control flow.

    - Eliminate some spurious dependency cycles by being more aggressive
      about pruning pending children from the Taskmaster walk.

    - Suppress mistaken reports of a dependency cycle when a child
      left on the pending list is a single Node in EXECUTED state.

  From David Cournapeau:

    - Fix $FORTRANMODDIRPREFIX for the ifort (Intel Fortran) tool.

  From Brad Fitzpatrick:

    - Don't pre-generate an exception message (which will likely be
      ignored anyway) when an EntryProxy re-raises an AttributeError.

  From Jared Grubb:

    - Clean up coding style and white space in Node/FS.py.

    - Fix a typo in the documentation for $_CPPDEFFLAGS.

    - Issue 2401: Fix usage of comparisons with None.

  From Ludwig Hï¿½hne:

    - Handle Java inner classes declared within a method.

  From Steven Knight:

    - Fix label placement by the "scons-time.py func" subcommand
      when a profile value was close to (or equal to) 0.0.

    - Fix env.Append() and env.Prepend()'s ability to add a string to
      list-like variables like $CCFLAGS under Python 2.6.

    - Other Python2.6 portability:  don't use "as" (a Python 2.6 keyword).
      Don't use the deprecated Exception.message attribute.

    - Support using the -f option to search for a different top-level
      file name when walking up with the -D, -U or -u options.

    - Fix use of VariantDir when the -n option is used and doesn't,
      therefore, actually create the variant directory.

    - Fix a stack trace from the --debug=includes option when passed a
      static or shared library as an argument.

    - Speed up the internal find_file() function (used for searching
      CPPPATH, LIBPATH, etc.).

    - Add support for using the Python "in" keyword on construction
      environments (for example, if "CPPPATH" in env: ...).

    - Fix use of Glob() when a repository or source directory contains
      an in-memory Node without a corresponding on-disk file or directory.

    - Add a warning about future reservation of $CHANGED_SOURCES,
      $CHANGED_TARGETS, $UNCHANGED_SOURCES and $UNCHANGED_TARGETS.

    - Enable by default the existing warnings about setting the resource
      $SOURCE, $SOURCES, $TARGET and $TARGETS variable.

  From Rob Managan:

    - Scan for TeX files in the paths specified in the $TEXINPUTS
      construction variable and the $TEXINPUTS environment variable.

    - Configure the PDF() and PostScript() Builders as single_source so
      they know each source file generates a separate target file.

    - Add $EPSTOPDF, $EPSTOPDFFLAGS and $EPSTOPDFCOM

    - Add .tex as a valid extension for the PDF() builder.

    - Add regular expressions to find \input, \include and
      \includegraphics.

    - Support generating a .pdf file from a .eps source.

    - Recursive scan included input TeX files.

    - Handle requiring searched-for TeX input graphics files to have
      extensions (to avoid trying to build a .eps from itself, e.g.).

  From Greg Noel:

    - Make the Action() function handle positional parameters consistently.

    - Clarify use of Configure.CheckType().

    - Make the File.{Dir,Entry,File}() methods create their entries
      relative to the calling File's directory, not the SConscript
      directory.

    - Use the Python os.devnull variable to discard error output when
      looking for the $CC or $CXX version.

    - Mention LoadableModule() in the SharedLibrary() documentation.

  From Gary Oberbrunner:

    - Update the User's Guide to clarify use of the site_scons/
      directory and the site_init.py module.

    - Make env.AppendUnique() and env.PrependUnique remove duplicates
      within a passed-in list being added, too.

  From Randall Spangler:

    - Fix Glob() so an on-disk file or directory beginning with '#'
      doesn't throw an exception.



RELEASE 1.1.0 - Thu, 09 Oct 2008 08:33:47 -0700

  From Chris AtLee

    - Use the specified environment when checking for the GCC compiler
      version.

  From Ian P. Cardenas:

    - Fix Glob() polluting LIBPATH by returning copy of list

  From David Cournapeau:

    - Add CheckCC, CheckCXX, CheckSHCC and CheckSHCXX tests to
      configuration contexts.

    - Have the --profile= argument use the much faster cProfile module
      (if it's available in the running Python version).

    - Reorder MSVC compilation arguments so the /Fo is first.

  From Bill Deegan:

    - Add scanning Windows resource (.rc) files for implicit dependencies.

  From John Gozde:

    - When scanning for a #include file, don't use a directory that
      has the same name as the file.

  From Ralf W. Grosse-Kunstleve

    - Suppress error output when checking for the GCC compiler version.

  From Jared Grubb:

    - Fix VariantDir duplication of #included files in subdirectories.

  From Ludwig Hï¿½hne:

    - Reduce memory usage when a directory is used as a dependency of
      another Node (such as an Alias) by returning a concatenation
      of the children's signatures + names, not the children's contents,
      as the directory contents.

    - Raise AttributeError, not KeyError, when a Builder can't be found.

    - Invalidate cached Node information (such as the contenst returned
      by the get_contents() method) when calling actions with Execute().

    - Avoid object reference cycles from frame objects.

    - Reduce memory usage from Null Executor objects.

    - Compute MD5 checksums of large files without reading the entire
      file contents into memory.  Add a new --md5-chunksize option to
      control the size of each chunk read into memory.

  From Steven Knight:

    - Fix the ability of the add_src_builder() method to add a new
      source builder to any other builder.

    - Avoid an infinite loop on non-Windows systems trying to find the
      SCons library directory if the Python library directory does not
      begin with the string "python".

    - Search for the SCons library directory in "scons-local" (with
      no version number) after "scons-local-{VERSION}".

  From Rob Managan:

    - Fix the user's ability to interrupt the TeX build chain.

    - Fix the TeX builder's allowing the user to specify the target name,
      instead of always using its default output name based on the source.

    - Iterate building TeX output files until all warning are gone
      and the auxiliary files stop changing, or until we reach the
      (configurable) maximum number of retries.

    - Add TeX scanner support for:  glossaries, nomenclatures, lists of
      figures, lists of tables, hyperref and beamer.

    - Use the $BIBINPUTS, $BSTINPUTS, $TEXINPUTS and $TEXPICTS construction
      variables as search paths for the relevant types of input file.

    - Fix building TeX with VariantDir(duplicate=0) in effect.

    - Fix the LaTeX scanner to search for graphics on the TEXINPUTS path.

    - Have the PDFLaTeX scanner search for .gif files as well.

  From Greg Noel:

    - Fix typos and format bugs in the man page.

    - Add a first draft of a wrapper module for Python's subprocess
      module.

    - Refactor use of the SCons.compat module so other modules don't
      have to import it individually.

    - Add .sx as a suffix for assembly language files that use the
      C preprocessor.

  From Gary Oberbrunner:

    - Make Glob() sort the returned list of Files or Nodes
      to prevent spurious rebuilds.

    - Add a delete_existing keyword argument to the AppendENVPath()
      and PrependENVPath() Environment methods.

    - Add ability to use "$SOURCE" when specifying a target to a builder

  From Damyan Pepper:

    - Add a test case to verify that SConsignFile() files can be
      created in previously non-existent subdirectories.

  From Jim Randall:

    - Make the subdirectory in which the SConsignFile() file will
      live, if the subdirectory doesn't already exist.

  From Ali Tofigh:

    - Add a test to verify duplication of files in VariantDir subdirectories.



RELEASE 1.0.1 - Sat, 06 Sep 2008 07:29:34 -0700

  From Greg Noel:

    - Add a FindFile() section to the User's Guide.

    - Fix the FindFile() documentation in the man page.

    - Fix formatting errors in the Package() description in the man page.

    - Escape parentheses that appear within variable names when spawning
      command lines using os.system().



RELEASE 1.0.0 - XXX

  From Jared Grubb:

    - Clear the Node state when turning a generic Entry into a Dir.

  From Ludwig Hï¿½hne:

    - Fix sporadic output-order failures in test/GetBuildFailures/parallel.py.

    - Document the ParseDepends() function in the User's Guide.

  From khomenko:

    - Create a separate description and long_description for RPM packages.

  From Steven Knight:

    - Document the GetLaunchDir() function in the User's Guide.

    - Have the env.Execute() method print an error message if the
      executed command fails.

    - Add a script for creating a standard SCons development system on
      Ubuntu Hardy.  Rewrite subsidiary scripts for install Python and
      SCons versions in Python (from shell).

  From Greg Noel:

    - Handle yacc/bison on newer Mac OS X versions creating file.hpp,
      not file.cpp.h.

    - In RPCGEN tests, ignore stderr messages from older versions of
      rpcgen on some versions of Mac OS X.

    - Fix typos in man page descriptions of Tag() and Package(), and in
      the scons-time man page.

    - Fix documentation of SConf.CheckLibWithHeader and other SConf methods.

    - Update documentation of SConscript(variant_dir) usage.

    - Fix SWIG tests for (some versions of) Mac OS X.

  From Jonas Olsson:

    - Print the warning about -j on Windows being potentially unreliable if
      the pywin32 extensions are unavailable or lack file handle operations.

  From Jim Randall:

    - Fix the env.WhereIs() method to expand construction variables.

  From Rogier Schouten:

    - Enable building of shared libraries with the Bordand ilink32 linker.



RELEASE 1.0.0 - Sat, 09 Aug 2008 12:19:44 -0700

  From Luca Falavigna:

    - Fix SCons man page indentation under Debian's man page macros.

  From Steven Knight:

    - Clarify the man page description of the SConscript(src_dir) argument.

    - User's Guide updates:

       -  Document the BUILD_TARGETS, COMMAND_LINE_TARGETS and
          DEFAULT_TARGETS variables.

       -  Document the AddOption(), GetOption() and SetOption() functions.

       -  Document the Requires() function; convert to the Variables
          object, its UnknownOptions() method, and its associated
          BoolVariable(), EnumVariable(), ListVariable(), PackageVariable()
          and PathVariable() functions.

       -  Document the Progress() function.

       -  Reorganize the chapter and sections describing the different
          types of environments and how they interact.  Document the
          SetDefault() method.  Document the PrependENVPath() and
          AppendENVPath() functions.

       -  Reorganize the command-line arguments chapter.  Document the
          ARGLIST variable.

       -  Collect some miscellaneous sections into a chapter about
          configuring build output.

    - Man page updates:

       -  Document suggested use of the Visual C/C++ /FC option to fix
          the ability to double-click on file names in compilation error
          messages.

       -  Document the need to use Clean() for any SideEffect() files that
          must be explicitly removed when their targets are removed.

       -  Explicitly document use of Node lists as input to Dependency().

  From Greg Noel:

    - Document MergeFlags(), ParseConfig(), ParseFlags() and SideEffect()
      in the User's Guide.

  From Gary Oberbrunner:

    - Document use of the GetBuildFailures() function in the User's Guide.

  From Adam Simpkins:

    - Add man page text clarifying the behavior of AddPreAction() and
      AddPostAction() when called with multiple targets.

  From Alexey Zezukin:

    - Fix incorrectly swapped man page descriptions of the --warn= options
      for duplicate-environment and missing-sconscript.



RELEASE 0.98.5 - Sat, 07 Jun 2008 08:20:35 -0700

  From Benoit Belley:

  - Fix the Intel C++ compiler ABI specification for EMT64 processors.

  From David Cournapeau:

  - Issue a (suppressable) warning, not an error, when trying to link
    C++ and Fortran object files into the same executable.

  From Steven Knight:

  - Update the scons.bat file so that it returns the real exit status
    from SCons, even though it uses setlocal + endlocal.

  - Fix the --interactive post-build messages so it doesn't get stuck
    mistakenly reporting failures after any individual build fails.

  - Fix calling File() as a File object method in some circumstances.

  - Fix setup.py installation on Mac OS X so SCons gets installed
    under /usr/lcoal by default, not in the Mac OS X Python framework.



RELEASE 0.98.4 - Sat, 17 May 2008 22:14:46 -0700

  From Benoit Belley:

  - Fix calculation of signatures for Python function actions with
    closures in Python versions before 2.5.

  From David Cournapeau:

  - Fix the initialization of $SHF77FLAGS so it includes $F77FLAGS.

  From Jonas Olsson:

  - Fix a syntax error in the Intel C compiler support on Windows.

  From Steven Knight:

  - Change how we represent Python Value Nodes when printing and when
    stored in .sconsign files (to avoid blowing out memory by storing
    huge strings in .sconsign files after multiple runs using Configure
    contexts cause the Value strings to be re-escaped each time).

  - Fix a regression in not executing configuration checks after failure
    of any configuration check that used the same compiler or other tool.

  - Handle multiple destinations in Visual Studio 8 settings for the
    analogues to the INCLUDE, LIBRARY and PATH variables.

  From Greg Noel:

  - Update man page text for VariantDir().



RELEASE 0.98.3 - Tue, 29 Apr 2008 22:40:12 -0700

  From Greg Noel:

  - Fix use of $CXXFLAGS when building C++ shared object files.

  From Steven Knight:

  - Fix a regression when a Builder's source_scanner doesn't select
    a more specific scanner for the suffix of a specified source file.

  - Fix the Options object backwards compatibility so people can still
    "import SCons.Options.{Bool,Enum,List,Package,Path}Option" submodules.

  - Fix searching for implicit dependencies when an Entry Node shows up
    in the search path list.

  From Stefano:

  - Fix expansion of $FORTRANMODDIR in the default Fortran command line(s)
    when it's set to something like ${TARGET.dir}.



RELEASE 0.98.2 - Sun, 20 Apr 2008 23:38:56 -0700

  From Steven Knight:

  - Fix a bug in Fortran suffix computation that would cause SCons to
    run out of memory on Windows systems.

  - Fix being able to specify --interactive mode command lines with
    \ (backslash) path name separators on Windows.

  From Gary Oberbrunner:

  - Document Glob() in the User's Guide.



RELEASE 0.98.1 - Fri, 18 Apr 2008 19:11:58 -0700

  From Benoit Belley:

  - Speed up the SCons.Util.to_string*() functions.

  - Optimize various Node intialization and calculations.

  - Optimize Executor scanning code.

  - Optimize Taskmaster execution, including dependency-cycle checking.

  - Fix the --debug=stree option so it prints its tree once, not twice.

  From Johan Boulï¿½:

  - Fix the ability to use LoadableModule() under MinGW.

  From David Cournapeau:

  - Various missing Fortran-related construction variables have been added.

  - SCons now uses the program specified in the $FORTRAN construction
    variable to link Fortran object files.

  - Fortran compilers on Linux (Intel, g77 and gfortran) now add the -fPIC
    option by default when compilling shared objects.

  - New 'sunf77', 'sunf90' and 'sunf95' Tool modules have been added to
    support Sun Fortran compilers.  On Solaris, the Sun Fortran compilers
    are used in preference to other compilers by default.

  - Fortran support now uses gfortran in preference to g77.

  - Fortran file suffixes are now configurable through the
    $F77FILESUFFIXES, $F90FILESUFFIXES, $F95FILESUFFIXES and
    $FORTRANFILESUFFIXES variables.

  From Steven Knight:

  - Make the -d, -e, -w and --no-print-directory options "Ignored for
    compatibility."  (We're not going to implement them.)

  - Fix a serious inefficiency in how SCons checks for whether any source
    files are missing when a Builder call creates many targets from many
    input source files.

  - In Java projects, make the target .class files depend only on the
    specific source .java files where the individual classes are defined.

  - Don't store duplicate source file entries  in the .sconsign file so
    we don't endlessly rebuild the target(s) for no reason.

  - Add a Variables object as the first step towards deprecating the
    Options object name.  Similarly, add BoolVariable(), EnumVariable(),
    ListVariable(), PackageVariable() and PathVariable() functions
    as first steps towards replacing BoolOption(), EnumOption(),
    ListOption(), PackageOption() and PathOption().

  - Change the options= keyword argument to the Environment() function
    to variables=, to avoid confusion with SCons command-line options.
    Continue supporting the options= keyword for backwards compatibility.

  - When $SWIGFLAGS contains the -python flag, expect the generated .py
    file to be in the same (sub)directory as the target.

  - When compiling C++ files, allow $CCFLAGS settings to show up on the
    command line even when $CXXFLAGS has been redefined.

  - Fix --interactive with -u/-U/-D when a VariantDir() is used.

  From Anatoly Techtonik:

  - Have the scons.bat file add the script execution directory to its
    local %PATH% on Windows, so the Python executable can be found.

  From Mike Wake:

  - Fix passing variable names as a list to the Return() function.

  From Matthew Wesley:

  - Add support for the GDC 'D' language compiler.



RELEASE 0.98 - Sun, 30 Mar 2008 23:33:05 -0700

  From Benoit Belley:

  - Fix the --keep-going flag so it builds all possible targets even when
    a later top-level target depends on a child that failed its build.

  - Fix being able to use $PDB and $WINDWOWS_INSERT_MANIFEST together.

  - Don't crash if un-installing the Intel C compiler leaves left-over,
    dangling entries in the Windows registry.

  - Improve support for non-standard library prefixes and suffixes by
    stripping all prefixes/suffixes from file name string as appropriate.

  - Reduce the default stack size for -j worker threads to 256 Kbytes.
    Provide user control over this value by adding --stack-size and
    --warn=stack-size options, and a SetOption('stack_size') function.

  - Fix a crash on Linux systems when trying to use the Intel C compiler
    and no /opt/intel_cc_* directories are found.

  - Improve using Python functions as actions by incorporating into
    a FunctionAction's signature:
      - literal values referenced by the byte code.
      - values of default arguments
      - code of nested functions
      - values of variables captured by closures
      - names of referenced global variables and functions

  - Fix the closing message when --clean and --keep-going are both
    used and no errors occur.

  - Add support for the Intel C compiler on Mac OS X.

  - Speed up reading SConscript files by about 20% (for some
    configurations) by:  1) optimizing the SCons.Util.is_*() and
    SCons.Util.flatten() functions; 2) avoiding unnecessary os.stat()
    calls by using a File's .suffix attribute directly instead of
    stringifying it.

  From JÃ©rÃ´me Berger:

  - Have the D language scanner search for .di files as well as .d files.

  - Add a find_include_names() method to the Scanner.Classic class to
    abstract out how included names can be generated by subclasses.

  - Allow the D language scanner to detect multiple modules imported by
    a single statement.

  From Konstantin Bozhikov:

  - Support expansion of construction variables that contain or refer
    to lists of other variables or Nodes within expansions like $CPPPATH.

  - Change variable substitution (the env.subst() method) so that an
    input sequence (list or tuple) is preserved as a list in the output.

  From David Cournapeau:

  - Add a CheckDeclaration() call to configure contexts.

  - Improve the CheckTypeSize() code.

  - Add a Define() call to configure contexts, to add arbitrary #define
    lines to a generated configure header file.

  - Add a "gfortran" Tool module for the GNU F95/F2003 compiler.

  - Avoid use of -rpath with the Mac OS X linker.

  - Add comment lines to the generated config.h file to describe what
    the various #define/#undef lines are doing.

  From Steven Knight:

  - Support the ability to subclass the new-style "str" class as input
    to Builders.

  - Improve the performance of our type-checking by using isinstance()
    with new-style classes.

  - Fix #include (and other $*PATH variables searches) of files with
    absolute path names.  Don't die if they don't exist (due to being
    #ifdef'ed out or the like).

  - Fix --interactive mode when Default(None) is used.

  - Fix --debug=memoizer to work around a bug in base Python 2.2 metaclass
    initialization (by just not allowing Memoization in Python versions
    that have the bug).

  - Have the "scons-time time" subcommand handle empty log files, and
    log files that contain no results specified by the --which option.

  - Fix the max Y of vertical bars drawn by "scons-time --fmt=gnuplot".

  - On Mac OS X, account for the fact that the header file generated
    from a C++ file will be named (e.g.) file.cpp.h, not file.hpp.

  - Fix floating-point numbers confusing the Java parser about
    generated .class file names in some configurations.

  - Document (nearly) all the values you can now fetch with GetOption().

  - Fix use of file names containing strings of multiple spaces when
    using ActionFactory instances like the Copy() or Move() function.

  - Fix a 0.97 regression when using a variable expansion (like
    $OBJSUFFIX) in a source file name to a builder with attached source
    builders that match suffix (like Program()+Object()).

  - Have the Java parser recognize generics (surrounded by angle brackets)
    so they don't interfere with identifying anonymous inner classes.

  - Avoid an infinite loop when trying to use saved copies of the
    env.Install() or env.InstallAs() after replacing the method
    attributes.

  - Improve the performance of setting construction variables.

  - When cloning a construction environment, avoid over-writing an
    attribute for an added method if the user explicitly replaced it.

  - Add a warning about deprecated support for Python 1.5, 2.0 and 2.1.

  - Fix being able to SetOption('warn', ...) in SConscript files.

  - Add a warning about env.Copy() being deprecated.

  - Add warnings about the --debug={dtree,stree,tree} options
    being deprecated.

  - Add VariantDir() as the first step towards deprecating BuildDir().
    Add the keyword argument "variant_dir" as the replacement for
    "build_dir".

  - Add warnings about the {Target,Source}Signatures() methods and
    functions being deprecated.

  From Rob Managan:

  - Enhance TeX and LaTeX support to work with BuildDir(duplicate=0).

  - Re-run LaTeX when it issues a package warning that it must be re-run.

  From Leanid Nazdrynau:

  - Have the Copy() action factory preserve file modes and times
    when copying individual files.

  From Jan Nijtmans:

  - If $JARCHDIR isn't set explicitly, use the .java_classdir attribute
    that was set when the Java() Builder built the .class files.

  From Greg Noel:

  - Document the Dir(), File() and Entry() methods of Dir and File Nodes.

  - Add the parse_flags option when creating Environments

  From Gary Oberbrunner:

  - Make File(), Dir() and Entry() return a list of Nodes when passed
    a list of names, instead of trying to make a string from the name
    list and making a Node from that string.

  - Fix the ability to build an Alias in --interactive mode.

  - Fix the ability to hash the contents of actions for nested Python
    functions on Python versions where the inability to pickle them
    returns a TypeError (instead of the documented PicklingError).

  From Jonas Olsson:

  - Fix use of the Intel C compiler when the top compiler directory,
    but not the compiler version, is specified.

  - Handle Intel C compiler network license files (port@system).

  From Jim Randall:

  - Fix how Python Value Nodes are printed in --debug=explain output.

  From Adam Simpkins:

  - Add a --interactive option that starts a session for building (or
    cleaning) targets without re-reading the SConscript files every time.

  - Fix use of readline command-line editing in --interactive mode.

  - Have the --interactive mode "build" command with no arguments
    build the specified Default() targets.

  - Fix the Chmod(), Delete(), Mkdir() and Touch() Action factories to
    take a list (of Nodes or strings) as arguments.

  From Vaclav Smilauer:

  - Fix saving and restoring an Options value of 'all' on Python
    versions where all() is a builtin function.

  From Daniel Svensson:

  - Code correction in SCons.Util.is_List().

  From Ben Webb:

  - Support the SWIG %module statement with following modifiers in
    parenthese (e.g., '%module(directors="1")').



RELEASE 0.97.0d20071212 - Wed, 12 Dec 2007 09:29:32 -0600

  From Benoit Belley:

  - Fix occasional spurious rebuilds and inefficiency when using
    --implicit-cache and Builders that produce multiple targets.

  - Allow SCons to not have to know about the builders of generated
    files when BuildDir(duplicate=0) is used, potentially allowing some
    SConscript files to be ignored for smaller builds.

  From David Cournapeau:

  - Add a CheckTypeSize() call to configure contexts.

  From Ken Deeter:

  - Make the "contents" of Alias Nodes a concatenation of the children's
    content signatures (MD5 checksums), not a concatenation of the
    children's contents, to avoid using large amounts of memory during
    signature calculation.

  From Malte Helmert:

  - Fix a lot of typos in the man page and User's Guide.

  From Geoffrey Irving:

  - Speed up conversion of paths in .sconsign files to File or Dir Nodes.

  From Steven Knight:

  - Add an Options.UnknownOptions() method that returns any settings
    (from the command line, or whatever dictionary was passed in)
    that aren't known to the Options object.

  - Add a Glob() function.

  - When removing targets with the -c option, use the absolute path (to
    avoid problems interpreting BuildDir() when the top-level directory
    is the source directory).

  - Fix problems with Install() and InstallAs() when called through a
    clone (of a clone, ...) of a cloned construction environment.

  - When executing a file containing Options() settings, add the file's
    directory to sys.path (so modules can be imported from there) and
    explicity set __name__ to the name of the file so the statement's
    in the file can deduce the location if they need to.

  - Fix an O(n^2) performance problem when adding sources to a target
    through calls to a multi Builder (including Aliases).

  - Redefine the $WINDOWSPROGMANIFESTSUFFIX and
    $WINDOWSSHLIBMANIFESTSUFFIX variables so they pick up changes to
    the underlying $SHLIBSUFFIX and $PROGSUFFIX variables.

  - Add a GetBuildFailures() function that can be called from functions
    registered with the Python atexit module to print summary information
    about any failures encountered while building.

  - Return a NodeList object, not a Python list, when a single_source
    Builder like Object() is called with more than one file.

  - When searching for implicit dependency files in the directories
    in a $*PATH list, don't create Dir Nodes for directories that
    don't actually exist on-disk.

  - Add a Requires() function to allow the specification of order-only
    prerequisites, which will be updated before specified "downstream"
    targets but which don't actually cause the target to be rebuilt.

  - Restore the FS.{Dir,File,Entry}.rel_path() method.

  - Make the default behavior of {Source,Target}Signatures('timestamp')
    be equivalent to 'timestamp-match', not 'timestamp-newer'.

  - Fix use of CacheDir with Decider('timestamp-newer') by updating
    the modification time when copying files from the cache.

  - Fix random issues with parallel (-j) builds on Windows when Python
    holds open file handles (especially for SCons temporary files,
    or targets built by Python function actions) across process creation.

  From Maxim Kartashev:

  - Fix test scripts when run on Solaris.

  From Gary Oberbrunner:

  - Fix Glob() when a pattern is in an explicitly-named subdirectory.

  From Philipp Scholl:

  - Fix setting up targets if multiple Package builders are specified
    at once.



RELEASE 0.97.0d20070918 - Tue, 18 Sep 2007 10:51:27 -0500

  From Steven Knight:

  - Fix the wix Tool module to handle null entries in $PATH variables.

  - Move the documentation of Install() and InstallAs() from the list
    of functions to the list of Builders (now that they're implemented
    as such).

  - Allow env.CacheDir() to be set per construction environment.  The
    global CacheDir() function now sets an overridable global default.

  - Add an env.Decider() method and a Node.Decider() method that allow
    flexible specification of an arbitrary function to decide if a given
    dependency has changed since the last time a target was built.

  - Don't execute Configure actions (while reading SConscript files)
    when cleaning (-c) or getting help (-h or -H).

  - Add to each target an implicit dependency on the external command(s)
    used to build the target, as found by searching env['ENV']['PATH']
    for the first argument on each executed command line.

  - Add support for a $IMPLICIT_COMMAND_DEPENDENCIES construction
    variabe that can be used to disable the automatic implicit
    dependency on executed commands.

  - Add an "ensure_suffix" keyword to Builder() definitions that, when
    true, will add the configured suffix to the targets even if it looks
    like they already have a different suffix.

  - Add a Progress() function that allows for calling a function or string
    (or list of strings) to display progress while walking the DAG.

  - Allow ParseConfig(), MergeFlags() and ParseFlags() to handle output
    from a *config command with quoted path names that contain spaces.

  - Make the Return() function stop processing the SConscript file and
    return immediately.  Add a "stop=" keyword argument that can be set
    to False to preserve the old behavior.

  - Fix use of exitstatfunc on an Action.

  - Introduce all man page function examples with "Example:" or "Examples:".

  - When a file gets added to a directory, make sure the directory gets
    re-scanned for the new implicit dependency.

  - Fix handling a file that's specified multiple times in a target
    list so that it doesn't cause dependent Nodes to "disappear" from
    the dependency graph walk.

  From Carsten Koch:

  - Avoid race conditions with same-named files and directory creation
    when pushing copies of files to CacheDir().

  From Tzvetan Mikov:

  - Handle $ in Java class names.

  From Gary Oberbrunner:

  - Add support for the Intel C compiler on Windows64.

  - On SGI IRIX, have $SHCXX use $CXX by default (like other platforms).

  From Sohail Somani:

  - When Cloning a construction environment, set any variables before
    applying tools (so the tool module can access the configured settings)
    and re-set them after (so they end up matching what the user set).

  From Matthias Troffaes:

  - Make sure extra auxiliary files generated by some LaTeX packages
    and not ending in .aux also get deleted by scons -c.

  From Greg Ward:

  - Add a $JAVABOOTCLASSPATH variable for directories to be passed to the
    javac -bootclasspath option.

  From Christoph Wiedemann:

  - Add implicit dependencies on the commands used to build a target.




RELEASE 0.97.0d20070809 - Fri, 10 Aug 2007 10:51:27 -0500

  From Lars Albertsson:

  - Don't error if a #include line happens to match a directory
    somewhere on a path (like $CPPPATH, $FORTRANPATH, etc.).

  From Mark Bertoglio:

  - Fix listing multiple projects in Visual Studio 7.[01] solution files,
    including generating individual project GUIDs instead of re-using
    the solution GUID.

  From Jean Brouwers:

  - Add /opt/SUNWspro/bin to the default execution PATH on Solaris.

  From Allan Erskine:

  - Only expect the Microsoft IDL compiler to emit *_p.c and *_data.c
    files if the /proxy and /dlldata switches are used (respectively).

  From Steven Knight:

  - Have --debug=explain report if a target is being rebuilt because
    AlwaysBuild() is specified (instead of "unknown reasons").

  - Support {Get,Set}Option('help') to make it easier for SConscript
    files to tell if a help option (-h, --help, etc.) has been specified.

  - Support {Get,Set}Option('random') so random-dependency interaction
    with CacheDir() is controllable from SConscript files.

  - Add a new AddOption() function to support user-defined command-
    line flags (like --prefix=, --force, etc.).

  - Replace modified Optik version with new optparse compatibility module
    for command line processing in Scripts/SConsOptions.py

  - Push and retrieve built symlinks to/from a CacheDir() as actual
    symlinks, not by copying the file contents.

  - Fix how the Action module handles stringifying the shared library
    generator in the Tool/mingw.py module.

  - When generating a config.h file, print "#define HAVE_{FEATURE} 1"
    instad of just "#define HAVE_{FEATURE}", for more compatibility
    with Autoconf-style projects.

  - Fix expansion of $TARGET, $TARGETS, $SOURCE and $SOURCES keywords in
    Visual C/C++ PDB file names.

  - Fix locating Visual C/C++ PDB files in build directories.

  - Support an env.AddMethod() method and an AddMethod() global function
    for adding a new method, respectively, to a construction environment
    or an arbitrary object (such as a class).

  - Fix the --debug=time option when the -j option is specified and all
    files are up to date.

  - Add a $SWIGOUTDIR variable to allow setting the swig -outdir option,
    and use it to identify files created by the swig -java option.

  - Add a $SWIGPATH variable that specifies the path to be searched
    for included SWIG files, Also add related $SWIGINCPREFIX and
    $SWIGINCSUFFIX variables that specify the prefix and suffix to
    be be added to each $SWIGPATH directory when expanded on the SWIG
    command line.

  - More efficient copying of construction environments (mostly borrowed
    from copy.deepcopy() in the standard Python library).

  - When printing --tree=prune output, don't print [brackets] around
    source files, only do so for built targets with children.

  - Fix interpretation of Builder source arguments when the Builder has
    a src_suffix *and* a source_builder and the argument has no suffix.

  - Fix use of expansions like ${TARGET.dir} or ${SOURCE.dir} in the
    following construction variables:  $FORTRANMODDIR, $JARCHDIR,
    $JARFLAGS, $LEXFLAGS, $SWIGFLAGS, $SWIGOUTDIR and $YACCFLAGS.

  - Fix dependencies on Java files generated by SWIG so they can be
    detected and built in one pass.

  - Fix SWIG when used with a BuildDir().

  From Leanid Nazdrynau:

  - When applying Tool modules after a construction environment has
    already been created, don't overwrite existing $CFILESUFFIX and
    $CXXFILESUFFIX value.

  - Support passing the Java() builder a list of explicit .java files
    (not only a list of directories to be scanned for .java files).

  - Support passing .java files to the Jar() and JavaH() builders, which
    then use the builder underlying the Java() builder to turn them into
    .class files.  (That is, the Jar()-Java() chain of builders become
    multi-step, like the Program()-Object()-CFile() builders.)

  - Support passing SWIG .i files to the Java builders (Java(),
    Jar(), JavaH()), to cause intermediate .java files to be created
    automatically.

  - Add $JAVACLASSPATH and $JAVASOURCEPATH variables, that get added to
    the javac "-classpath" and "-sourcepath" options.  (Note that SCons
    does *not* currently search these paths for implicit dependencies.)

  - Commonize initialization of Java-related builders.

  From Jan Nijtmans:

  - Find Java anonymous classes when the next token after the name is
    an open parenthesis.

  From Gary Oberbrunner:

  - Fix a code example in the man page.

  From Tilo Prutz:

  - Add support for the file names that Java 1.5 (and 1.6) generates for
    nested anonymous inner classes, which are different from Java 1.4.

  From Adam Simpkins:

  - Allow worker threads to terminate gracefully when all jobs are
    finished.

  From Sohail Somani:

  - Add LaTeX scanner support for finding dependencies specified with
    the \usepackage{} directive.



RELEASE 0.97 - Thu, 17 May 2007 08:59:41 -0500

  From Steven Knight:

  - Fix a bug that would make parallel builds stop in their tracks if
    Nodes that depended on lists that contained some Nodes built together
    caused the reference count to drop below 0 if the Nodes were visited
    and commands finished in the wrong order.

  - Make sure the DirEntryScanner doesn't choke if it's handed something
    that's not a directory (Node.FS.Dir) Node.



RELEASE 0.96.96 - Thu, 12 Apr 2007 12:36:25 -0500

  NOTE:  This is (Yet) a(nother) pre-release of 0.97 for testing purposes.

  From Joe Bloggs:

  - Man page fix:  remove cut-and-paste sentence in NoCache() description.

  From Dmitry Grigorenko and Gary Oberbrunner:

  - Use the Intel C++ compiler, not $CC, to link C++ source.

  From Helmut Grohne:

  - Fix the man page example of propagating a user's external environment.

  From Steven Knight:

  - Back out (most of) the Windows registry installer patch, which
    seems to not work on some versions of Windows.

  - Don't treat Java ".class" attributes as defining an inner class.

  - Fix detecting an erroneous Java anonymous class when the first
    non-skipped token after a "new" keyword is a closing brace.

  - Fix a regression when a CPPDEFINES list contains a tuple, the second
    item of which (the option value) is a construction variable expansion
    (e.g. $VALUE) and the value of the variable isn't a string.

  - Improve the error message if an IOError (like trying to read a
    directory as a file) occurs while deciding if a node is up-to-date.

  - Fix "maximum recursion" / "unhashable type" errors in $CPPPATH
    PathList expansion if a subsidiary expansion yields a stringable,
    non-Node object.

  - Generate API documentation from the docstrings (using epydoc).

  - Fix use of --debug=presub with Actions for out-of-the-box Builders.

  - Fix handling nested lists within $CPPPATH, $LIBPATH, etc.

  - Fix a "builders_used" AttributeError that real-world Qt initialization
    triggered in the refactored suffix handling for Builders.

  - Make the reported --debug=time timings meaningful when used with -j.
    Better documentation of what the times mean.

  - User Guide updates: --random, AlwaysBuild(), --tree=,
    --debug=findlibs, --debug=presub, --debug=stacktrace,
    --taskmastertrace.

  - Document (in both man page and User's Guide) that --implicit-cache
    ignores changes in $CPPPATH, $LIBPATH, etc.

  From Jean-Baptiste Lab:

  - Remove hard-coded dependency on Python 2.2 from Debian packaging files.

  From Jeff Mahovsky:

  - Handle spaces in the build target name in Visual Studio project files.

  From Rob Managan:

  - Re-run LaTeX after BibTeX has been re-run in response to a changed
    .bib file.

  From Joel B. Mohler:

  - Make additional TeX auxiliary files (.toc, .idx and .bbl files)
    Precious so their removal doesn't affect whether the necessary
    sections are included in output PDF or PostScript files.

  From Gary Oberbrunner:

  - Fix the ability to import modules in the site_scons directory from
    a subdirectory.

  From Adam Simpkins:

  - Make sure parallel (-j) builds all targets even if they show up
    multiple times in the child list (as a source and a dependency).

  From Matthias Troffaes:

  - Don't re-run TeX if the triggering strings (\makeindex, \bibliography
    \tableofcontents) are commented out.

  From Richard Viney:

  - Fix use of custom include and lib paths with Visual Studio 8.

  - Select the default .NET Framework SDK Dir based on the version of
    Visual Studio being used.



RELEASE 0.96.95 - Mon, 12 Feb 2007 20:25:16 -0600

  From Anatoly Techtonik:

  - Add the scons.org URL and a package description to the setup.py
    arguments.

  - Have the Windows installer add a registry entry for scons.bat in the
    "App Paths" key, so scons.bat can be executed without adding the
    directory to the %PATH%.  (Python itself works this way.)

  From Anonymous:

  - Fix looking for default paths in Visual Studio 8.0 (and later).

  - Add -lm to the list of default D libraries for linking.

  From Matt Doar:

  - Provide a more complete write-your-own-Scanner example in the man page.

  From Ralf W. Grosse-Kunstleve:

  - Contributed upstream Python change to our copied subprocess.py module
    for more efficient standard input processing.

  From Steven Knight:

  - Fix the Node.FS.Base.rel_path() method when the two nodes are on
    different drive letters.  (This caused an infinite loop when
    trying to write .sconsign files.)

  - Fully support Scanners that use a dictionary to map file suffixes
    to other scanners.

  - Support delayed evaluation of the $SPAWN variable to allow selection
    of a function via ${} string expansions.

  - Add --srcdir as a synonym for -Y/--repository.

  - Document limitations of #include "file.h" with Repository().

  - Fix use of a toolpath under the source directory of a BuildDir().

  - Fix env.Install() with a file name portion that begins with '#'.

  - Fix ParseConfig()'s handling of multiple options in a string that's
    replaced a *FLAGS construction variable.

  - Have the C++ tools initialize common C compilation variables ($CCFLAGS,
    $SHCCFLAGS and $_CCCOMCOM) even if the 'cc' Tool isn't loaded.

  From Leanid Nazdrynau:

  - Fix detection of Java anonymous classes if a newline precedes the
    opening brace.

  From Gary Oberbrunner:

  - Document use of ${} to execute arbitrary Python code.

  - Add support for:
    1) automatically adding a site_scons subdirectory (in the top-level
       SConstruct directory) to sys.path (PYTHONPATH);
    2) automatically importing site_scons/site_init.py;
    3) automatically adding site_scons/site_tools to the toolpath.

  From John Pye:

  - Change ParseConfig() to preserve white space in arguments passed in
    as a list.

  From a smith:

  - Fix adding explicitly-named Java inner class files (and any
    other file names that may contain a '$') to Jar files.

  From David Vitek:

  - Add a NoCache() function to mark targets as unsuitable for propagating
    to (or retrieving from) a CacheDir().

  From Ben Webb:

  - If the swig -noproxy option is used, it won't generate a .py file,
    so don't emit it as a target that we expect to be built.



RELEASE 0.96.94 - Sun, 07 Jan 2007 18:36:20 -0600

  NOTE:  This is a pre-release of 0.97 for testing purposes.

  From Anonymous:

  - Allow arbitrary white space after a SWIG %module declaration.

  From Paul:

  - When compiling resources under MinGW, make sure there's a space
    between the --include-dir option and its argument.

  From Jay Kint:

  - Alleviate long command line issues on Windows by executing command
    lines directly via os.spawnv() if the command line doesn't need
    shell interpretation (has no pipes, redirection, etc.).

  From Walter Franzini:

  - Exclude additional Debian packaging files from the copyright check.

  From Fawad Halim:

  - Handle the conflict between the impending Python 2.6 'as' keyword
    and our Tool/as.py module name.

  From Steven Knight:

  - Speed up the Node.FS.Dir.rel_path() method used to generate path names
    that get put into the .sconsign* file(s).

  - Optimize Node.FS.Base.get_suffix() by computing the suffix once, up
    front, when we set the Node's name.  (Duh...)

  - Reduce the Memoizer's responsibilities to simply counting hits and
    misses when the --debug=memoizer option is used, not to actually
    handling the key calculation and memoization itself.  This speeds
    up some configurations significantly, and should cause no functional
    differences.

  - Add a new scons-time script with subcommands for generating
    consistent timing output from SCons configurations, extracting
    various information from those timings, and displaying them in
    different formats.

  - Reduce some unnecessary stat() calls from on-disk entry type checks.

  - Fix SideEffect() when used with -j, which was badly broken in 0.96.93.

  - Propagate TypeError exceptions when evaluating construction variable
    expansions up the stack, so users can see what's going on.

  - When disambiguating a Node.FS.Entry into a Dir or File, don't look
    in the on-disk source directory until we've confirmed there's no
    on-disk entry locally and there *is* one in the srcdir.  This avoids
    creating a phantom Node that can interfere with dependencies on
    directory contents.

  - Add an AllowSubstExceptions() function that gives the SConscript
    files control over what exceptions cause a string to expand to ''
    vs. terminating processing with an error.

  - Allow the f90.py and f95.py Tool modules to compile earlier source
    source files of earlier Fortran version.

  - Fix storing signatures of files retrieved from CacheDir() so they're
    correctly identified as up-to-date next invocation.

  - Make sure lists of computed source suffixes cached by Builder objects
    don't persist across changes to the list of source Builders (so the
    addition of suffixes like .ui by the qt.py Tool module take effect).

  - Enhance the bootstrap.py script to allow it to be used to execute
    SCons more easily from a checked-out source tree.

  From Ben Leslie:

  - Fix post-Memoizer value caching misspellings in Node.FS._doLookup().

  From Rob Managan, Dmitry Mikhin and Joel B. Mohler:

  - Handle TeX/LaTeX files in subdirectories by changing directory
    before invoking TeX/LaTeX.

  - Scan LaTeX files for \bibliography lines.

  - Support multiple file names in a "\bibliography{file1,file2}" string.

  - Handle TeX warnings about undefined citations.

  - Support re-running LaTeX if necessary due to a Table of Contents.

  From Dmitry Mikhin:

  - Return LaTeX if "Rerun to get citations correct" shows up on the next
    line after the "Warning:" string.

  From Gary Oberbrunner:

  - Add #include lines to fix portability issues in two tests.

  - Eliminate some unnecessary os.path.normpath() calls.

  - Add a $CFLAGS variable for C-specific options, leaving $CCFLAGS
    for options common to C and C++.

  From Tom Parker:

  - Have the error message print the missing file that Qt can't find.

  From John Pye:

  - Fix env.MergeFlags() appending to construction variable value of None.

  From Steve Robbins:

  - Fix the "sconsign" script when the .sconsign.dblite file is explicitly
    specified on the command line (and not intuited from the old way of
    calling it with just ".sconsign").

  From Jose Pablo Ezequiel "Pupeno" Fernandez Silva:

  - Give the 'lex' tool knowledge of the additional target files produced
    by the flex "--header-file=" and "--tables-file=" options.

  - Give the 'yacc' tool knowledge of the additional target files produced
    by the bison "-g", "--defines=" and "--graph=" options.

  - Generate intermediate files with Objective C file suffixes (.m) when
    the lex and yacc source files have appropriate suffixes (.lm and .ym).

  From Sohail Somain:

  - Have the mslink.py Tool only look for a 'link' executable on Windows
    systems.

  From Vaclav Smilauer:

  - Add support for a "srcdir" keyword argument when calling a Builder,
    which will add a srcdir prefix to all non-relative string sources.

  From Jonathan Ultis:

  - Allow Options converters to take the construction environment as
    an optional argument.



RELEASE 0.96.93 - Mon, 06 Nov 2006 00:44:11 -0600

  NOTE:  This is a pre-release of 0.97 for testing purposes.

  From Anonymous:

  - Allow Python Value Nodes to be Builder targets.

  From Matthias:

  - Only filter Visual Studio common filename prefixes on complete
    directory names.

  From Chad Austin:

  - Fix the build of the SCons documentation on systems that don't
    have "python" in the $PATH.

  From Ken Boortz:

  - Enhance ParseConfig() to recognize options that begin with '+'.

  From John Calcote, Elliot Murphy:

  - Document ways to override the CCPDBFLAGS variable to use the
    Microsoft linker's /Zi option instead of the default /Z7.

  From Christopher Drexler:

  - Make SCons aware bibtex must be called if any \include files
    cause creation of a bibliography.

  - Make SCons aware that "\bilbiography" in TeX source files means
    that related .bbl and .blg bibliography files will be created.
    (NOTE:  This still needs to search for the string in \include files.)

  From David Gruener:

  - Fix inconsistent handling of Action strfunction arguments.

  - Preserve white space in display Action strfunction strings.

  From James Y. Knight and Gerard Patel:

  - Support creation of shared object files from assembly language.

  From Steven Knight:

  - Speed up the Taskmaster significantly by avoiding unnecessary
    re-scans of Nodes to find out if there's work to be done, having it
    track the currently-executed top-level target directly and not
    through its presence on the target list, and eliminating some other
    minor list(s), method(s) and manipulation.

  - Fix the expansion of $TARGET and $SOURCE in the expansion of
    $INSTALLSTR displayed for non-environment calls to InstallAs().

  - Fix the ability to have an Alias() call refer to a directory
    name that's not identified as a directory until later.

  - Enhance runtest.py with an option to use QMTest as the harness.
    This will become the default behavior as we add more functionality
    to the QMTest side.

  - Let linking on mingw use the default function that chooses $CC (gcc)
    or $CXX (g++) depending on whether there are any C++ source files.

  - Work around a bug in early versions of the Python 2.4 profile module
    that caused the --profile= option to fail.

  - Only call Options validators and converters once when initializing a
    construction environment.

  - Fix the ability of env.Append() and env.Prepend(), in all known Python
    versions, to handle different input value types when the construction
    variable being updated is a dictionary.

  - Add a --cache-debug option for information about what files it's
    looking for in a CacheDir().

  - Document the difference in construction variable expansion between
    {Action,Builder}() and env.{Action,Builder}().

  - Change the name of env.Copy() to env.Clone(), keeping the old name
    around for backwards compatibility (with the intention of eventually
    phasing it out to avoid confusion with the Copy() Action factory).

  From Arve Knudsen:

  - Support cleaning and scanning SWIG-generated files.

  From Carsten Koch:

  - Allow selection of Visual Studio version by setting $MSVS_VERSION
    after construction environment initialization.

  From Jean-Baptiste Lab:

  - Try using zipimport if we can't import Tool or Platform modules
    using the normal "imp" module.  This allows SCons to be packaged
    using py2exe's all-in-one-zip-file approach.

  From Ben Liblit:

  - Do not re-scan files if the scanner returns no implicit dependencies.

  From Sanjoy Mahajan:

  - Change use of $SOURCES to $SOURCE in all TeX-related Tool modules.

  From Joel B. Mohler:

  - Make SCons aware that "\makeindex" in TeX source files means that
    related .ilg, .ind and .idx index files will be created.
    (NOTE:  This still needs to search for the string in \include files.)

  - Prevent scanning the TeX .aux file for additional files from
    trying to remove it twice when the -c option is used.

  From Leanid Nazdrynau:

  - Give the MSVC RES (resource) Builder a src_builder list and a .rc
    src_suffix so other builders can generate .rc files.

  From Matthew A. Nicholson:

  - Enhance Install() and InstallAs() to handle directory trees as sources.

  From Jan Nijtmans:

  - Don't use the -fPIC flag when using gcc on Windows (e.g. MinGW).

  From Greg Noel:

  - Add an env.ParseFlags() method that provides separate logic for
    parsing GNU tool chain flags into a dictionary.

  - Add an env.MergeFlags() method to apply an arbitrary dictionary
    of flags to a construction environment's variables.

  From Gary Oberbrunner:

  - Fix parsing tripartite Intel C compiler version numbers on Linux.

  - Extend the ParseConfig() function to recognize -arch and
    -isysroot options.

  - Have the error message list the known suffixes when a Builder call
    can't build a source file with an unknown suffix.

  From Karol Pietrzak:

  - Avoid recursive calls to main() in the program snippet used by the
    SConf subsystem to test linking against libraries.  This changes the
    default behavior of CheckLib() and CheckLibWithHeader() to print
    "Checking for C library foo..." instead of "Checking for main()
    in C library foo...".

  From John Pye:

  - Throw an exception if a command called by ParseConfig() or
    ParseFlags() returns an error.

  From Stefan Seefeld:

  - Initial infrastructure for running SCons tests under QMTest.

  From Sohail Somani:

  - Fix tests that fail due to gcc warnings.

  From Dobes Vandermeer:

  - In stack traces, print the full paths of SConscript files.

  From Atul Varma:

  - Fix detection of Visual C++ Express Edition.

  From Dobes Vandermeer:

  - Let the src_dir option to the SConscript() function affect all the
    the source file paths, instead of treating all source files paths
    as relative to the SConscript directory itself.

  From Nicolas Vigier:

  - Fix finding Fortran modules in build directories.

  - Fix use of BuildDir() when the source file in the source directory
    is a symlink with a relative path.

  From Edward Wang:

  - Fix the Memoizer when the SCons Python modules are executed from
    .pyo files at different locations from where they were compiled.

  From Johan Zander:

  - Fix missing os.path.join() when constructing the $FRAMEWORKSDKDIR/bin.



RELEASE 0.96.92 - Mon, 10 Apr 2006 21:08:22 -0400

  NOTE:  This was a pre-release of 0.97 for testing purposes.

  From Anonymous:

  - Fix the intelc.py Tool module to not throw an exception if the
    only installed version is something other than ia32.

  - Set $CCVERSION when using gcc.

  From Matthias:

  - Support generating project and solution files for Microsoft
    Visual Studio version 8.

  - Support generating more than one project file for a Microsoft
    Visual Studio solution file.

  - Add support for a support "runfile" parameter to Microsoft
    Visual Studio project file creation.

  - Put the project GUID, not the solution GUID, in the right spot
    in the solution file.

  From Erling Andersen:

  - Fix interpretation of Node.FS objects wrapped in Proxy instances,
    allowing expansion of things like ${File(TARGET)} in command lines.

  From Stanislav Baranov:

  - Add a separate MSVSSolution() Builder, with support for the
    following new construction variables: $MSVSBUILDCOM, $MSVSCLEANCOM,
    $MSVSENCODING, $MSVSREBUILDCOM, $MSVSSCONS, $MSVSSCONSCOM,
    $MSVSSCONSFLAGS, $MSVSSCONSCRIPT and $MSVSSOLUTIONCOM.

  From Ralph W. Grosse-Kunstleve and Patrick Mezard:

  - Remove unneceesary (and incorrect) SCons.Util strings on some function
    calls in SCons.Util.

  From Bob Halley:

  - Fix C/C++ compiler selection on AIX to not always use the external $CC
    environment variable.

  From August HÃ¶randl:

  - Add a scanner for \include and \import files, with support for
    searching a directory list in $TEXINPUTS (imported from the external
    environment).

  - Support $MAKEINDEX, $MAKEINDEXCOM, $MAKEINDEXCOMSTR and
    $MAKEINDEXFLAGS for generating indices from .idx files.

  From Steven Johnson:

  - Add a NoClean() Environment method and function to override removal
    of targets during a -c clean, including documentation and tests.

  From Steven Knight:

  - Check for whether files exist on disk by listing the directory
    contents, not calling os.path.exists() file by file.  This is
    somewhat more efficient in general, and may be significantly
    more efficient on Windows.

  - Minor speedups in the internal is_Dict(), is_List() and is_String()
    functions.

  - Fix a signature refactoring bug that caused Qt header files to
    get re-generated every time.

  - Don't fail when writing signatures if the .sconsign.dblite file is
    owned by a different user (e.g. root) from a previous run.

  - When deleting variables from stacked OverrideEnvironments, don't
    throw a KeyError if we were able to delte the variable from any
    Environment in the stack.

  - Get rid of the last indentation tabs in the SCons source files and
    add -tt to the Python invocations in the packaging build and the
    tests so they don't creep back in.

  - In Visual Studio project files, put quotes around the -C directory
    so everything works even if the path has spaces in it.

  - The Intel Fortran compiler uses -object:$TARGET, not "-o $TARGET",
    when building object files on Windows.  Have the the ifort Tool
    modify the default command lines appropriately.

  - Document the --debug=explain option in the man page.  (How did we
    miss this?)

  - Add a $LATEXRETRIES variable to allow configuration of the number of
    times LaTex can be re-called to try to resolve undefined references.

  - Change the order of the arguments to Configure.Checklib() to match
    the documentation.

  - Handle signature calculation properly when the Python function used
    for a FunctionAction is an object method.

  - On Windows, assume that absolute path names without a drive letter
    refer to the drive on which the SConstruct file lives.

  - Add /usr/ccs/bin to the end of the the default external execution
    PATH on Solaris.

  - Add $PKGCHK and $PKGINFO variables for use on Solaris when searching
    for the SunPRO C++ compiler.  Make the default value for $PKGCHK
    be /usr/sbin/pgkchk (since /usr/sbin isn't usually on the external
    execution $PATH).

  - Fix a man page example of overriding variables when calling
    SharedLibrary() to also set the $LIBSUFFIXES variable.

  - Add a --taskmastertrace=FILE option to give some insight on how
    the taskmaster decides what Node to build next.

  - Changed the names of the old $WIN32DEFPREFIX, $WIN32DEFSUFFIX,
    $WIN32DLLPREFIX and $WIN32IMPLIBPREFIX construction variables to
    new $WINDOWSDEFPREFIX, $WINDOWSDEFSUFFIX, $WINDOWSDLLPREFIX and
    $WINDOWSIMPLIBPREFIX construction variables.  The old names are now
    deprecated, but preserved for backwards compatibility.

  - Fix (?) a runtest.py hang on Windows when the --xml option is used.

  - Change the message when an error occurs trying to interact with the
    file system to report the target(s) in square brackets (as before) and
    the actual file or directory that encountered the error afterwards.

  From Chen Lee:

  - Add x64 support for Microsoft Visual Studio 8.

  From Baptiste Lepilleur:

  - Support the --debug=memory option on Windows when the Python version
    has the win32process and win32api modules.

  - Add support for Visual Studio 2005 Pro.

  - Fix portability issues in various tests: test/Case.py,
    Test/Java/{JAR,JARCHDIR,JARFLAGS,JAVAC,JAVACFLAGS,JAVAH,RMIC}.py,
    test/MSVS/vs-{6.0,7.0,7.1,8.0}-exec.py,
    test/Repository/{Java,JavaH,RMIC}.py,
    test/QT/{generated-ui,installed,up-to-date,warnings}.py,
    test/ZIP/ZIP.py.

  - Ignore pkgchk errors on Solaris when searching for the C++ compiler.

  - Speed up the SCons/EnvironmentTests.py unit tests.

  - Add a --verbose= option to runtest.py to print executed commands
    and their output at various levels.

  From Christian Maaser:

  - Add support for Visual Studio Express Editions.

  - Add support for Visual Studio 8 *.manifest files, includng
    new $WINDOWS_INSERT_MANIFEST, $WINDOWSPROGMANIFESTSUFFIX,
    $WINDOWSPROGMANIFESTPREFIX, $WINDOWSPROGMANIFESTSUFFIX,
    $WINDOWSSHLIBMANIFESTPREFIX and $WINDOWSSHLIBMANIFESTSUFFIX
    construction variables.

  From Adam MacBeth:

  - Fix detection of additional Java inner classes following use of a
    "new" keyword inside an inner class.

  From Sanjoy Mahajan:

  - Correct TeX-related command lines to just $SOURCE, not $SOURCES

  From Patrick Mezard:

  - Execute build commands for a command-line target if any of the
    files built along with the target is out of date or non-existent,
    not just if the command-line target itself is out of date.

  - Fix the -n option when used with -c to print all of the targets
    that will be removed for a multi-target Builder call.

  - If there's no file in the source directory, make sure there isn't
    one in the build directory, too, to avoid dangling files left
    over from previous runs when a source file is removed.

  - Allow AppendUnique() and PrependUnique() to append strings (and
    other atomic objects) to lists.

  From Joel B. Mohler:

  - Extend latex.py, pdflatex.py, pdftex.py and tex.py so that building
    from both TeX and LaTeX files uses the same logic to call $BIBTEX
    when it's necessary, to call $MAKEINDEX when it's necessary, and to
    call $TEX or $LATEX multiple times to handle undefined references.

  - Add an emitter to the various TeX builders so that the generated
    .aux and .log files also get deleted by the -c option.

  From Leanid Nazdrynau:

  - Fix the Qt UIC scanner to work with generated .ui files (by using
    the FindFile() function instead of checking by-hand for the file).

  From Jan Nieuwenhuizen:

  - Fix a problem with interpreting quoted argument lists on command lines.

  From Greg Noel:

  - Add /sw/bin to the default execution PATH on Mac OS X.

  From Kian Win Ong:

  - When building a .jar file and there is a $JARCHDIR, put the -C
    in front of each .class file on the command line.

  - Recognize the Java 1.5 enum keyword.

  From Asfand Yar Qazi:

  - Add /opt/bin to the default execution PATH on all POSIX platforms
    (between /usr/local/bin and /bin).

  From Jon Rafkind:

  - Fix the use of Configure() contexts from nested subsidiary
    SConscript files.

  From Christoph Schulz:

  - Add support for $CONFIGUREDIR and $CONFIGURELOG variables to control
    the directory and logs for configuration tests.

  - Add support for a $INSTALLSTR variable.

  - Add support for $RANLIBCOM and $RANLIBCOMSTR variables (which fixes
    a bug when setting $ARCOMSTR).

  From Amir Szekely:

  - Add use of $CPPDEFINES to $RCCOM (resource file compilation) on MinGW.

  From Erick Tryzelaar:

  - Fix the error message when trying to report that a given option is
    not gettable/settable from an SConscript file.

  From Dobes Vandermeer:

  - Add support for SCC and other settings in Microsoft Visual
    Studio project and solution files:  $MSVS_PROJECT_BASE_PATH,
    $MSVS_PROJECT_GUID, $MSVS_SCC_AUX_PATH, $MSVS_SCC_LOCAL_PATH,
    $MSVS_SCC_PROJECT_NAME, $MSVS_SCC_PROVIDER,

  - Add support for using a $SCONS_HOME variable (imported from the
    external environment, or settable internally) to put a shortened
    SCons execution line in the Visual Studio project file.

  From David J. Van Maren:

  - Only filter common prefixes from source files names in Visual Studio
    project files if the prefix is a complete (sub)directory name.

  From Thad Ward:

  - If $MSVSVERSIONS is already set, don't overwrite it with
    information from the registry.



RELEASE 0.96.91 - Thu, 08 Sep 2005 07:18:23 -0400

  NOTE:  This was a pre-release of 0.97 for testing purposes.

  From Chad Austin:

  - Have the environment store the toolpath and re-use it to find Tools
    modules during later Copy() or Tool() calls (unless overridden).

  - Normalize the directory path names in SConsignFile() database
    files so the same signature file can interoperate on Windows and
    non-Windows systems.

  - Make --debug=stacktrace print a stacktrace when a UserError is thrown.

  - Remove an old, erroneous cut-and-paste comment in Scanner/Dir.py.

  From Stanislav Baranov:

  - Make it possible to support with custom Alias (sub-)classes.

  - Allow Builders to take empty source lists when called.

  - Allow access to both TARGET and SOURCE in $*PATH expansions.

  - Allow SConscript files to modify BUILD_TARGETS.

  From Timothee Besset:

  - Add support for Objective C/C++ .m and .mm file suffixes (for
    Mac OS X).

  From Charles Crain

  - Fix the PharLap linkloc.py module to use target+source arguments
    when calling env.subst().

  From Bjorn Eriksson:

  - Fix an incorrect Command() keyword argument in the man page.

  - Add a $TEMPFILEPREFIX variable to control the prefix or flag used
    to pass a long-command-line-execution tempfile to a command.

  From Steven Knight:

  - Enhanced the SCons setup.py script to install man pages on
    UNIX/Linux systems.

  - Add support for an Options.FormatOptionHelpText() method that can
    be overridden to customize the format of Options help text.

  - Add a global name for the Entry class (which had already been
    documented).

  - Fix re-scanning of generated source files for implicit dependencies
    when the -j option is used.

  - Fix a dependency problem that caused $LIBS scans to not be added
    to all of the targets in a multiple-target builder call, which
    could cause out-of-order builds when the -j option is used.

  - Store the paths of source files and dependencies in the .sconsign*
    file(s) relative to the target's directory, not relative to the
    top-level SConstruct directory.  This starts to make it possible to
    subdivide the dependency tree arbitrarily by putting an SConstruct
    file in every directory and using content signatures.

  - Add support for $YACCHFILESUFFIX and $YACCHXXFILESUFFIX variables
    that accomodate parser generators that write header files to a
    different suffix than the hard-coded .hpp when the -d option is used.

  - The default behavior is now to store signature information in a
    single .sconsign.dblite file in the top-level SConstruct directory.
    The old behavior of a separate .sconsign file in each directory can
    be specified by calling SConsignFile(None).

  - Remove line number byte codes within the signature calculation
    of Python function actions, so that changing the location of an
    otherwise unmodified Python function doesn't cause rebuilds.

  - Fix AddPreAction() and AddPostAction() when an action has more than
    one target file:  attach the actions to the Executor, not the Node.

  - Allow the source directory of a BuildDir / build_dir to be outside
    of the top-level SConstruct directory tree.

  - Add a --debug=nomemoizer option that disables the Memoizer for clearer
    looks at the counts and profiles of the underlying function calls,
    not the Memoizer wrappers.

  - Print various --debug= stats even if we exit early (e.g. using -h).

  - Really only use the cached content signature value if the file
    is older than --max-drift, not just if --max-drift is set.

  - Remove support for conversion from old (pre 0.96) .sconsign formats.

  - Add support for a --diskcheck option to enable or disable various
    on-disk checks:  that File and Dir nodes match on-disk entries;
    whether an RCS file exists for a missing source file; whether an
    SCCS file exists for a missing source file.

  - Add a --raw argument to the sconsign script, so it can print a
    raw representation of each entry's NodeInfo dictionary.

  - Add the 'f90' and 'f95' tools to the list of Fortran compilers
    searched for by default.

  - Add the +Z option by default when compiling shared objects on
    HP-UX.

  From Chen Lee:

  - Handle Visual Studio project and solution files in Unicode.

  From Sanjoy Mahajan:

  - Fix a bad use of Copy() in an example in the man page, and a
    bad regular expression example in the man page and User's Guide.

  From Shannon Mann:

  - Have the Visual Studio project file(s) echo "Starting SCons" before
    executing SCons, mainly to work around a quote-stripping bug in
    (some versions of?) the Windows cmd command executor.

  From Georg Mischler:

  - Remove the space after the -o option when invoking the Borland
    BCC compiler; some versions apparently require that the file name
    argument be concatenated with the option.

  From Leanid Nazdrynau:

  - Fix the Java parser's handling of backslashes in strings.

  From Greg Noel:

  - Add construction variables to support frameworks on Mac OS X:
    $FRAMEWORKS, $FRAMEWORKPREFIX, $FRAMEWORKPATH, $FRAMEWORKPATHPREFIX.

  - Re-order link lines so the -o option always comes right after the
    command name.

  From Gary Oberbrunner:

  - Add support for Intel C++ beta 9.0 (both 32 and 64 bit versions).

  - Document the new $FRAMEWORK* variables for Mac OS X.

  From Karol Pietrzak:

  - Add $RPATH (-R) support to the Sun linker Tool (sunlink).

  - Add a description of env.subst() to the man page.

  From Chris Prince:

  - Look in the right directory, not always the local directory, for a
    same-named file or directory conflict on disk.

  - On Windows, preserve the external environment's %SYSTEMDRIVE%
    variable, too.

  From Craig Scott:

  - Have the Fortran module emitter look for Fortan modules to be created
    relative to $FORTRANMODDIR, not the top-level directory.

  - When saving Options to a file, run default values through the
    converter before comparing them with the set values.  This correctly
    suppresses Boolean Option values from getting written to the saved
    file when they're one of the many synonyms for a default True or
    False value.

  - Fix the Fortran Scanner's ability to handle a module being used
    in the same file in which it is defined.

  From Steve-o:

  - Add the -KPIC option by default when compiling shared objects on
    Solaris.

  - Change the default suffix for Solaris objects to .o, to conform to
    Sun WorkShop's expectations.  Change the profix to so_ so they can
    still be differentiated from static objects in the same directory.

  From Amir Szekely:

  - When calling the resource compiler on MinGW, add --include-dir and
    the source directory so it finds the source file.

  - Update EnsureSConsVersion() to support revision numbers.

  From Greg Ward:

  - Fix a misplaced line in the man page.



RELEASE 0.96.90 - Tue, 15 Feb 2005 21:21:12 +0000

  NOTE:  This was a pre-release of 0.97 for testing purposes.

  From Anonymous:

  - Fix Java parsing to avoid erroneously identifying a new array
    of class instances as an anonymous inner class.

  - Fix a typo in the man page description of PathIsDirCreate.

  From Chad Austin:

  - Allow Help() to be called multiple times, appending to the help
    text each call.

  - Allow Tools found on a toolpath to import Python modules from
    their local directory.

  From Steve Christensen:

  - Handle exceptions from Python functions as build actions.

  - Add a set of canned PathOption validators:  PathExists (the default),
    PathIsFile, PathIsDir and PathIsDirCreate.

  From Matthew Doar:

  - Add support for .lex and .yacc file suffixes for Lex and Yacc files.

  From Eric Frias:

  - Huge performance improvement:  wrap the tuples representing an
    include path in an object, so that the time it takes to hash the
    path doesn't grow porportionally to the length of the path.

  From Gottfried Ganssauge:

  - Fix SCons on SuSE/AMD-64 Linux by having the wrapper script also
    check for the build engine in the parent directory of the Python
    library directory (/usr/lib64 instead of /usr/lib).

  From Stephen Kennedy:

  - Speed up writing the .sconsign file at the end of a run by only
    calling sync() once at the end, not after every entry.

  From Steven Knight:

  - When compiling with Microsoft Visual Studio, don't include the ATL and
    MFC directories in the default INCLUDE and LIB environment variables.

  - Remove the following deprecated features:  the ParseConfig()
    global function (deprecated in 0.93); the misspelled "validater"
    keyword to the Options.Add() method (deprecated in 0.91); the
    SetBuildSignatureType(), SetContentSignatureType(), SetJobs() and
    GetJobs() global functions (deprecated in 0.14).

  - Fix problems with corrupting the .sconsign.dblite file when
    interrupting builds by writing to a temporary file and renaming,
    not writing the file directly.

  - Fix a 0.96 regression where when running with -k, targets built from
    walking dependencies later on the command line would not realize
    that a dependency had failed an earlier build attempt, and would
    try to rebuild the dependent targets.

  - Change the final messages when using -k and errors occur from
    "{building,cleaning} terminated because of errors" to "done
    {building,cleaning} targets (errors occurred during {build,clean})."

  - Allow Configure.CheckFunc() to take an optional header argument
    (already supported by Conftest.py) to specify text at the top of
    the compiled test file.

  - Fix the --debug=explain output when a Python function action changed
    so it prints a meaningful string, not the binary representation of
    the function contents.

  - Allow a ListOption's default value(s) to be a Python list of specified
    values, not just a string containing a comma-separated list of names.

  - Add a ParseDepends() function that will parse up a list of explicit
    dependencies from a "make depend" style file.

  - Support the ability to change directory when executing an Action
    through "chdir" keyword arguments to Action and Builder creation
    and calls.

  - Fix handling of Action ojects (and other callables that don't match
    our calling arguments) in construction variable expansions.

  - On Win32, install scons.bat in the Python directory when installing
    from setup.py.  (The bdist_wininst installer was already doing this.)

  - Fix env.SConscript() when called with a list of SConscipt files.
    (The SConscript() global function already worked properly.)

  - Add a missing newline to the end of the --debug=explain "unknown
    reasons" message.

  - Enhance ParseConfig() to work properly for spaces in between the -I,
    -L and -l options and their arguments.

  - Packaging build fix:  Rebuild the files that are use to report the
    --version of SCons whenever the development version number changes.

  - Fix the ability to specify a target_factory of Dir() to a Builder,
    which the default create-a-directory Builder was interfering with.

  - Mark a directory as built if it's created as part of the preparation
    for another target, to avoid trying to build it again when it comes
    up in the target list.

  - Allow a function with the right calling signature to be put directly
    in an Environment's BUILDERS dictionary, making for easier creation
    and use of wrappers (pseudo-Builders) that call other Builders.

  - On Python 2.x, wrap lists of Nodes returned by Builders in a UserList
    object that adds a method that makes str() object return a string
    with all of the Nodes expanded to their path names.  (Builders under
    Python 1.5.2 still return lists to avoid TypeErrors when trying
    to extend() list, so Python 1.5.2 doesn't get pretty-printing of Node
    lists, but everything should still function.)

  - Allow Aliases to have actions that will be executed whenever
    any of the expanded Alias targets are out of date.

  - Fix expansion of env.Command() overrides within target and
    source file names.

  - Support easier customization of what's displayed by various default
    actions by adding lots of new construction variables: $ARCOMSTR,
    $ASCOMSTR, $ASPPCOMSTR, $BIBTEXCOMSTR, $BITKEEPERCOMSTR, $CCCOMSTR,
    $CVSCOMSTR, $CXXCOMSTR, $DCOMSTR, $DVIPDFCOMSTR, $F77COMSTR,
    $F90COMSTR, $F95COMSTR, $FORTRANCOMSTR, $GSCOMSTR, $JARCOMSTR,
    $JAVACCOMSTR, $JAVAHCOMSTR, $LATEXCOMSTR, $LEXCOMSTR, $LINKCOMSTR,
    $M4COMSTR, $MIDLCOMSTR, $P4COMSTR, $PCHCOMSTR, $PDFLATEXCOMSTR,
    $PDFTEXCOMSTR, $PSCOMSTR, $QT_MOCFROMCXXCOMSTR, $QT_MOCFROMHCOMSTR,
    $QT_UICCOMSTR, $RCCOMSTR, $REGSVRCOMSTR, $RCS_COCOMSTR, $RMICCOMSTR,
    $SCCSCOMSTR, $SHCCCOMSTR, $SHCXXCOMSTR, $SHF77COMSTR, $SHF90COMSTR,
    $SHF95COMSTR, $SHFORTRANCOMSTR, $SHLINKCOMSTR, $SWIGCOMSTR,
    $TARCOMSTR, $TEXCOMSTR, $YACCCOMSTR and $ZIPCOMSTR.

  - Add an optional "map" keyword argument to ListOption() that takes a
    dictionary to map user-specified values to legal values from the list
    (like EnumOption() already doee).

  - Add specific exceptions to try:-except: blocks without any listed,
    so that they won't catch and mask keyboard interrupts.

  - Make --debug={tree,dtree,stree} print something even when there's
    a build failure.

  - Fix how Scanners sort the found dependencies so that it doesn't
    matter whether the dependency file is in a Repository or not.
    This may cause recompilations upon upgrade to this version.

  - Make AlwaysBuild() work with Alias and Python value Nodes (making
    it much simpler to support aliases like "clean" that just invoke
    an arbitrary action).

  - Have env.ParseConfig() use AppendUnique() by default to suppress
    duplicate entries from multiple calls.  Add a "unique" keyword
    argument to allow the old behavior to be specified.

  - Allow the library modules imported by an SConscript file to get at
    all of the normally-available global functions and variables by saying
    "from SCons.Script import *".

  - Add a --debug=memoizer option to print Memoizer hit/mass statistics.

  - Allow more than one --debug= option to be set at a time.

  - Change --debug=count to report object counts before and after
    reading SConscript files and before and after building targets.

  - Change --debug=memory output to line up the numbers and to better
    match (more or less) the headers on the --debug=count columns.

  - Speed things up when there are lists of targets and/or sources by
    getting rid of some N^2 walks of the lists involved.

  - Cache evaluation of LazyActions so we don't create a new object
    for each invocation.

  - When scanning, don't create Nodes for include files that don't
    actually exist on disk.

  - Make supported global variables CScanner, DScanner, ProgramScanner and
    SourceFileScanner.  Make SourceFileScanner.add_scanner() a supported
    part of the public interface.  Keep the old SCons.Defaults.*Scan names
    around for a while longer since some people were already using them.

  - By default, don't scan directories for on-disk files.  Add a
    DirScanner global scanner that can be used in Builders or Command()
    calls that want source directory trees scanned for on-disk changes.
    Have the Tar() and Zip() Builders use the new DirScanner to preserve
    the behavior of rebuilding a .tar or .zip file if any file or
    directory under a source tree changes.  Add Command() support for
    a source_scanner keyword argument to Command() that can be set to
    DirScanner to get this behavior.

  - Documentation changes:  Explain that $CXXFLAGS contains $CCFLAGS
    by default.  Fix a bad target_factory example in the man page.
    Add appendices to the User's Guide to cover the available Tools,
    Builders and construction variables.  Comment out the build of
    the old Python 10 paper, which doesn't build on all systems and
    is old enough at this point that it probably isn't worth the
    effort to make it do so.

  From Wayne Lee:

  - Avoid "maximum recursion limit" errors when removing $(-$) pairs
    from long command lines.

  From Clive Levinson:

  - Make ParseConfig() recognize and add -mno-cygwin to $LINKFLAGS and
    $CCFLAGS, and -mwindows to $LINKFLAGS.

  From Michael McCracken:

  - Add a new "applelink" tool to handle the things like Frameworks and
    bundles that Apple has added to gcc for linking.

  - Use more appropriate default search lists of linkers, compilers and
    and other tools for the 'darwin' platform.

  - Add a LoadableModule Builder that builds a bundle on Mac OS X (Darwin)
    and a shared library on other systems.

  - Improve SWIG tests for use on Mac OS X (Darwin).

  From Elliot Murphy:

  - Enhance the tests to guarantee persistence of ListOption
    values in saved options files.

  - Supply the help text when -h is used with the -u, -U or -D options.

  From Christian Neeb:

  - Fix the Java parser's handling of string definitions to avoid ignoring
    subsequent code.

  From Han-Wen Nienhuys:

  - Optimize variable expansion by:  using the re.sub() method (when
    possible); not using "eval" for variables for which we can fetch the
    value directory; avoiding slowing substitution logic when there's no
    '$' in the string.

  From Gary Oberbrunner:

  - Add an Environment.Dump() method to print the contents of a
    construction environment.

  - Allow $LIBS (and similar variables) to contain explicit File Nodes.

  - Change ParseConfig to add the found library names directly to the
    $LIBS variable, instead of returning them.

  - Add ParseConfig() support for the -framework GNU linker option.

  - Add a PRINT_CMD_LINE_FUNC construction variable to allow people
    to filter (or log) command-line output.

  - Print an internal Python stack trace in response to an otherwise
    unexplained error when --debug=stacktrace is specified.

  - Add a --debug=findlibs option to print what's happening when
    the scanner is searching for libraries.

  - Allow Tool specifications to be passed a dictionary of keyword
    arguments.

  - Support an Options default value of None, in which case the variable
    will not be added to the construction environment unless it's set
    explicitly by the user or from an Options file.

  - Avoid copying __builtin__ values into a construction environment's
    dictionary when evaluating construction variables.

  - Add a new cross-platform intelc.py Tool that can detect and
    configure the Intel C++ v8 compiler on both Windows, where it's
    named icl, and Linux, where it's named icc.  It also checks that
    the directory specified in the Windows registry exists, and sets a
    new $INTEL_C_COMPILER_VERSION construction variable to identify the
    version being used.  (Niall Douglas contributed an early prototype
    of parts of this module.)

  - Fix the private Conftest._Have() function so it doesn't change
    non-alphanumeric characters to underscores.

  - Supply a better error message when a construction variable expansion
    has an unknown attribute.

  - Documentation changes:  Update the man page to describe use of
    filenames or Nodes in $LIBS.

  From Chris Pawling:

  - Have the linkloc tool use $MSVS_VERSION to select the Microsoft
    Visual Studio version to use.

  From Kevin Quick:

  - Fix the Builder name returned from ListBuilders and other instances
    of subclasses of the BuilderBase class.

  - Add Builders and construction variables to support rpcgen:
    RPCGenClient(), RPCGenHeader(), RPCGenService(), RPCGenXDR(),
    $RPCGEN, $RPCGENFLAGS, $RPCGENCLIENTFLAGS, $RPCGENHEADERFLAGS,
    $RPCGENSERVICEFLAGS, $RPCGENXDRFLAGS.

  - Update the man page to document that prefix and suffix Builder
    keyword arguments can be strings, callables or dictionaries.

  - Provide more info in the error message when a user tries to build
    a target multiple ways.

  - Fix Delete() when a file doesn't exist and must_exist=1.  (We were
    unintentionally dependent on a bug in versions of the Python shutil.py
    module prior to Python 2.3, which would generate an exception for
    a nonexistent file even when ignore_errors was set.)

  - Only replace a Node's builder with a non-null source builder.

  - Fix a stack trace when a suffix selection dictionary is passed
    an empty source file list.

  - Allow optional names to be attached to Builders, for default
    Builders that don't get attached to construction environments.

  - Fix problems with Parallel Task Exception handling.

  - Build targets in an associated BuildDir even if there are targets
    or subdirectories locally in the source directory.

  - If a FunctionAction has a callable class as its underlying Python
    function, use its strfunction() method (if any) to display the
    action.

  - Fix handling when BuildDir() exists but is unwriteable.  Add
    "Stop." to those error messages for consistency.

  - Catch incidents of bad builder creation (without an action) and
    supply meaningful error messages.

  - Fix handling of src_suffix values that aren't extensions (don't
    begin with a '.').

  - Don't retrieve files from a CacheDir, but report what would happen,
    when the -n option is used.

  - Use the source_scanner from the target Node, not the source node
    itself.

  - Internal Scanners fixes:  Make sure Scanners are only passed Nodes.
    Fix how a Scanner.Selector called its base class initialization.
    Make comparisons of Scanner objects more robust.  Add a name to
    an internal default ObjSourceScanner.

  - Add a deprecated warning for use of the old "scanner" keyword argument
    to Builder creation.

  - Improve the --debug=explain message when the build action changes.

  - Test enhancements in SourceCode.py, option-n.py, midl.py.  Better
    Command() and Scanner test coverage.  Improved test infrastructure
    for -c output.

  - Refactor the interface between Action and Executor objects to treat
    Actions atomically.

  - The --debug=presub option will now report the pre-substitution
    each action seprately, instead of reporting the entire list before
    executing the actions one by one.

  - The --debug=explain option explaining a changed action will now
    (more correctly) show pre-substitution action strings, instead of
    the commands with substituted file names.

  - A Node (file) will now be rebuilt if its PreAction or PostAction
    actions change.

  - Python Function actions now have their calling signature (target,
    source, env) reported correctly when displayed.

  - Fix BuildDir()/build_dir handling when the build_dir is underneath
    the source directory and trying to use entries from the build_dir
    as sources for other targets in the build-dir.

  - Fix hard-coding of JDK path names in various Java tests.

  - Handle Python stack traces consistently (stop at the SConscript stack
    frame, by default) even if the Python source code isn't available.

  - Improve the performance of the --debug={tree,dtree} options.

  - Add --debug=objects logging of creation of OverrideWarner,
    EnvironmentCopy and EnvironmentOverride objects.

  - Fix command-line expansion of Python Value Nodes.

  - Internal cleanups:  Remove an unnecessary scan argument.  Associate
    Scanners only with Builders, not nodes.  Apply overrides once when
    a Builder is called, not in multiple places.  Cache results from the
    Node.FS.get_suffix() and Node.get_build_env() methods.  Use the Python
    md5 modules' hexdigest() method, if there is one.  Have Taskmaster
    call get_stat() once for each Node and re-use the value instead of
    calling it each time it needs the value.  Have Node.depends_on()
    re-use the list from the children() method instead of calling it
    multiple times.

  - Use the correct scanner if the same source file is used for targets in
    two different environments with the same path but different scanners.

  - Collect logic for caching values in memory in a Memoizer class,
    which cleans up a lot of special-case code in various methods and
    caches additional values to speed up most configurations.

  - Add a PathAccept validator to the list of new canned PathOption
    validators.

  From Jeff Squyres:

  - Documentation changes:  Use $CPPDEFINES instead of $CCFLAGS in man
    page examples.

  From Levi Stephen:

  - Allow $JARCHDIR to be expanded to other construction variables.

  From Christoph Wiedemann:

  - Add an Environment.SetDefault() method that only sets values if
    they aren't already set.

  - Have the qt.py Tool not override variables already set by the user.

  - Add separate $QT_BINPATH, $QT_CPPPATH and $QT_LIBPATH variables
    so these can be set individually, instead of being hard-wired
    relative to $QTDIR.

  - The %TEMP% and %TMP% external environment variables are now propagated
    automatically to the command execution environment on Windows systems.

  - A new --config= command-line option allows explicit control of
    of when the Configure() tests are run:  --config=force forces all
    checks to be run, --config=cache uses all previously cached values,
    --config=auto (the default) runs tests only when dependency analysis
    determines it's necessary.

  - The Configure() subsystem can now write a config.h file with values
    like HAVE_STDIO_H, HAVE_LIBM, etc.

  - The Configure() subsystem now executes its checks silently when the
    -Q option is specified.

  - The Configure() subsystem now reports if a test result is being
    taken from cache, and prints the standard output and error output
    of tests even when cached.

  - Configure() test results are now reported as "yes" or "no" instead of
    "ok" or "failed."

  - Fixed traceback printing when calling the env.Configure() method
    instead of the Configure() global function.

  - The Configure() subsystem now caches build failures in a .sconsign
    file in the subdirectory, not a .cache file.  This may cause
    tests to be re-executed the first time after you install 0.97.

  - Additional significant internal cleanups in the Configure() subsystem
    and its tests.

  - Have the Qt Builder make uic-generated files dependent on the .ui.h
    file, if one exists.

  - Add a test to make sure that SCons source code does not contain
    try:-except: blocks that catch all errors, which potentially catch
    and mask keyboard interrupts.

  - Fix us of TargetSignatures('content') with the SConf subsystem.

  From Russell Yanofsky:

  - Add support for the Metrowerks Codewarrior compiler and linker
    (mwcc and mwld).



RELEASE 0.96.1 - Mon, 23 Aug 2004 12:55:50 +0000

  From Craig Bachelor:

  - Handle white space in the executable Python path name within in MSVS
    project files by quoting the path.

  - Correct the format of a GUID string in a solution (.dsw) file so
    MSVS can correctly "build enable" a project.

  From Steven Knight:

  - Add a must_exist flag to Delete() to let the user control whether
    it's an error if the specified entry doesn't exist.  The default
    behavior is now to silently do nothing if it doesn't exist.

  - Package up the new Platform/darwin.py, mistakenly left out of 0.96.

  - Make the scons.bat REM statements into @REM so they aren't printed.

  - Make the SCons packaging SConscript files platform independent.

  From Anthony Roach:

  - Fix scanning of pre-compiled header (.pch) files for #includes,
    broken in 0.96.



RELEASE 0.96 - Wed, 18 Aug 2004 13:36:40 +0000

  From Chad Austin:

  - Make the CacheDir() directory if it doesn't already exist.

  - Allow construction variable substitutions in $LIBS specifications.

  - Allow the emitter argument to a Builder() to be or expand to a list
    of emitter functions, which will be called in sequence.

  - Suppress null values in construction variables like $LIBS that use
    the internal _concat() function.

  - Remove .dll files from the construction variables searched for
    libraries that can be fed to Win32 compilers.

  From Chad Austin and Christoph Wiedemann:

  - Add support for a $RPATH variable to supply a list of directories
    to search for shared libraries when linking a program.  Used by
    the GNU and IRIX linkers (gnulink and sgilink).

  From Charles Crain:

  - Restore the ability to do construction variable substitutions in all
    kinds of *PATH variables, even when the substitution returns a Node
    or other object.

  From Tom Epperly:

  - Allow the Java() Builder to take more than one source directory.

  From Ralf W. Grosse-Kunstleve:

  - Have SConsignFile() use, by default, a custom "dblite.py" that we can
    control and guarantee to work on all Python versions (or nearly so).

  From Jonathan Gurley:

  - Add support for the newer "ifort" versions of the Intel Fortran
    Compiler for Linux.

  From Bob Halley:

  - Make the new *FLAGS variable type work with copied Environments.

  From Chris Hoeppler:

  - Initialize the name of a Scanner.Classic scanner correctly.

  From James Juhasz:

  - Add support for the .dylib shared library suffix and the -dynamiclib
    linker option on Mac OS X.

  From Steven Knight:

  - Add an Execute() method for executing actions directly.

  - Support passing environment override keyword arguments to Command().

  - Fix use of $MSVS_IGNORE_IDE_PATHS, which was broken when we added
    support for $MSVS_USE_MFC_DIRS last release.

  - Make env.Append() and env.Prepend() act like the underlying Python
    behavior when the variable being appended to is a UserList object.

  - Fix a regression that prevented the Command() global function in
    0.95 from working with command-line strings as actions.

  - Fix checking out a file from a source code management system when
    the env.SourceCode() method was called with an individual file name
    or node, not a directory name or node.

  - Enhance the Task.make_ready() method to create a list of the
    out-of-date Nodes for the task for use by the wrapping interface.

  - Allow Scanners to pull the list of suffixes from the construction
    environment when the "skeys" keyword argument is a string containing
    a construction variable to be expanded.

  - Support new $CPPSUFFIXES, $DSUFFIXES $FORTRANSUFFIXES, and
    $IDLSUFFIXES.  construction variables that contain the default list
    of suffixes to be scanned by a given type of scanner, allowing these
    suffix lists to be easily added to or overridden.

  - Speed up Node creation when calling a Builder by comparing whether two
    Environments are the same object, not if their underlying dictionaries
    are equivalent.

  - Add a --debug=explain option that reports the reason(s) why SCons
    thinks it must rebuild something.

  - Add support for functions that return platform-independent Actions
    to Chmod(), Copy(), Delete(), Mkdir(), Move() and Touch() files
    and/or directories.  Like any other Actions, the returned Action
    object may be executed directly using the Execute() global function
    or env.Execute() environment method, or may be used as a Builder
    action or in an env.Command() action list.

  - Add support for the strfunction argument to all types of Actions:
    CommandAction, ListAction, and CommandGeneratorAction.

  - Speed up turning file system Nodes into strings by caching the
    values after we're finished reading the SConscript files.

  - Have ParseConfig() recognize and supporting adding the -Wa, -Wl,
    and -Wp, flags to ASFLAGS, LINKFLAGS and CPPFLAGS, respectively.

  - Change the .sconsign format and the checks for whether a Node is
    up-to-date to make dependency checks more efficient and correct.

  - Add wrapper Actions to SCons.Defaults for $ASCOM, $ASPPCOM, $LINKCOM,
    $SHLINKCOM, $ARCOM, $LEXCOM and $YACCCOM.  This makes it possible
    to replace the default print behavior with a custom strfunction()
    for each of these.

  - When a Node has been built, don't walk the whole tree back to delete
    the parents's implicit dependencies, let returning up the normal
    Taskmaster descent take care of it for us.

  - Add documented support for separate target_scanner and source_scanner
    arguments to Builder creation, which allows different scanners to
    be applied to source files

  - Don't re-install or (re-generate) .h files when a subsidiary #included
    .h file changes.  This eliminates incorrect circular dependencies
    with .h files generated from other source files.

  - Slim down the internal Sig.Calculator class by eliminating methods
    whose functionality is now covered by Node methods.

  - Document use of the target_factory and source_factory keyword
    arguments when creating Builder objects.  Enhance Dir Nodes so that
    they can be created with user-specified Builder objects.

  - Don't blow up with stack trace when the external $PATH environment
    variable isn't set.

  - Make Builder calls return lists all the time, even if there's only
    one target.  This keeps things consistent and easier to program to
    across platforms.

  - Add a Flatten() function to make it easier to deal with the Builders
    all returning lists of targets, not individual targets.

  - Performance optimizations in Node.FS.__doLookup().

  - Man page fixes:  formatting typos, misspellings, bad example.

  - User's Guide fixes: Fix the signatures of the various example
    *Options() calls.  Triple-quote properly a multi-line Split example.

  - User's Guide additions:  Chapter describing File and Directory
    Nodes.  Section describing declarative nature of SCons functions in
    SConscript files.  Better organization and clarification of points
    raised by Robert P. J. Day.  Chapter describing SConf (Autoconf-like)
    functionality.  Chapter describing how to install Python and
    SCons.  Chapter describing Java builds.

  From Chris Murray:

  - Add a .win32 attribute to force file names to expand with
    Windows backslash path separators.

  - Fix escaping file names on command lines when the expansion is
    concatenated with another string.

  - Add support for Fortran 90 and Fortran 95.  This adds $FORTRAN*
    variables that specify a default compiler, command-line, flags,
    etc. for all Fortran versions, plus separate $F90* and $F95*
    variables for when different compilers/flags/etc. must be specified
    for different Fortran versions.

  - Have individual tools that create libraries override the default
    $LIBPREFIX and $LIBSUFFIX values set by the platform.  This makes
    it easier to use Microsoft Visual Studio tools on a CygWin platform.

  From Gary Oberbrunner:

  - Add a --debug=presub option to print actions prior to substitution.

  - Add a warning upon use of the override keywords "targets" and
    "sources" when calling Builders.  These are usually mistakes which
    are otherwise silently (and confusingly) turned into construction
    variable overrides.

  - Try to find the ICL license file path name in the external environment
    and the registry before resorting to the hard-coded path name.

  - Add support for fetching command-line keyword=value arguments in
    order from an ARGLIST list.

  - Avoid stack traces when trying to read dangling symlinks.

  - Treat file "extensions" that only contain digits as part of the
    file basename.  This supports version numbers as part of shared
    library names, for example.

  - Avoid problems when there are null entries (None or '') in tool
    lists or CPPPATH.

  - Add an example and explanation of how to use "tools = ['default', ..."
    when creating a construction environment.

  - Add a section describing File and Directory Nodes and some of their
    attributes and methods.

  - Have ParseConfig() add a returned -pthread flag to both $CCFLAGS
    and $LINKFLAGS.

  - Fix some test portability issues on Mac OS X (darwin).

  From Simon Perkins:

  - Fix a bug introduced in building shared libraries under MinGW.

  From Kevin Quick:

  - Handling SCons exceptions according to Pythonic standards.

  - Fix test/chained-build.py on systems that execute within one second.

  - Fix tests on systems where 'ar' warns about archive creation.

  From Anthony Roach:

  - Fix use of the --implicit-cache option with timestamp signatures.

  - If Visual Studio is installed, assume the C/C++ compiler, the linker
    and the MIDL compiler that comes with it are available, too.

  - Better error messages when evaluating a construction variable
    expansion yields a Python syntax error.

  - Change the generation of PDB files when using Visual Studio from
    compile time to link time.

  From sam th:

  - Allow SConf.CheckLib() to search a list of libraries, like the
    Autoconf AC_SEARCH_LIBS macro.

  - Allow the env.WhereIs() method to take a "reject" argument to
    let it weed out specific path names.

  From Christoph Wiedemann:

  - Add new Moc() and Uic() Builders for more explicit control over
    Qt builds, plus new construction variables to control them:
    $QT_AUTOSCAN, $QT_DEBUG, $QT_MOCCXXPREFIX, $QT_MOCCXXSUFFIX,
    $QT_MOCHPREFIX, $QT_MOCHSUFFIX, $QT_UICDECLPREFIX, $QT_UICDECLSUFFIX,
    $QT_UICIMPLPREFIX, $QT_UICIMPLSUFFIX and $QT_UISUFFIX.

  - Add a new single_source keyword argument for Builders that enforces
    a single source file on calls to the Builder.



RELEASE 0.95 - Mon, 08 Mar 2004 06:43:20 -0600

  From Chad Austin:

  - Replace print statements with calls to sys.stdout.write() so output
    lines stay together when -j is used.

  - Add portability fixes for a number of tests.

  - Accomodate the fact that Cygwin's os.path.normcase() lies about
    the underlying system being case-sensitive.

  - Fix an incorrect _concat() call in the $RCINCFLAGS definition for
    the mingw Tool.

  - Fix a problem with the msvc tool with Python versions prior to 2.3.

  - Add support for a "toolpath" Tool() and Environment keyword that
    allows Tool modules to be found in specified local directories.

  - Work around Cygwin Python's silly fiction that it's using a
    case-sensitive file system.

  - More robust handling of data in VCComponents.dat.

  - If the "env" command is available, spawn commands with the more
    general "env -" instead of "env -i".

  From Kerim Borchaev:

  - Fix a typo in a msvc.py's registry lookup:  "VCComponents.dat", not
    "VSComponents.dat".

  From Chris Burghart:

  - Fix the ability to save/restore a PackageOption to a file.

  From Steve Christensen:

  - Update the MSVS .NET and MSVC 6.0/7.0 path detection.

  From David M. Cooke:

  - Make the Fortran scanner case-insensitive for the INCLUDE string.

  From Charles Crain:

  - If no version of MSVC is detected but the tool is specified,
    use the MSVC 6.0 paths by default.

  - Ignore any "6.1" version of MSVC found in the registry; this is a
    phony version number (created by later service packs?) and would
    throw off the logic if the user had any non-default paths configure.

  - Correctly detect if the user has independently configured the MSVC
    "include," "lib" or "path" in the registry and use the appropriate
    values.  Previously, SCons would only use the values if all three
    were set in the registry.

  - Make sure side-effect nodes are prepare()d before building their
    corresponding target.

  - Preserve the ability to call BuildDir() multiple times with the
    same target and source directory arguments.

  From Andy Friesen:

  - Add support for the Digital Mars "D" programming language.

  From Scott Lystig Fritchie:

  - Fix the ability to use a custom _concat() function in the
    construction environment when calling _stripixes().

  - Make the message about ignoring a missing SConscript file into a
    suppressable Warning, not a hard-coded sys.stderr.write().

  - If a builder can be called multiple times for a target (because
    the sources and overrides are identical, or it's a builder with the
    "multi" flag set), allow the builder to be called through multiple
    environments so long as the builders have the same signature for
    the environments in questions (that is, they're the same action).

  From Bob Halley:

  - When multiple targets are built by a single action, retrieve all
    of them from cache, not just the first target, and exec the build
    command if any of the targets isn't present in the cache.

  From Zephaniah Hull:

  - Fix command-line ARGUMENTS with multiple = in them.

  From Steven Knight:

  - Fix EnsureSConsVersion() so it checks against the SCons version,
    not the Python version, on Pythons with sys.version_info.

  - Don't swallow the AttributeError when someone uses an expansion like
    $TARGET.bak, so we can supply a more informative error message.

  - Fix an odd double-quote escape sequence in the man page.

  - Fix looking up a naked drive letter as a directory (Dir('C:')).

  - Support using File nodes in the LIBS construction variable.

  - Allow the LIBS construction variable to be a single string or File
    node, not a list, when only one library is needed.

  - Fix typos in the man page:  JAVACHDIR => JARCHDIR; add "for_signature"
    to the __call__() example in the "Variable Substitution" section.

  - Correct error message spellings of "non-existant" to "non-existent."

  - When scanning for libraries to link with, don't append $LIBPREFIXES
    or $LIBSUFFIXES values to the $LIBS values if they're already present.

  - Add a ZIPCOMPRESSION construction variable to control whether the
    internal Python action for the Zip Builder compresses the file or
    not.  The default value is zipfile.ZIP_DEFLATED, which generates
    a compressed file.

  - Refactor construction variable expansion to support recursive
    expansion of variables (e.g. CCFLAGS = "$CCFLAGS -g") without going
    into an infinite loop.  Support this in all construction variable
    overrides, as well as when copying Environments.

  - Fix calling Configure() from more than one subsidiary SConscript file.

  - Fix the env.Action() method so it returns the correct type of
    Action for its argument(s).

  - Fix specifying .class files as input to JavaH with the .class suffix
    when they weren't generated using the Java Builder.

  - Make the check for whether all of the objects going into a
    SharedLibrary() are shared work even if the object was built in a
    previous run.

  - Supply meaningful error messages, not stack traces, if we try to add
    a non-Node as a source, dependency, or ignored dependency of a Node.

  - Generate MSVS Project files that re-invoke SCons properly regardless
    of whether the file was built via scons.bat or scons.py.
    (Thanks to Niall Douglas for contributing code and testing.)

  - Fix TestCmd.py, runtest.py and specific tests to accomodate being
    run from directories whose paths include white space.

  - Provide a more useful error message if a construction variable
    expansion contains a syntax error during evaluation.

  - Fix transparent checkout of implicit dependency files from SCCS
    and RCS.

  - Added new --debug=count, --debug=memory and --debug=objects options.
    --debug=count and --debug=objects only print anything when run
    under Python 2.1 or later.

  - Deprecate the "overrides" keyword argument to Builder() creation
    in favor of using keyword argument values directly (like we do
    for builder execution and the like).

  - Always use the Builder overrides in substitutions, not just if
    there isn't a target-specific environment.

  - Add new "rsrcpath" and "rsrcdir" and attributes to $TARGET/$SOURCE,
    so Builder command lines can find things in Repository source
    directories when using BuildDir.

  - Fix the M4 Builder so that it chdirs to the Repository directory
    when the input file is in the source directory of a BuildDir.

  - Save memory at build time by allowing Nodes to delete their build
    environments after they've been built.

  - Add AppendUnique() and PrependUnique() Environment methods, which
    add values to construction variables like Append() and Prepend()
    do, but suppress any duplicate elements in the list.

  - Allow the 'qt' tool to still be used successfully from a copied
    Environment.  The include and library directories previously ended up
    having the same string re-appended to the end, yielding an incorrect
    path name.

  - Supply a more descriptive error message when the source for a target
    can't be found.

  - Initialize all *FLAGS variables with objects do the right thing with
    appending flags as strings or lists.

  - Make things like ${TARGET.dir} work in *PATH construction variables.

  - Allow a $MSVS_USE_MFC_DIRS construction variable to control whether
    ATL and MFC directories are included in the default INCLUDE and
    LIB paths.

  - Document the dbm_module argument to the SConsignFile() function.

  From Vincent Risi:

  - Add support for the bcc32, ilink32 and tlib Borland tools.

  From Anthony Roach:

  - Supply an error message if the user tries to configure a BuildDir
    for a directory that already has one.

  - Remove documentation of the still-unimplemented -e option.

  - Add -H help text listing the legal --debug values.

  - Don't choke if a construction variable is a non-string value.

  - Build Type Libraries in the target directory, not the source
    directory.

  - Add an appendix to the User's Guide showing how to accomplish
    various common tasks in Python.

  From Greg Spencer:

  - Add support for Microsoft Visual Studio 2003 (version 7.1).

  - Evaluate $MSVSPROJECTSUFFIX and $MSVSSOLUTIONSUFFIX when the Builder
    is invoked, not when the tool is initialized.

  From Christoph Wiedemann:

  - When compiling Qt, make sure the moc_*.cc files are compiled using
    the flags from the environment used to specify the target, not
    the environment that first has the Qt Builders attached.



RELEASE 0.94 - Fri, 07 Nov 2003 05:29:48 -0600

  From Hartmut Goebel:

  - Add several new types of canned functions to help create options:
    BoolOption(), EnumOption(), ListOption(), PackageOption(),
    PathOption().

  From Steven Knight:

  - Fix use of CPPDEFINES with C++ source files.

  - Fix env.Append() when the operand is an object with a __cmp__()
    method (like a Scanner instance).

  - Fix subclassing the Environment and Scanner classes.

  - Add BUILD_TARGETS, COMMAND_LINE_TARGETS and DEFAULT_TARGETS variables.

  From Steve Leblanc:

  - SGI fixes:  Fix C++ compilation, add a separate Tool/sgic++.py module.

  From Gary Oberbrunner:

  - Fix how the man page un-indents after examples in some browsers.

  From Vincent Risi:

  - Fix the C and C++ tool specifications for AIX.



RELEASE 0.93 - Thu, 23 Oct 2003 07:26:55 -0500

  From J.T. Conklin:

  - On POSIX, execute commands with the more modern os.spawnvpe()
    function, if it's available.

  - Scan .S, .spp and .SPP files for C preprocessor dependencies.

  - Refactor the Job.Parallel() class to use a thread pool without a
    condition variable.  This improves parallel build performance and
    handles keyboard interrupts properly when -j is used.

  From Charles Crain:

  - Add support for a JARCHDIR variable to control changing to a
    directory using the jar -C option.

  - Add support for detecting Java manifest files when using jar,
    and specifying them using the jar m flag.

  - Fix some Python 2.2 specific things in various tool modules.

  - Support directories as build sources, so that a rebuild of a target
    can be triggered if anything underneath the directory changes.

  - Have the scons.bat and scons.py files look for the SCons modules
    in site-packages as well.

  From Christian Engel:

  - Support more flexible inclusion of separate C and C++ compilers.

  - Use package management tools on AIX and Solaris to find where
    the comilers are installed, and what version they are.

  - Add support for CCVERSION and CXXVERSION variables for a number
    of C and C++ compilers.

  From Sergey Fogel:

  - Add test cases for the new capabilities to run bibtex and to rerun
    latex as needed.

  From Ralf W. Grosse-Kunstleve:

  - Accomodate anydbm modules that don't have a sync() method.

  - Allow SConsignFile() to take an argument specifying the DBM
    module to be used.

  From Stephen Kennedy:

  - Add support for a configurable global .sconsign.dbm file which
    can be used to avoid cluttering each directory with an individual
    .sconsign file.

  From John Johnson:

  - Fix (re-)scanning of dependencies in generated or installed
    header files.

  From Steven Knight:

  - The -Q option suppressed too many messages; fix it so that it only
    suppresses the Reading/Building messages.

  - Support #include when there's no space before the opening quote
    or angle bracket.

  - Accomodate alphanumeric version strings in EnsurePythonVersion().

  - Support arbitrary expansion of construction variables within
    file and directory arguments to Builder calls and Environment methods.

  - Add Environment-method versions of the following global functions:
    Action(), AddPostAction(), AddPreAction(), Alias(), Builder(),
    BuildDir(), CacheDir(), Clean(), Configure(), Default(),
    EnsurePythonVersion(), EnsureSConsVersion(), Environment(),
    Exit(), Export(), FindFile(), GetBuildPath(), GetOption(), Help(),
    Import(), Literal(), Local(), Platform(), Repository(), Scanner(),
    SConscriptChdir(), SConsignFile(), SetOption(), SourceSignatures(),
    Split(), TargetSignatures(), Tool(), Value().

  - Add the following global functions that correspond to the same-named
    Environment methods:  AlwaysBuild(), Command(), Depends(), Ignore(),
    Install(), InstallAs(), Precious(), SideEffect() and SourceCode().

  - Add the following global functions that correspond to the default
    Builder methods supported by SCons: CFile(), CXXFile(), DVI(), Jar(),
    Java(), JavaH(), Library(), M4(), MSVSProject(), Object(), PCH(),
    PDF(), PostScript(), Program(), RES(), RMIC(), SharedLibrary(),
    SharedObject(), StaticLibrary(), StaticObject(), Tar(), TypeLibrary()
    and Zip().

  - Rearrange the man page to show construction environment methods and
    global functions in the same list, and to explain the difference.

  - Alphabetize the explanations of the builder methods in the man page.

  - Rename the Environment.Environment class to Enviroment.Base.
    Allow the wrapping interface to extend an Environment by using its own
    subclass of Environment.Base and setting a new Environment.Environment
    variable as the calling entry point.

  - Deprecate the ParseConfig() global function in favor of a same-named
    construction environment method.

  - Allow the Environment.WhereIs() method to take explicit path and
    pathext arguments (like the underlying SCons.Util.WhereIs() function).

  - Remove the long-obsolete {Get,Set}CommandHandler() functions.

  - Enhance env.Append() to suppress null values when appropriate.

  - Fix ParseConfig() so it works regardless of initial construction
    variable values.

    Extend CheckHeader(), CheckCHeader(), CheckCXXHeader() and
    CheckLibWithHeader() to accept a list of header files that will be
    #included in the test.  The last one in the list is assumed to be
    the one being checked for.  (Prototype code contributed by Gerard
    Patel and Niall Douglas).

  - Supply a warning when -j is used and threading isn't built in to
    the current version of Python.

  - First release of the User's Guide (finally, and despite a lot
    of things still missing from it...).

  From Clark McGrew:

  - Generalize the action for .tex files so that it will decide whether
    a file is TeX or LaTeX, check the .aux output to decide if it should
    run bibtex, and check the .log output to re-run LaTeX if needed.

  From Bram Moolenaar:

  - Split the non-SCons-specific functionality from SConf.py to a new,
    re-usable Conftest.py module.

  From Gary Oberbrunner:

  - Allow a directory to be the target or source or dependency of a
    Depends(), Ignore(), Precious() or SideEffect() call.

  From Gerard Patel:

  - Use the %{_mandir} macro when building our RPM package.

  From Marko Rauhamaa:

  - Have the closing message say "...terminated because of errors" if
    there were any.

  From Anthony Roach:

  - On Win32 systems, only use "rm" to delete files if Cygwin is being
    used.   ("rm" doesn't understand Win32-format path names.)

  From Christoph Wiedemann:

  - Fix test/SWIG.py to find the Python include directory in all cases.

  - Fix a bug in detection of Qt installed on the local system.

  - Support returning Python 2.3 BooleanType values from Configure checks.

  - Provide an error message if someone mistakenly tries to call a
    Configure check from within a Builder function.

  - Support calling a Builder when a Configure context is still open.

  - Handle interrupts better by eliminating all try:-except: blocks
    which caught any and all exceptions, including KeyboardInterrupt.

  - Add a --duplicate= option to control how files are duplicated.



RELEASE 0.92 - Wed, 20 Aug 2003 03:45:28 -0500

  From Charles Crain and Gary Oberbrunner:

  - Fix Tool import problems with the Intel and PharLap linkers.

  From Steven Knight

  - Refactor the DictCmdGenerator class to be a Selector subclass.

  - Allow the DefaultEnvironment() function to take arguments and pass
    them to instantiation of the default construction environment.

  - Update the Debian package so it uses Python 2.2 and more closely
    resembles the currently official Debian packaging info.

  From Gerard Patel

  - When the yacc -d flag is used, take the .h file base name from the
    target .c file, not the source (matching what yacc does).



RELEASE 0.91 - Thu, 14 Aug 2003 13:00:44 -0500

  From Chad Austin:

  - Support specifying a list of tools when calling Environment.Copy().

  - Give a Value Nodes a timestamp of the system time when they're
    created, so they'll work when using timestamp-based signatures.

  - Add a DefaultEnvironment() function that only creates a default
    environment on-demand (for fetching source files, e.g.).

  - Portability fix for test/M4.py.

  From Steven Knight:

  - Tighten up the scons -H help output.

  - When the input yacc file ends in .yy and the -d flag is specified,
    recognize that a .hpp file (not a .h file) will be created.

  - Make builder prefixes work correctly when deducing a target
    from a source file name in another directory.

  - Documentation fixes: typo in the man page; explain up-front about
    not propagating the external environment.

  - Use "cvs co -d" instead of "cvs co -p >" when checking out something
    from CVS with a specified module name.  This avoids zero-length
    files when there is a checkout error.

  - Add an "sconsign" script to print the contents of .sconsign files.

  - Speed up maintaining the various lists of Node children by using
    dictionaries to avoid "x in list" searches.

  - Cache the computed list of Node children minus those being Ignored
    so it's only calculated once.

  - Fix use of the --cache-show option when building a Program()
    (or using any other arbitrary action) by making sure all Action
    instances have strfunction() methods.

  - Allow the source of Command() to be a directory.

  - Better error handling of things like raw TypeErrors in SConscripts.

  - When installing using "setup.py install --prefix=", suppress the
    distutils warning message about adding the (incorrect) library
    directory to your search path.

  - Correct the spelling of the "validater" option to "validator."
    Add a DeprecatedWarning when the old spelling is used.

  - Allow a Builder's emitter to be a dictionary that maps source file
    suffixes to emitter functions, using the suffix of the first file
    in the source list to pick the right one.

  - Refactor the creation of the Program, *Object and *Library Builders
    so that they're moved out of SCons.Defaults and created on demand.

  - Don't split SConscript file names on white space.

  - Document the SConscript function's "dirs" and "name" keywords.

  - Remove the internal (and superfluous) SCons.Util.argmunge() function.

  - Add /TP to the default CXXFLAGS for msvc, so it can compile all
    of the suffixes we use as C++ files.

  - Allow the "prefix" and "suffix" attributes of a Builder to be
    callable objects that return generated strings, or dictionaries
    that map a source file suffix to the right prefix/suffix.

  - Support a MAXLINELINELENGTH construction variable on Win32 systems
    to control when a temporary file is used for long command lines.

  - Make how we build .rpm packages not depend on the installation
    locations from the distutils being used.

  - When deducing a target Node, create it directly from the first
    source Node, not by trying to create the right string to pass to
    arg2nodes().

  - Add support for SWIG.

  From Bram Moolenaar:

  - Test portability fixes for FreeBSD.

  From Gary Oberbrunner:

  - Report the target being built in error messages when building
    multiple sources from different extensions, or when the target file
    extension can't be deduced, or when we don't have an action for a
    file suffix.

  - Provide helpful error messages when the arguments to env.Install()
    are incorrect.

  - Fix the value returned by the Node.prevsiginfo() method to conform
    to a previous change when checking whether a node is current.

  - Supply a stack trace if the Taskmaster catches an exception.

  - When using a temporary file for a long link line on Win32 systems,
    (also) print the command line that is being executed through the
    temporary file.

  - Initialize the LIB environment variable when using the Intel
    compiler (icl).

  - Documentation fixes:  better explain the AlwaysBuild() function.

  From Laurent Pelecq:

  - When the -debug=pdb option is specified, use pdb.Pdb().runcall() to
    call pdb directly, don't call Python recursively.

  From Ben Scott:

  - Add support for a platform-independent CPPDEFINES variable.

  From Christoph Wiedemann:

  - Have the g++ Tool actually use g++ in preference to c++.

  - Have the gcc Tool actually use gcc in preference to cc.

  - Add a gnutools.py test of the GNU tool chain.

  - Be smarter about linking: use $CC by default and $CXX only if we're
    linking with any C++ objects.

  - Avoid SCons hanging when a piped command has a lot of output to read.

  - Add QT support for preprocessing .ui files into .c files.



RELEASE 0.90 - Wed, 25 Jun 2003 14:24:52 -0500

  From Chad Austin:

  - Fix the _concat() documentation, and add a test for it.

  - Portability fixes for non-GNU versions of lex and yacc.

  From Matt Balvin:

  - Fix handling of library prefixes when the subdirectory matches
    the prefix.

  From Timothee Bessett:

  - Add an M4 Builder.

  From Charles Crain:

  - Use '.lnk' as the suffix on the temporary file for linking long
    command lines (necessary for the Phar Lap linkloc linker).

  - Save non-string Options values as their actual type.

  - Save Options string values that contain a single quote correctly.

  - Save any Options values that are changed from the default
    Environment values, not just ones changed on the command line or in
    an Options file.

  - Make closing the Options file descriptor exception-safe.

  From Steven Knight:

  - SCons now enforces (with an error) that construction variables
    must have the same form as valid Python identifiers.

  - Fix man page bugs: remove duplicate AddPostAction() description;
    document no_import_lib; mention that CPPFLAGS does not contain
    $_CPPINCFLAGS; mention that F77FLAGS does not contain $_F77INCFLAGS;
    mention that LINKFLAGS and SHLINKFLAGS contains neither $_LIBFLAGS
    nor $_LIBDIRFLAGS.

  - Eliminate a dependency on the distutils.fancy_getopt module by
    copying and pasting its wrap_text() function directly.

  - Make the Script.Options() subclass match the underlying base class
    implementation.

  - When reporting a target is up to date, quote the target like make
    (backquote-quote) instead of with double quotes.

  - Fix handling of ../* targets when using -U, -D or -u.

  From Steve Leblanc:

  - Don't update the .sconsign files when run with -n.

  From Gary Oberbrunner:

  - Add support for the Intel C Compiler (icl.exe).

  From Anthony Roach

  - Fix Import('*').

  From David Snopek

  - Fix use of SConf in paths with white space in them.

  - Add CheckFunc and CheckType functionality to SConf.

  - Fix use of SConf with Builders that return a list of nodes.

  From David Snopek and Christoph Wiedemann

  - Fix use of the SConf subsystem with SConscriptChdir().

  From Greg Spencer

  - Check for the existence of MS Visual Studio on disk before using it,
    to avoid getting fooled by leftover junk in the registry.

  - Add support for MSVC++ .NET.

  - Add support for MS Visual Studio project files (DSP, DSW,
    SLN and VCPROJ files).

  From Christoph Wiedemann

  - SConf now works correctly when the -n and -q options are used.



RELEASE 0.14 - Wed, 21 May 2003 05:16:32 -0500

  From Chad Austin:

  - Use .dll (not .so) for shared libraries on Cygwin; use -fPIC
    when compiling them.

  - Use 'rm' to remove files under Cygwin.

  - Add a PLATFORM variable to construction environments.

  - Remove the "platform" argument from tool specifications.

  - Propogate PYTHONPATH when running the regression tests so distutils
    can be found in non-standard locations.

  - Using MSVC long command-line linking when running Cygwin.

  - Portability fixes for a lot of tests.

  - Add a Value Node class for dependencies on in-core Python values.

  From Allen Bierbaum:

  - Pass an Environment to the Options validator method, and
    add an Options.Save() method.

  From Steve Christensen:

  - Add an optional sort function argument to the GenerateHelpText()
    Options function.

  - Evaluate the "varlist" variables when computing the signature of a
    function action.

  From Charles Crain:

  - Parse the source .java files for class names (including inner class
    names) to figure out the target .class files that will be created.

  - Make Java support work with Repositories and SConscriptChdir(0).

  - Pass Nodes, not strings, to Builder emitter functions.

  - Refactor command-line interpolation and signature calculation
    so we can use real Node attributes.

  From Steven Knight:

  - Add Java support (javac, javah, jar and rmic).

  - Propagate the external SYSTEMROOT environment variable into ENV on
    Win32 systems, so external commands that use sockets will work.

  - Add a .posix attribute to PathList expansions.

  - Check out CVS source files using POSIX path names (forward slashes
    as separators) even on Win32.

  - Add Node.clear() and Node.FS.Entry.clear() methods to wipe out a
    Node's state, allowing it to be re-evaluated by continuous
    integration build interfaces.

  - Change the name of the Set{Build,Content}SignatureType() functions
    to {Target,Source}Signatures().  Deprecate the old names but support
    them for backwards compatibility.

  - Add internal SCons.Node.FS.{Dir,File}.Entry() methods.

  - Interpolate the null string if an out-of-range subscript is used
    for a construction variable.

  - Fix the internal Link function so that it properly links or copies
    files in subsidiary BuildDir directories.

  - Refactor the internal representation of a single execution instance
    of an action to eliminate redundant signature calculations.

  - Eliminate redundant signature calculations for Nodes.

  - Optimize out calling hasattr() before accessing attributes.

  - Say "Cleaning targets" (not "Building...") when the -c option is
    used.

  From Damyan Pepper:

  - Quote the "Entering directory" message like Make.

  From Stefan Reichor:

  - Add support for using Ghostscript to convert Postscript to PDF files.

  From Anthony Roach:

  - Add a standalone "Alias" function (separate from an Environment).

  - Make Export() work for local variables.

  - Support passing a dictionary to Export().

  - Support Import('*') to import everything that's been Export()ed.

  - Fix an undefined exitvalmap on Win32 systems.

  - Support new SetOption() and GetOption() functions for setting
    various command-line options from with an SConscript file.

  - Deprecate the old SetJobs() and GetJobs() functions in favor of
    using the new generic {Set,Get}Option() functions.

  - Fix a number of tests that searched for a Fortran compiler using the
    external PATH instead of what SCons would use.

  - Fix the interaction of SideEffect() and BuildDir() so that (for
    example) PDB files get put correctly in a BuildDir().

  From David Snopek:

  - Contribute the "Autoscons" code for Autoconf-like checking for
    the existence of libraries, header files and the like.

  - Have the Tool() function add the tool name to the $TOOLS
    construction variable.

  From Greg Spencer:

  - Support the C preprocessor #import statement.

  - Allow the SharedLibrary() Builder on Win32 systems to be able to
    register a newly-built dll using regsvr32.

  - Add a Builder for Windows type library (.tlb) files from IDL files.

  - Add an IDL scanner.

  - Refactor the Fortran, C and IDL scanners to share common logic.

  - Add .srcpath and .srcdir attributes to $TARGET and $SOURCE.

  From Christoph Wiedemann:

  - Integrate David Snopek's "Autoscons" code as the new SConf
    configuration subsystem, including caching of values between
    runs (using normal SCons dependency mechanisms), tests, and
    documentation.



RELEASE 0.13 - Mon, 31 Mar 2003 20:22:00 -0600

  From Charles Crain:

  - Fix a bug when BuildDir(duplicate=0) is used and SConscript
    files are called from within other SConscript files.

  - Support (older) versions of Perforce which don't set the Windows
    registry.



RELEASE 0.12 - Thu, 27 Mar 2003 23:52:09 -0600

  From Charles Crain:

  - Added support for the Perforce source code management system.

  - Fix str(Node.FS) so that it returns a path relative to the calling
    SConscript file's directory, not the top-level directory.

  - Added support for a separate src_dir argument to SConscript()
    that allows explicit specification of where the source files
    for an SConscript file can be found.

  - Support more easily re-usable flavors of command generators by
    calling callable variables when strings are expanded.

  From Steven Knight:

  - Added an INSTALL construction variable that can be set to a function
    to control how the Install() and InstallAs() Builders install files.
    The default INSTALL function now copies, not links, files.

  - Remove deprecated features:  the "name" argument to Builder objects,
    and the Environment.Update() method.

  - Add an Environment.SourceCode() method to support fetching files
    from source code systems.  Add factory methods that create Builders
    to support BitKeeper, CVS, RCS, and SCCS.  Add support for fetching
    files from RCS or SCCS transparently (like GNU Make).

  - Make the internal to_String() function more efficient.

  - Make the error message the same as other build errors when there's a
    problem unlinking a target file in preparation for it being built.

  - Make TARGET, TARGETS, SOURCE and SOURCES reserved variable names and
    warn if the user tries to set them in a construction environment.

  - Add support for Tar and Zip files.

  - Better documentation of the different ways to export variables to a
    subsidiary SConscript file.  Fix documentation bugs in a tools
    example, places that still assumed SCons split strings on white
    space, and typos.

  - Support fetching arbitrary files from the TARGETS or SOURCES lists
    (e.g. ${SOURCES[2]}) when calculating the build signature of a
    command.

  - Don't silently swallow exceptions thrown by Scanners (or other
    exceptions while finding a node's dependent children).

  - Push files to CacheDir() before calling the superclass built()
    method (which may clear the build signature as part of clearing
    cached implicit dependencies, if the file has a source scanner).
    (Bug reported by Jeff Petkau.)

  - Raise an internal error if we attempt to push a file to CacheDir()
    with a build signature of None.

  - Add an explicit Exit() function for terminating early.

  - Change the documentation to correctly describe that the -f option
    doesn't change to the directory in which the specified file lives.

  - Support changing directories locally with SConscript directory
    path names relative to any SConstruct file specified with -f.
    This allows you to build in another directory by simply changing
    there and pointing at the SConstruct file in another directory.

  - Change the default SConscriptChdir() behavior to change to the
    SConscript directory while it's being read.

  - Fix an exception thrown when the -U option was used with no
    Default() target specified.

  - Fix -u so that it builds things in corresponding build directories
    when used in a source directory.

  From Lachlan O'Dea:

  - Add SharedObject() support to the masm tool.

  - Fix WhereIs() to return normalized paths.

  From Jeff Petkau:

  - Don't copy a built file to a CacheDir() if it's already there.

  - Avoid partial copies of built files in a CacheDir() by copying
    to a temporary file and renaming.

  From Anthony Roach:

  - Fix incorrect dependency-cycle errors when an Aliased source doesn't
    exist.



RELEASE 0.11 - Tue, 11 Feb 2003 05:24:33 -0600

  From Chad Austin:

  - Add support for IRIX and the SGI MIPSPro tool chain.

  - Support using the MSVC tool chain when running Cygwin Python.

  From Michael Cook:

  - Avoid losing signal bits in the exit status from a command,
    helping terminate builds on interrupt (CTRL+C).

  From Charles Crain:

  - Added new AddPreAction() and AddPostAction() functions that support
    taking additional actions before or after building specific targets.

  - Add support for the PharLap ETS tool chain.

  From Steven Knight:

  - Allow Python function Actions to specify a list of construction
    variables that should be included in the Action's signature.

  - Allow libraries in the LIBS variable to explicitly include the prefix
    and suffix, even when using the GNU linker.
    (Bug reported by Neal Becker.)

  - Use DOS-standard CR-LF line endings in the scons.bat file.
    (Bug reported by Gary Ruben.)

  - Doc changes:  Eliminate description of deprecated "name" keyword
    argument from Builder definition (reported by Gary Ruben).

  - Support using env.Append() on BUILDERS (and other dictionaries).
    (Bug reported by Bj=F6rn Bylander.)

  - Setting the BUILDERS construction variable now properly clears
    the previous Builder attributes from the construction Environment.
    (Bug reported by Bj=F6rn Bylander.)

  - Fix adding a prefix to a file when the target isn't specified.
    (Bug reported by Esa Ilari Vuokko.)

  - Clean up error messages from problems duplicating into read-only
    BuildDir directories or into read-only files.

  - Add a CommandAction.strfunction() method, and add an "env" argument
    to the FunctionAction.strfunction() method, so that all Action
    objects have strfunction() methods, and the functions for building
    and returning a string both take the same arguments.

  - Add support for new CacheDir() functionality to share derived files
    between builds, with related options --cache-disable, --cache-force,
    and --cache-show.

  - Change the default behavior when no targets are specified to build
    everything in the current directory and below (like Make).  This
    can be disabled by specifying Default(None) in an SConscript.

  - Revamp SCons installation to fix a case-sensitive installation
    on Win32 systems, and to add SCons-specific --standard-lib,
    --standalone-lib, and --version-lib options for easier user
    control of where the libraries get installed.

  - Fix the ability to directly import and use Platform and Tool modules
    that have been implicitly imported into an Environment().

  - Add support for allowing an embedding interface to annotate a node
    when it's created.

  - Extend the SConscript() function to accept build_dir and duplicate
    keyword arguments that function like a BuildDir() call.

  From Steve Leblanc:

  - Fix the output of -c -n when directories are involved, so it
    matches -c.

  From Anthony Roach:

  - Use a different shared object suffix (.os) when using gcc so shared
    and static objects can exist side-by-side in the same directory.

  - Allow the same object files on Win32 to be linked into either
    shared or static libraries.

  - Cache implicit cache values when using --implicit-cache.



RELEASE 0.10 - Thu, 16 Jan 2003 04:11:46 -0600

  From Derrick 'dman' Hudson:

  - Support Repositories on other file systems by symlinking or
    copying files when hard linking won't work.

  From Steven Knight:

  - Remove Python bytecode (*.pyc) files from the scons-local packages.

  - Have FunctionActions print a description of what they're doing
    (a representation of the Python call).

  - Fix the Install() method so that, like other actions, it prints
    what would have happened when the -n option is used.

  - Don't create duplicate source files in a BuildDir when the -n
    option is used.

  - Refactor the Scanner interface to eliminate unnecessary Scanner
    calls and make it easier to write efficient scanners.

  - Added a "recursive" flag to Scanner creation that specifies the
    Scanner should be invoked recursively on dependency files returned
    by the scanner.

  - Significant performance improvement from using a more efficient
    check, throughout the code, for whether a Node has a Builder.

  - Fix specifying only the source file to MultiStepBuilders such as
    the Program Builder.  (Bug reported by Dean Bair.)

  - Fix an exception when building from a file with the same basename as
    the subdirectory in which it lives.  (Bug reported by Gerard Patel.)

  - Fix automatic deduction of a target file name when there are
    multiple source files specified; the target is now deduced from just
    the first source file in the list.

  - Documentation fixes: better initial explanation of SConscript files;
    fix a misformatted "table" in the StaticObject explanation.

  From Steven Knight and Steve Leblanc:

  - Fix the -c option so it will remove symlinks.

  From Steve Leblanc:

  - Add a Clean() method to support removing user-specified targets
    when using the -c option.

  - Add a development script for running SCons through PyChecker.

  - Clean up things found by PyChecker (mostly unnecessary imports).

  - Add a script to use HappyDoc to create HTML class documentation.

  From Lachlan O'Dea:

  - Make the Environment.get() method return None by default.

  From Anthony Roach:

  - Add SetJobs() and GetJobs() methods to allow configuration of the
    number of default jobs (still overridden by -j).

  - Convert the .sconsign file format from ASCII to a pickled Python
    data structure.

  - Error message cleanups:  Made consistent the format of error
    messages (now all start with "scons: ***") and warning messages (now
    all start with "scons: warning:").  Caught more cases with the "Do
    not know how to build" error message.

  - Added support for the MinGW tool chain.

  - Added a --debug=includes option.



RELEASE 0.09 - Thu,  5 Dec 2002 04:48:25 -0600

  From Chad Austin:

  - Add a Prepend() method to Environments, to append values to
    the beginning of construction variables.

  From Matt Balvin:

  - Add long command-line support to the "lib" Tool (Microsoft library
    archiver), too.

  From Charles Crain:

  - Allow $$ in a string to be passed through as $.

  - Support file names with odd characters in them.

  - Add support for construction variable substition on scanner
    directories (in CPPPATH, F77PATH, LIBPATH, etc.).

  From Charles Crain and Steven Knight:

  - Add Repository() functionality, including the -Y option.

  From Steven Knight:

  - Fix auto-deduction of target names so that deduced targets end
    up in the same subdirectory as the source.

  - Don't remove source files specified on the command line!

  - Suport the Intel Fortran Compiler (ifl.exe).

  - Supply an error message if there are no command-line or
    Default() targets specified.

  - Fix the ASPPCOM values for the GNU assembler.
    (Bug reported by Brett Polivka.)

  - Fix an exception thrown when a Default() directory was specified
    when using the -U option.

  - Issue a warning when -c can't remove a target.

  - Eliminate unnecessary Scanner calls by checking for the
    existence of a file before scanning it.  (This adds a generic
    hook to check an arbitrary condition before scanning.)

  - Add explicit messages to tell when we're "Reading SConscript files
    ...," "done reading SConscript files," "Building targets," and
    "done building targets."  Add a -Q option to supress these.

  - Add separate $SHOBJPREFIX and $SHOBJSUFFIX construction variables
    (by default, the same as $OBJPREFIX and $OBJSUFFIX).

  - Add Make-like error messages when asked to build a source file,
    and before trying to build a file that doesn't have all its source
    files (including when an invalid drive letter is used on WIN32).

  - Add an scons-local-{version} package (in both .tar.gz and .zip
    flavors) to help people who want to ship SCons as a stand-alone
    build tool in their software packages.

  - Prevent SCons from unlinking files in certain situations when
    the -n option is used.

  - Change the name of Tool/lib.py to Tool/mslib.py.

  From Steven Knight and Anthony Roach:

  - Man page:  document the fact that Builder calls return Node objects.

  From Steve LeBlanc:

  - Refactor option processing to use our own version of Greg Ward's
    Optik module, modified to run under Python 1.5.2.

  - Add a ParseConfig() command to modify an environment based on
    parsing output from a *-config command.

  From Jeff Petkau:

  - Fix interpretation of '#/../foo' on Win32 systems.

  From Anthony Roach:

  - Fixed use of command lines with spaces in their arguments,
    and use of Nodes with spaces in their string representation.

  - Make access and modification times of files in a BuildDir match
    the source file, even when hard linking isn't available.

  - Make -U be case insensitive on Win32 systems.

  - Issue a warning and continue when finding a corrupt .sconsign file.

  - Fix using an alias as a dependency of a target so that if one of the
    alias' dependencies gets rebuilt, the resulting target will, too.

  - Fix differently ordered targets causing unnecessary rebuilds
    on case insensitive systems.

  - Use os.system() to execute external commands whenever the "env"
    utility is available, which is much faster than fork()/exec(),
    and fixes the -j option on several platforms.

  - Fix use of -j with multiple targets.

  - Add an Options() object for friendlier accomodation of command-
    line arguments.

  - Add support for Microsoft VC++ precompiled header (.pch) files,
    debugger (.pdb) files, and resource (.rc) files.

  - Don't compute the $_CPPINCFLAGS, $_F77INCFLAGS, $_LIBFLAGS and
    $_LIBDIRFLAGS variables each time a command is executed, define
    them so they're computed only as needed.  Add a new _concat
    function to the Environment that allows people to define their
    own similar variables.

  - Fix dependency scans when $LIBS is overridden.

  - Add EnsurePythonVersion() and EnsureSConsVersion() functions.

  - Fix the overly-verbose stack trace on ListBuilder build errors.

  - Add a SetContentSignatureType() function, allowing use of file
    timestamps instead of MD5 signatures.

  - Make -U and Default('source') fail gracefully.

  - Allow the File() and Dir() methods to take a path-name string as
    the starting directory, in addition to a Dir object.

  - Allow the command handler to be selected via the SPAWN, SHELL
    and ESCAPE construction variables.

  - Allow construction variables to be overridden when a Builder
    is called.

  From sam th:

  - Dynamically check for the existence of utilities with which to
    initialize Environments by default.



RELEASE 0.08 - Mon, 15 Jul 2002 12:08:51 -0500

  From Charles Crain:

  - Fixed a bug with relative CPPPATH dirs when using BuildDir().
    (Bug reported by Bob Summerwill.)

  - Added a warnings framework and a --warn option to enable or
    disable warnings.

  - Make the C scanner warn users if files referenced by #include
    directives cannot be found and --warn=dependency is specified.

  - The BUILDERS construction variable should now be a dictionary
    that maps builder names to actions.  Existing uses of lists,
    and the Builder name= keyword argument, generate warnings
    about use of deprecated features.

  - Removed the "shared" keyword argument from the Object and
    Library builders.

  - Added separated StaticObject, SharedObject, StaticLibrary and
    SharedLibrary builders.  Made Object and Library synonyms for
    StaticObject and StaticLibrary, respectively.

  - Add LIBS and LIBPATH dependencies for shared libraries.

  - Removed support for the prefix, suffix and src_suffix arguments
    to Builder() to be callable functions.

  - Fix handling file names with multiple dots.

  - Allow a build directory to be outside of the SConstruct tree.

  - Add a FindFile() function that searches for a file node with a
    specified name.

  - Add $CPPFLAGS to the shared-object command lines for g++ and gcc.

  From Charles Crain and Steven Knight:

  - Add a "tools=" keyword argument to Environment instantiation,
    and a separate Tools() method, for more flexible specification
    of tool-specific environment changes.

  From Steven Knight:

  - Add a "platform=" keyword argument to Environment instantiation,
    and a separate Platform() method, for more flexible specification
    of platform-specific environment changes.

  - Updated README instructions and setup.py code to catch an
    installation failure from not having distutils installed.

  - Add descriptions to the -H help text for -D, -u and -U so
    people can tell them apart.

  - Remove the old feature of automatically splitting strings
    of file names on white space.

  - Add a dependency Scanner for native Fortran "include" statements,
    using a new "F77PATH" construction variable.

  - Fix C #include scanning to detect file names with characters like
    '-' in them.

  - Add more specific version / build output to the -v option.

  - Add support for the GNU as, Microsoft masm, and nasm assemblers.

  - Allow the "target" argument to a Builder call to be omitted, in
    which case the target(s) are deduced from the source file(s) and the
    Builder's specified suffix.

  - Add a tar archive builder.

  - Add preliminary support for the OS/2 Platform, including the icc
    and ilink Tools.

  From Jeff Petkau:

  - Fix --implicit-cache if the scanner returns an empty list.

  From Anthony Roach:

  - Add a "multi" keyword argument to Builder creation that specifies
    it's okay to call the builder multiple times for a target.

  - Set a "multi" on Aliases so multiple calls will append to an Alias.

  - Fix emitter functions' use of path names when using BuildDir or
    in subdirectories.

  - Fix --implicit-cache causing redundant rebuilds when the header
    file list changed.

  - Fix --implicit-cache when a file has no implicit dependencies and
    its source is generated.

  - Make the drive letters on Windows always be the same case, so that
    changes in the case of drive letters don't cause a rebuild.

  - Fall back to importing the SCons.TimeStamp module if the SCons.MD5
    module can't be imported.

  - Fix interrupt handling to guarantee that a single interrupt will
    halt SCons both when using -j and not.

  - Fix .sconsign signature storage so that output files of one build
    can be safely used as input files to another build.

  - Added a --debug=time option to print SCons execution times.

  - Print an error message if a file can't be unlinked before being
    built, rather than just silently terminating the build.

  - Add a SideEffect() method that can be used to tell the build
    engine that a given file is created as a side effect of building
    a target.  A file can be specified as a side effect of more than
    one build comand, in which case the commands will not be executed
    simultaneously.

  - Significant performance gains from not using our own version of
    the inefficient stock os.path.splitext() method, caching source
    suffix computation, code cleanup in MultiStepBuilder.__call__(),
    and replicating some logic in scons_subst().

  - Add --implicit-deps-changed and --implicit-deps-unchanged options.

  - Add a GetLaunchDir() function.

  - Add a SetBuildSignatureType() function.

  From Zed Shaw:

  - Add an Append() method to Environments, to append values to
    construction variables.

  - Change the name of Update() to Replace().  Keep Update() as a
    deprecated synonym, at least for now.

  From Terrel Shumway:

  - Use a $PYTHON construction variable, initialized to sys.executable,
    when using Python to build parts of the SCons packages.

  - Use sys.prefix, not sys.exec_prefix, to find pdb.py.



RELEASE 0.07 - Thu,  2 May 2002 13:37:16 -0500

  From Chad Austin:

  - Changes to build SCons packages on IRIX (and other *NIces).

  - Don't create a directory Node when a file already exists there,
    and vice versa.

  - Add 'dirs' and 'names' keyword arguments to SConscript for
    easier specification of subsidiary SConscript files.

  From Charles Crain:

  - Internal cleanup of environment passing to function Actions.

  - Builders can now take arbitrary keyword arguments to create
    attributes to be passed to: command generator functions,
    FunctionAction functions, Builder emitter functions (below),
    and prefix/suffix generator functions (below).

  - Command generator functions can now return ANYTHING that can be
    converted into an Action (a function, a string, a CommandGenerator
    instance, even an ActionBase instance).

  - Actions now call get_contents() with the actual target and source
    nodes used for the build.

  - A new DictCmdGenerator class replaces CompositeBuilder to support
    more flexible Builder behavior internally.

  - Builders can now take an emitter= keyword argument.  An emitter
    is a function that takes target, source, and env argument, then
    return a 2-tuple of (new sources, new targets).  The emitter is
    called when the Builder is __call__'ed, allowing a user to modify
    source and target lists.

  - The prefix, suffix and src_suffix Builder arguments now take a
    callable as well a string.  The callable is passed the Environment
    and any extra Builder keyword arguments and is expected to return
    the appropriate prefix or suffix.

  - CommandActions can now be a string, a list of command + argument
    strings, or a list of commands (strings or lists).

  - Added shared library support.  The Object and Library Builders now
    take a "shared=1" keyword argument to specify that a shared object
    or shared library should be built.  It is an error to try to build
    static objects into a shared library or vice versa.

  - Win32 support for .def files has been added.  Added the Win32-specific
    construction variables $WIN32DEFPREFIX, $WIN32DEFSUFFIX,
    $WIN32DLLPREFIX and $WIN32IMPLIBPREFIX.  When building a .dll,
    the new construction variable $WIN32_INSERT_DEF, controls whether
    the appropriately-named .def file is inserted into the target
    list (if not already present).  A .lib file is always added to
    a Library build if not present in the list of targets.

  - ListBuilder now passes all targets to the action, not just the first.

  - Fix so that -c now deletes generated yacc .h files.

  - Builder actions and emitter functions can now be initialized, through
    construction variables, to things other than strings.

  - Make top-relative '#/dir' lookups work like '#dir'.

  - Fix for relative CPPPATH directories in subsidiary SConscript files
    (broken in 0.06).

  - Add a for_signature argument to command generators, so that
    generators that need to can return distinct values for the
    command signature and for executing the command.

  From Alex Jacques:

  - Create a better scons.bat file from a py2bat.py script on the Python
    mailing list two years ago (modeled after pl2bat.pl).

  From Steven Knight:

  - Fix so that -c -n does *not* remove the targets!

  - Man page:  Add a hierarchical libraries + Program example.

  - Support long MSVC linker command lines through a builder action
    that writes to a temporary file and uses the magic MSVC "link @file"
    argument syntax if the line is longer than 2K characters.

  - Fix F77 command-line options on Win32 (use /Fo instead of -o).

  - Use the same action to build from .c (lower case) and .C (upper
    case) files on case-insensitive systems like Win32.

  - Support building a PDF file directly from a TeX or LaTeX file
    using pdftex or pdflatex.

  - Add a -x option to runtest.py to specify the script being tested.
    A -X option indicates it's an executable, not a script to feed
    to the Python interpreter.

  - Add a Split() function (identical to SCons.Util.argmunge()) for use
    in the next release, when Builders will no longer automatically split
    strings on white space.

  From Steve Leblanc:

  - Add the SConscriptChdir() method.

  From Anthony Roach:

  - Fix --debug=tree when used with directory targets.

  - Significant internal restructuring of Scanners and Taskmaster.

  - Added new --debug=dtree option.

  - Fixes for --profile option.

  - Performance improvement in construction variable substitution.

  - Implemented caching of content signatures, plus added --max-drift
    option to control caching.

  - Implemented caching of dependency signatures, enabled by new
    --implicit-cache option.

  - Added abspath construction variable modifier.

  - Added $SOURCE variable as a synonym for $SOURCES[0].

  - Write out .sconsign files on error or interrupt so intermediate
    build results are saved.

  - Change the -U option to -D.  Make a new -U that builds just the
    targets from the local SConscript file.

  - Fixed use of sys.path so Python modules can be imported from
    the SConscript directory.

  - Fix for using Aliases with the -u, -U and -D options.

  - Fix so that Nodes can be passed to SConscript files.

  From Moshe Zadka:

  - Changes for official Debian packaging.



RELEASE 0.06 - Thu, 28 Mar 2002 01:24:29 -0600

  From Charles Crain:

  - Fix command generators to expand construction variables.

  - Make FunctionAction arguments be Nodes, not strings.

  From Stephen Kennedy:

  - Performance:  Use a dictionary, not a list, for a Node's parents.

  From Steven Knight:

  - Add .zip files to the packages we build.

  - Man page:  document LIBS, fix a typo, document ARGUMENTS.

  - Added RANLIB and RANLIBFLAGS construction variables.  Only use them
    in ARCOM if there's a "ranlib" program on the system.

  - Add a configurable CFILESUFFIX for the Builder of .l and .y files
    into C files.

  - Add a CXXFile Builder that turns .ll and .yy files into .cc files
    (configurable via a CXXFILESUFFIX construction variable).

  - Use the POSIX-standard lex -t flag, not the GNU-specific -o flag.
    (Bug reported by Russell Christensen.)

  - Fixed an exception when CPPPATH or LIBPATH is a null string.
    (Bug reported by Richard Kiss.)

  - Add a --profile=FILE option to make profiling SCons easier.

  - Modify the new DVI builder to create .dvi files from LaTeX (.ltx
    and .latex) files.

  - Add support for Aliases (phony targets).

  - Add a WhereIs() method for searching for path names to executables.

  - Add PDF and PostScript document builders.

  - Add support for compiling Fortran programs from a variety of
    suffixes (a la GNU Make):  .f, .F, .for, .FOR, .fpp and .FPP

  - Support a CPPFLAGS variable on all default commands that use the
    C preprocessor.

  From Steve Leblanc:

  - Add support for the -U option.

  - Allow CPPPATH, LIBPATH and LIBS to be specified as white-space
    separated strings.

  - Add a document builder to create .dvi files from TeX (.tex) files.

  From Anthony Roach:

  - Fix:  Construction variables with values of 0 were incorrectly
    interpolated as ''.

  - Support env['VAR'] to fetch construction variable values.

  - Man page:  document Precious().



RELEASE 0.05 - Thu, 21 Feb 2002 16:50:03 -0600

  From Chad Austin:

  - Set PROGSUFFIX to .exe under Cygwin.

  From Charles Crain:

  - Allow a library to specified as a command-line source file, not just
    in the LIBS construction variable.

  - Compensate for a bug in os.path.normpath() that returns '' for './'
    on WIN32.

  - More performance optimizations:  cache #include lines from files,
    eliminate unnecessary calls.

  - If a prefix or suffix contains white space, treat the resulting
    concatenation as separate arguments.

  - Fix irregularities in the way we fetch DevStudio information from
    the Windows registry, and in our registry error handling.

  From Steven Knight:

  - Flush stdout after print so it intermixes correctly with stderr
    when redirected.

  - Allow Scanners to return a list of strings, and document how to
    write your own Scanners.

  - Look up implicit (scanned) dependencies relative to the directory
    of file being scanned.

  - Make writing .sconsign files more robust by first trying to write
    to a temp file that gets renamed.

  - Create all of the directories for a list of targets before trying
    to build any of the targets.

  - WIN32 portability fixes in tests.

  - Allow the list of variables exported to an SConscript file to be
    a UserList, too.

  - Document the overlooked LIBPATH construction variable.
    (Bug reported by Eicke Godehardt.)

  - Fix so that Ignore() ignores indirect, implicit dependencies
    (included files), not just direct dependencies.

  - Put the man page in the Debian distribution.

  - Run HTML docs through tidy to clean up the HTML (for Konqueror).

  - Add preliminary support for Unicode strings.

  - Efficiency:  don't scan dependencies more than once during the
    walk of a tree.

  - Fix the -c option so it doesn't stop removing targets if one doesn't
    already exist.
    (Bug reported by Paul Connell.)

  - Fix the --debug=pdb option when run on Windows NT.
    (Bug reported by Paul Connell.)

  - Add support for the -q option.

  From Steve Leblanc:

  - Add support for the -u option.

  - Add .cc and .hh file suffixes to the C Scanner.

  From Anthony Roach:

  - Make the scons script return an error code on failures.

  - Add support for using code to generate a command to build a target.



RELEASE 0.04 - Wed, 30 Jan 2002 11:09:42 -0600

  From Charles Crain:

  - Significant performance improvements in the Node.FS and
    Scanner subsystems.

  - Fix signatures of binary files on Win32 systems.

  - Allow LIBS and LIBPATH to be strings, not just arrays.

  - Print a traceback if a Python-function builder throws an exception.

  From Steven Knight:

  - Fix using a directory as a Default(), and allow Default() to
    support white space in file names for strings in arrays.

  - Man page updates:  corrected some mistakes, documented various
    missing Environment methods, alphabetized the construction
    variables and other functions, defined begin and end macros for
    the example sections, regularized white space separation, fixed
    the use of Export() in the Multiple Variants example.

  - Function action fixes:  None is now a successful return value.
    Exceptions are now reported.  Document function actions.

  - Add 'Action' and 'Scanner' to the global keywords so SConscript
    files can use them too.

  - Removed the Wrapper class between Nodes and Walkers.

  - Add examples using Library, LIBS, and LIBPATH.

  - The C Scanner now always returns a sorted list of dependencies
    so order changes don't cause unnecessary rebuilds.

  - Strip $(-$) bracketed text from command lines.  Use this to
    surround $_INCDIRS and $_LIBDIRS so we don't rebuild in response
    to changes to -I or -L options.

  - Add the Ignore() method to ignore dependencies.

  - Provide an error message when a nonexistent target is specified
    on the command line.

  - Remove targets before building them, and add an Environment
    Precious() method to override that.

  - Eliminate redundant calls to the same builder when the target is a
    list of targets:  Add a ListBuilder class that wraps Builders to
    handle lists atomically.  Extend the Task class to support building
    and updating multiple targets in a single Task.  Simplify the
    interface between Task and Taskmaster.

  - Add a --debug=pdb option to re-run SCons under the Python debugger.

  - Only compute a build signature once for each node.

  - Changes to our sys.path[] manipulation to support installation into
    an arbitrary --prefix value.

  From Steve Leblanc:

  - Add var=value command-line arguments.



RELEASE 0.03 - Fri, 11 Jan 2002 01:09:30 -0600

  From Charles Crain:

  - Performance improvements in the Node.FS and Sig.Calculator classes.

  - Add the InstallAs() method.

  - Execute commands through an external interpreter (sh, cmd.exe, or
    command.com) to handle redirection metacharacters.

  - Allow the user to supply a command handler.

  From Steven Knight:

  - Search both /usr/lib and /usr/local/lib for scons directories by
    adding them both to sys.path, with whichever is in sys.prefix first.

  - Fix interpreting strings of multiple white-space separated file names
    as separate file names, allowing prefixes and suffixes to be appended
    to each individually.

  - Refactor to move CompositeBuilder initialization logic from the
    factory wrapper to the __init__() method, and allow a Builder to
    have both an action and a src_builder (or array of them).

  - Refactor BuilderBase.__call__() to separate Node creation/lookup
    from initialization of the Node's builder information.

  - Add a CFile Builder object that supports turning lex (.l) and
    yacc (.y) files into .c files.

  - Document: variable interpretation attributes; how to propogate
    the user's environment variables to executed commands; how to
    build variants in multiple BuildDirs.

  - Collect String, Dict, and List type-checking in common utility
    routines so we can accept User{String,Dict,List}s all over.

  - Put the Action factory and classes into their own module.

  - Use one CPlusPlusAction in the Object Builder's action dictionary,
    instead of letting it create multiple identical instances.

  - Document the Install() and InstallAs() methods.

  From Steve Leblanc:

  - Require that a Builder be given a name argument, supplying a
    useful error message when it isn't.

  From Anthony Roach:

  - Add a "duplicate" keyword argument to BuildDir() that can be set
    to prevent linking/copying source files into build directories.

  - Add a "--debug=tree" option to print an ASCII dependency tree.

  - Fetch the location of the Microsoft Visual C++ compiler(s) from
    the Registry, instead of hard-coding the location.

  - Made Scanner objects take Nodes, not path names.

  - Have the C Scanner cache the #include file names instead of
    (re-)scanning the file each time it's called.

  - Created a separate class for parent "nodes" of file system roots,
    eliminating the need for separate is-parent-null checks everywhere.

  - Removed defined __hash__() and __cmp() methods from FS.Entry, in
    favor of Python's more efficient built-in identity comparisons.



RELEASE 0.02 - Sun, 23 Dec 2001 19:05:09 -0600

  From Charles Crain:

  - Added the Install(), BuildDir(), and Export() methods.

  - Fix the -C option by delaying setting the top of the FS tree.

  - Avoid putting the directory path on the libraries in the LIBS
    construction variable.

  - Added a GetBuildPath() method to return the full path to the
    Node for a specified string.

  - Fixed variable substitution in CPPPATH and LIBPATH.

  From Steven Knight:

  - Fixed the version comment in the scons.bat (the UNIX geek used
    # instead of @rem).

  - Fix to setup.py so it doesn't require a sys.argv[1] argument.

  - Provide make-like warning message for "command not found" and
    similar errors.

  - Added an EXAMPLES section to the man page.

  - Make Default() targets properly relative to their SConscript
    file's subdirectory.

  From Anthony Roach:

  - Documented CXXFLAGS, CXXCOM, and CPPPATH.

  - Fixed SCONS_LIB_DIR to work as documented.

  - Made Default() accept Nodes as arguments.

  - Changed Export() to make it easier to use.

  - Added the Import() and Return() methods.



RELEASE 0.01 - Thu Dec 13 19:25:23 CST 2001

A brief overview of important functionality available in release 0.01:

  - C and C++ compilation on POSIX and Windows NT.

  - Automatic scanning of C/C++ source files for #include dependencies.

  - Support for building libraries; setting construction variables
    allows creation of shared libraries.

  - Library and C preprocessor search paths.

  - File changes detected using MD5 signatures.

  - User-definable Builder objects for building files.

  - User-definable Scanner objects for scanning for dependencies.

  - Parallel build (-j) support.

  - Dependency cycles detected.

  - Linux packages available in RPM and Debian format.

  - Windows installer available.
<|MERGE_RESOLUTION|>--- conflicted
+++ resolved
@@ -33,11 +33,8 @@
   From Daniel Moody:
     - Fix ninja tool to never use for_sig substitution because ninja does not use signatures. This
       issue affected CommandGeneratorAction function actions specifically.
-<<<<<<< HEAD
     - Expanded ninja Mkdir to also support Mkdir actions.
-=======
     - Added support for the PCH environment variable to support subst generators. 
->>>>>>> 46a57536
 
   From Mats Wichmann:
     - Two small Python 3.10 fixes: one more docstring turned into raw
