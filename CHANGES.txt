--- conflicted
+++ resolved
@@ -78,11 +78,8 @@
       Fixes #3529.
     - Clarify/fix documentation of Scanners in User Guide and Manpage.
       Fixes #4468.
-<<<<<<< HEAD
     - Fix bad typing in Action.py: process() and strfunction().
-=======
     - Add Pseudo() to global functions, had been omitted. Fixes #4474.
->>>>>>> 5d374794
 
 
 RELEASE 4.6.0 -  Sun, 19 Nov 2023 17:22:20 -0700
