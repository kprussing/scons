

                 SCons - a software construction tool

                            Change Log

NOTE: The 4.0.0 Release of SCons dropped Python 2.7 Support

RELEASE  VERSION/DATE TO BE FILLED IN LATER

  From Daniel Moody:
    - Update CacheDir to use uuid for tmpfile uniqueness instead of pid.
      This fixes cases for shared cache where two systems write to the same
      cache tmpfile at the same time because the happened to get the same pid.

  From Mats Wichmann:
    - Initial support in tests for Python 3.10 - expected bytecode and
      one changed expected exception message. Change some more regexes
      to be specified as rawstrings in response to DeprecationWarnings.
<<<<<<< HEAD
    - Add an example of adding an emitter to User Guide (concept
      from Jeremy Elson)
=======
    - Add timing information for sconsign database dump when --debug=time
      is selected. Also switch to generally using time.perf_counter,
      which is the Python recommended way for timing short durations.
>>>>>>> 4ab203a3


RELEASE 4.1.0 - Tues, 19 Jan 2021 15:04:42 -0700

  From James Benton:
    - Add COMPILATIONDB_PATH_FILTER env option for CompilationDatabase() builder which allows
      filtering of entries based on the output file paths using glob style file matching (issue #3742).

  From Joseph Brill:
    - Internal MSVC and test updates: Rework the msvc installed versions cache so that it
      is not exposed externally and update external references accordingly.
    - Modify the MSCommon internal-use only debug logging records to contain the correct relative
      file path when the debug function is called from outside the MSCommon module.

  From William Deegan:
    - Fix yacc tool, not respecting YACC set at time of tool initialization.
    - Refactor SCons.Tool to move all common shared and loadable module linking logic to SCons.Tool.linkCommon
    - Remove pywin32 imports from SCons.Script.Main. No longer needed.
    - Switch to use ctypes instead of pywin32 (requiring an extra pip install) - Fixes Github Issue #2291
       - pywin32 no longer necessary for SCons install. (pip install SCons will no longer also require pywin32 on win32)
       - Remove pywin32 usage from SCons.Util where it was used for accessing the registry. Python native winreg
         library already includes this functionality.
       - Remove using pywin32 to retrieve peak memory usage on Win32 for `--debug=memory`
    - Fix Issue #3759 - include scons.1, sconsign.1, scons-time.1 manpages in sdist and wheel packages.
    - Change SCons's build so the generated `SCons/__init__.py` is no longer removed by `scons -c`
    - Completely rewrote versioned shared libraries logic. Added support for SOVERSION via dmoody's initial PR #3733
    - No longer automatically disable setting SONAME on shared libraries on OpenBSD.
    - Fix race condition bug when initializing a scons cache directory at the
      same time from multiple threads or processes. Problem described in PR #3114.
      This is a simpler fix which should avoid some problems identified with the initial PR.
      (Credit to Fredrik Medley for reporting the issue, the initial PR, and discussing and testing
       this solution)

  From Michał Górny:
    - Fix dvipdf test failure due to passing incorrect flag to dvipdf.

  From Adam Gross:
    - Fix minor bug affecting SCons.Node.FS.File.get_csig()'s usage of the MD5 chunksize.
      User-facing behavior does not change with this fix (GH Issue #3726).
    - Fix occasional test failures caused by not being able to find a file or directory fixture
      when running multiple tests with multiple jobs.
    - Fix incorrect cache hits and/or misses when running in interactive mode by having
      SCons.Node.Node.clear() clear out all caching-related state.
    - Change Environment.SideEffect() to not add duplicate side effects.
      NOTE: The list of returned side effect Nodes will not include any duplicate side effect Nodes.

  From David H:
    - Add ZIP_OVERRIDE_TIMESTAMP env option to Zip builder which allows for overriding of the file
      modification times in the archive.
    - Fix Zip builder not rebuilding when ZIPROOT env option was changed.

  From Jason Kenny
    - Fix python3 crash when Value node get_text_content when child content does not have decode()
      NOTE: If you depend on Value node's get_text_content returning concatenated contents of it's
      children. This may break your code. It now concatenates the csig() of all children.

  From Joachim Kuebart:
    - Suppress missing SConscript deprecation warning if `must_exist=False`
      is used.

  From Rocco Matano:
    - Fix Zip tool to respect ZIPCOMSTR. Previously all zip builder calls would yield something
      like zip(["test.zip"], ["zip_scons.py"]) and ignore ZIPCOMSTR if ZIPCOM and ZIPCOMSTR
      weren't set after the Environment/Tool is initialized. (Explained in PR #3659)

  From Daniel Moody:
    - Fix issue where java parsed a class incorrectly from lambdas used after a new.

  From Simon Tegelid
    - Fix using TEMPFILE in multiple actions in an action list. Previously a builder, or command
      with an action list like this:
      ['${TEMPFILE("xxx.py -otempfile $SOURCE")}', '${TEMPFILE("yyy.py -o$TARGET tempfile")}']
      Could yield a single tempfile with the first TEMPFILE's contents, used by both steps
      in the action list.

  From Mats Wichmann:
    - Complete tests for Dictionary, env.keys() and env.values() for
      OverrideEnvironment. Enable env.setdefault() method, add tests.
    - Raise an error if an option (not otherwise consumed) is used which
      looks like an abbreviation of one one added by AddOption. (#3653)
    - Tool module not found will now raise a UserError to more clearly indicate this is
      probably an SConscript problem, and to make the traceback more relevant.
    - Fix three issues with MergeFlags:
      - Signature/return did not match documentation or existing usage - the implementation
        now no longer returns the passed env
      - merging --param arguments did not work (issue #3107);
      - passing a dict to merge where the values are strings failed (issue #2961).
    - Include previously-excluded SideEffect section in User Guide.
    - Clean up unneeded imports (autoflake tool).
    - Make sure cProfile is used if profiling - SCons was expecting
      the Util module to monkeypatch in cProfile as profile if available,
      but this is no longer being done.
    - Cleanup in SCons.Util.AddMethod. If called with an environment instance
      as the object to modify, the method would not be correctly set up in
      any Clone of that instance.  Now tries to detect this and calls
      MethodWrapper to set up the method the same way env.AddMethod does.
      MethodWrapper moved to Util to avoid a circular import. Fixes #3028.
    - Some Python 2 compatibility code dropped
    - Rework runtest.py to use argparse for arg handling (was a mix
      of hand-coded and optparse, with a stated intent to "gradually port").
    - Add options to runtest to generate/not generate a log of failed tests,
      and to rerun such tests. Useful when an error cascades through several
      tests, can quickly try if a change improves all the fails. Dropped
      runtest test for fallback from qmtest, not needed; added new tests.
    - Eliminate tex tool usage of "for foo in range(len(iterable))"
    - Restore internal Trace function to functional state.
    - Only try to initialize the wix tool by default (or when tool `default` is explicitly installed)
      on Windows based systems.
    - Pick a better "Topic" Trove classifier for SCons: SW Dev / Build Tools
    - Use os.replace instead of os.rename in dblite so don't need to
      special-case Windows here. dblite is the default storage engine for the SConsign file(s).
    - Fix cut-n-paste error in msvc debug printout and make some debug output
      in msvs and msvsTests.py be off until needed (uncomment to use)
    - Fix Issue #3014 - Empty file and missing file have same csig
    - Refactor env.Append/Prepend to remove Py 1.5 era need to nest
      try blocks, can now "continue" at the appropriate places.
    - Add /snap/bin to env['PATH'] on POSIX, although this is only
      really useful for a subset of POSIX systems that use snaps.
      Was needed for CI builds, which run on Ubuntu LTS images.
    - Eliminate Py2-ism __nonzero__ (now __bool__). Work around issue #3860
      where a check for BuilderBase raising exc. on __bool__ was optimized out.
      This issue was found due to a bug in Python 3.10.0a4. See issue #3860 for details.


RELEASE 4.0.1 - Mon, 16 Jul 2020 16:06:40 -0700

  From Rob Boehne:
    - Fix fortran tools to set SHFORTRAN variables to $FORTRAN, similarly SHF77, SHF90, SHF95,
      SHF03 and SHF08 will default to the variables $F77, $F90, $F95, $F03 and $F08 respectively.
      If you were depending on changing the value of FORTRAN (or $F[0-9][0-9]) having no effect
      on the value of SHFORTRAN, this change will break that.   The values of FORTRAN, F77, F90,
      F95, F03, F08 and SHFORTRAN, SHF77 (etc.) now are not overridden in generate if alredy set
      by the user.
    - Fix subprocess execution of 'lslpp' on AIX to produce text standard i/o.
    - Re-do the fix for suncxx tool (Oracle Studio compiler) now that only Python 3 is supported,
      to avoid decoding errors.

  From William Deegan:
    - Added Environment() variable TEMPFILEDIR which allows setting the directory which temp
      files createdby TEMPFILEMUNGE are created in.

  From Daniel Moody:
    - Added method on Node to test if its node used in SConf. (Github Issue #3626)



RELEASE 4.0.0 - Sat, 04 Jul 2020 12:00:27 +0000

  From Dirk Baechle:
    - Updated documentation toolchain to work properly under Python3, also
      removed libxslt support from the Docbook Tool. (issue #3580)
    - Added Docker images for building and testing SCons. (issue #3585)


  From James Benton:
    - Improve Visual Studio solution/project generation code to add support
      for a per-variant cppflags. Intellisense can be affected by cppflags,
      this is especially important when it comes to /std:c++* which specifies
      what C++ standard version to target. SCons will append /Zc:__cplusplus
      to the project's cppflags when a /std:c++* flag is found as this is
      required for intellisense to use the C++ standard version from cppflags.

  From Rob Boehne
    - Specify UTF-8 encoding when opening Java source file as text.  By default, encoding is the output
    of locale.getpreferredencoding(False), and varies by platform.

  From Joseph Brill:
    - MSVC updates: When there are multiple product installations (e.g, Community and
      Build Tools) of MSVC 2017 or MSVC 2019, an Enterprise, Professional,
      or Community installation will be selected before a Build Tools installation when
      "14.1" or "14.2" is requested, respectively. (GH Issue #3699).
    - MSVC updates: When there are multiple product installations of MSVC 2017 (e.g.,
      Community and Express), 2017 Express is no longer returned when "14.1" is
      requested.  Only 2017 Express will be returned when "14.1Exp" is requested.
      (GH Issue #3699).
    - MSVC updates: An MSVC 6.0 installation now appears in the installed versions list
      when msvc debug output is enabled (GH Issue #3699).
    - MSVS test updates: Tests for building a program using generated MSVS project and
      solution files using MSVS 2015 and later now work as expected on x86 hosts.
    - Test update: Reduce the number of "false negative" test failures for the interactive
      configuration test (test/interactive/configure.py).
    - MSVS update: Fix the development environment path for MSVS 7.0.

  From William Deegan:
    - Fix broken clang + MSVC 2019 combination by using MSVC configuration logic to
      propagate'VCINSTALLDIR' and 'VCToolsInstallDir' which clang tools use to locate
      header files and libraries from MSVC install. (Fixes GH Issue #3480)
    - Added C:\msys64\mingw64\bin to default mingw and clang windows PATH's.  This
      is a reasonable default and also aligns with changes in Appveyor's VS2019 image.
    - Drop support for Python 2.7. SCons will be Python 3.5+ going forward.
    - Change SCons.Node.ValueWithMemo to consider any name passed when memoizing Value() nodes
    - Fix Github Issue #3550 - When using Substfile() with a value like Z:\mongo\build\install\bin
      the implementation using re.sub() would end up interpreting the string and finding regex escape
      characters where it should have been simply replacing existing text. Switched to use string.replace().
    - Fix Github Issue #2904 - Provide useful error message when more than one Configure Contexts are opened.
      Only one open is allowed. You must call conf.Finish() to complete the currently open one before creating another
    - Add msys2 installed mingw default path to PATH for mingw tool.
      - C:\msys64\mingw64\bin
    - Purge obsolete internal build and tooling scripts
    - Allow user specified location for vswhere.exe specified by VSWHERE.
      NOTE: This must be set at the time the 'msvc' 'msvs' and/or 'mslink' tool(s) are initialized to have any effect.
    - Resolve Issue #3451 and Issue #3450 - Rewrite SCons setup.py and packaging. Move script logic to entry points so
      package can create scripts which use the correct version of Python.
    - Resolve Issue #3248 - Removing '-Wl,-Bsymbolic' from SHLIBVERSIONFLAGS
      NOTE: If your build depends on the above you must now add to your SHLIBVERSIONFLAGS
    - Speedup bin/docs-update-generated by caching parsed docbook schema. (60x speedup)
    - Reorganized source tree. Moved src/engine/SCons to SCons to be more in line with current Python source
      tree organization practices.
    - Renamed as.py to asm.py and left redirecting tool.  'as' is a reserved word and so
      changing the name was required as we wanted to import symbols for use in compilation_db
      tool.
    - Add CompilationDatabase() builder in compilation_db tool. Contributed by MongoDB.
      Setting COMPILATIONDB_USE_ABSPATH to True|False controls whether the files are absolute or relative
      paths.  Address Issue #3693 and #3694 found during development.
    - Fixed Github Issue 3628 - Hardcoding pickle protocol to 4 (supports python 3.4+)
      and skipping Python 3.8's new pickle protocol 5 whose main advantage is for out-of-band data buffers.
      NOTE: If you used Python 3.8 with SCons 3.0.0 or above, you may get a a pickle protocol error. Remove your
      .sconsign.dblite. You will end up with a full rebuild.

  From Andrii Doroshenko:
    - Extended `Environment.Dump()` to select a format to serialize construction variables (pretty, json).

  From Jeremy Elson:
    - Updated design doc to use the correct syntax for Depends()

  From Adam Gross:
    - Added support for scanning multiple entries in an action string if
      IMPLICIT_COMMAND_DEPENDENCIES is set to 2 or 'all'. This enables more thorough
      action scanning where every item in each command line is scanned to determine
      if it is a non-source and non-target path and added to the list of implicit dependencies
      for the target.
    - Added support for taking instances of the Value class as implicit
      dependencies.
    - Added new module SCons.Scanner.Python to allow scanning .py files.
    - Added support for explicitly passing a name when creating Value() nodes. This may be useful
      when the value can't be converted to a string or if having a name is otherwise desirable.
    - Fixed usage of abspath and path for RootDir objects on Windows. Previously
      env.fs.Dir("T:").abspath would return "T:\T:" and now it correctly returns "T:".

  From Ivan Kravets, PlatformIO
    - New conditional C Scanner (`SCons.Scanner.C.CConditionalScanner()`)
      which interprets C/C Preprocessor conditional syntax (#ifdef, #if, #else,
      #elif, #define, etc.)
    - Improvements for virtual C Pre-Processor:
      * Handle UNSIGNED LONG and LONG numeric constants in DEC (keep support for HEX)
      * Skip unrecognized directives, such as `#if( defined ...)`
      * Ignore `#include DYNAMIC_INCLUDE` directive that depends on a dynamic
        macro which is not located in a state TABLE.
      * Cleanup CPP expressions before evaluating (strip comments, carriage returns)

  From Iosif Kurazs:
    - Added a new flag called "linedraw" for the command line argument  "--tree"
      that instructs scons to use single line drawing characters to draw the dependency tree.

  From Daniel Moody:
    - Add no_progress (-Q) option as a set-able option. However, setting it in the
      SConstruct/SConscript will still cause "scons: Reading SConscript files ..." to be
      printed, since the option is not set when the build scripts first get read.
    - Added check for SONAME in environment to setup symlinks correctly (Github Issue #3246)
    - User callable's called during substition expansion could possibly throw a TypeError
      exception, however SCons was using TypeError to detect if the callable had a different
      signature than expected, and would silently fail to report user's exceptions. Fixed to
      use signature module to detect function signature instead of TypeError. (Github Issue #3654)
    - Added storage of SConstructs and SConscripts nodes into global set for checking
      if a given node is a SConstruct/SConscript.
      Added new node function SCons.Node.is_sconscript(self) (Github Issue #3625)

  From Andrew Morrow:
    - Fix Issue #3469 - Fixed improper reuse of temporary and compiled files by Configure when changing
      the order and/or number of tests.  This is done by using the hash of the generated temporary files
      content and (For the target files) the hash of the action.
      So where previously files would be named:
      - config_1.c, config_1.o, config_1
      The will now be named (For example)
      - conftest_68b375d16e812c43e6d72d6e93401e7c_0.c,
        conftest_68b375d16e812c43e6d72d6e93401e7c_0_5713f09fc605f46b2ab2f7950455f187.o
        or
        conftest_68b375d16e812c43e6d72d6e93401e7c_0.o
        conftest_68b375d16e812c43e6d72d6e93401e7c_0_5713f09fc605f46b2ab2f7950455f187 (for executable)

  From Mathew Robinson:
    - Improve performance of Subst by preventing unnecessary frame
      allocations by no longer defining the *Subber classes inside of their
      respective function calls.
    - Improve performance of Subst in some cases by preventing
      unnecessary calls to eval when a token is surrounded in braces
      but is not a function call.
    - Improve performance of subst by removing unnecessary recursion.
    - Cleanup dangling symlinks before running builders (Issue #3516)

  From Mats Wichmann:
    - Remove deprecated SourceCode
    - str.format syntax errors fixed
    - a bunch of linter/checker syntax fixups
    - Convert remaining uses of insecure/deprecated mktemp method.
    - Clean up some duplications in manpage.  Clarify portion of manpage on Dir and File nodes.
    - Reduce needless list conversions.
    - Fixed regex in Python scanner.
    - Accommodate VS 2017 Express - it's got a more liberal license then VS
      Community, so some people prefer it (from 2019, no more Express)
    - vswhere call should also now work even if programs aren't on the C: drive.
    - Add an alternate warning message if cl.exe is not found and msvc config
      cache is in use (SCONS_CACHE_MSVC_CONFIG was given) - config cache
      may be out of date.
    - Fixed bug where changing TEXTFILESUFFIX would cause Substfile() to rebuild. (Github Issue #3540)
    - Script/Main.py now uses importlib instead of imp module.
    - Drop some Python 2-isms.
    - MSVC updates: pass on VSCMD_DEBUG and VSCMD_SKIP_SENDTELEMETRY to msvc
      tool setup if set in environment. Add Powershell to default env
      (used to call telemetry script).
    - Microsoft Visual Studio - switch to using uuid module to generate GUIDs rather than hand rolled
      method using md5 directly.
      NOTE: This change affects the following builders' output. If your build depends on the output of these builders
      you will likely see a rebuild.
      * Package() (with PACKAGETYPE='msi')
      * MSVSSolution()
      * MSVSProject()
    - Docbook builder provides a fallback if lxml fails to generate
      a document with tostring().
    - Fix description of ARCOMSTR constr. var. (issue 3636). Previously the text was a copy of ASCOMSTR which
      has different function.
    - Update xml files in SCons to reflect changed relative paths after
      code restructuring (src/engine/SCons -> SCons)
    - Preliminary Python 3.9 support - elimination of some warnings.
    - Drop the with_metaclass jig which was designed to let class
      definitions using a metaclass be written the same for Py2/Py3.
    - Bump python_version_unsupported (and deprecated) to indicate 3.5
      is lowest supported Python.
    - ParseFlags should not modify the user's passed in dict in case it's
      a compound data structure (e.g. values are lists) (issue #3665)
    - In Py3 classes no longer need to be listed as deriving from object.
    - Remove deprecated check for Task subclasses needing a needs_execute
      method - this is now enforced via an abstract base class, so the
      check and test is no longer needed.
    - Close various logfiles (trace, cache, taskmastertrace, configure)
      when done using atexit calls.
    - Rebase forked copy of shutil.copytree to Python 3.7 stlib version.
    - Significant rework of documentation: API docs are now generated
      using Sphinx; manpage and user guide now use more "standard"
      markup elements (which could facilitate later conversion to a
      different doc format, should that choice be made); significant
      rewordings in manpage.  Manpage Examples moved to an external
      repository / website (scons-cookbook.readthedocs.io).
    - Clean up test harness and tests' use of subdir, file_fixture and
      dir_fixture.
    - SubstitutionEnvironment and OverrideEnvironment now have keys()
      and values() methods to better emulate a dict (already had items()).
    - Rename internal Warning base class to SConsWarning to avoid any
      possible confusion with Python's own Warning class.


RELEASE 3.1.2 - Mon, 17 Dec 2019 02:06:27 +0000

  From Edoardo Bezzeccheri
    - Added debug option "action_timestamps" which outputs to stdout the absolute start and end time for each target.

  From Rob Boehne
    - Fix suncxx tool (Oracle Studio compiler) when using Python 3.  Previously would throw an exception.
      Resolved by properly handling tool version string output as unicode.

  From Tim Gates
    - Resolved a typo in engine.SCons.Tool

  From Adam Gross:
    - Resolved a race condition in multithreaded Windows builds with Python 2
      in the case where a child process is spawned while a Python action has a
      file open. Original author: Ryan Beasley.
    - Added memoization support for calls to Environment.Value() in order to
	  improve performance of repeated calls.


  From Jason Kenny
    - Update Command() function to accept target_scanner, source_factory, and target_factory arguments.
      This makes Command act more like a one-off builder.

  From Ivan Kravets
    - Added support for "-imacros" to ParseFlags

  From Jacek Kuczera:
    - Fix CheckFunc detection code for Visual 2019. Some functions
      (e.g. memmove) were incorrectly recognized as not available.

  From Jakub Kulik
    - Fix stacktrace when using SCons with Python 3.5+ and SunOS/Solaris related tools.

  From Philipp Maierhöfer:
    - Avoid crash with UnicodeDecodeError on Python 3 when a Latex log file in
      non-UTF-8 encoding (e.g. containing umlauts in Latin-1 encoding when
      the fontenc package is included with \usepackage[T1]{fontenc}) is read.

  From Mathew Robinson:
    - Improved threading performance by ensuring NodeInfo is shared
      across threads. Results in ~13% improvement for parallel builds
      (-j# > 1) with many shared nodes.
    - Improve performance of Entry.disambiguate() by making check for
      most common case first, preventing unnecessary IO.
    - Improved DAG walk performance by reducing unnecessary work when
      there are no un-visited children.

  From Mats Wichmann
    - Replace instances of string find method with "in" checks where
      the index from find() was not used.
    - CmdStringHolder fix from issue #3428
    - Turn previously deprecated debug options into failures:
      --debug=tree, --debug=dtree, --debug=stree, --debug=nomemoizer.
    - Experimental New Feature: Enable caching MSVC configuration
      If SCONS_CACHE_MSVC_CONFIG shell environment variable is set,
      SCons will cache the results of past calls to vcvarsall.bat to
      a file; integrates with existing memoizing of such vars.
      On vs2019 saves 5+ seconds per SCons invocation, which really
      helps test suite runs.
    - Remove deprecated SourceSignatures, TargetSignatures
    - Remove deprecated Builder keywords: overrides and scanner
    - Remove deprecated env.Copy
    - Remove deprecated BuildDir plus SConscript keyword build_dir
    - A number of documentation improvements.


RELEASE 3.1.1 - Mon, 07 Aug 2019 20:09:12 -0500

  From William Deegan:
    - Remove obsoleted references to DeciderNeedsNode which could cause crash when using --debug=explain

  From Jason Kenny
    - Add Fix and test for crash in 3.1.0 when using Decider('MD5-timestamp') and --debug=explain

  From Ben Reed:
    - Added -fmerge-all-constants to flags that get included in both CCFLAGS and LINKFLAGS.

  From Mathew Robinson:
    - Fix issue #3415 - Update remaining usages of EnvironmentError to SConsEnvironmentError
      this patch fixes issues introduced in 3.1.0 where any of the
      following would cause SCons to error and exit:
        - CacheDir not write-able
        - JSON encoding errors for CacheDir config
        - JSON decoding errors for CacheDir config


RELEASE 3.1.0 - Mon, 20 Jul 2019 16:59:23 -0700

  From Joseph Brill:
    - Code to supply correct version-specifier argument to vswhere for
      VS version selection.

  From William Deegan:
    - Enhanced --debug=explain output. Now the separate components of the dependency list are split up
      as follows:

      scons: rebuilding `file3' because:
           the dependency order changed:
           ->Sources
           Old:xxx	New:zzz
           Old:yyy	New:yyy
           Old:zzz	New:xxx
           ->Depends
           ->Implicit
           Old:/usr/bin/python	New:/usr/bin/python
    - Fix Issue #3350 - SCons Exception EnvironmentError is conflicting with Python's EnvironmentError.
    - Fix spurious rebuilds on second build for cases where builder has > 1 target and the source file
      is generated. This was causing the > 1th target to not have it's implicit list cleared when the source
      file was actually built, leaving an implicit list similar to follows for 2nd and higher target
              ['/usr/bin/python', 'xxx', 'yyy', 'zzz']
      This was getting persisted to SConsign and on rebuild it would be corrected to be similar to this
              ['zzz', 'yyy', 'xxx', '/usr/bin/python']
      Which would trigger a rebuild because the order changed.
      The fix involved added logic to mark all shared targets as peers and then ensure they're implicit
      list is all cleared together.
    - Fix Issue #3349 - SCons Exception EnvironmentError is conflicting with Python's EnvironmentError.
      Renamed to SConsEnvironmentError
    - Fix Issue #3350 - mslink failing when too many objects.  This is resolved by adding TEMPFILEARGJOIN variable
      which specifies what character to join all the argements output into the tempfile. The default remains a space
      when mslink, msvc, or mslib tools are loaded they change the TEMPFILEARGJOIN to be a line separator (\r\n on win32)
    - Fix performance degradation for MD5-timestamp decider.  NOTE: This changes the Decider() function arguments.
      From:
          def my_decider(dependency, target, prev_ni):
      To:
          def my_decider(dependency, target, prev_ni, repo_node):
      Where repo_node is the repository (or other) node to use to check if the node is out of date instead of dependency.

  From Peter Diener:
    - Additional fix to issue #3135 - Also handle 'pure' and 'elemental' type bound procedures
    - Fix issue #3135 - Handle Fortran submodules and type bound procedures

  From Adam Gross:
    - Upgraded and improved Visual Studio solution/project generation code using the MSVSProject builder.
      - Added support for Visual Studio 2017 and 2019.
      - Added support for the following per-variant parameters to the builder:
        - cpppaths: Provides per-variant include paths.
        - cppdefines: Provides per-variant preprocessor definitions.

  From Michael Hartmann:
    - Fix handling of Visual Studio Compilers to properly reject any unknown HOST_PLATFORM or TARGET_PLATFORM

  From Bert Huijben:
    - Added support for Visual Studio 2019 toolset.

  From Mathew Robinson:
    - Update cache debug output to include cache hit rate.
    - No longer unintentionally hide exceptions in Action.py
    - Allow builders and pseudo-builders to inherit from OverrideEnvironments

  From Leonard de Ruijter:
    - Add logic to derive correct version argument to vswhere

  From Lukas Schrangl:
    - Enable LaTeX scanner to find more than one include per line

  From Mats Wichmann:
    - scons-time takes more care closing files and uses safer mkdtemp to avoid
      possible races on multi-job runs.
    - Use importlib to dynamically load tool and platform modules instead of imp module
    - sconsign: default to .sconsign.dblite if no filename is specified.
      Be more informative in case of unsupported pickle protocol (py2 only).
    - Fix issue #3336 - on Windows, paths were being added to PATH even if
      tools were not found in those paths.
    - More fixes for newer Java versions (since 9): handle new jdk directory
      naming (jdk-X.Y instead of jdkX.Y) on Windows; handle two-digit major
      version. Docstrings improved.
    - Fixups for pylint: exception types, redefined functions,
      globals, etc.  Some old code removed to resolve issues (hashlib is
      always present on modern Pythons; no longer need the code for
      2.5-and-earlier optparse). cmp is not a builtin function in Py3,
      drop one (unused) use; replace one.  Fix another instance of
      renaming to SConsEnvironmentError. Trailing whitespace.
      Consistently use not is/in (if not x is y -> if x is not y).
    - Add a PY3-only function for setting up the cachedir that should be less
      prone to races. Add a hack to the PY2 version (from Issue #3351) to
      be less prone to a race in the check for old-style cache.
    - Fix coding error in docbook tool only exercised when using python lxml
    - Recognize two additional GNU compiler header directory options in
      ParseFlags: -iquote and -idirafter.
    - Fix more re patterns that contain \ but not specified as raw strings
      (affects scanners for D, LaTeX, swig)


RELEASE 3.0.5 - Mon, 26 Mar 2019 15:04:42 -0700

  From William Deegan:

    - Fix Issue #3283 - Handle using --config=force in combination with Decider('MD5-timestamp').
      3.0.2 in fix for issue #2980 added that deciders can throw DeciderNeedsNode exception.
      The Configure logic directly calls the decider when using --config=force but wasn't handling
      that exception.  This would yield minimally configure tests using TryLink() not running and
      leaving TypeError Nonetype exception in config.log
    - Fix Issue #3303 - Handle --config=force overwriting the Environment passed into Configure()'s
      Decider and not clearing it when the configure context is completed.
    - Add default paths for yacc tool on windows to include cygwin, mingw, and chocolatey
    - Fix issue #2799 - Fix mingw tool to respect SHCCCOMSTR, SHLINKCOMSTR and LDMODULECOMSTR
    - Fix Issue #3329 - Add support for MS SDK V10.0A (which is commonly installed with VS2017)
    - Fix Issue #3333 - Add support for finding vswhere under 32 bit windows installs.

  From Maciej Kumorek:
    - Update the MSVC tool to include the nologo flag by default in RCFLAGS

From Daniel Moody:
    - Change the default for AppendENVPath to delete_existing=0, so path
      order will not be changed, unless explicitly set (Issue #3276)
    - Fixed bug which threw error when running SCons on windows system with no MSVC installed.
    - Update link tool to convert target to node before accessing node member
    - Update mingw tool to remove MSVC like nologo CCFLAG
    - Add default paths for lex tool on windows to include cygwin, mingw, and chocolatey
    - Add lex construction variable LEXUNISTD for turning off unix headers on windows
    - Update lex tool to use win_flex on windows if available

  From Mats Wichmann:
    - Quiet open file ResourceWarnings on Python >= 3.6 caused by
      not using a context manager around Popen.stdout
    - Add the textfile tool to the default tool list
    - Fix syntax on is/is not clauses: should not use with a literal
    - Properly retrieve exit code when catching SystemExit
    - scons-time now uses context managers around file opens
    - Fix regex patterns that were not specified as raw strings

  From Bernhard M. Wiedemann:
    - Do not store build host+user name if reproducible builds are wanted


RELEASE 3.0.4 - Mon, 20 Jan 2019 22:49:27 +0000

  From Mats Wichmann:
    - Improve finding of Microsoft compiler: add a 'products' wildcard
      in case 2017 Build Tools only is installed as it is considered a separate
      product from the default Visual Studio
    - Add TEMPFILESUFFIX to allow a customizable filename extension, as
      described in the patch attached to issue #2431.
    - scons.py and sconsign.py stopped working if script called as a symlink
      to location in scons-local location.
    - Fix issue running scons using a symlink to scons.py in an scons-local dir
    - Doc updates around Default(), and the various *TARGETS variables.

  From Daniel Moody:
    - Improved support for VC14.1 and Visual Studio 2017, as well as arm and arm64 targets.
      Issues #3268 & Issue #3222
    - Initial support for ARM targets with Visual Studio 2017 - Issue #3182 (You must set TARGET_ARCH for this to work)
    - Update TempFileMunge class to use PRINT_CMD_LINE_FUNC

  From Tobias Herzog
    - Enhance cpp scanner regex logic to detect if/elif expressions without whitespaces but
      parenthesis like "#if(defined FOO)" or "#elif!(BAR)" correctly.


RELEASE 3.0.3 - Mon, 07 Jan 2019 20:05:22 -0400
  NOTE: 3.0.2 release was dropped because there was a packaging bug. Please consider all 3.0.2
        content.

  From William Deegan:
    - Fixes to packaging logic.  Ensuring the SCons.Tool.clangCommon module is added
      to the release packages.
    - Modify scons.bat script to check for scons python script without .py extension if no file
      scons.py exists. This enables an all platform wheel to work.

  From Mats Wichmann:
    - Update doc examples to work with Python 3.5+:  map() now returns an iterable instead of a list.


RELEASE 3.0.2 - Mon, 31 Dec 2018 16:00:12 -0700

  From Bernard Blackham:
    - Fixed handling of side-effects in task master (fixes #3013).

  From William Deegan:
    - Remove long deprecated SCons.Options code and tests.  This removes BoolOption,EnumOption,
      ListOption,PackageOption, and PathOption which have been replaced by *Variable() many years ago.
    - Re-Enable parallel SCons (-j) when running via Pypy
    - Move SCons test framework files to testing/framework and remove all references to QMtest.
      QMTest has not been used by SCons for some time now.
    - Updated logic for mingw and clang on win32 to search default tool install paths if not
      found in normal SCons PATH.  If the user specifies PATH or tool specific paths they
      will be used and the default paths below will be ignored.
      - Default path for clang/clangxx : C:\Program Files\LLVM\bin
      - Default path for mingw         : C:\MinGW\bin and/or  C:\mingw-w64\*\mingw64\bin
      - Key program to locate mingw    : mingw32-make (as the gcc with mingw prefix has no fixed name)
    - Fixed issue causing stack trace when python Action function contains a unicode string when being
      run with Python 2.7
    - Add alternate path to QT install for Centos in qt tool: /usr/lib64/qt-3.3/bin
    - Fix Java tools to search reasonable default paths for Win32, Linux, macOS.  Add required paths
      for swig and java native interface to JAVAINCLUDES.  You should add these to your CPPPATH if you need
      to compile with them.  This handles spaces in paths in default Java paths on windows.
    - Added more java paths to match install for Centos 7 of openjdk
    - Fix new logic which populates JAVAINCLUDES to handle the case where javac is not found.
    - Fix GH Issue #2580 - # in FRAMEWORKPATH doesn't get properly expanded. The # is left in the
      command line.
    - Fix issue #2980 with credit to Piotr Bartosik (and William Blevins).  This is an issue where using
      TimeStamp-MD5 Decider and CacheDir can yield incorrect md5's being written into the .sconsign.
      The difference between Piotr Bartosik's patch and the current code is that the more complicated
      creation of file to csig map is only done when the count of children for the current node doesn't
      match the previous count which is loaded from the sconsign.
    - Fix issue # 3106 MSVC if using MSVC_BATCH and target dir had a space would fail due to quirk in
      MSVC's handling of escaped targetdirs when batch compiling.
    - Fix GH Issue #3141 unicode string in a TryAction() with python 2.7 crashes.
    - Fix GH Issue #3212 - Use of Py3 and CacheDir + Configure's TryCompile (or likely and Python Value Nodes)
      yielded trying to combine strings and bytes which threw exception.
    - Fix GH Issue #3225 SCons.Util.Flatten() doesn't handle MappingView's produced by dictionary as return
      values from dict().{items(), keys(), values()}.
    - Fix GH Issue #3241 - Properly support versioned shared libraries for MacOS.  We've also introduced two
      new env variables APPLELINK_CURRENT_VERSION and APPLELINK_COMPATIBILITY_VERSION which will specify
      what is passed to the linkers -current_version and -compatibility_version flags.  If not specified
      they will be derived from SHLIBVERSION as such:
      - APPLELINK_CURRENT_VERSION = SHLIBVERSION
      - APPLELINK_COMPATIBILITY_VERSION = all but the last digit in SHLIBVERSION with .0 appended.
      Note that the values of the above will be validated. Valid format for either APPLELINK variable is
      X[.Y[.Z]] where 0 <= X <= 65535, 0 <= Y <= 255, 0 <= Z <= 255.
      The new variables have been added to the documents and should show up in user guide and manpage.
    - Fix GH Issue #3136 no longer wrap io.{BufferedReader,BufferedWriter,BufferedRWPair,BufferedRandom,TextIOWrapper
      with logic to set HANDLE_FLAG_INHERIT flag on the file handle.  Python 3.4+ automatically sets this according
      to Python docs: https://docs.python.org/3/library/os.html#fd-inheritance

  From Ray Donnelly:
    - Fix the PATH created by scons.bat (and other .bat files) to provide a normalized
      PATH.  Some pythons in the 3.6 series are no longer able to handle paths which
      have ".." in them and end up crashing.  This is done by cd'ing into the directory
      we want to add to the path and then using %CD% to give us the normalized directory
      See bug filed under Python 3.6: https://bugs.python.org/issue32457.
      Note: On Win32 PATH's which have not been normalized may cause undefined behavior
      by other executables being run by SCons (or any subprocesses of executables being run by SCons).
      Resolving this issue should eliminate that possibility going forward.

  From Andrew Featherstone
    - Removed unused --warn options from the man page and source code.

  From Arda Fu
    - Fix cpp scanner regex logic to treat ifndef for py3.5+. Previously it was
      not properly differentiating between if, ifdef, and ifndef.

  From Philipp Maierhöfer
    - Added a __hash__ method to the class SCons.Subst.Literal. Required when substituting Literal
      objects when SCons runs with Python 3.
    - Added missing FORTRANMODDIRPREFIX to the gfortran tool.

  From Matthew Marinets:
    - Fixed an issue that caused the Java emitter to incorrectly parse arguments to constructors that
      implemented a class.

  From Fredrik Medley:
    - Fix exception when printing of EnviromentError messages.
      Specifically, this fixes error reporting of the race condition when
      initializing the cache which error previously was hidden.

  From Daniel Moody:
    - Updated Jar builder to handle nodes and directories better
    - Updated Jar builder to flatten source list which could contain embedded lists
    - Removed some magic numbers from jar.py on behalf of Mats Wichmann (mats@linux.com)
    - Set the pickling protocal back to highest which was causing issues
      with variant dir tests. This will cause issues if reading sconsigns
      pickled with the previous lower protocol.
    - Updated swig to setup default paths for windows
    - Updated gettext tools to setup default paths for windows with Cygwin/MinGW setups
    - Add common location for default paths for cygwin and mingw in Platform modules
    - Updated YACC tool to work on windows with Cygwin/MinGW setups
    - Set the pickling protocal back to highest which was causing issues
      with variant dir tests. This will cause issues if reading sconsigns
      pickled with the previous lower protocol.
    - Updated FS.py to handle removal of splitunc function from python 3.7
    - Updated the vc.py to ignore MSVS versions where no compiler could be found

  From Gary Oberbrunner:
    - Fix bug when Installing multiple subdirs outside the source tree
    - fix to_str to handle None without raising exception
    - Fix -jN for python 3.7

  From Jonathon Reinhart:
    - Replace all instances of `int main()` in C code with `int main(void)`.
      Specifically, this fixes the test cases use by Configure.CheckCC() which
      would fail when using -Wstrict-prototypes.

  From Zachary Tessler:
    - Fix calculation of signatures for FunctionActions that contain list (or set,...)
      comprehensions whose expressions involve constant literals. Those constants had
      been ignored in signatures, so changing them did not cause targets to be rebuilt.

  From Paweł Tomulik:
    - In the testing framework, module TestCommon, fixed must_contain(),
      must_not_contain(), and related methods of TestCommon class to work with
      substrings located at zero offset.
    - Added virtualenv support. A new function Virtualenv() determines whether
      SCons runs in a virtualenv. The search PATH may also be extended to
      prefer executables from the current virtualenv over the ones provided by
      base environment. New option --enable-virtualenv provided to import some
      virtualenv-related variables to SCons and extend every env['ENV']['PATH']
      automatically. New option --ignore-virtualenv disables this. Two
      environment variables, SCONS_ENABLE_VIRTUALENV and
      SCONS_IGNORE_VIRTUALENV are supported for the same purpose.

  From Richard West:
    - Add SConstruct.py, Sconstruct.py, sconstruct.py to the search path for the root SConstruct file.
      Allows easier debugging within Visual Studio
    - Change setup.py to change the install directory (via  pip, or setup.py install) from scons-#.#.#
      to scons (Yielding <pythondir>/lib/scons/SCons/ instead of <pythondir>/lib/scons/SCons-#.#.#/).
      This changes SCons to better comply with normal Python installation practices.

  From Mats Wichmann:
    - Recognize new java 9, 10, 11 (as 9.0 and 10.0, 11.0)
    - Updated manpage scons.xml to fix a nested list problem
    - Updated doc terminiology: use prepend instead of append as appropriate
    - XML validity fixes from SConstruct.py change
    - Update wiki links to new github location
    - Update bug links to new github location
    - Make it easier for SConscript() call to fail on missing script.
      It was possible to call SCons.Warnings.warningAsException
      (not documented as a user API) to make all warnings fail. Now
      SConscript can take an optional must_exist flag which if true fails
      if the script does not exist.  Not failing on missing script is
      now considered deprecated, and the first instance will print a
      deprecation message.  It is now also possible to flip the scons
      behavior (which still defaults to warn, not fail) by calling
      SCons.Script.set_missing_sconscript_error, which is also not a
      documented interface at the moment.
    - Convert TestCmd.read to use with statement on open (quiets 17 py3 warnings)
    - Quiet py3 warning in UtilTests.py
    - Fix tests specifying octal constants for py3
    - Fix must_contain tests for py3
    - RPM package generation:
       - Fix supplying a build architecture
       - Disable auto debug package generation on certain rpmbuild versions
       - Adjust some tests to only supply build-id file on certain rpmbuild versions
       - Tests now use a file fixture for the repeated (trivial) main.c program.
       - Document and comment cleanup.
       - Added new Environment Value X_RPM_EXTRADEFS to supply custom settings
         to the specfile without adding specific logic for each one to scons.
    - The test for Python.h needed by swig tests is moved to get_python_platform
      so it does not have to be repeated in every test; picks up one failure
      which did not make the (previously needed) check. Windows version
      of get_python_platform needed some rework in case running in virtualenv.
    - If test opens os.devnull, register with atexit so file opens do not leak.
    - Fix bugs in Win32 process spawn logic to handle OSError exception correctly.
    - Use time.perf_counter instead of time.clock if it exists.
      time.clock deprecated since py3.3, due to remove in 3.8. deprecation
      warnings from py3.7 were failing a bunch of tests on Windows since they
      mess up expected stderr.
    - Prefer Py3's inspect.getfullargspec over deprecated inspect.getargspec.
      Switched to "new" (standard in Py2.7) usage of receiving a namedtuple -
      we were unpacking to a four-tuple, two of the items of which were unused;
      getfullargspec returns a named tuple with seven elements so it is a
      cleaner drop-in replacement using the namedtuple.
    - Updated the test-framework.rst documentation.
    - Remove obsoleted internal implementaiton of OrderedDict.
    - Test for tar packaging fixups
    - Stop using deprecated unittest asserts
    - messages in strip-install-dir test now os-neutral
    - Add xz compression format to packaging choices.
    - Syntax cleanups - trailing blanks, use "is" to compare with None, etc.
      Three uses of variables not defined are changed.
    - Some script changes in trying to find scons engine
    - Update (pep8) configure-cache script, add a --show option.
    - Fix for a couple of "what if tool not found" exceptions in framework.
    - Add Textfile/Substfile to default environment. (issue #3147)
    - sconsign: a couple of python3 fixes; be more tolerant of implicit
      entries which have no signatures; minor PEP8 changes.
    - Fix a couple of type mistakes (list-> string, filter type -> list)
    - Fix a couple of type mistakes in packaging tools: list-> string in msi,
      filter type -> list in ipk

  From Bernhard M. Wiedemann:
    - Update SCons' internal scons build logic to allow overriding build date
      with SOURCE_DATE_EPOCH for SCons itself.
    - Change the datestamps in SCons' docs and embedded in code use ISO 8601 format and UTC

  From Hao Wu
    - Typo in customized decider example in user guide
    - Replace usage of unittest.TestSuite with unittest.main() (fix #3113)

RELEASE 3.0.1 - Mon, 12 Nov 2017 15:31:33 -0700

  From Daniel Moody:
    - Jar can take multiple targets, and will make a duplicate jar from the sources for each target
    - Added some warnings in case the Jar builder makes an implicit target
    - Added Jar method and changed jar build to be more specific. Jar method will take in
      directories or classes as source. Added more tests to JAR to ensure the jar was
      packaged with the correct compiled class files.
    - Added a No result test case to handle bug which seems unrelated to java in the
      swig-dependencies.py test, more info here: http://scons.tigris.org/issues/show_bug.cgi?id=2907
    - Added a travis script to test on ubuntu trusty now that the project is on github
      so that Continuus Integration tests can be run automatically. It tests most case and considers
      no result a pass as well. Improving this script can install more dependincies allowing for more
      tests to be run.

  From Daniel Moody:
    - Updated the Jar Builder tool in Tool/__init__.py so that is doesn't force class files as
      sources, allowing directories to be passed, which was causing test/Java/JAR.py to fail.

  From William Deegan:
    - Fix issue where code in utility routine to_String_for_subst() had code whose result was never
      properly returned.
      (Found by: James Rinkevich https://pairlist4.pair.net/pipermail/scons-users/2017-October/006358.html )
    - Fixed Variables.GenerateHelpText() to now use the sort parameter. Due to incorrect 2to3 fixer changes
      8 years ago it was being used as a boolean parameter.  Now you can specify sort to be a callable, or boolean
      value. (True = normal sort). Manpage also updated.
    - Fixed Tool loading logic from exploding sys.path with many site_scons/site_tools prepended on py3.
    - Added additional output with time to process each SConscript file when using --debug=time.

  From Thomas Berg:
    - Fixed a regression in scons-3.0.0 where "from __future__ import print_function" was imposed
      on the scope where SConstruct is executed, breaking existing builds using PY 2.7.

  From William Deegan:
    - Fix broken subst logic where a string with "$$(abc)" was being treated as "$(abc) and the
      logic for removing the signature escapes was then failing because there was no closing "$)".
      This was introduced by a pull request to allow recursive variable evaluations to yield a string
      such as "$( $( some stuff $) $)".

  From Zachary Tessler:
    - Fix incorrect warning for repeated identical builder calls that use overrides


RELEASE 3.0.0 - Mon, 18 Sep 2017 08:32:04 -0700

NOTE: This is a major release.  You should expect that some targets may rebuild when upgrading.
Significant changes in some python action signatures. Also switching between PY 2.7 and PY 3.5, 3.6
will cause rebuilds.


  From William Blevins:
    - Updated D language scanner support to latest: 2.071.1. (PR #1924)
      https://dlang.org/spec/module.html accessed 11 August 2016
      - Enhancements:
        - Added support for selective imports: "import A : B, C;" -> A
        - Added support for renamed imports. "import B = A;" -> A
        - Supports valid combinations: "import A, B, CCC = C, DDD = D : EEE = FFF;" -> A, B, C, D
      - Notes:
        - May find new (previously missed) Dlang dependencies.
        - May cause rebuild after upgrade due to dependency changes.
    - Updated Fortran-related tests to pass under GCC 5/6.
    - Fixed SCons.Tool.Packaging.rpm.package source nondeterminism across builds.

  From William Deegan:
    - Removed deprecated tools CVS, Perforce, BitKeeper, RCS, SCCS, Subversion.
    - Removed deprecated module SCons.Sig
    - Added prioritized list of xsltproc tools to docbook. The order will now be as
      follows: xsltproc, saxon, saxon-xslt, xalan  (with first being highest priority, first
      tool found is used)
    - Fixed MSVSProject example code (http://scons.tigris.org/issues/show_bug.cgi?id=2979)
    - Defined MS SDK 10.0 and Changed VS 2015 to use SDK 10.0
    - Changes to Action Function and Action Class signiture creation.  NOTE: This will cause rebuilds
      for many builds when upgrading to SCons 3.0
    - Fixed Bug #3027 - "Cross Compiling issue: cannot override ranlib"
    - Fixed Bug #3020 - "Download link in user guide wrong. python setup.py install --version-lib broken"
    - Fixed Bug #2486 - Added SetOption('silent',True) - Previously this value was not allowed to be set.
    - Fixed Bug #3040 - Non-unicode character in CHANGES.txt
    - Fixed Bug #2622 - AlwaysBuild + MSVC regression.
    - Fixed Bug #3025 - (Credit to Florian : User flow86 on tigris) - Fix typo JAVACLASSSUFIX should have been
                        JAVACLASSSUFFIX


  From Ibrahim Esmat:
    - Added the capability to build Windows Store Compatible libraries that can be used
      with Universal Windows Platform (UWP) Apps and published to the store

  From Daniel Holth:
    - Add basic support for PyPy (by deleting __slots__ from Node with a
      metaclass on PyPy); wrap most-used open() calls in 'with' statements to
      avoid too many open files.
    - Add __main__.py for `python -m SCons` in case it is on PYTHONPATH.
    - Always use highest available pickle protocol for efficiency.
    - Remove unused command line fallback for the zip tool.

  From Gaurav Juvekar:
    - Fix issue #2832: Expand construction variables in 'chdir' argument of builders. (PR #463)
    - Fix issue #2910: Make --tree=all handle Unicode. (PR #427)
    - Fix issue #2788: Fix typo in documentation example for sconf. (PR #388)

  From Alexey Klimkin:
    - Use memoization to optimize PATH evaluation across all dependencies per
      node. (PR #345)
    - Use set() where it is applicable (PR #344)

  From M. Limber:
    - Fixed msvs.py for Visual Studio Express editions that would report
      "Error  : ValueError: invalid literal for float(): 10.0Exp".

  From Rick Lupton:
    - Update LaTeX scanner to understand \import and related commands

  From Steve Robinson:
    - Add support for Visual Studio 2017.  This support requires vswhere.exe a helper
      tool installed with newer installs of 2017. SCons expects it to be located at
      "C:\Program Files (x86)\Microsoft Visual Studio\Installer\vswhere.exe"
      It can be downloaded separately at
      https://github.com/Microsoft/vswhere

  From Tom Tanner:
    - Allow nested $( ... $) sections

  From Paweł Tomulik:
    - Fixed the issue with LDMODULEVERSIONFLAGS reported by Tim Jenness
      (https://pairlist4.pair.net/pipermail/scons-users/2016-May/004893.html).
      An error was causing "-Wl,Bsymbolic" being added to linker's command-line
      even when there was no specified value in LDMODULEVERSION and thus no
      need for the flags to be specified.
    - Added LoadableModule to the list of global functions (DefaultEnvironment
      builders).

  From Manish Vachharajani:
    - Update debian rules, compat, and control to not use features
      deprecated or obsolete in later versions of debhelpers
    - Update python version to 2.7 in debian/control

  From Richard Viney:
    - Fixed PCHPDBFLAGS causing a deprecation warning on MSVC v8 and later when
      using PCHs and PDBs together.


  From Richard West:
    - Added nested / namespace tool support
    - Added a small fix to the python3 tool loader when loading a tool as a package
    - Added additional documentation to the user manual on using toolpaths with the environment
      This includes the use of sys.path to search for tools installed via pip or package managers
    - Added support for a PyPackageDir function for use with the toolpath

  From Russel Winder:
    - Reordered the default D tools from "dmd, gdc, ldc" to "dmd, ldc, gdc".
    - Add a ProgramAllAtOnce builder to the dmd, ldc, and gdc tools. (PR #448)
    - Remove a file name exception for very old Fedora LDC installation.
    - gdc can now handle building shared objects (tested for version 6.3.0).
    - Remove establishing the SharedLibrary builder in the dmd, ldc, and gdc
      tools, must now include the ar tool to get this builder as is required for
      other compiler tools.
    - Add clang and clang++ tools based on Paweł Tomulik's work.

RELEASE 2.5.1 - Mon, 03 Nov 2016 13:37:42 -0400

  From William Deegan:
    - Add scons-configure-cache.py to packaging. It was omitted

  From Alexey Klimkin:
    - Use memoization to optimize PATH evaluation across all dependencies per
      node. (PR #345)

RELEASE 2.5.0 - Mon, 09 Apr 2016 11:27:42 -0700

  From Dirk Baechle:
    - Removed a lot of compatibility methods and workarounds
      for Python versions < 2.7, in order to prepare the work
      towards a combined 2.7/3.x version. (PR #284)
      Also fixed the default arguments for the print_tree and
      render_tree methods. (PR #284, too)

  From William Blevins:
    - Added support for cross-language dependency scanning;
      SCons now respects scanner keys for implicit dependencies.
      - Notes for SCons users with heterogeneous systems.
        - May find new (previously missed) dependencies.
        - May cause rebuild after upgrade due to dependency changes.
        - May find new dependency errors (EG. cycles).
          - Discovered in some of the SCons QT tests.
    - Resolved missing cross-language dependencies for
      SWIG bindings (fixes #2264).
    - Corrected typo in User Guide for Scanner keyword. (PR #2959)
    - Install builder interacts with scanner found in SCANNERS differently.
      - Previous: Install builder recursively scanned implicit dependencies
        for scanners from SCANNER, but not for built-in (default) scanners.
      - Current: Install builder will not scan for implicit dependencies via
        either scanner source. This optimizes some Install builder behavior
        and brings orthogonality to Install builder scanning behavior.

  From William Deegan:
    - Add better messaging when two environments have
      different actions for the same target (Bug #2024)
    - Fix issue only with MSVC and Always build where targets
      marked AlwaysBuild wouldn't make it into CHANGED_SOURCES
      and thus yield an empty compile command line. (Bug #2622)
    - Fix posix platform escaping logic to properly handle paths
      with parens in them "()".  (Bug #2225)

  From Jakub Pola:
    - Intel Compiler 2016 (Linux/Mac) update for tool directories.

  From Adarsh Sanjeev:
    - Fix for issue #2494: Added string support for Chmod function.

  From Tom Tanner:
    - change cache to use 2 character subdirectories, rather than one character,
      so as not to give huge directories for large caches, a situation which
      causes issues for NFS.
      For existing caches, you will need to run the scons-configure-cache.py
      script to update them to the new format. You will get a warning every time
      you build until you co this.
    - Fix a bunch of unit tests on windows

RELEASE 2.4.1 - Mon, 07 Nov 2015 10:37:21 -0700

  From Arfrever Frehtes Taifersar Arahesis:
    - Fix for Bug # 2791 - Setup.py fails unnecessarily under Jython.

  From Dirk Baechle:
    - Fixed license of SVG titlepage files in the context of Debian
      packaging, such that they allow for commercial use too (#2985).

  From William Blevins:
    - InstallVersionedLib now available in the DefaultEnvironment context.
    - Improves orthogonality of use cases between different Install functions.

  From Carnë Draug:
    - Added new configure check, CheckProg, to check for
      existence of a program.

  From Andrew Featherstone:
    - Fix for issue #2840 - Fix for two environments specifying same target with different
      actions not throwing hard error. Instead SCons was incorrectly issuing a warning
      and continuing.

  From Hiroaki Itoh :
    - Add support `Microsoft Visual C++ Compiler for Python 2.7'
      Compiler can be obtained at: https://www.microsoft.com/en-us/download/details.aspx?id=44266

  From Florian Miedniak:
    - Fixed tigris issue #3011: Glob() excludes didn't work when used with VariantDir(duplicate=0)

  From William Roberts:
    - Fix bug 2831 and allow Help() text to be appended to AddOption() help.

  From Paweł Tomulik:
    - Reimplemented versioning for shared libraries, with the following effects
    - Fixed tigris issues #3001, #3006.
    - Fixed several other issues not reported to tigris, including:
      issues with versioned libraries in subdirectories with tricky names,
      issues with versioned libraries and variant directories,
      issue with soname not being injected to library when using D linkers,
    - Switched to direct symlinks instead of daisy-chained ones -- soname and
      development symlinks point directly to the versioned shared library now),
      for rationale see:
      https://www.debian.org/doc/debian-policy/ch-sharedlibs.html
      https://fedoraproject.org/wiki/Packaging:Guidelines#Devel_Packages
      https://bitbucket.org/scons/scons/pull-requests/247/new-versioned-libraries-gnulink-cyglink/diff#comment-10063929
    - New construction variables to allow override default behavior: SONAME,
      SHLIBVERSIONFLAGS, _SHLIBVERSIONFLAGS, SHLIBNOVERSIONSYMLINKS,
      LDMODULEVERSION, LDMODULEVERSIONFLAGS, _LDMODULEVERSIONFLAGS,
      LDMODULENOVERSIONSYMLINKS.
    - Changed logic used to configure the versioning machinery from
      platform-centric to linker-oriented.
    - The SHLIBVERSION/LDMODULEVERSION variables are no longer validated by
      SCons (more freedom to users).
    - InstallVersionedLib() doesn't use SHLIBVERSION anymore.
    - Enchanced docs for the library versioning stuff.
    - New tests for versioned libraries.
    - Library versioning is currently implemented for the following linker
      tools: 'cyglink', 'gnulink', 'sunlink'.
    - Fix to swig tool - pick-up 'swig', 'swig3.0' and 'swig2.0' (in order).
    - Fix to swig tool - respect env['SWIG'] provided by user.



RELEASE 2.4.0 - Mon, 21 Sep 2015 08:56:00 -0700

  From Dirk Baechle:
    - Switched several core classes to use "slots", to
      reduce the overall memory consumption in large
      projects (fixes #2180, #2178, #2198)
    - Memoizer counting uses decorators now, instead of
      the old metaclasses approach.

  From Andrew Featherstone
    - Fixed typo in SWIGPATH description

RELEASE 2.3.6 - Mon, 31 Jul 2015 14:35:03 -0700

  From Rob Smith:
    - Added support for Visual Studio 2015

RELEASE 2.3.5 - Mon, 17 Jun 2015 21:07:32 -0700

  From Stephen Pollard:
    - Documentation fixes for libraries.xml and
      builders-writing.xml (#2989 and #2990)

  From William Deegan:
    - Extended docs for InstallVersionedLib/SharedLibrary,
      and added SKIP_WIN_PACKAGES argument to build script
      bootstrap.py (PR #230, #3002).

  From William Blevins:
    - Fixed symlink support (PR #227, #2395).
    - Updated debug-count test case (PR #229).

  From Alexey Klimkin:
    - Fixed incomplete LIBS flattening and substitution in
      Program scanner(PR #205, #2954).

  From Dirk Baechle:
    - Added new method rentry_exists_on_disk to Node.FS (PR #193).

  From Russel Winder:
    - Fixed several D tests under the different OS.
    - Add support for f08 file extensions for Fortran 2008 code.

  From Anatoly Techtonik:
    - Show --config choices if no argument is specified (PR #202).
    - Fixed build crash when XML toolchain isn't installed, and
      activated compression for ZIP archives.

  From Alexandre Feblot:
    - Fix for VersionedSharedLibrary under 'sunos' platform.
    - Fixed dll link with precompiled headers on MSVC 2012
    - Added an 'exclude' parameter to Glob()

  From Laurent Marchelli:
    - Support for multiple cmdargs (one per variant) in VS project files.
    - Various improvements for TempFileMunge class.
    - Added an implementation for Visual Studio users files (PR #209).

  From Dan Pidcock:
    - Added support for the 'PlatformToolset' tag in VS project files (#2978).

  From James McCoy:
    - Added support for '-isystem' to ParseFlags.

RELEASE 2.3.4 - Mon, 27 Sep 2014 12:50:35 -0400

  From Bernhard Walle and Dirk Baechle:
    - Fixed the interactive mode, in connection with
      Configure contexts (#2971).

  From Anatoly Techtonik:
    - Fix EnsureSConsVersion warning when running packaged version

  From Russel Winder:
    - Fix D tools for building shared libraries

RELEASE 2.3.3 - Sun, 24 Aug 2014 21:08:33 -0400

  From Roland Stark:
    - Fixed false line length calculation in the TempFileMunge class (#2970).

  From Gary Oberbrunner:
    - Improve SWIG detection

  From Russel Winder:
    - Fix regression on Windows in D language update

  From Neal Becker and Stefan Zimmermann:
    - Python 3 port and compatibility

  From Anatoly Techtonik:
    - Do not fail on EnsureSConsVersion when running from checkout

  From Kendrick Boyd and Rob Managan:
    - Fixed the newglossary action to work with VariantDir (LaTeX).

  From Manuel Francisco Naranjo:
    - Added a default for the BUILDERS environment variable,
      to prevent not defined exception on a Clone().

  From Andrew Featherstone:
    - Added description of CheckTypeSize method (#1991).
    - Fixed handling of CPPDEFINE var in Append()
      for several list-dict combinations (#2900).

  From William Blevins:
    - Added test for Java derived-source dependency tree generation.
    - Added Copy Action symlink soft-copy support (#2395).
    - Various contributions to the documentation (UserGuide).

RELEASE 2.3.2

  From Dirk Baechle:
    - Update XML doc editor configuration
    - Fix: Allow varlist to be specified as list of strings for Actions (#2754)

  From veon on bitbucket:
    - Fixed handling of nested ifs in CPP scanner PreProcessor class.

  From Shane Gannon:
    - Support for Visual Studio 2013 (12.0)

  From Michael Haubenwallner:
    - Respect user's CC/CXX values; don't always overwrite in generate()
    - Delegate linker Tool.exists() to CC/CXX Tool.exists().

  From Rob Managan:
    - Updated the TeX builder to support use of the -synctex=1
      option and the files it creates.
    - Updated the TeX builder to correctly clean auxiliary files when
      the biblatex package is used.

  From Gary Oberbrunner:
    - get default RPM architecture more robustly when building RPMs

  From Amir Szekely:
    - Fixed NoClean() for multi-target builders (#2353).

  From Paweł Tomulik:
    - Fix SConf tests that write output

  From Russel Winder:
    - Revamp of the D language support. Tools for DMD, GDC and LDC provided
      and integrated with the C and C++ linking. NOTE: This is only tested
      with D v2. Support for D v1 is now deprecated.

  From Anatoly Techtonik:
    - Several improvements for running scons.py from source:
      * engine files form source directory take priority over all other
        importable versions
      * message about scons.py running from source is removed to fix tests
        that were failing because of this extra line in the output
      * error message when SCons import fails now lists lookup paths
    - Remove support for QMTest harness from runtest.py
    - Remove RPM and m4 from default tools on Windows
    - BitKeeper, CVS, Perforce, RCS, SCCS are deprecated from default
      tools and will be removed in future SCons versions to speed up
      SCons initialization (it will still be possible to use these tools
      explicitly)

  From Sye van der Veen:
    - Support for Visual Studio 12.0Exp, and fixes for earlier MSVS
      versions.


RELEASE 2.3.1

  From Andrew Featherstone:
    - Added support for EPUB output format to the DocBook tool.

  From Tom Tanner:
    - Stop leaking file handles to subprocesses by switching to using subprocess
      always.
    - Allow multiple options to be specified with --debug=a,b,c
    - Add support for a readonly cache (--cache-readonly)
    - Always print stats if requested
    - Generally try harder to print out a message on build errors
    - Adds a switch to warn on missing targets
    - Add Pseudo command to mark targets which should not exist after
      they are built.

  From Bogdan Tenea:
    - Check for 8.3 filenames on cygwin as well as win32 to make variant_dir work properly.

  From Alexandre Feblot:
    - Make sure SharedLibrary depends on all dependent libs (by depending on SHLINKCOM)

  From Stefan Sperling:
    - Fixed the setup of linker flags for a versioned SharedLibrary
      under OpenBSD (#2916).

  From Antonio Cavallo:
    - Improve error if Visual Studio bat file not found.

  From Manuel Francisco Naranjo:
    - Allow Subst.Literal string objects to be compared with each other,
      so they work better in AddUnique() and Remove().

  From David Rothenberger:
    - Added cyglink linker that uses Cygwin naming conventions for
      shared libraries and automatically generates import libraries.

  From Dirk Baechle:
    - Update bootstrap.py so it can be used from any dir, to run
      SCons from a source (non-installed) dir.
    - Count statistics of instances are now collected only when
      the --debug=count command-line option is used (#2922).
    - Added release_target_info() to File nodes, which helps to
      reduce memory consumption in clean builds and update runs
      of large projects.
    - Fixed the handling of long options in the command-line
      parsing (#2929).
    - Fixed misspelled variable in intelc.py (#2928).

  From Gary Oberbrunner:
    - Test harness: fail_test() can now print a message to help debugging.

  From Anatoly Techtonik:
    - Require rpmbuild when building SCons package.
    - Print full stack on certain errors, for debugging.
    - Improve documentation for Textfile builder.

  From William Deegan:
    - VS2012 & VS2010 Resolve initialization issues by adding path to reg.exe
      in shell used to run batch files.
    - MSVC Support fixed defaulting TARGET_ARCH to HOST_ARCH. It should be
      None if not explicitly set.
    - MSVC Fixed issue where if more than one Architectures compilers are
      detected, it would take the last one found, and not the first.

  From Philipp Kraus:
    - Added optional ZIPROOT to Zip tool.

  From Dirk Baechle:
    - Replaced old SGML-based documentation toolchain with a more modern
      approach, that also requires less external dependencies (programs and
      Python packages). Added a customized Docbook XSD for strict validation of
      all input XML files.

  From Luca Falavigna:
    - Fixed spelling errors in MAN pages (#2897).

  From Michael McDougall:
    - Fixed description of ignore_case for EnumVariable in the
      MAN page (#2774).

RELEASE 2.3.0 - Mon, 02 Mar 2013 13:22:29 -0400

  From Anatoly Techtonik:
    - Added ability to run scripts/scons.py directly from source checkout
    - Hide deprecated --debug={dtree,stree,tree} from --help output
    - Error messages from option parser now include hints about valid choices
    - Cleaned up some Python 1.5 and pre-2.3 code, so don't expect SCons
      to run on anything less than Python 2.4 anymore
    - Several fixes for runtest.py:
      * exit with an error if no tests were found
      * removed --noqmtest option - this behavior is by default
      * replaced `-o FILE --xml` combination with `--xml FILE`
      * changed `-o, --output FILE` option to capture stdout/stderr output
        from runtest.py
    - Remove os_spawnv_fix.diff patch required to enable parallel builds
      support prior to Python 2.2

  From Juan Lang:
    - Fix WiX Tool to use .wixobj rather than .wxiobj for compiler output
    - Support building with WiX releases after 2.0

  From Alexey Klimkin:
    - Fix nested LIBPATH expansion by flattening sequences in subst_path.

  From eyan on Bitbucket:
    - Print target name with command execution time with --debug=time

  From Thomas Berg and Evgeny Podjachev:
    - Fix subprocess spawning on Windows.  Work around a Windows
      bug that can crash python occasionally when using -jN. (#2449)

  From Dirk Baechle:
    - Updated test framework to support dir and file fixtures and
      added ability to test external (out-of-tree) tools (#2862).
      See doc in QMTest/test-framework.rst.
    - Fixed several errors in the test suite (Java paths, MSVS version
      detection, Tool import), additionally
      * provided MinGW command-line support for the CXX, AS and
        Fortran tests,
      * refactored the detection of the gcc version and the according
        Fortran startup library,
      * provided a new module rpmutils.py, wrapping the RPM naming rules
        for target files and further hardware-dependent info (compatibility,
        compiler flags, ...),
      * added new test methods must_exist_one_of() and
        must_not_exist_any_of() and
      * removed Aegis support from runtest.py. (#2872)

  From Gary Oberbrunner:
    - Add -jN support to runtest.py to run tests in parallel
    - Add MSVC10 and MSVC11 support to get_output low-level bat script runner.
    - Fix MSVS solution generation for VS11, and fixed tests.

  From Rob Managan:
    - Updated the TeX builder to support the \newglossary command
      in LaTeX's glossaries package and the files it creates.
    - Improve support for new versions of biblatex in the TeX builder
      so biber is called automatically if biblatex requires it.
    - Add SHLIBVERSION as an option that tells SharedLibrary to build
      a versioned shared library and create the required symlinks.
      Add builder InstallVersionedLib to create the required symlinks
      installing a versioned shared library.

RELEASE 2.2.0 - Mon, 05 Aug 2012 15:37:48 +0000

  From dubcanada on Bitbucket:
    - Fix 32-bit Visual Express C++ on 64-bit Windows (generate 32-bit code)

  From Paweł Tomulik:
    - Added gettext toolset
    - Fixed FindSourceFiles to find final sources (leaf nodes).

  From Greg Ward:
    - Allow Node objects in Java path (#2825)

  From Joshua Hughes:
    - Make Windows not redefine builtin file as un-inheritable (#2857)
    - Fix WINDOWS_INSERT_DEF on MinGW (Windows) (#2856)

  From smallbub on Bitbucket:
    - Fix LINKCOMSTR, SHLINKCOMSTR, and LDMODULECOMSTR on Windows (#2833).

  From Mortoray:
    - Make -s (silent mode) be silent about entering subdirs (#2976).
    - Fix cloning of builders when cloning environment (#2821).

  From Gary Oberbrunner:
    - Show valid Visual Studio architectures in error message
       when user passes invalid arch.

  From Alexey Petruchik:
    - Support for Microsoft Visual Studio 11 (both using it
      and generating MSVS11 solution files).

  From Alexey Klimkin:
    - Fixed the Taskmaster, curing spurious build failures in
      multi-threaded runs (#2720).

  From Dirk Baechle:
    - Improved documentation of command-line variables (#2809).
    - Fixed scons-doc.py to properly convert main XML files (#2812).

  From Rob Managan:
    - Updated the TeX builder to support LaTeX's multibib package.
    - Updated the TeX builder to support LaTeX's biblatex package.
    - Added support for using biber instead of bibtex by setting
      env['BIBTEX'] = 'biber'

  From Arve Knudsen:
    - Test for FORTRANPPFILESUFFIXES (#2129).


RELEASE 2.1.0 - Mon, 09 Sep 2011 20:54:57 -0700

  From Anton Lazarev:
    - Fix Windows resource compiler scanner to accept DOS line endings.

  From Matthias:
    - Update MSVS documents to remove note indicating that only one
      project is currently supported per solution file.

  From Grzegorz Bizoń:
    - Fix long compile lines in batch mode by using TEMPFILE
    - Fix MSVC_BATCH=False (was treating it as true)

  From Justin Gullingsrud:
    - support -std=c++0x and related CXXFLAGS in pkgconfig (ParseFlags)

  From Vincent Beffara:
    - Support -dylib_file in pkgconfig (ParseFlags)

  From Gary Oberbrunner and Sohail Somani:
    - new construction variable WINDOWS_EMBED_MANIFEST to automatically
      embed manifests in Windows EXEs and DLLs.

  From Gary Oberbrunner:
    - Fix Visual Studio project generation when CPPPATH contains Dir nodes
    - Ensure Visual Studio project is regenerated when CPPPATH or CPPDEFINES change
    - Fix unicode error when using non-ASCII filenames with Copy or Install
    - Put RPATH in LINKCOM rather than LINKFLAGS so resetting
      LINKFLAGS doesn't kill RPATH
    - Fix precompiled headers on Windows when variant dir name has spaces.
    - Adding None to an Action no longer fails (just returns original action)
    - New --debug=prepare option to show each target as it's being
      prepared, whether or not anything needs to be done for it.
    - New debug option --debug=duplicate to print a line for each
      unlink/relink (or copy) of a variant file from its source file.
    - Improve error message for EnumVariables to show legal values.
    - Fix Intel compiler to sort versions >9 correctly (esp. on Linux)
    - Fix Install() when the source and target are directories and the
      target directory exists.

  From David Garcia Garzon:
    - Fix Delete to be able to delete broken symlinks and dir
      symlinks.

  From Imran Fanaswala and Robert Lehr:
    - Handle .output file generated by bison/yacc properly. Cleaning it
      when necessary.

  From Antoine Dechaume:
    - Handle SWIG file where there is whitespace after the module name
      properly. Previously the generated files would include
      the whitespace.

  From Dmitry R.:
    - Handle Environment in case __semi_deepcopy is None

  From Benoit Belley:

    - Much improved support for Windows UNC paths (\\SERVERNAME).

  From Jean-Baptiste Lab:

    - Fix problems with appending CPPDEFINES that contain
      dictionaries, and related issues with Parse/MergeFlags and
      CPPDEFINES.

  From Allen Weeks:

    - Fix for an issue with implicit-cache with multiple targets
      when dependencies are removed on disk.

  From Evgeny Podjachev and Alexey Petruchick:

    - Support generation of Microsoft Visual Studio 2008 (9.0)
      and 2010 (10.0) project and solution files.

  From Ken Deeter:

    - Fix a problem when FS Entries which are actually Dirs have builders.

  From Luca Falavigna:

    - Support Fortran 03

  From Gary Oberbrunner:

    - Print the path to the SCons package in scons --version

  From Jean-Franï¿½ois Colson:

    - Improve Microsoft Visual Studio Solution generation, and fix
      various errors in the generated solutions especially when using
      MSVS_SCC_PROVIDER, and when generating multiple projects.  The
      construction variable MSVS_SCC_PROJECT_BASE_PATH, which never
      worked properly, is removed.  Users can use the new variable
      MSVS_SCC_CONNECTION_ROOT instead if desired.

  From Anatoly Techtonik:

    - Use subprocess in bootstrap.py instead of os.execve to avoid
      losing output control on Windows (http://bugs.python.org/issue9148)

    - Revert patch for adding SCons to App Paths, because standard cmd
      shell doesn't search there. This is confusing, because `scons` can
      be executed from explorer, but fail to start from console.

    - Fix broken installation with easy_install on Windows (issue #2051)
      SCons traditionally installed in a way that allowed to run multiple
      versions side by side. This custom logic was incompatible with
      easy_install way of doing things.

    - Use epydoc module for generating API docs in HTML if command line
      utility is not found in PATH. Actual for Windows.

  From Alexander Goomenyuk:

    - Add .sx to assembly source scanner list so .sx files
      get their header file dependencies detected.

  From Arve Knudsen:

    - Set module metadata when loading site_scons/site_init.py
      so it is treated as a proper module; __doc__, __file__ and
      __name__ now refer to the site_init.py file.

  From Russel Winder:

    - Users Guide updates explaining that Tools can be packages as
      well as python modules.

  From Gary Oberbrunner:

    - New systemwide and per-user site_scons dirs.

  From Dirk Baechle:

    - XML fixes in User's Guide.
    - Fixed the detection of 'jar' and 'rmic' during
      the initialization of the respective Tools (#2730).
    - Improved docs for custom Decider functions and
      custom Scanner objects (#2711, #2713).
    - Corrected SWIG module names for generated *.i files (#2707).

  From Joe Zuntz:

    - Fixed a case-sensitivity problem with Fortran modules.

  From Bauke Conijn:

    - Added Users Guide example for auto-generated source code

  From Steven Knight:

    - Fix explicit dependencies (Depends()) on Nodes that don't have
      attached Builders.

    - Fix use of the global Alias() function with command actions.

  From Matt Hughes:

    - Fix the ability to append to default $*FLAGS values (which are
      implemented as CLVar instances) in a copied construction environment
      without affecting the original construction environment's value.

  From Rob Managan:

    - Updated the TeX command strings to include a /D on Windows in
      case the new directory is on a different drive letter.

    - Fixed the LaTeX scanner so dependencies are found in commands that
      are broken across lines with a comment or have embedded spaces.

    - The TeX builders should now work with tex files that are generated
      by another program. Thanks to Hans-Martin von Gaudecker for
      isolating the cause of this bug.

    - Added support for INDEXSTYLE environment variable so makeindex can
      find style files.

    - Added support for the bibunits package so we call bibtex on all
      the bu*.aux files.

    - Add support of finding path information on OSX for TeX applications
      MacPorts and Fink paths need to be added by the user

  From Russel Winder:

    - Add support for DMD version 2 (the phobos2 library).

  From William Deegan:

    - Add initial support for VS/VC 2010 (express and non-express versions)
    - Remove warning for not finding MS VC/VS install.
      "scons: warning: No version of Visual Studio compiler found
        - C/C++ compilers most likely not set correctly"
    - Add support for Linux 3.0


RELEASE 2.0.1 - Mon, 15 Aug 2010 15:46:32 -0700

  From Dirk Baechle:

    - Fix XML in documentation.

  From Joe Zuntz:

    - Fixed a case-sensitivity problem with Fortran modules.

  From Bauke Conijn:

    - Added Users Guide example for auto-generated source code

  From Steven Knight:

    - Fix explicit dependencies (Depends()) on Nodes that don't have
      attached Builders.

  From Matt Hughes:

    - Fix the ability to append to default $*FLAGS values (which are
      implemented as CLVar instances) in a copied construction environment
      without affecting the original construction environment's value.

  From Rob Managan:

    - Updated the TeX command strings to include a /D on Windows in
      case the new directory is on a different drive letter.

    - Fixed the LaTeX scanner so dependencies are found in commands that
      are broken across lines with a comment or have embedded spaces.


RELEASE 2.0.0.final.0 - Mon, 14 Jun 2010 22:01:37 -0700

  From Dirk Baechle:

    - Fix XML in documentation.

  From Steven Knight:

    - Provide forward compatibility for the 'profile' module.

    - Provide forward compatibility for the 'pickle' module.

    - Provide forward compatibility for the 'io' module.

    - Provide forward compatibility for the 'queue' module.

    - Provide forward compatibility for the 'collections' module.

    - Provide forward compatibility for the 'builtins' module.

    - Provide forward compatibility for 'sys.intern()'.

    - Convert to os.walk() from of os.path.walk().

    - Remove compatibility logic no longer needed.

    - Add a '-3' option to runtest to print 3.x incompatibility warnings.

    - Convert old-style classes into new-style classes.

    - Fix "Ignoring corrupt sconsign entry" warnings when building
      in a tree with a pre-2.0 .sconsign file.

    - Fix propagation from environment of VS*COMNTOOLS to resolve issues
      initializing MSVC/MSVS/SDK issues.

    - Handle detecting Visual C++ on Python versions with upper-case
      platform architectures like 'AMD64'.

  From W. Trevor King:

    - Revisions to README.

  From Greg Noel:

    - Apply numerous Python fixers to update code to more modern idioms.
      Find where fixers should be applied to code in test strings and
      apply the fixers there, too.

    - Write a fixer to convert string functions to string methods.

    - Modify the 'dict' fixer to be less conservative.

    - Modify the 'apply' fixer to handle more cases.

    - Create a modified 'types' fixer that converts types to 2.x
      equivalents rather than 3.x equivalents.

    - Write a 'division' fixer to highlight uses of the old-style
      division operator.  Correct usage where needed.

    - Add forward compatibility for the new 'memoryview' function
      (which replaces the 'buffer' function).

    - Add forward compatibility for the 'winreg' module.

    - Remove no-longer-needed 'platform' module.

    - Run tests with the '-3' option to Python 2.6 and clear up
      various reported incompatibilities.

    - Comb out code paths specialized to Pythons older than 2.4.

    - Update deprecation warnings; most now become mandatory.

    - Start deprecation cycle for BuildDir() and build_dir.

    - Start deprecation cycle for SourceCode() and related factories

    - Fixed a problem with is_Dict() not identifying some objects derived
      from UserDict.

  From Jim Randall:

    - Document the AllowSubstExceptions() function in the User's Guide.

  From William Deegan:

    - Migrate MSVC/MSVS/SDK improvements from 1.3 branch.


RELEASE 1.3.0 - Tue, 23 Mar 2010 21:44:19 -0400

  From Steven Knight:

    - Update man page and documentation.

  From William Deegan (plus minor patch from Gary Oberbrunner):

    - Support Visual Studio 8.0 Express

RELEASE 1.2.0.d20100306 - Sat, 06 Mar 2010 16:18:33 -0800

  From Luca Falavigna:

    - Fix typos in the man page.

  From Gottfried Ganssauge:

    - Support execution when SCons is installed via easy_install.

  From Steven Knight:

    - Make the messages for Configure checks of compilers consistent.

    - Issue an error message if a BUILDERS entry is not a Builder
      object or a callable wrapper.

  From Rob Managan:

    - Update tex builder to handle the case where a \input{foo}
      command tries to work with a directory named foo instead of the
      file foo.tex. The builder now ignores a directory and continues
      searching to find the correct file. Thanks to Lennart Sauerbeck
      for the test case and initial patch

      Also allow the \include of files in subdirectories when variantDir
      is used with duplicate=0. Previously latex would crash since
      the directory in which the .aux file is written was not created.
      Thanks to Stefan Hepp for finding this and part of the solution.

  From James Teh:
    - Patches to fix some issues using MS SDK V7.0

  From William Deegan:
    - Lots of testing and minor patches to handle mixed MS VC and SDK
      installations, as well as having only the SDK installed.


RELEASE 1.2.0.d20100117 - Sun, 17 Jan 2010 14:26:59 -0800

  From Jim Randall:
    - Fixed temp filename race condition on Windows with long cmd lines.

  From David Cournapeau:
    - Fixed tryRun when sconf directory is in a variant dir.
    - Do not add -fPIC for ifort tool on non-posix platforms (darwin and
      windows).
    - Fix bug 2294 (spurious CheckCC failures).
    - Fix SCons bootstrap process on windows 64 (wrong wininst name)

  From William Deegan:
    - Final merge from vs_revamp branch to main

    - Added definition and usage of HOST_OS, HOST_ARCH, TARGET_OS,
      TARGET_ARCH, currently only defined/used by Visual Studio
      Compilers. This will be rolled out to other platforms/tools
      in the future.

    - Add check for python >= 3.0.0 and exit gracefully.
      For 1.3 python >= 1.5.2 and < 3.0.0 are supported

    - Fix bug 1944 - Handle non-existent .i file in swig emitter, previously
      it would crash with an IOError exception. Now it will try to make an
      educated guess on the module name based on the filename.

  From Lukas Erlinghagen:

    - Have AddOption() remove variables from the list of
      seen-but-unknown variables (which are reported later).

    - An option name and aliases can now be specified as a tuple.

  From Hartmut Goebel:

    - Textfile builder.

  From Jared Grubb:

    - use "is/is not" in comparisons with None instead of "==" or "!=".

  From Jim Hunziker:

    - Avoid adding -gphobos to a command line multiple times
      when initializing use of the DMD compiler.

  From Jason Kenney:

    - Sugguested HOST/TARGET OS/ARCH separation.

  From Steven Knight:

    - Fix the -n option when used with VariantDir(duplicate=1)
      and the variant directory doesn't already exist.

    - Fix scanning of Unicode files for both UTF-16 endian flavors.

    - Fix a TypeError on #include of file names with Unicode characters.

    - Fix an exception if a null command-line argument is passed in.

    - Evaluate Requires() prerequisites before a Node's direct children
      (sources and dependencies).

  From Greg Noel:

    - Remove redundant __metaclass__ initializations in Environment.py.

    - Correct the documentation of text returned by sconf.Result().

    - Document that filenames with '.' as the first character are
      ignored by Glob() by default (matching UNIX glob semantics).

    - Fix SWIG testing infrastructure to work on Mac OS X.

    - Restructure a test that occasionally hung so that the test would
      detect when it was stuck and fail instead.

    - Substfile builder.

  From Gary Oberbrunner:

    - When reporting a target that SCons doesn't know how to make,
      specify whether it's a File, Dir, etc.

  From Ben Webb:

    - Fix use of $SWIGOUTDIR when generating Python wrappers.

    - Add $SWIGDIRECTORSUFFIX and $SWIGVERSION construction variables.

  From Rob Managan:

    - Add -recorder flag to Latex commands and updated internals to
      use the output to find files TeX creates. This allows the MiKTeX
      installations to find the created files

    - Notify user of Latex errors that would get buried in the
      Latex output

    - Remove LATEXSUFFIXES from environments that don't initialize Tex.

    - Add support for the glossaries package for glossaries and acronyms

    - Fix problem that pdftex, latex, and pdflatex tools by themselves did
      not create the actions for bibtex, makeindex,... by creating them
      and other environment settings in one routine called by all four
      tex tools.

    - Fix problem with filenames of sideeffects when the user changes
      the name of the output file from the latex default

    - Add scanning of files included in Latex by means of \lstinputlisting{}
      Patch from Stefan Hepp.

    - Change command line for epstopdf to use --outfile= instead of -o
      since this works on all platforms.
      Patch from Stefan Hepp.

    - Change scanner to properly search for included file from the
      directory of the main file instead of the file it is included from.
      Also update the emitter to add the .aux file associated with
      \include{filename} commands. This makes sure the required directories
      if any are created for variantdir cases.
      Half of the patch from Stefan Hepp.

RELEASE 1.2.0.d20090223 - Mon, 23 Feb 2009 08:41:06 -0800

  From Stanislav Baranov:

    - Make suffix-matching for scanners case-insensitive on Windows.

  From David Cournapeau:

    - Change the way SCons finds versions of Visual C/C++ and Visual
      Studio to find and use the Microsoft v*vars.bat files.

  From Robert P. J. Day:

    - User's Guide updates.

  From Dan Eaton:

    - Fix generation of Visual Studio 8 project files on x64 platforms.

  From Allan Erskine:

    - Set IncludeSearchPath and PreprocessorDefinitions in generated
      Visual Studio 8 project files, to help IntelliSense work.

  From Mateusz Gruca:

    - Fix deletion of broken symlinks by the --clean option.

  From Steven Knight:

    - Fix the error message when use of a non-existent drive on Windows
      is detected.

    - Add sources for files whose targets don't exist in $CHANGED_SOURCES.

    - Detect implicit dependencies on commands even when the command is
      quoted.

    - Fix interaction of $CHANGED_SOURCES with the --config=force option.

    - Fix finding #include files when the string contains escaped
      backslashes like "C:\\some\\include.h".

    - Pass $CCFLAGS to Visual C/C++ precompiled header compilation.

    - Remove unnecessary nested $( $) around $_LIBDIRFLAGS on link lines
      for the Microsoft linker, the OS/2 ilink linker and the Phar Lap
      linkloc linker.

    - Spell the Windows environment variables consistently "SystemDrive"
      and "SystemRoot" instead of "SYSTEMDRIVE" and "SYSTEMROOT".



RELEASE 1.2.0.d20090113 - Tue, 13 Jan 2009 02:50:30 -0800

  From Stanislav Baranov, Ted Johnson and Steven Knight:

    - Add support for batch compilation of Visual Studio C/C++ source
      files, controlled by a new $MSVC_BATCH construction variable.

  From Steven Knight:

    - Print the message, "scons: Build interrupted." on error output,
      not standard output.

    - Add a --warn=future-deprecated option for advance warnings about
      deprecated features that still have warnings hidden by default.

    - Fix use of $SOURCE and $SOURCES attributes when there are no
      sources specified in the Builder call.

    - Add support for new $CHANGED_SOURCES, $CHANGED_TARGETS,
      $UNCHANGED_SOURCES and $UNCHANGED_TARGETS variables.

    - Add general support for batch builds through new batch_key= and
      targets= keywords to Action object creation.

  From Arve Knudsen:

    - Make linker tools differentiate properly between SharedLibrary
      and LoadableModule.

    - Document TestCommon.shobj_prefix variable.

    - Support $SWIGOUTDIR values with spaces.

  From Rob Managan:

    - Don't automatically try to build .pdf graphics files for
      .eps files in \includegraphics{} calls in TeX/LaTeX files
      when building with the PDF builder (and thus using pdflatex).

  From Gary Oberbrunner:

    - Allow AppendENVPath() and PrependENVPath() to interpret '#'
      for paths relative to the top-level SConstruct directory.

    - Use the Borland ilink -e option to specify the output file name.

    - Document that the msvc Tool module uses $PCH, $PCHSTOP and $PDB.

    - Allow WINDOWS_INSERT_DEF=0 to disable --output-def when linking
      under MinGW.

  From Zia Sobhani:

    - Fix typos in the User's Guide.

  From Greg Spencer:

    - Support implicit dependency scanning of files encoded in utf-8
      and utf-16.

  From Roberto de Vecchi:

    - Remove $CCFLAGS from the the default definitions of $CXXFLAGS for
      Visual C/C++ and MIPSpro C++ on SGI so, they match other tools
      and avoid flag duplication on C++ command lines.

  From Ben Webb:

    - Handle quoted module names in SWIG source files.

    - Emit *_wrap.h when SWIG generates header file for directors

  From Matthew Wesley:

    - Copy file attributes so we identify, and can link a shared library
      from, shared object files in a Repository.



RELEASE 1.2.0 - Sat, 20 Dec 2008 22:47:29 -0800

  From Steven Knight:

    - Don't fail if can't import a _subprocess module on Windows.

    - Add warnings for use of the deprecated Options object.



RELEASE 1.1.0.d20081207 - Sun, 07 Dec 2008 19:17:23 -0800

  From Benoit Belley:

    - Improve the robustness of GetBuildFailures() by refactoring
      SCons exception handling (especially BuildError exceptions).

    - Have the --taskmastertrace= option print information about
      individual Task methods, not just the Taskmaster control flow.

    - Eliminate some spurious dependency cycles by being more aggressive
      about pruning pending children from the Taskmaster walk.

    - Suppress mistaken reports of a dependency cycle when a child
      left on the pending list is a single Node in EXECUTED state.

  From David Cournapeau:

    - Fix $FORTRANMODDIRPREFIX for the ifort (Intel Fortran) tool.

  From Brad Fitzpatrick:

    - Don't pre-generate an exception message (which will likely be
      ignored anyway) when an EntryProxy re-raises an AttributeError.

  From Jared Grubb:

    - Clean up coding style and white space in Node/FS.py.

    - Fix a typo in the documentation for $_CPPDEFFLAGS.

    - Issue 2401: Fix usage of comparisons with None.

  From Ludwig Hï¿½hne:

    - Handle Java inner classes declared within a method.

  From Steven Knight:

    - Fix label placement by the "scons-time.py func" subcommand
      when a profile value was close to (or equal to) 0.0.

    - Fix env.Append() and env.Prepend()'s ability to add a string to
      list-like variables like $CCFLAGS under Python 2.6.

    - Other Python2.6 portability:  don't use "as" (a Python 2.6 keyword).
      Don't use the deprecated Exception.message attribute.

    - Support using the -f option to search for a different top-level
      file name when walking up with the -D, -U or -u options.

    - Fix use of VariantDir when the -n option is used and doesn't,
      therefore, actually create the variant directory.

    - Fix a stack trace from the --debug=includes option when passed a
      static or shared library as an argument.

    - Speed up the internal find_file() function (used for searching
      CPPPATH, LIBPATH, etc.).

    - Add support for using the Python "in" keyword on construction
      environments (for example, if "CPPPATH" in env: ...).

    - Fix use of Glob() when a repository or source directory contains
      an in-memory Node without a corresponding on-disk file or directory.

    - Add a warning about future reservation of $CHANGED_SOURCES,
      $CHANGED_TARGETS, $UNCHANGED_SOURCES and $UNCHANGED_TARGETS.

    - Enable by default the existing warnings about setting the resource
      $SOURCE, $SOURCES, $TARGET and $TARGETS variable.

  From Rob Managan:

    - Scan for TeX files in the paths specified in the $TEXINPUTS
      construction variable and the $TEXINPUTS environment variable.

    - Configure the PDF() and PostScript() Builders as single_source so
      they know each source file generates a separate target file.

    - Add $EPSTOPDF, $EPSTOPDFFLAGS and $EPSTOPDFCOM

    - Add .tex as a valid extension for the PDF() builder.

    - Add regular expressions to find \input, \include and
      \includegraphics.

    - Support generating a .pdf file from a .eps source.

    - Recursive scan included input TeX files.

    - Handle requiring searched-for TeX input graphics files to have
      extensions (to avoid trying to build a .eps from itself, e.g.).

  From Greg Noel:

    - Make the Action() function handle positional parameters consistently.

    - Clarify use of Configure.CheckType().

    - Make the File.{Dir,Entry,File}() methods create their entries
      relative to the calling File's directory, not the SConscript
      directory.

    - Use the Python os.devnull variable to discard error output when
      looking for the $CC or $CXX version.

    - Mention LoadableModule() in the SharedLibrary() documentation.

  From Gary Oberbrunner:

    - Update the User's Guide to clarify use of the site_scons/
      directory and the site_init.py module.

    - Make env.AppendUnique() and env.PrependUnique remove duplicates
      within a passed-in list being added, too.

  From Randall Spangler:

    - Fix Glob() so an on-disk file or directory beginning with '#'
      doesn't throw an exception.



RELEASE 1.1.0 - Thu, 09 Oct 2008 08:33:47 -0700

  From Chris AtLee

    - Use the specified environment when checking for the GCC compiler
      version.

  From Ian P. Cardenas:

    - Fix Glob() polluting LIBPATH by returning copy of list

  From David Cournapeau:

    - Add CheckCC, CheckCXX, CheckSHCC and CheckSHCXX tests to
      configuration contexts.

    - Have the --profile= argument use the much faster cProfile module
      (if it's available in the running Python version).

    - Reorder MSVC compilation arguments so the /Fo is first.

  From Bill Deegan:

    - Add scanning Windows resource (.rc) files for implicit dependencies.

  From John Gozde:

    - When scanning for a #include file, don't use a directory that
      has the same name as the file.

  From Ralf W. Grosse-Kunstleve

    - Suppress error output when checking for the GCC compiler version.

  From Jared Grubb:

    - Fix VariantDir duplication of #included files in subdirectories.

  From Ludwig Hï¿½hne:

    - Reduce memory usage when a directory is used as a dependency of
      another Node (such as an Alias) by returning a concatenation
      of the children's signatures + names, not the children's contents,
      as the directory contents.

    - Raise AttributeError, not KeyError, when a Builder can't be found.

    - Invalidate cached Node information (such as the contenst returned
      by the get_contents() method) when calling actions with Execute().

    - Avoid object reference cycles from frame objects.

    - Reduce memory usage from Null Executor objects.

    - Compute MD5 checksums of large files without reading the entire
      file contents into memory.  Add a new --md5-chunksize option to
      control the size of each chunk read into memory.

  From Steven Knight:

    - Fix the ability of the add_src_builder() method to add a new
      source builder to any other builder.

    - Avoid an infinite loop on non-Windows systems trying to find the
      SCons library directory if the Python library directory does not
      begin with the string "python".

    - Search for the SCons library directory in "scons-local" (with
      no version number) after "scons-local-{VERSION}".

  From Rob Managan:

    - Fix the user's ability to interrupt the TeX build chain.

    - Fix the TeX builder's allowing the user to specify the target name,
      instead of always using its default output name based on the source.

    - Iterate building TeX output files until all warning are gone
      and the auxiliary files stop changing, or until we reach the
      (configurable) maximum number of retries.

    - Add TeX scanner support for:  glossaries, nomenclatures, lists of
      figures, lists of tables, hyperref and beamer.

    - Use the $BIBINPUTS, $BSTINPUTS, $TEXINPUTS and $TEXPICTS construction
      variables as search paths for the relevant types of input file.

    - Fix building TeX with VariantDir(duplicate=0) in effect.

    - Fix the LaTeX scanner to search for graphics on the TEXINPUTS path.

    - Have the PDFLaTeX scanner search for .gif files as well.

  From Greg Noel:

    - Fix typos and format bugs in the man page.

    - Add a first draft of a wrapper module for Python's subprocess
      module.

    - Refactor use of the SCons.compat module so other modules don't
      have to import it individually.

    - Add .sx as a suffix for assembly language files that use the
      C preprocessor.

  From Gary Oberbrunner:

    - Make Glob() sort the returned list of Files or Nodes
      to prevent spurious rebuilds.

    - Add a delete_existing keyword argument to the AppendENVPath()
      and PrependENVPath() Environment methods.

    - Add ability to use "$SOURCE" when specifying a target to a builder

  From Damyan Pepper:

    - Add a test case to verify that SConsignFile() files can be
      created in previously non-existent subdirectories.

  From Jim Randall:

    - Make the subdirectory in which the SConsignFile() file will
      live, if the subdirectory doesn't already exist.

  From Ali Tofigh:

    - Add a test to verify duplication of files in VariantDir subdirectories.



RELEASE 1.0.1 - Sat, 06 Sep 2008 07:29:34 -0700

  From Greg Noel:

    - Add a FindFile() section to the User's Guide.

    - Fix the FindFile() documentation in the man page.

    - Fix formatting errors in the Package() description in the man page.

    - Escape parentheses that appear within variable names when spawning
      command lines using os.system().



RELEASE 1.0.0 - XXX

  From Jared Grubb:

    - Clear the Node state when turning a generic Entry into a Dir.

  From Ludwig Hï¿½hne:

    - Fix sporadic output-order failures in test/GetBuildFailures/parallel.py.

    - Document the ParseDepends() function in the User's Guide.

  From khomenko:

    - Create a separate description and long_description for RPM packages.

  From Steven Knight:

    - Document the GetLaunchDir() function in the User's Guide.

    - Have the env.Execute() method print an error message if the
      executed command fails.

    - Add a script for creating a standard SCons development system on
      Ubuntu Hardy.  Rewrite subsidiary scripts for install Python and
      SCons versions in Python (from shell).

  From Greg Noel:

    - Handle yacc/bison on newer Mac OS X versions creating file.hpp,
      not file.cpp.h.

    - In RPCGEN tests, ignore stderr messages from older versions of
      rpcgen on some versions of Mac OS X.

    - Fix typos in man page descriptions of Tag() and Package(), and in
      the scons-time man page.

    - Fix documentation of SConf.CheckLibWithHeader and other SConf methods.

    - Update documentation of SConscript(variant_dir) usage.

    - Fix SWIG tests for (some versions of) Mac OS X.

  From Jonas Olsson:

    - Print the warning about -j on Windows being potentially unreliable if
      the pywin32 extensions are unavailable or lack file handle operations.

  From Jim Randall:

    - Fix the env.WhereIs() method to expand construction variables.

  From Rogier Schouten:

    - Enable building of shared libraries with the Bordand ilink32 linker.



RELEASE 1.0.0 - Sat, 09 Aug 2008 12:19:44 -0700

  From Luca Falavigna:

    - Fix SCons man page indentation under Debian's man page macros.

  From Steven Knight:

    - Clarify the man page description of the SConscript(src_dir) argument.

    - User's Guide updates:

       -  Document the BUILD_TARGETS, COMMAND_LINE_TARGETS and
          DEFAULT_TARGETS variables.

       -  Document the AddOption(), GetOption() and SetOption() functions.

       -  Document the Requires() function; convert to the Variables
          object, its UnknownOptions() method, and its associated
          BoolVariable(), EnumVariable(), ListVariable(), PackageVariable()
          and PathVariable() functions.

       -  Document the Progress() function.

       -  Reorganize the chapter and sections describing the different
          types of environments and how they interact.  Document the
          SetDefault() method.  Document the PrependENVPath() and
          AppendENVPath() functions.

       -  Reorganize the command-line arguments chapter.  Document the
          ARGLIST variable.

       -  Collect some miscellaneous sections into a chapter about
          configuring build output.

    - Man page updates:

       -  Document suggested use of the Visual C/C++ /FC option to fix
          the ability to double-click on file names in compilation error
          messages.

       -  Document the need to use Clean() for any SideEffect() files that
          must be explicitly removed when their targets are removed.

       -  Explicitly document use of Node lists as input to Dependency().

  From Greg Noel:

    - Document MergeFlags(), ParseConfig(), ParseFlags() and SideEffect()
      in the User's Guide.

  From Gary Oberbrunner:

    - Document use of the GetBuildFailures() function in the User's Guide.

  From Adam Simpkins:

    - Add man page text clarifying the behavior of AddPreAction() and
      AddPostAction() when called with multiple targets.

  From Alexey Zezukin:

    - Fix incorrectly swapped man page descriptions of the --warn= options
      for duplicate-environment and missing-sconscript.



RELEASE 0.98.5 - Sat, 07 Jun 2008 08:20:35 -0700

  From Benoit Belley:

  - Fix the Intel C++ compiler ABI specification for EMT64 processors.

  From David Cournapeau:

  - Issue a (suppressable) warning, not an error, when trying to link
    C++ and Fortran object files into the same executable.

  From Steven Knight:

  - Update the scons.bat file so that it returns the real exit status
    from SCons, even though it uses setlocal + endlocal.

  - Fix the --interactive post-build messages so it doesn't get stuck
    mistakenly reporting failures after any individual build fails.

  - Fix calling File() as a File object method in some circumstances.

  - Fix setup.py installation on Mac OS X so SCons gets installed
    under /usr/lcoal by default, not in the Mac OS X Python framework.



RELEASE 0.98.4 - Sat, 17 May 2008 22:14:46 -0700

  From Benoit Belley:

  - Fix calculation of signatures for Python function actions with
    closures in Python versions before 2.5.

  From David Cournapeau:

  - Fix the initialization of $SHF77FLAGS so it includes $F77FLAGS.

  From Jonas Olsson:

  - Fix a syntax error in the Intel C compiler support on Windows.

  From Steven Knight:

  - Change how we represent Python Value Nodes when printing and when
    stored in .sconsign files (to avoid blowing out memory by storing
    huge strings in .sconsign files after multiple runs using Configure
    contexts cause the Value strings to be re-escaped each time).

  - Fix a regression in not executing configuration checks after failure
    of any configuration check that used the same compiler or other tool.

  - Handle multiple destinations in Visual Studio 8 settings for the
    analogues to the INCLUDE, LIBRARY and PATH variables.

  From Greg Noel:

  - Update man page text for VariantDir().



RELEASE 0.98.3 - Tue, 29 Apr 2008 22:40:12 -0700

  From Greg Noel:

  - Fix use of $CXXFLAGS when building C++ shared object files.

  From Steven Knight:

  - Fix a regression when a Builder's source_scanner doesn't select
    a more specific scanner for the suffix of a specified source file.

  - Fix the Options object backwards compatibility so people can still
    "import SCons.Options.{Bool,Enum,List,Package,Path}Option" submodules.

  - Fix searching for implicit dependencies when an Entry Node shows up
    in the search path list.

  From Stefano:

  - Fix expansion of $FORTRANMODDIR in the default Fortran command line(s)
    when it's set to something like ${TARGET.dir}.



RELEASE 0.98.2 - Sun, 20 Apr 2008 23:38:56 -0700

  From Steven Knight:

  - Fix a bug in Fortran suffix computation that would cause SCons to
    run out of memory on Windows systems.

  - Fix being able to specify --interactive mode command lines with
    \ (backslash) path name separators on Windows.

  From Gary Oberbrunner:

  - Document Glob() in the User's Guide.



RELEASE 0.98.1 - Fri, 18 Apr 2008 19:11:58 -0700

  From Benoit Belley:

  - Speed up the SCons.Util.to_string*() functions.

  - Optimize various Node intialization and calculations.

  - Optimize Executor scanning code.

  - Optimize Taskmaster execution, including dependency-cycle checking.

  - Fix the --debug=stree option so it prints its tree once, not twice.

  From Johan Boulï¿½:

  - Fix the ability to use LoadableModule() under MinGW.

  From David Cournapeau:

  - Various missing Fortran-related construction variables have been added.

  - SCons now uses the program specified in the $FORTRAN construction
    variable to link Fortran object files.

  - Fortran compilers on Linux (Intel, g77 and gfortran) now add the -fPIC
    option by default when compilling shared objects.

  - New 'sunf77', 'sunf90' and 'sunf95' Tool modules have been added to
    support Sun Fortran compilers.  On Solaris, the Sun Fortran compilers
    are used in preference to other compilers by default.

  - Fortran support now uses gfortran in preference to g77.

  - Fortran file suffixes are now configurable through the
    $F77FILESUFFIXES, $F90FILESUFFIXES, $F95FILESUFFIXES and
    $FORTRANFILESUFFIXES variables.

  From Steven Knight:

  - Make the -d, -e, -w and --no-print-directory options "Ignored for
    compatibility."  (We're not going to implement them.)

  - Fix a serious inefficiency in how SCons checks for whether any source
    files are missing when a Builder call creates many targets from many
    input source files.

  - In Java projects, make the target .class files depend only on the
    specific source .java files where the individual classes are defined.

  - Don't store duplicate source file entries  in the .sconsign file so
    we don't endlessly rebuild the target(s) for no reason.

  - Add a Variables object as the first step towards deprecating the
    Options object name.  Similarly, add BoolVariable(), EnumVariable(),
    ListVariable(), PackageVariable() and PathVariable() functions
    as first steps towards replacing BoolOption(), EnumOption(),
    ListOption(), PackageOption() and PathOption().

  - Change the options= keyword argument to the Environment() function
    to variables=, to avoid confusion with SCons command-line options.
    Continue supporting the options= keyword for backwards compatibility.

  - When $SWIGFLAGS contains the -python flag, expect the generated .py
    file to be in the same (sub)directory as the target.

  - When compiling C++ files, allow $CCFLAGS settings to show up on the
    command line even when $CXXFLAGS has been redefined.

  - Fix --interactive with -u/-U/-D when a VariantDir() is used.

  From Anatoly Techtonik:

  - Have the scons.bat file add the script execution directory to its
    local %PATH% on Windows, so the Python executable can be found.

  From Mike Wake:

  - Fix passing variable names as a list to the Return() function.

  From Matthew Wesley:

  - Add support for the GDC 'D' language compiler.



RELEASE 0.98 - Sun, 30 Mar 2008 23:33:05 -0700

  From Benoit Belley:

  - Fix the --keep-going flag so it builds all possible targets even when
    a later top-level target depends on a child that failed its build.

  - Fix being able to use $PDB and $WINDWOWS_INSERT_MANIFEST together.

  - Don't crash if un-installing the Intel C compiler leaves left-over,
    dangling entries in the Windows registry.

  - Improve support for non-standard library prefixes and suffixes by
    stripping all prefixes/suffixes from file name string as appropriate.

  - Reduce the default stack size for -j worker threads to 256 Kbytes.
    Provide user control over this value by adding --stack-size and
    --warn=stack-size options, and a SetOption('stack_size') function.

  - Fix a crash on Linux systems when trying to use the Intel C compiler
    and no /opt/intel_cc_* directories are found.

  - Improve using Python functions as actions by incorporating into
    a FunctionAction's signature:
      - literal values referenced by the byte code.
      - values of default arguments
      - code of nested functions
      - values of variables captured by closures
      - names of referenced global variables and functions

  - Fix the closing message when --clean and --keep-going are both
    used and no errors occur.

  - Add support for the Intel C compiler on Mac OS X.

  - Speed up reading SConscript files by about 20% (for some
    configurations) by:  1) optimizing the SCons.Util.is_*() and
    SCons.Util.flatten() functions; 2) avoiding unnecessary os.stat()
    calls by using a File's .suffix attribute directly instead of
    stringifying it.

  From JÃ©rÃ´me Berger:

  - Have the D language scanner search for .di files as well as .d files.

  - Add a find_include_names() method to the Scanner.Classic class to
    abstract out how included names can be generated by subclasses.

  - Allow the D language scanner to detect multiple modules imported by
    a single statement.

  From Konstantin Bozhikov:

  - Support expansion of construction variables that contain or refer
    to lists of other variables or Nodes within expansions like $CPPPATH.

  - Change variable substitution (the env.subst() method) so that an
    input sequence (list or tuple) is preserved as a list in the output.

  From David Cournapeau:

  - Add a CheckDeclaration() call to configure contexts.

  - Improve the CheckTypeSize() code.

  - Add a Define() call to configure contexts, to add arbitrary #define
    lines to a generated configure header file.

  - Add a "gfortran" Tool module for the GNU F95/F2003 compiler.

  - Avoid use of -rpath with the Mac OS X linker.

  - Add comment lines to the generated config.h file to describe what
    the various #define/#undef lines are doing.

  From Steven Knight:

  - Support the ability to subclass the new-style "str" class as input
    to Builders.

  - Improve the performance of our type-checking by using isinstance()
    with new-style classes.

  - Fix #include (and other $*PATH variables searches) of files with
    absolute path names.  Don't die if they don't exist (due to being
    #ifdef'ed out or the like).

  - Fix --interactive mode when Default(None) is used.

  - Fix --debug=memoizer to work around a bug in base Python 2.2 metaclass
    initialization (by just not allowing Memoization in Python versions
    that have the bug).

  - Have the "scons-time time" subcommand handle empty log files, and
    log files that contain no results specified by the --which option.

  - Fix the max Y of vertical bars drawn by "scons-time --fmt=gnuplot".

  - On Mac OS X, account for the fact that the header file generated
    from a C++ file will be named (e.g.) file.cpp.h, not file.hpp.

  - Fix floating-point numbers confusing the Java parser about
    generated .class file names in some configurations.

  - Document (nearly) all the values you can now fetch with GetOption().

  - Fix use of file names containing strings of multiple spaces when
    using ActionFactory instances like the Copy() or Move() function.

  - Fix a 0.97 regression when using a variable expansion (like
    $OBJSUFFIX) in a source file name to a builder with attached source
    builders that match suffix (like Program()+Object()).

  - Have the Java parser recognize generics (surrounded by angle brackets)
    so they don't interfere with identifying anonymous inner classes.

  - Avoid an infinite loop when trying to use saved copies of the
    env.Install() or env.InstallAs() after replacing the method
    attributes.

  - Improve the performance of setting construction variables.

  - When cloning a construction environment, avoid over-writing an
    attribute for an added method if the user explicitly replaced it.

  - Add a warning about deprecated support for Python 1.5, 2.0 and 2.1.

  - Fix being able to SetOption('warn', ...) in SConscript files.

  - Add a warning about env.Copy() being deprecated.

  - Add warnings about the --debug={dtree,stree,tree} options
    being deprecated.

  - Add VariantDir() as the first step towards deprecating BuildDir().
    Add the keyword argument "variant_dir" as the replacement for
    "build_dir".

  - Add warnings about the {Target,Source}Signatures() methods and
    functions being deprecated.

  From Rob Managan:

  - Enhance TeX and LaTeX support to work with BuildDir(duplicate=0).

  - Re-run LaTeX when it issues a package warning that it must be re-run.

  From Leanid Nazdrynau:

  - Have the Copy() action factory preserve file modes and times
    when copying individual files.

  From Jan Nijtmans:

  - If $JARCHDIR isn't set explicitly, use the .java_classdir attribute
    that was set when the Java() Builder built the .class files.

  From Greg Noel:

  - Document the Dir(), File() and Entry() methods of Dir and File Nodes.

  - Add the parse_flags option when creating Environments

  From Gary Oberbrunner:

  - Make File(), Dir() and Entry() return a list of Nodes when passed
    a list of names, instead of trying to make a string from the name
    list and making a Node from that string.

  - Fix the ability to build an Alias in --interactive mode.

  - Fix the ability to hash the contents of actions for nested Python
    functions on Python versions where the inability to pickle them
    returns a TypeError (instead of the documented PicklingError).

  From Jonas Olsson:

  - Fix use of the Intel C compiler when the top compiler directory,
    but not the compiler version, is specified.

  - Handle Intel C compiler network license files (port@system).

  From Jim Randall:

  - Fix how Python Value Nodes are printed in --debug=explain output.

  From Adam Simpkins:

  - Add a --interactive option that starts a session for building (or
    cleaning) targets without re-reading the SConscript files every time.

  - Fix use of readline command-line editing in --interactive mode.

  - Have the --interactive mode "build" command with no arguments
    build the specified Default() targets.

  - Fix the Chmod(), Delete(), Mkdir() and Touch() Action factories to
    take a list (of Nodes or strings) as arguments.

  From Vaclav Smilauer:

  - Fix saving and restoring an Options value of 'all' on Python
    versions where all() is a builtin function.

  From Daniel Svensson:

  - Code correction in SCons.Util.is_List().

  From Ben Webb:

  - Support the SWIG %module statement with following modifiers in
    parenthese (e.g., '%module(directors="1")').



RELEASE 0.97.0d20071212 - Wed, 12 Dec 2007 09:29:32 -0600

  From Benoit Belley:

  - Fix occasional spurious rebuilds and inefficiency when using
    --implicit-cache and Builders that produce multiple targets.

  - Allow SCons to not have to know about the builders of generated
    files when BuildDir(duplicate=0) is used, potentially allowing some
    SConscript files to be ignored for smaller builds.

  From David Cournapeau:

  - Add a CheckTypeSize() call to configure contexts.

  From Ken Deeter:

  - Make the "contents" of Alias Nodes a concatenation of the children's
    content signatures (MD5 checksums), not a concatenation of the
    children's contents, to avoid using large amounts of memory during
    signature calculation.

  From Malte Helmert:

  - Fix a lot of typos in the man page and User's Guide.

  From Geoffrey Irving:

  - Speed up conversion of paths in .sconsign files to File or Dir Nodes.

  From Steven Knight:

  - Add an Options.UnknownOptions() method that returns any settings
    (from the command line, or whatever dictionary was passed in)
    that aren't known to the Options object.

  - Add a Glob() function.

  - When removing targets with the -c option, use the absolute path (to
    avoid problems interpreting BuildDir() when the top-level directory
    is the source directory).

  - Fix problems with Install() and InstallAs() when called through a
    clone (of a clone, ...) of a cloned construction environment.

  - When executing a file containing Options() settings, add the file's
    directory to sys.path (so modules can be imported from there) and
    explicity set __name__ to the name of the file so the statement's
    in the file can deduce the location if they need to.

  - Fix an O(n^2) performance problem when adding sources to a target
    through calls to a multi Builder (including Aliases).

  - Redefine the $WINDOWSPROGMANIFESTSUFFIX and
    $WINDOWSSHLIBMANIFESTSUFFIX variables so they pick up changes to
    the underlying $SHLIBSUFFIX and $PROGSUFFIX variables.

  - Add a GetBuildFailures() function that can be called from functions
    registered with the Python atexit module to print summary information
    about any failures encountered while building.

  - Return a NodeList object, not a Python list, when a single_source
    Builder like Object() is called with more than one file.

  - When searching for implicit dependency files in the directories
    in a $*PATH list, don't create Dir Nodes for directories that
    don't actually exist on-disk.

  - Add a Requires() function to allow the specification of order-only
    prerequisites, which will be updated before specified "downstream"
    targets but which don't actually cause the target to be rebuilt.

  - Restore the FS.{Dir,File,Entry}.rel_path() method.

  - Make the default behavior of {Source,Target}Signatures('timestamp')
    be equivalent to 'timestamp-match', not 'timestamp-newer'.

  - Fix use of CacheDir with Decider('timestamp-newer') by updating
    the modification time when copying files from the cache.

  - Fix random issues with parallel (-j) builds on Windows when Python
    holds open file handles (especially for SCons temporary files,
    or targets built by Python function actions) across process creation.

  From Maxim Kartashev:

  - Fix test scripts when run on Solaris.

  From Gary Oberbrunner:

  - Fix Glob() when a pattern is in an explicitly-named subdirectory.

  From Philipp Scholl:

  - Fix setting up targets if multiple Package builders are specified
    at once.



RELEASE 0.97.0d20070918 - Tue, 18 Sep 2007 10:51:27 -0500

  From Steven Knight:

  - Fix the wix Tool module to handle null entries in $PATH variables.

  - Move the documentation of Install() and InstallAs() from the list
    of functions to the list of Builders (now that they're implemented
    as such).

  - Allow env.CacheDir() to be set per construction environment.  The
    global CacheDir() function now sets an overridable global default.

  - Add an env.Decider() method and a Node.Decider() method that allow
    flexible specification of an arbitrary function to decide if a given
    dependency has changed since the last time a target was built.

  - Don't execute Configure actions (while reading SConscript files)
    when cleaning (-c) or getting help (-h or -H).

  - Add to each target an implicit dependency on the external command(s)
    used to build the target, as found by searching env['ENV']['PATH']
    for the first argument on each executed command line.

  - Add support for a $IMPLICIT_COMMAND_DEPENDENCIES construction
    variabe that can be used to disable the automatic implicit
    dependency on executed commands.

  - Add an "ensure_suffix" keyword to Builder() definitions that, when
    true, will add the configured suffix to the targets even if it looks
    like they already have a different suffix.

  - Add a Progress() function that allows for calling a function or string
    (or list of strings) to display progress while walking the DAG.

  - Allow ParseConfig(), MergeFlags() and ParseFlags() to handle output
    from a *config command with quoted path names that contain spaces.

  - Make the Return() function stop processing the SConscript file and
    return immediately.  Add a "stop=" keyword argument that can be set
    to False to preserve the old behavior.

  - Fix use of exitstatfunc on an Action.

  - Introduce all man page function examples with "Example:" or "Examples:".

  - When a file gets added to a directory, make sure the directory gets
    re-scanned for the new implicit dependency.

  - Fix handling a file that's specified multiple times in a target
    list so that it doesn't cause dependent Nodes to "disappear" from
    the dependency graph walk.

  From Carsten Koch:

  - Avoid race conditions with same-named files and directory creation
    when pushing copies of files to CacheDir().

  From Tzvetan Mikov:

  - Handle $ in Java class names.

  From Gary Oberbrunner:

  - Add support for the Intel C compiler on Windows64.

  - On SGI IRIX, have $SHCXX use $CXX by default (like other platforms).

  From Sohail Somani:

  - When Cloning a construction environment, set any variables before
    applying tools (so the tool module can access the configured settings)
    and re-set them after (so they end up matching what the user set).

  From Matthias Troffaes:

  - Make sure extra auxiliary files generated by some LaTeX packages
    and not ending in .aux also get deleted by scons -c.

  From Greg Ward:

  - Add a $JAVABOOTCLASSPATH variable for directories to be passed to the
    javac -bootclasspath option.

  From Christoph Wiedemann:

  - Add implicit dependencies on the commands used to build a target.




RELEASE 0.97.0d20070809 - Fri, 10 Aug 2007 10:51:27 -0500

  From Lars Albertsson:

  - Don't error if a #include line happens to match a directory
    somewhere on a path (like $CPPPATH, $FORTRANPATH, etc.).

  From Mark Bertoglio:

  - Fix listing multiple projects in Visual Studio 7.[01] solution files,
    including generating individual project GUIDs instead of re-using
    the solution GUID.

  From Jean Brouwers:

  - Add /opt/SUNWspro/bin to the default execution PATH on Solaris.

  From Allan Erskine:

  - Only expect the Microsoft IDL compiler to emit *_p.c and *_data.c
    files if the /proxy and /dlldata switches are used (respectively).

  From Steven Knight:

  - Have --debug=explain report if a target is being rebuilt because
    AlwaysBuild() is specified (instead of "unknown reasons").

  - Support {Get,Set}Option('help') to make it easier for SConscript
    files to tell if a help option (-h, --help, etc.) has been specified.

  - Support {Get,Set}Option('random') so random-dependency interaction
    with CacheDir() is controllable from SConscript files.

  - Add a new AddOption() function to support user-defined command-
    line flags (like --prefix=, --force, etc.).

  - Replace modified Optik version with new optparse compatibility module
    for command line processing in Scripts/SConsOptions.py

  - Push and retrieve built symlinks to/from a CacheDir() as actual
    symlinks, not by copying the file contents.

  - Fix how the Action module handles stringifying the shared library
    generator in the Tool/mingw.py module.

  - When generating a config.h file, print "#define HAVE_{FEATURE} 1"
    instad of just "#define HAVE_{FEATURE}", for more compatibility
    with Autoconf-style projects.

  - Fix expansion of $TARGET, $TARGETS, $SOURCE and $SOURCES keywords in
    Visual C/C++ PDB file names.

  - Fix locating Visual C/C++ PDB files in build directories.

  - Support an env.AddMethod() method and an AddMethod() global function
    for adding a new method, respectively, to a construction environment
    or an arbitrary object (such as a class).

  - Fix the --debug=time option when the -j option is specified and all
    files are up to date.

  - Add a $SWIGOUTDIR variable to allow setting the swig -outdir option,
    and use it to identify files created by the swig -java option.

  - Add a $SWIGPATH variable that specifies the path to be searched
    for included SWIG files, Also add related $SWIGINCPREFIX and
    $SWIGINCSUFFIX variables that specify the prefix and suffix to
    be be added to each $SWIGPATH directory when expanded on the SWIG
    command line.

  - More efficient copying of construction environments (mostly borrowed
    from copy.deepcopy() in the standard Python library).

  - When printing --tree=prune output, don't print [brackets] around
    source files, only do so for built targets with children.

  - Fix interpretation of Builder source arguments when the Builder has
    a src_suffix *and* a source_builder and the argument has no suffix.

  - Fix use of expansions like ${TARGET.dir} or ${SOURCE.dir} in the
    following construction variables:  $FORTRANMODDIR, $JARCHDIR,
    $JARFLAGS, $LEXFLAGS, $SWIGFLAGS, $SWIGOUTDIR and $YACCFLAGS.

  - Fix dependencies on Java files generated by SWIG so they can be
    detected and built in one pass.

  - Fix SWIG when used with a BuildDir().

  From Leanid Nazdrynau:

  - When applying Tool modules after a construction environment has
    already been created, don't overwrite existing $CFILESUFFIX and
    $CXXFILESUFFIX value.

  - Support passing the Java() builder a list of explicit .java files
    (not only a list of directories to be scanned for .java files).

  - Support passing .java files to the Jar() and JavaH() builders, which
    then use the builder underlying the Java() builder to turn them into
    .class files.  (That is, the Jar()-Java() chain of builders become
    multi-step, like the Program()-Object()-CFile() builders.)

  - Support passing SWIG .i files to the Java builders (Java(),
    Jar(), JavaH()), to cause intermediate .java files to be created
    automatically.

  - Add $JAVACLASSPATH and $JAVASOURCEPATH variables, that get added to
    the javac "-classpath" and "-sourcepath" options.  (Note that SCons
    does *not* currently search these paths for implicit dependencies.)

  - Commonize initialization of Java-related builders.

  From Jan Nijtmans:

  - Find Java anonymous classes when the next token after the name is
    an open parenthesis.

  From Gary Oberbrunner:

  - Fix a code example in the man page.

  From Tilo Prutz:

  - Add support for the file names that Java 1.5 (and 1.6) generates for
    nested anonymous inner classes, which are different from Java 1.4.

  From Adam Simpkins:

  - Allow worker threads to terminate gracefully when all jobs are
    finished.

  From Sohail Somani:

  - Add LaTeX scanner support for finding dependencies specified with
    the \usepackage{} directive.



RELEASE 0.97 - Thu, 17 May 2007 08:59:41 -0500

  From Steven Knight:

  - Fix a bug that would make parallel builds stop in their tracks if
    Nodes that depended on lists that contained some Nodes built together
    caused the reference count to drop below 0 if the Nodes were visited
    and commands finished in the wrong order.

  - Make sure the DirEntryScanner doesn't choke if it's handed something
    that's not a directory (Node.FS.Dir) Node.



RELEASE 0.96.96 - Thu, 12 Apr 2007 12:36:25 -0500

  NOTE:  This is (Yet) a(nother) pre-release of 0.97 for testing purposes.

  From Joe Bloggs:

  - Man page fix:  remove cut-and-paste sentence in NoCache() description.

  From Dmitry Grigorenko and Gary Oberbrunner:

  - Use the Intel C++ compiler, not $CC, to link C++ source.

  From Helmut Grohne:

  - Fix the man page example of propagating a user's external environment.

  From Steven Knight:

  - Back out (most of) the Windows registry installer patch, which
    seems to not work on some versions of Windows.

  - Don't treat Java ".class" attributes as defining an inner class.

  - Fix detecting an erroneous Java anonymous class when the first
    non-skipped token after a "new" keyword is a closing brace.

  - Fix a regression when a CPPDEFINES list contains a tuple, the second
    item of which (the option value) is a construction variable expansion
    (e.g. $VALUE) and the value of the variable isn't a string.

  - Improve the error message if an IOError (like trying to read a
    directory as a file) occurs while deciding if a node is up-to-date.

  - Fix "maximum recursion" / "unhashable type" errors in $CPPPATH
    PathList expansion if a subsidiary expansion yields a stringable,
    non-Node object.

  - Generate API documentation from the docstrings (using epydoc).

  - Fix use of --debug=presub with Actions for out-of-the-box Builders.

  - Fix handling nested lists within $CPPPATH, $LIBPATH, etc.

  - Fix a "builders_used" AttributeError that real-world Qt initialization
    triggered in the refactored suffix handling for Builders.

  - Make the reported --debug=time timings meaningful when used with -j.
    Better documentation of what the times mean.

  - User Guide updates: --random, AlwaysBuild(), --tree=,
    --debug=findlibs, --debug=presub, --debug=stacktrace,
    --taskmastertrace.

  - Document (in both man page and User's Guide) that --implicit-cache
    ignores changes in $CPPPATH, $LIBPATH, etc.

  From Jean-Baptiste Lab:

  - Remove hard-coded dependency on Python 2.2 from Debian packaging files.

  From Jeff Mahovsky:

  - Handle spaces in the build target name in Visual Studio project files.

  From Rob Managan:

  - Re-run LaTeX after BibTeX has been re-run in response to a changed
    .bib file.

  From Joel B. Mohler:

  - Make additional TeX auxiliary files (.toc, .idx and .bbl files)
    Precious so their removal doesn't affect whether the necessary
    sections are included in output PDF or PostScript files.

  From Gary Oberbrunner:

  - Fix the ability to import modules in the site_scons directory from
    a subdirectory.

  From Adam Simpkins:

  - Make sure parallel (-j) builds all targets even if they show up
    multiple times in the child list (as a source and a dependency).

  From Matthias Troffaes:

  - Don't re-run TeX if the triggering strings (\makeindex, \bibliography
    \tableofcontents) are commented out.

  From Richard Viney:

  - Fix use of custom include and lib paths with Visual Studio 8.

  - Select the default .NET Framework SDK Dir based on the version of
    Visual Studio being used.



RELEASE 0.96.95 - Mon, 12 Feb 2007 20:25:16 -0600

  From Anatoly Techtonik:

  - Add the scons.org URL and a package description to the setup.py
    arguments.

  - Have the Windows installer add a registry entry for scons.bat in the
    "App Paths" key, so scons.bat can be executed without adding the
    directory to the %PATH%.  (Python itself works this way.)

  From Anonymous:

  - Fix looking for default paths in Visual Studio 8.0 (and later).

  - Add -lm to the list of default D libraries for linking.

  From Matt Doar:

  - Provide a more complete write-your-own-Scanner example in the man page.

  From Ralf W. Grosse-Kunstleve:

  - Contributed upstream Python change to our copied subprocess.py module
    for more efficient standard input processing.

  From Steven Knight:

  - Fix the Node.FS.Base.rel_path() method when the two nodes are on
    different drive letters.  (This caused an infinite loop when
    trying to write .sconsign files.)

  - Fully support Scanners that use a dictionary to map file suffixes
    to other scanners.

  - Support delayed evaluation of the $SPAWN variable to allow selection
    of a function via ${} string expansions.

  - Add --srcdir as a synonym for -Y/--repository.

  - Document limitations of #include "file.h" with Repository().

  - Fix use of a toolpath under the source directory of a BuildDir().

  - Fix env.Install() with a file name portion that begins with '#'.

  - Fix ParseConfig()'s handling of multiple options in a string that's
    replaced a *FLAGS construction variable.

  - Have the C++ tools initialize common C compilation variables ($CCFLAGS,
    $SHCCFLAGS and $_CCCOMCOM) even if the 'cc' Tool isn't loaded.

  From Leanid Nazdrynau:

  - Fix detection of Java anonymous classes if a newline precedes the
    opening brace.

  From Gary Oberbrunner:

  - Document use of ${} to execute arbitrary Python code.

  - Add support for:
    1) automatically adding a site_scons subdirectory (in the top-level
       SConstruct directory) to sys.path (PYTHONPATH);
    2) automatically importing site_scons/site_init.py;
    3) automatically adding site_scons/site_tools to the toolpath.

  From John Pye:

  - Change ParseConfig() to preserve white space in arguments passed in
    as a list.

  From a smith:

  - Fix adding explicitly-named Java inner class files (and any
    other file names that may contain a '$') to Jar files.

  From David Vitek:

  - Add a NoCache() function to mark targets as unsuitable for propagating
    to (or retrieving from) a CacheDir().

  From Ben Webb:

  - If the swig -noproxy option is used, it won't generate a .py file,
    so don't emit it as a target that we expect to be built.



RELEASE 0.96.94 - Sun, 07 Jan 2007 18:36:20 -0600

  NOTE:  This is a pre-release of 0.97 for testing purposes.

  From Anonymous:

  - Allow arbitrary white space after a SWIG %module declaration.

  From Paul:

  - When compiling resources under MinGW, make sure there's a space
    between the --include-dir option and its argument.

  From Jay Kint:

  - Alleviate long command line issues on Windows by executing command
    lines directly via os.spawnv() if the command line doesn't need
    shell interpretation (has no pipes, redirection, etc.).

  From Walter Franzini:

  - Exclude additional Debian packaging files from the copyright check.

  From Fawad Halim:

  - Handle the conflict between the impending Python 2.6 'as' keyword
    and our Tool/as.py module name.

  From Steven Knight:

  - Speed up the Node.FS.Dir.rel_path() method used to generate path names
    that get put into the .sconsign* file(s).

  - Optimize Node.FS.Base.get_suffix() by computing the suffix once, up
    front, when we set the Node's name.  (Duh...)

  - Reduce the Memoizer's responsibilities to simply counting hits and
    misses when the --debug=memoizer option is used, not to actually
    handling the key calculation and memoization itself.  This speeds
    up some configurations significantly, and should cause no functional
    differences.

  - Add a new scons-time script with subcommands for generating
    consistent timing output from SCons configurations, extracting
    various information from those timings, and displaying them in
    different formats.

  - Reduce some unnecessary stat() calls from on-disk entry type checks.

  - Fix SideEffect() when used with -j, which was badly broken in 0.96.93.

  - Propagate TypeError exceptions when evaluating construction variable
    expansions up the stack, so users can see what's going on.

  - When disambiguating a Node.FS.Entry into a Dir or File, don't look
    in the on-disk source directory until we've confirmed there's no
    on-disk entry locally and there *is* one in the srcdir.  This avoids
    creating a phantom Node that can interfere with dependencies on
    directory contents.

  - Add an AllowSubstExceptions() function that gives the SConscript
    files control over what exceptions cause a string to expand to ''
    vs. terminating processing with an error.

  - Allow the f90.py and f95.py Tool modules to compile earlier source
    source files of earlier Fortran version.

  - Fix storing signatures of files retrieved from CacheDir() so they're
    correctly identified as up-to-date next invocation.

  - Make sure lists of computed source suffixes cached by Builder objects
    don't persist across changes to the list of source Builders (so the
    addition of suffixes like .ui by the qt.py Tool module take effect).

  - Enhance the bootstrap.py script to allow it to be used to execute
    SCons more easily from a checked-out source tree.

  From Ben Leslie:

  - Fix post-Memoizer value caching misspellings in Node.FS._doLookup().

  From Rob Managan, Dmitry Mikhin and Joel B. Mohler:

  - Handle TeX/LaTeX files in subdirectories by changing directory
    before invoking TeX/LaTeX.

  - Scan LaTeX files for \bibliography lines.

  - Support multiple file names in a "\bibliography{file1,file2}" string.

  - Handle TeX warnings about undefined citations.

  - Support re-running LaTeX if necessary due to a Table of Contents.

  From Dmitry Mikhin:

  - Return LaTeX if "Rerun to get citations correct" shows up on the next
    line after the "Warning:" string.

  From Gary Oberbrunner:

  - Add #include lines to fix portability issues in two tests.

  - Eliminate some unnecessary os.path.normpath() calls.

  - Add a $CFLAGS variable for C-specific options, leaving $CCFLAGS
    for options common to C and C++.

  From Tom Parker:

  - Have the error message print the missing file that Qt can't find.

  From John Pye:

  - Fix env.MergeFlags() appending to construction variable value of None.

  From Steve Robbins:

  - Fix the "sconsign" script when the .sconsign.dblite file is explicitly
    specified on the command line (and not intuited from the old way of
    calling it with just ".sconsign").

  From Jose Pablo Ezequiel "Pupeno" Fernandez Silva:

  - Give the 'lex' tool knowledge of the additional target files produced
    by the flex "--header-file=" and "--tables-file=" options.

  - Give the 'yacc' tool knowledge of the additional target files produced
    by the bison "-g", "--defines=" and "--graph=" options.

  - Generate intermediate files with Objective C file suffixes (.m) when
    the lex and yacc source files have appropriate suffixes (.lm and .ym).

  From Sohail Somain:

  - Have the mslink.py Tool only look for a 'link' executable on Windows
    systems.

  From Vaclav Smilauer:

  - Add support for a "srcdir" keyword argument when calling a Builder,
    which will add a srcdir prefix to all non-relative string sources.

  From Jonathan Ultis:

  - Allow Options converters to take the construction environment as
    an optional argument.



RELEASE 0.96.93 - Mon, 06 Nov 2006 00:44:11 -0600

  NOTE:  This is a pre-release of 0.97 for testing purposes.

  From Anonymous:

  - Allow Python Value Nodes to be Builder targets.

  From Matthias:

  - Only filter Visual Studio common filename prefixes on complete
    directory names.

  From Chad Austin:

  - Fix the build of the SCons documentation on systems that don't
    have "python" in the $PATH.

  From Ken Boortz:

  - Enhance ParseConfig() to recognize options that begin with '+'.

  From John Calcote, Elliot Murphy:

  - Document ways to override the CCPDBFLAGS variable to use the
    Microsoft linker's /Zi option instead of the default /Z7.

  From Christopher Drexler:

  - Make SCons aware bibtex must be called if any \include files
    cause creation of a bibliography.

  - Make SCons aware that "\bilbiography" in TeX source files means
    that related .bbl and .blg bibliography files will be created.
    (NOTE:  This still needs to search for the string in \include files.)

  From David Gruener:

  - Fix inconsistent handling of Action strfunction arguments.

  - Preserve white space in display Action strfunction strings.

  From James Y. Knight and Gerard Patel:

  - Support creation of shared object files from assembly language.

  From Steven Knight:

  - Speed up the Taskmaster significantly by avoiding unnecessary
    re-scans of Nodes to find out if there's work to be done, having it
    track the currently-executed top-level target directly and not
    through its presence on the target list, and eliminating some other
    minor list(s), method(s) and manipulation.

  - Fix the expansion of $TARGET and $SOURCE in the expansion of
    $INSTALLSTR displayed for non-environment calls to InstallAs().

  - Fix the ability to have an Alias() call refer to a directory
    name that's not identified as a directory until later.

  - Enhance runtest.py with an option to use QMTest as the harness.
    This will become the default behavior as we add more functionality
    to the QMTest side.

  - Let linking on mingw use the default function that chooses $CC (gcc)
    or $CXX (g++) depending on whether there are any C++ source files.

  - Work around a bug in early versions of the Python 2.4 profile module
    that caused the --profile= option to fail.

  - Only call Options validators and converters once when initializing a
    construction environment.

  - Fix the ability of env.Append() and env.Prepend(), in all known Python
    versions, to handle different input value types when the construction
    variable being updated is a dictionary.

  - Add a --cache-debug option for information about what files it's
    looking for in a CacheDir().

  - Document the difference in construction variable expansion between
    {Action,Builder}() and env.{Action,Builder}().

  - Change the name of env.Copy() to env.Clone(), keeping the old name
    around for backwards compatibility (with the intention of eventually
    phasing it out to avoid confusion with the Copy() Action factory).

  From Arve Knudsen:

  - Support cleaning and scanning SWIG-generated files.

  From Carsten Koch:

  - Allow selection of Visual Studio version by setting $MSVS_VERSION
    after construction environment initialization.

  From Jean-Baptiste Lab:

  - Try using zipimport if we can't import Tool or Platform modules
    using the normal "imp" module.  This allows SCons to be packaged
    using py2exe's all-in-one-zip-file approach.

  From Ben Liblit:

  - Do not re-scan files if the scanner returns no implicit dependencies.

  From Sanjoy Mahajan:

  - Change use of $SOURCES to $SOURCE in all TeX-related Tool modules.

  From Joel B. Mohler:

  - Make SCons aware that "\makeindex" in TeX source files means that
    related .ilg, .ind and .idx index files will be created.
    (NOTE:  This still needs to search for the string in \include files.)

  - Prevent scanning the TeX .aux file for additional files from
    trying to remove it twice when the -c option is used.

  From Leanid Nazdrynau:

  - Give the MSVC RES (resource) Builder a src_builder list and a .rc
    src_suffix so other builders can generate .rc files.

  From Matthew A. Nicholson:

  - Enhance Install() and InstallAs() to handle directory trees as sources.

  From Jan Nijtmans:

  - Don't use the -fPIC flag when using gcc on Windows (e.g. MinGW).

  From Greg Noel:

  - Add an env.ParseFlags() method that provides separate logic for
    parsing GNU tool chain flags into a dictionary.

  - Add an env.MergeFlags() method to apply an arbitrary dictionary
    of flags to a construction environment's variables.

  From Gary Oberbrunner:

  - Fix parsing tripartite Intel C compiler version numbers on Linux.

  - Extend the ParseConfig() function to recognize -arch and
    -isysroot options.

  - Have the error message list the known suffixes when a Builder call
    can't build a source file with an unknown suffix.

  From Karol Pietrzak:

  - Avoid recursive calls to main() in the program snippet used by the
    SConf subsystem to test linking against libraries.  This changes the
    default behavior of CheckLib() and CheckLibWithHeader() to print
    "Checking for C library foo..." instead of "Checking for main()
    in C library foo...".

  From John Pye:

  - Throw an exception if a command called by ParseConfig() or
    ParseFlags() returns an error.

  From Stefan Seefeld:

  - Initial infrastructure for running SCons tests under QMTest.

  From Sohail Somani:

  - Fix tests that fail due to gcc warnings.

  From Dobes Vandermeer:

  - In stack traces, print the full paths of SConscript files.

  From Atul Varma:

  - Fix detection of Visual C++ Express Edition.

  From Dobes Vandermeer:

  - Let the src_dir option to the SConscript() function affect all the
    the source file paths, instead of treating all source files paths
    as relative to the SConscript directory itself.

  From Nicolas Vigier:

  - Fix finding Fortran modules in build directories.

  - Fix use of BuildDir() when the source file in the source directory
    is a symlink with a relative path.

  From Edward Wang:

  - Fix the Memoizer when the SCons Python modules are executed from
    .pyo files at different locations from where they were compiled.

  From Johan Zander:

  - Fix missing os.path.join() when constructing the $FRAMEWORKSDKDIR/bin.



RELEASE 0.96.92 - Mon, 10 Apr 2006 21:08:22 -0400

  NOTE:  This was a pre-release of 0.97 for testing purposes.

  From Anonymous:

  - Fix the intelc.py Tool module to not throw an exception if the
    only installed version is something other than ia32.

  - Set $CCVERSION when using gcc.

  From Matthias:

  - Support generating project and solution files for Microsoft
    Visual Studio version 8.

  - Support generating more than one project file for a Microsoft
    Visual Studio solution file.

  - Add support for a support "runfile" parameter to Microsoft
    Visual Studio project file creation.

  - Put the project GUID, not the solution GUID, in the right spot
    in the solution file.

  From Erling Andersen:

  - Fix interpretation of Node.FS objects wrapped in Proxy instances,
    allowing expansion of things like ${File(TARGET)} in command lines.

  From Stanislav Baranov:

  - Add a separate MSVSSolution() Builder, with support for the
    following new construction variables: $MSVSBUILDCOM, $MSVSCLEANCOM,
    $MSVSENCODING, $MSVSREBUILDCOM, $MSVSSCONS, $MSVSSCONSCOM,
    $MSVSSCONSFLAGS, $MSVSSCONSCRIPT and $MSVSSOLUTIONCOM.

  From Ralph W. Grosse-Kunstleve and Patrick Mezard:

  - Remove unneceesary (and incorrect) SCons.Util strings on some function
    calls in SCons.Util.

  From Bob Halley:

  - Fix C/C++ compiler selection on AIX to not always use the external $CC
    environment variable.

  From August HÃ¶randl:

  - Add a scanner for \include and \import files, with support for
    searching a directory list in $TEXINPUTS (imported from the external
    environment).

  - Support $MAKEINDEX, $MAKEINDEXCOM, $MAKEINDEXCOMSTR and
    $MAKEINDEXFLAGS for generating indices from .idx files.

  From Steven Johnson:

  - Add a NoClean() Environment method and function to override removal
    of targets during a -c clean, including documentation and tests.

  From Steven Knight:

  - Check for whether files exist on disk by listing the directory
    contents, not calling os.path.exists() file by file.  This is
    somewhat more efficient in general, and may be significantly
    more efficient on Windows.

  - Minor speedups in the internal is_Dict(), is_List() and is_String()
    functions.

  - Fix a signature refactoring bug that caused Qt header files to
    get re-generated every time.

  - Don't fail when writing signatures if the .sconsign.dblite file is
    owned by a different user (e.g. root) from a previous run.

  - When deleting variables from stacked OverrideEnvironments, don't
    throw a KeyError if we were able to delte the variable from any
    Environment in the stack.

  - Get rid of the last indentation tabs in the SCons source files and
    add -tt to the Python invocations in the packaging build and the
    tests so they don't creep back in.

  - In Visual Studio project files, put quotes around the -C directory
    so everything works even if the path has spaces in it.

  - The Intel Fortran compiler uses -object:$TARGET, not "-o $TARGET",
    when building object files on Windows.  Have the the ifort Tool
    modify the default command lines appropriately.

  - Document the --debug=explain option in the man page.  (How did we
    miss this?)

  - Add a $LATEXRETRIES variable to allow configuration of the number of
    times LaTex can be re-called to try to resolve undefined references.

  - Change the order of the arguments to Configure.Checklib() to match
    the documentation.

  - Handle signature calculation properly when the Python function used
    for a FunctionAction is an object method.

  - On Windows, assume that absolute path names without a drive letter
    refer to the drive on which the SConstruct file lives.

  - Add /usr/ccs/bin to the end of the the default external execution
    PATH on Solaris.

  - Add $PKGCHK and $PKGINFO variables for use on Solaris when searching
    for the SunPRO C++ compiler.  Make the default value for $PKGCHK
    be /usr/sbin/pgkchk (since /usr/sbin isn't usually on the external
    execution $PATH).

  - Fix a man page example of overriding variables when calling
    SharedLibrary() to also set the $LIBSUFFIXES variable.

  - Add a --taskmastertrace=FILE option to give some insight on how
    the taskmaster decides what Node to build next.

  - Changed the names of the old $WIN32DEFPREFIX, $WIN32DEFSUFFIX,
    $WIN32DLLPREFIX and $WIN32IMPLIBPREFIX construction variables to
    new $WINDOWSDEFPREFIX, $WINDOWSDEFSUFFIX, $WINDOWSDLLPREFIX and
    $WINDOWSIMPLIBPREFIX construction variables.  The old names are now
    deprecated, but preserved for backwards compatibility.

  - Fix (?) a runtest.py hang on Windows when the --xml option is used.

  - Change the message when an error occurs trying to interact with the
    file system to report the target(s) in square brackets (as before) and
    the actual file or directory that encountered the error afterwards.

  From Chen Lee:

  - Add x64 support for Microsoft Visual Studio 8.

  From Baptiste Lepilleur:

  - Support the --debug=memory option on Windows when the Python version
    has the win32process and win32api modules.

  - Add support for Visual Studio 2005 Pro.

  - Fix portability issues in various tests: test/Case.py,
    Test/Java/{JAR,JARCHDIR,JARFLAGS,JAVAC,JAVACFLAGS,JAVAH,RMIC}.py,
    test/MSVS/vs-{6.0,7.0,7.1,8.0}-exec.py,
    test/Repository/{Java,JavaH,RMIC}.py,
    test/QT/{generated-ui,installed,up-to-date,warnings}.py,
    test/ZIP/ZIP.py.

  - Ignore pkgchk errors on Solaris when searching for the C++ compiler.

  - Speed up the SCons/EnvironmentTests.py unit tests.

  - Add a --verbose= option to runtest.py to print executed commands
    and their output at various levels.

  From Christian Maaser:

  - Add support for Visual Studio Express Editions.

  - Add support for Visual Studio 8 *.manifest files, includng
    new $WINDOWS_INSERT_MANIFEST, $WINDOWSPROGMANIFESTSUFFIX,
    $WINDOWSPROGMANIFESTPREFIX, $WINDOWSPROGMANIFESTSUFFIX,
    $WINDOWSSHLIBMANIFESTPREFIX and $WINDOWSSHLIBMANIFESTSUFFIX
    construction variables.

  From Adam MacBeth:

  - Fix detection of additional Java inner classes following use of a
    "new" keyword inside an inner class.

  From Sanjoy Mahajan:

  - Correct TeX-related command lines to just $SOURCE, not $SOURCES

  From Patrick Mezard:

  - Execute build commands for a command-line target if any of the
    files built along with the target is out of date or non-existent,
    not just if the command-line target itself is out of date.

  - Fix the -n option when used with -c to print all of the targets
    that will be removed for a multi-target Builder call.

  - If there's no file in the source directory, make sure there isn't
    one in the build directory, too, to avoid dangling files left
    over from previous runs when a source file is removed.

  - Allow AppendUnique() and PrependUnique() to append strings (and
    other atomic objects) to lists.

  From Joel B. Mohler:

  - Extend latex.py, pdflatex.py, pdftex.py and tex.py so that building
    from both TeX and LaTeX files uses the same logic to call $BIBTEX
    when it's necessary, to call $MAKEINDEX when it's necessary, and to
    call $TEX or $LATEX multiple times to handle undefined references.

  - Add an emitter to the various TeX builders so that the generated
    .aux and .log files also get deleted by the -c option.

  From Leanid Nazdrynau:

  - Fix the Qt UIC scanner to work with generated .ui files (by using
    the FindFile() function instead of checking by-hand for the file).

  From Jan Nieuwenhuizen:

  - Fix a problem with interpreting quoted argument lists on command lines.

  From Greg Noel:

  - Add /sw/bin to the default execution PATH on Mac OS X.

  From Kian Win Ong:

  - When building a .jar file and there is a $JARCHDIR, put the -C
    in front of each .class file on the command line.

  - Recognize the Java 1.5 enum keyword.

  From Asfand Yar Qazi:

  - Add /opt/bin to the default execution PATH on all POSIX platforms
    (between /usr/local/bin and /bin).

  From Jon Rafkind:

  - Fix the use of Configure() contexts from nested subsidiary
    SConscript files.

  From Christoph Schulz:

  - Add support for $CONFIGUREDIR and $CONFIGURELOG variables to control
    the directory and logs for configuration tests.

  - Add support for a $INSTALLSTR variable.

  - Add support for $RANLIBCOM and $RANLIBCOMSTR variables (which fixes
    a bug when setting $ARCOMSTR).

  From Amir Szekely:

  - Add use of $CPPDEFINES to $RCCOM (resource file compilation) on MinGW.

  From Erick Tryzelaar:

  - Fix the error message when trying to report that a given option is
    not gettable/settable from an SConscript file.

  From Dobes Vandermeer:

  - Add support for SCC and other settings in Microsoft Visual
    Studio project and solution files:  $MSVS_PROJECT_BASE_PATH,
    $MSVS_PROJECT_GUID, $MSVS_SCC_AUX_PATH, $MSVS_SCC_LOCAL_PATH,
    $MSVS_SCC_PROJECT_NAME, $MSVS_SCC_PROVIDER,

  - Add support for using a $SCONS_HOME variable (imported from the
    external environment, or settable internally) to put a shortened
    SCons execution line in the Visual Studio project file.

  From David J. Van Maren:

  - Only filter common prefixes from source files names in Visual Studio
    project files if the prefix is a complete (sub)directory name.

  From Thad Ward:

  - If $MSVSVERSIONS is already set, don't overwrite it with
    information from the registry.



RELEASE 0.96.91 - Thu, 08 Sep 2005 07:18:23 -0400

  NOTE:  This was a pre-release of 0.97 for testing purposes.

  From Chad Austin:

  - Have the environment store the toolpath and re-use it to find Tools
    modules during later Copy() or Tool() calls (unless overridden).

  - Normalize the directory path names in SConsignFile() database
    files so the same signature file can interoperate on Windows and
    non-Windows systems.

  - Make --debug=stacktrace print a stacktrace when a UserError is thrown.

  - Remove an old, erroneous cut-and-paste comment in Scanner/Dir.py.

  From Stanislav Baranov:

  - Make it possible to support with custom Alias (sub-)classes.

  - Allow Builders to take empty source lists when called.

  - Allow access to both TARGET and SOURCE in $*PATH expansions.

  - Allow SConscript files to modify BUILD_TARGETS.

  From Timothee Besset:

  - Add support for Objective C/C++ .m and .mm file suffixes (for
    Mac OS X).

  From Charles Crain

  - Fix the PharLap linkloc.py module to use target+source arguments
    when calling env.subst().

  From Bjorn Eriksson:

  - Fix an incorrect Command() keyword argument in the man page.

  - Add a $TEMPFILEPREFIX variable to control the prefix or flag used
    to pass a long-command-line-execution tempfile to a command.

  From Steven Knight:

  - Enhanced the SCons setup.py script to install man pages on
    UNIX/Linux systems.

  - Add support for an Options.FormatOptionHelpText() method that can
    be overridden to customize the format of Options help text.

  - Add a global name for the Entry class (which had already been
    documented).

  - Fix re-scanning of generated source files for implicit dependencies
    when the -j option is used.

  - Fix a dependency problem that caused $LIBS scans to not be added
    to all of the targets in a multiple-target builder call, which
    could cause out-of-order builds when the -j option is used.

  - Store the paths of source files and dependencies in the .sconsign*
    file(s) relative to the target's directory, not relative to the
    top-level SConstruct directory.  This starts to make it possible to
    subdivide the dependency tree arbitrarily by putting an SConstruct
    file in every directory and using content signatures.

  - Add support for $YACCHFILESUFFIX and $YACCHXXFILESUFFIX variables
    that accomodate parser generators that write header files to a
    different suffix than the hard-coded .hpp when the -d option is used.

  - The default behavior is now to store signature information in a
    single .sconsign.dblite file in the top-level SConstruct directory.
    The old behavior of a separate .sconsign file in each directory can
    be specified by calling SConsignFile(None).

  - Remove line number byte codes within the signature calculation
    of Python function actions, so that changing the location of an
    otherwise unmodified Python function doesn't cause rebuilds.

  - Fix AddPreAction() and AddPostAction() when an action has more than
    one target file:  attach the actions to the Executor, not the Node.

  - Allow the source directory of a BuildDir / build_dir to be outside
    of the top-level SConstruct directory tree.

  - Add a --debug=nomemoizer option that disables the Memoizer for clearer
    looks at the counts and profiles of the underlying function calls,
    not the Memoizer wrappers.

  - Print various --debug= stats even if we exit early (e.g. using -h).

  - Really only use the cached content signature value if the file
    is older than --max-drift, not just if --max-drift is set.

  - Remove support for conversion from old (pre 0.96) .sconsign formats.

  - Add support for a --diskcheck option to enable or disable various
    on-disk checks:  that File and Dir nodes match on-disk entries;
    whether an RCS file exists for a missing source file; whether an
    SCCS file exists for a missing source file.

  - Add a --raw argument to the sconsign script, so it can print a
    raw representation of each entry's NodeInfo dictionary.

  - Add the 'f90' and 'f95' tools to the list of Fortran compilers
    searched for by default.

  - Add the +Z option by default when compiling shared objects on
    HP-UX.

  From Chen Lee:

  - Handle Visual Studio project and solution files in Unicode.

  From Sanjoy Mahajan:

  - Fix a bad use of Copy() in an example in the man page, and a
    bad regular expression example in the man page and User's Guide.

  From Shannon Mann:

  - Have the Visual Studio project file(s) echo "Starting SCons" before
    executing SCons, mainly to work around a quote-stripping bug in
    (some versions of?) the Windows cmd command executor.

  From Georg Mischler:

  - Remove the space after the -o option when invoking the Borland
    BCC compiler; some versions apparently require that the file name
    argument be concatenated with the option.

  From Leanid Nazdrynau:

  - Fix the Java parser's handling of backslashes in strings.

  From Greg Noel:

  - Add construction variables to support frameworks on Mac OS X:
    $FRAMEWORKS, $FRAMEWORKPREFIX, $FRAMEWORKPATH, $FRAMEWORKPATHPREFIX.

  - Re-order link lines so the -o option always comes right after the
    command name.

  From Gary Oberbrunner:

  - Add support for Intel C++ beta 9.0 (both 32 and 64 bit versions).

  - Document the new $FRAMEWORK* variables for Mac OS X.

  From Karol Pietrzak:

  - Add $RPATH (-R) support to the Sun linker Tool (sunlink).

  - Add a description of env.subst() to the man page.

  From Chris Prince:

  - Look in the right directory, not always the local directory, for a
    same-named file or directory conflict on disk.

  - On Windows, preserve the external environment's %SYSTEMDRIVE%
    variable, too.

  From Craig Scott:

  - Have the Fortran module emitter look for Fortan modules to be created
    relative to $FORTRANMODDIR, not the top-level directory.

  - When saving Options to a file, run default values through the
    converter before comparing them with the set values.  This correctly
    suppresses Boolean Option values from getting written to the saved
    file when they're one of the many synonyms for a default True or
    False value.

  - Fix the Fortran Scanner's ability to handle a module being used
    in the same file in which it is defined.

  From Steve-o:

  - Add the -KPIC option by default when compiling shared objects on
    Solaris.

  - Change the default suffix for Solaris objects to .o, to conform to
    Sun WorkShop's expectations.  Change the profix to so_ so they can
    still be differentiated from static objects in the same directory.

  From Amir Szekely:

  - When calling the resource compiler on MinGW, add --include-dir and
    the source directory so it finds the source file.

  - Update EnsureSConsVersion() to support revision numbers.

  From Greg Ward:

  - Fix a misplaced line in the man page.



RELEASE 0.96.90 - Tue, 15 Feb 2005 21:21:12 +0000

  NOTE:  This was a pre-release of 0.97 for testing purposes.

  From Anonymous:

  - Fix Java parsing to avoid erroneously identifying a new array
    of class instances as an anonymous inner class.

  - Fix a typo in the man page description of PathIsDirCreate.

  From Chad Austin:

  - Allow Help() to be called multiple times, appending to the help
    text each call.

  - Allow Tools found on a toolpath to import Python modules from
    their local directory.

  From Steve Christensen:

  - Handle exceptions from Python functions as build actions.

  - Add a set of canned PathOption validators:  PathExists (the default),
    PathIsFile, PathIsDir and PathIsDirCreate.

  From Matthew Doar:

  - Add support for .lex and .yacc file suffixes for Lex and Yacc files.

  From Eric Frias:

  - Huge performance improvement:  wrap the tuples representing an
    include path in an object, so that the time it takes to hash the
    path doesn't grow porportionally to the length of the path.

  From Gottfried Ganssauge:

  - Fix SCons on SuSE/AMD-64 Linux by having the wrapper script also
    check for the build engine in the parent directory of the Python
    library directory (/usr/lib64 instead of /usr/lib).

  From Stephen Kennedy:

  - Speed up writing the .sconsign file at the end of a run by only
    calling sync() once at the end, not after every entry.

  From Steven Knight:

  - When compiling with Microsoft Visual Studio, don't include the ATL and
    MFC directories in the default INCLUDE and LIB environment variables.

  - Remove the following deprecated features:  the ParseConfig()
    global function (deprecated in 0.93); the misspelled "validater"
    keyword to the Options.Add() method (deprecated in 0.91); the
    SetBuildSignatureType(), SetContentSignatureType(), SetJobs() and
    GetJobs() global functions (deprecated in 0.14).

  - Fix problems with corrupting the .sconsign.dblite file when
    interrupting builds by writing to a temporary file and renaming,
    not writing the file directly.

  - Fix a 0.96 regression where when running with -k, targets built from
    walking dependencies later on the command line would not realize
    that a dependency had failed an earlier build attempt, and would
    try to rebuild the dependent targets.

  - Change the final messages when using -k and errors occur from
    "{building,cleaning} terminated because of errors" to "done
    {building,cleaning} targets (errors occurred during {build,clean})."

  - Allow Configure.CheckFunc() to take an optional header argument
    (already supported by Conftest.py) to specify text at the top of
    the compiled test file.

  - Fix the --debug=explain output when a Python function action changed
    so it prints a meaningful string, not the binary representation of
    the function contents.

  - Allow a ListOption's default value(s) to be a Python list of specified
    values, not just a string containing a comma-separated list of names.

  - Add a ParseDepends() function that will parse up a list of explicit
    dependencies from a "make depend" style file.

  - Support the ability to change directory when executing an Action
    through "chdir" keyword arguments to Action and Builder creation
    and calls.

  - Fix handling of Action ojects (and other callables that don't match
    our calling arguments) in construction variable expansions.

  - On Win32, install scons.bat in the Python directory when installing
    from setup.py.  (The bdist_wininst installer was already doing this.)

  - Fix env.SConscript() when called with a list of SConscipt files.
    (The SConscript() global function already worked properly.)

  - Add a missing newline to the end of the --debug=explain "unknown
    reasons" message.

  - Enhance ParseConfig() to work properly for spaces in between the -I,
    -L and -l options and their arguments.

  - Packaging build fix:  Rebuild the files that are use to report the
    --version of SCons whenever the development version number changes.

  - Fix the ability to specify a target_factory of Dir() to a Builder,
    which the default create-a-directory Builder was interfering with.

  - Mark a directory as built if it's created as part of the preparation
    for another target, to avoid trying to build it again when it comes
    up in the target list.

  - Allow a function with the right calling signature to be put directly
    in an Environment's BUILDERS dictionary, making for easier creation
    and use of wrappers (pseudo-Builders) that call other Builders.

  - On Python 2.x, wrap lists of Nodes returned by Builders in a UserList
    object that adds a method that makes str() object return a string
    with all of the Nodes expanded to their path names.  (Builders under
    Python 1.5.2 still return lists to avoid TypeErrors when trying
    to extend() list, so Python 1.5.2 doesn't get pretty-printing of Node
    lists, but everything should still function.)

  - Allow Aliases to have actions that will be executed whenever
    any of the expanded Alias targets are out of date.

  - Fix expansion of env.Command() overrides within target and
    source file names.

  - Support easier customization of what's displayed by various default
    actions by adding lots of new construction variables: $ARCOMSTR,
    $ASCOMSTR, $ASPPCOMSTR, $BIBTEXCOMSTR, $BITKEEPERCOMSTR, $CCCOMSTR,
    $CVSCOMSTR, $CXXCOMSTR, $DCOMSTR, $DVIPDFCOMSTR, $F77COMSTR,
    $F90COMSTR, $F95COMSTR, $FORTRANCOMSTR, $GSCOMSTR, $JARCOMSTR,
    $JAVACCOMSTR, $JAVAHCOMSTR, $LATEXCOMSTR, $LEXCOMSTR, $LINKCOMSTR,
    $M4COMSTR, $MIDLCOMSTR, $P4COMSTR, $PCHCOMSTR, $PDFLATEXCOMSTR,
    $PDFTEXCOMSTR, $PSCOMSTR, $QT_MOCFROMCXXCOMSTR, $QT_MOCFROMHCOMSTR,
    $QT_UICCOMSTR, $RCCOMSTR, $REGSVRCOMSTR, $RCS_COCOMSTR, $RMICCOMSTR,
    $SCCSCOMSTR, $SHCCCOMSTR, $SHCXXCOMSTR, $SHF77COMSTR, $SHF90COMSTR,
    $SHF95COMSTR, $SHFORTRANCOMSTR, $SHLINKCOMSTR, $SWIGCOMSTR,
    $TARCOMSTR, $TEXCOMSTR, $YACCCOMSTR and $ZIPCOMSTR.

  - Add an optional "map" keyword argument to ListOption() that takes a
    dictionary to map user-specified values to legal values from the list
    (like EnumOption() already doee).

  - Add specific exceptions to try:-except: blocks without any listed,
    so that they won't catch and mask keyboard interrupts.

  - Make --debug={tree,dtree,stree} print something even when there's
    a build failure.

  - Fix how Scanners sort the found dependencies so that it doesn't
    matter whether the dependency file is in a Repository or not.
    This may cause recompilations upon upgrade to this version.

  - Make AlwaysBuild() work with Alias and Python value Nodes (making
    it much simpler to support aliases like "clean" that just invoke
    an arbitrary action).

  - Have env.ParseConfig() use AppendUnique() by default to suppress
    duplicate entries from multiple calls.  Add a "unique" keyword
    argument to allow the old behavior to be specified.

  - Allow the library modules imported by an SConscript file to get at
    all of the normally-available global functions and variables by saying
    "from SCons.Script import *".

  - Add a --debug=memoizer option to print Memoizer hit/mass statistics.

  - Allow more than one --debug= option to be set at a time.

  - Change --debug=count to report object counts before and after
    reading SConscript files and before and after building targets.

  - Change --debug=memory output to line up the numbers and to better
    match (more or less) the headers on the --debug=count columns.

  - Speed things up when there are lists of targets and/or sources by
    getting rid of some N^2 walks of the lists involved.

  - Cache evaluation of LazyActions so we don't create a new object
    for each invocation.

  - When scanning, don't create Nodes for include files that don't
    actually exist on disk.

  - Make supported global variables CScanner, DScanner, ProgramScanner and
    SourceFileScanner.  Make SourceFileScanner.add_scanner() a supported
    part of the public interface.  Keep the old SCons.Defaults.*Scan names
    around for a while longer since some people were already using them.

  - By default, don't scan directories for on-disk files.  Add a
    DirScanner global scanner that can be used in Builders or Command()
    calls that want source directory trees scanned for on-disk changes.
    Have the Tar() and Zip() Builders use the new DirScanner to preserve
    the behavior of rebuilding a .tar or .zip file if any file or
    directory under a source tree changes.  Add Command() support for
    a source_scanner keyword argument to Command() that can be set to
    DirScanner to get this behavior.

  - Documentation changes:  Explain that $CXXFLAGS contains $CCFLAGS
    by default.  Fix a bad target_factory example in the man page.
    Add appendices to the User's Guide to cover the available Tools,
    Builders and construction variables.  Comment out the build of
    the old Python 10 paper, which doesn't build on all systems and
    is old enough at this point that it probably isn't worth the
    effort to make it do so.

  From Wayne Lee:

  - Avoid "maximum recursion limit" errors when removing $(-$) pairs
    from long command lines.

  From Clive Levinson:

  - Make ParseConfig() recognize and add -mno-cygwin to $LINKFLAGS and
    $CCFLAGS, and -mwindows to $LINKFLAGS.

  From Michael McCracken:

  - Add a new "applelink" tool to handle the things like Frameworks and
    bundles that Apple has added to gcc for linking.

  - Use more appropriate default search lists of linkers, compilers and
    and other tools for the 'darwin' platform.

  - Add a LoadableModule Builder that builds a bundle on Mac OS X (Darwin)
    and a shared library on other systems.

  - Improve SWIG tests for use on Mac OS X (Darwin).

  From Elliot Murphy:

  - Enhance the tests to guarantee persistence of ListOption
    values in saved options files.

  - Supply the help text when -h is used with the -u, -U or -D options.

  From Christian Neeb:

  - Fix the Java parser's handling of string definitions to avoid ignoring
    subsequent code.

  From Han-Wen Nienhuys:

  - Optimize variable expansion by:  using the re.sub() method (when
    possible); not using "eval" for variables for which we can fetch the
    value directory; avoiding slowing substitution logic when there's no
    '$' in the string.

  From Gary Oberbrunner:

  - Add an Environment.Dump() method to print the contents of a
    construction environment.

  - Allow $LIBS (and similar variables) to contain explicit File Nodes.

  - Change ParseConfig to add the found library names directly to the
    $LIBS variable, instead of returning them.

  - Add ParseConfig() support for the -framework GNU linker option.

  - Add a PRINT_CMD_LINE_FUNC construction variable to allow people
    to filter (or log) command-line output.

  - Print an internal Python stack trace in response to an otherwise
    unexplained error when --debug=stacktrace is specified.

  - Add a --debug=findlibs option to print what's happening when
    the scanner is searching for libraries.

  - Allow Tool specifications to be passed a dictionary of keyword
    arguments.

  - Support an Options default value of None, in which case the variable
    will not be added to the construction environment unless it's set
    explicitly by the user or from an Options file.

  - Avoid copying __builtin__ values into a construction environment's
    dictionary when evaluating construction variables.

  - Add a new cross-platform intelc.py Tool that can detect and
    configure the Intel C++ v8 compiler on both Windows, where it's
    named icl, and Linux, where it's named icc.  It also checks that
    the directory specified in the Windows registry exists, and sets a
    new $INTEL_C_COMPILER_VERSION construction variable to identify the
    version being used.  (Niall Douglas contributed an early prototype
    of parts of this module.)

  - Fix the private Conftest._Have() function so it doesn't change
    non-alphanumeric characters to underscores.

  - Supply a better error message when a construction variable expansion
    has an unknown attribute.

  - Documentation changes:  Update the man page to describe use of
    filenames or Nodes in $LIBS.

  From Chris Pawling:

  - Have the linkloc tool use $MSVS_VERSION to select the Microsoft
    Visual Studio version to use.

  From Kevin Quick:

  - Fix the Builder name returned from ListBuilders and other instances
    of subclasses of the BuilderBase class.

  - Add Builders and construction variables to support rpcgen:
    RPCGenClient(), RPCGenHeader(), RPCGenService(), RPCGenXDR(),
    $RPCGEN, $RPCGENFLAGS, $RPCGENCLIENTFLAGS, $RPCGENHEADERFLAGS,
    $RPCGENSERVICEFLAGS, $RPCGENXDRFLAGS.

  - Update the man page to document that prefix and suffix Builder
    keyword arguments can be strings, callables or dictionaries.

  - Provide more info in the error message when a user tries to build
    a target multiple ways.

  - Fix Delete() when a file doesn't exist and must_exist=1.  (We were
    unintentionally dependent on a bug in versions of the Python shutil.py
    module prior to Python 2.3, which would generate an exception for
    a nonexistent file even when ignore_errors was set.)

  - Only replace a Node's builder with a non-null source builder.

  - Fix a stack trace when a suffix selection dictionary is passed
    an empty source file list.

  - Allow optional names to be attached to Builders, for default
    Builders that don't get attached to construction environments.

  - Fix problems with Parallel Task Exception handling.

  - Build targets in an associated BuildDir even if there are targets
    or subdirectories locally in the source directory.

  - If a FunctionAction has a callable class as its underlying Python
    function, use its strfunction() method (if any) to display the
    action.

  - Fix handling when BuildDir() exists but is unwriteable.  Add
    "Stop." to those error messages for consistency.

  - Catch incidents of bad builder creation (without an action) and
    supply meaningful error messages.

  - Fix handling of src_suffix values that aren't extensions (don't
    begin with a '.').

  - Don't retrieve files from a CacheDir, but report what would happen,
    when the -n option is used.

  - Use the source_scanner from the target Node, not the source node
    itself.

  - Internal Scanners fixes:  Make sure Scanners are only passed Nodes.
    Fix how a Scanner.Selector called its base class initialization.
    Make comparisons of Scanner objects more robust.  Add a name to
    an internal default ObjSourceScanner.

  - Add a deprecated warning for use of the old "scanner" keyword argument
    to Builder creation.

  - Improve the --debug=explain message when the build action changes.

  - Test enhancements in SourceCode.py, option-n.py, midl.py.  Better
    Command() and Scanner test coverage.  Improved test infrastructure
    for -c output.

  - Refactor the interface between Action and Executor objects to treat
    Actions atomically.

  - The --debug=presub option will now report the pre-substitution
    each action seprately, instead of reporting the entire list before
    executing the actions one by one.

  - The --debug=explain option explaining a changed action will now
    (more correctly) show pre-substitution action strings, instead of
    the commands with substituted file names.

  - A Node (file) will now be rebuilt if its PreAction or PostAction
    actions change.

  - Python Function actions now have their calling signature (target,
    source, env) reported correctly when displayed.

  - Fix BuildDir()/build_dir handling when the build_dir is underneath
    the source directory and trying to use entries from the build_dir
    as sources for other targets in the build-dir.

  - Fix hard-coding of JDK path names in various Java tests.

  - Handle Python stack traces consistently (stop at the SConscript stack
    frame, by default) even if the Python source code isn't available.

  - Improve the performance of the --debug={tree,dtree} options.

  - Add --debug=objects logging of creation of OverrideWarner,
    EnvironmentCopy and EnvironmentOverride objects.

  - Fix command-line expansion of Python Value Nodes.

  - Internal cleanups:  Remove an unnecessary scan argument.  Associate
    Scanners only with Builders, not nodes.  Apply overrides once when
    a Builder is called, not in multiple places.  Cache results from the
    Node.FS.get_suffix() and Node.get_build_env() methods.  Use the Python
    md5 modules' hexdigest() method, if there is one.  Have Taskmaster
    call get_stat() once for each Node and re-use the value instead of
    calling it each time it needs the value.  Have Node.depends_on()
    re-use the list from the children() method instead of calling it
    multiple times.

  - Use the correct scanner if the same source file is used for targets in
    two different environments with the same path but different scanners.

  - Collect logic for caching values in memory in a Memoizer class,
    which cleans up a lot of special-case code in various methods and
    caches additional values to speed up most configurations.

  - Add a PathAccept validator to the list of new canned PathOption
    validators.

  From Jeff Squyres:

  - Documentation changes:  Use $CPPDEFINES instead of $CCFLAGS in man
    page examples.

  From Levi Stephen:

  - Allow $JARCHDIR to be expanded to other construction variables.

  From Christoph Wiedemann:

  - Add an Environment.SetDefault() method that only sets values if
    they aren't already set.

  - Have the qt.py Tool not override variables already set by the user.

  - Add separate $QT_BINPATH, $QT_CPPPATH and $QT_LIBPATH variables
    so these can be set individually, instead of being hard-wired
    relative to $QTDIR.

  - The %TEMP% and %TMP% external environment variables are now propagated
    automatically to the command execution environment on Windows systems.

  - A new --config= command-line option allows explicit control of
    of when the Configure() tests are run:  --config=force forces all
    checks to be run, --config=cache uses all previously cached values,
    --config=auto (the default) runs tests only when dependency analysis
    determines it's necessary.

  - The Configure() subsystem can now write a config.h file with values
    like HAVE_STDIO_H, HAVE_LIBM, etc.

  - The Configure() subsystem now executes its checks silently when the
    -Q option is specified.

  - The Configure() subsystem now reports if a test result is being
    taken from cache, and prints the standard output and error output
    of tests even when cached.

  - Configure() test results are now reported as "yes" or "no" instead of
    "ok" or "failed."

  - Fixed traceback printing when calling the env.Configure() method
    instead of the Configure() global function.

  - The Configure() subsystem now caches build failures in a .sconsign
    file in the subdirectory, not a .cache file.  This may cause
    tests to be re-executed the first time after you install 0.97.

  - Additional significant internal cleanups in the Configure() subsystem
    and its tests.

  - Have the Qt Builder make uic-generated files dependent on the .ui.h
    file, if one exists.

  - Add a test to make sure that SCons source code does not contain
    try:-except: blocks that catch all errors, which potentially catch
    and mask keyboard interrupts.

  - Fix us of TargetSignatures('content') with the SConf subsystem.

  From Russell Yanofsky:

  - Add support for the Metrowerks Codewarrior compiler and linker
    (mwcc and mwld).



RELEASE 0.96.1 - Mon, 23 Aug 2004 12:55:50 +0000

  From Craig Bachelor:

  - Handle white space in the executable Python path name within in MSVS
    project files by quoting the path.

  - Correct the format of a GUID string in a solution (.dsw) file so
    MSVS can correctly "build enable" a project.

  From Steven Knight:

  - Add a must_exist flag to Delete() to let the user control whether
    it's an error if the specified entry doesn't exist.  The default
    behavior is now to silently do nothing if it doesn't exist.

  - Package up the new Platform/darwin.py, mistakenly left out of 0.96.

  - Make the scons.bat REM statements into @REM so they aren't printed.

  - Make the SCons packaging SConscript files platform independent.

  From Anthony Roach:

  - Fix scanning of pre-compiled header (.pch) files for #includes,
    broken in 0.96.



RELEASE 0.96 - Wed, 18 Aug 2004 13:36:40 +0000

  From Chad Austin:

  - Make the CacheDir() directory if it doesn't already exist.

  - Allow construction variable substitutions in $LIBS specifications.

  - Allow the emitter argument to a Builder() to be or expand to a list
    of emitter functions, which will be called in sequence.

  - Suppress null values in construction variables like $LIBS that use
    the internal _concat() function.

  - Remove .dll files from the construction variables searched for
    libraries that can be fed to Win32 compilers.

  From Chad Austin and Christoph Wiedemann:

  - Add support for a $RPATH variable to supply a list of directories
    to search for shared libraries when linking a program.  Used by
    the GNU and IRIX linkers (gnulink and sgilink).

  From Charles Crain:

  - Restore the ability to do construction variable substitutions in all
    kinds of *PATH variables, even when the substitution returns a Node
    or other object.

  From Tom Epperly:

  - Allow the Java() Builder to take more than one source directory.

  From Ralf W. Grosse-Kunstleve:

  - Have SConsignFile() use, by default, a custom "dblite.py" that we can
    control and guarantee to work on all Python versions (or nearly so).

  From Jonathan Gurley:

  - Add support for the newer "ifort" versions of the Intel Fortran
    Compiler for Linux.

  From Bob Halley:

  - Make the new *FLAGS variable type work with copied Environments.

  From Chris Hoeppler:

  - Initialize the name of a Scanner.Classic scanner correctly.

  From James Juhasz:

  - Add support for the .dylib shared library suffix and the -dynamiclib
    linker option on Mac OS X.

  From Steven Knight:

  - Add an Execute() method for executing actions directly.

  - Support passing environment override keyword arguments to Command().

  - Fix use of $MSVS_IGNORE_IDE_PATHS, which was broken when we added
    support for $MSVS_USE_MFC_DIRS last release.

  - Make env.Append() and env.Prepend() act like the underlying Python
    behavior when the variable being appended to is a UserList object.

  - Fix a regression that prevented the Command() global function in
    0.95 from working with command-line strings as actions.

  - Fix checking out a file from a source code management system when
    the env.SourceCode() method was called with an individual file name
    or node, not a directory name or node.

  - Enhance the Task.make_ready() method to create a list of the
    out-of-date Nodes for the task for use by the wrapping interface.

  - Allow Scanners to pull the list of suffixes from the construction
    environment when the "skeys" keyword argument is a string containing
    a construction variable to be expanded.

  - Support new $CPPSUFFIXES, $DSUFFIXES $FORTRANSUFFIXES, and
    $IDLSUFFIXES.  construction variables that contain the default list
    of suffixes to be scanned by a given type of scanner, allowing these
    suffix lists to be easily added to or overridden.

  - Speed up Node creation when calling a Builder by comparing whether two
    Environments are the same object, not if their underlying dictionaries
    are equivalent.

  - Add a --debug=explain option that reports the reason(s) why SCons
    thinks it must rebuild something.

  - Add support for functions that return platform-independent Actions
    to Chmod(), Copy(), Delete(), Mkdir(), Move() and Touch() files
    and/or directories.  Like any other Actions, the returned Action
    object may be executed directly using the Execute() global function
    or env.Execute() environment method, or may be used as a Builder
    action or in an env.Command() action list.

  - Add support for the strfunction argument to all types of Actions:
    CommandAction, ListAction, and CommandGeneratorAction.

  - Speed up turning file system Nodes into strings by caching the
    values after we're finished reading the SConscript files.

  - Have ParseConfig() recognize and supporting adding the -Wa, -Wl,
    and -Wp, flags to ASFLAGS, LINKFLAGS and CPPFLAGS, respectively.

  - Change the .sconsign format and the checks for whether a Node is
    up-to-date to make dependency checks more efficient and correct.

  - Add wrapper Actions to SCons.Defaults for $ASCOM, $ASPPCOM, $LINKCOM,
    $SHLINKCOM, $ARCOM, $LEXCOM and $YACCCOM.  This makes it possible
    to replace the default print behavior with a custom strfunction()
    for each of these.

  - When a Node has been built, don't walk the whole tree back to delete
    the parents's implicit dependencies, let returning up the normal
    Taskmaster descent take care of it for us.

  - Add documented support for separate target_scanner and source_scanner
    arguments to Builder creation, which allows different scanners to
    be applied to source files

  - Don't re-install or (re-generate) .h files when a subsidiary #included
    .h file changes.  This eliminates incorrect circular dependencies
    with .h files generated from other source files.

  - Slim down the internal Sig.Calculator class by eliminating methods
    whose functionality is now covered by Node methods.

  - Document use of the target_factory and source_factory keyword
    arguments when creating Builder objects.  Enhance Dir Nodes so that
    they can be created with user-specified Builder objects.

  - Don't blow up with stack trace when the external $PATH environment
    variable isn't set.

  - Make Builder calls return lists all the time, even if there's only
    one target.  This keeps things consistent and easier to program to
    across platforms.

  - Add a Flatten() function to make it easier to deal with the Builders
    all returning lists of targets, not individual targets.

  - Performance optimizations in Node.FS.__doLookup().

  - Man page fixes:  formatting typos, misspellings, bad example.

  - User's Guide fixes: Fix the signatures of the various example
    *Options() calls.  Triple-quote properly a multi-line Split example.

  - User's Guide additions:  Chapter describing File and Directory
    Nodes.  Section describing declarative nature of SCons functions in
    SConscript files.  Better organization and clarification of points
    raised by Robert P. J. Day.  Chapter describing SConf (Autoconf-like)
    functionality.  Chapter describing how to install Python and
    SCons.  Chapter describing Java builds.

  From Chris Murray:

  - Add a .win32 attribute to force file names to expand with
    Windows backslash path separators.

  - Fix escaping file names on command lines when the expansion is
    concatenated with another string.

  - Add support for Fortran 90 and Fortran 95.  This adds $FORTRAN*
    variables that specify a default compiler, command-line, flags,
    etc. for all Fortran versions, plus separate $F90* and $F95*
    variables for when different compilers/flags/etc. must be specified
    for different Fortran versions.

  - Have individual tools that create libraries override the default
    $LIBPREFIX and $LIBSUFFIX values set by the platform.  This makes
    it easier to use Microsoft Visual Studio tools on a CygWin platform.

  From Gary Oberbrunner:

  - Add a --debug=presub option to print actions prior to substitution.

  - Add a warning upon use of the override keywords "targets" and
    "sources" when calling Builders.  These are usually mistakes which
    are otherwise silently (and confusingly) turned into construction
    variable overrides.

  - Try to find the ICL license file path name in the external environment
    and the registry before resorting to the hard-coded path name.

  - Add support for fetching command-line keyword=value arguments in
    order from an ARGLIST list.

  - Avoid stack traces when trying to read dangling symlinks.

  - Treat file "extensions" that only contain digits as part of the
    file basename.  This supports version numbers as part of shared
    library names, for example.

  - Avoid problems when there are null entries (None or '') in tool
    lists or CPPPATH.

  - Add an example and explanation of how to use "tools = ['default', ..."
    when creating a construction environment.

  - Add a section describing File and Directory Nodes and some of their
    attributes and methods.

  - Have ParseConfig() add a returned -pthread flag to both $CCFLAGS
    and $LINKFLAGS.

  - Fix some test portability issues on Mac OS X (darwin).

  From Simon Perkins:

  - Fix a bug introduced in building shared libraries under MinGW.

  From Kevin Quick:

  - Handling SCons exceptions according to Pythonic standards.

  - Fix test/chained-build.py on systems that execute within one second.

  - Fix tests on systems where 'ar' warns about archive creation.

  From Anthony Roach:

  - Fix use of the --implicit-cache option with timestamp signatures.

  - If Visual Studio is installed, assume the C/C++ compiler, the linker
    and the MIDL compiler that comes with it are available, too.

  - Better error messages when evaluating a construction variable
    expansion yields a Python syntax error.

  - Change the generation of PDB files when using Visual Studio from
    compile time to link time.

  From sam th:

  - Allow SConf.CheckLib() to search a list of libraries, like the
    Autoconf AC_SEARCH_LIBS macro.

  - Allow the env.WhereIs() method to take a "reject" argument to
    let it weed out specific path names.

  From Christoph Wiedemann:

  - Add new Moc() and Uic() Builders for more explicit control over
    Qt builds, plus new construction variables to control them:
    $QT_AUTOSCAN, $QT_DEBUG, $QT_MOCCXXPREFIX, $QT_MOCCXXSUFFIX,
    $QT_MOCHPREFIX, $QT_MOCHSUFFIX, $QT_UICDECLPREFIX, $QT_UICDECLSUFFIX,
    $QT_UICIMPLPREFIX, $QT_UICIMPLSUFFIX and $QT_UISUFFIX.

  - Add a new single_source keyword argument for Builders that enforces
    a single source file on calls to the Builder.



RELEASE 0.95 - Mon, 08 Mar 2004 06:43:20 -0600

  From Chad Austin:

  - Replace print statements with calls to sys.stdout.write() so output
    lines stay together when -j is used.

  - Add portability fixes for a number of tests.

  - Accomodate the fact that Cygwin's os.path.normcase() lies about
    the underlying system being case-sensitive.

  - Fix an incorrect _concat() call in the $RCINCFLAGS definition for
    the mingw Tool.

  - Fix a problem with the msvc tool with Python versions prior to 2.3.

  - Add support for a "toolpath" Tool() and Environment keyword that
    allows Tool modules to be found in specified local directories.

  - Work around Cygwin Python's silly fiction that it's using a
    case-sensitive file system.

  - More robust handling of data in VCComponents.dat.

  - If the "env" command is available, spawn commands with the more
    general "env -" instead of "env -i".

  From Kerim Borchaev:

  - Fix a typo in a msvc.py's registry lookup:  "VCComponents.dat", not
    "VSComponents.dat".

  From Chris Burghart:

  - Fix the ability to save/restore a PackageOption to a file.

  From Steve Christensen:

  - Update the MSVS .NET and MSVC 6.0/7.0 path detection.

  From David M. Cooke:

  - Make the Fortran scanner case-insensitive for the INCLUDE string.

  From Charles Crain:

  - If no version of MSVC is detected but the tool is specified,
    use the MSVC 6.0 paths by default.

  - Ignore any "6.1" version of MSVC found in the registry; this is a
    phony version number (created by later service packs?) and would
    throw off the logic if the user had any non-default paths configure.

  - Correctly detect if the user has independently configured the MSVC
    "include," "lib" or "path" in the registry and use the appropriate
    values.  Previously, SCons would only use the values if all three
    were set in the registry.

  - Make sure side-effect nodes are prepare()d before building their
    corresponding target.

  - Preserve the ability to call BuildDir() multiple times with the
    same target and source directory arguments.

  From Andy Friesen:

  - Add support for the Digital Mars "D" programming language.

  From Scott Lystig Fritchie:

  - Fix the ability to use a custom _concat() function in the
    construction environment when calling _stripixes().

  - Make the message about ignoring a missing SConscript file into a
    suppressable Warning, not a hard-coded sys.stderr.write().

  - If a builder can be called multiple times for a target (because
    the sources and overrides are identical, or it's a builder with the
    "multi" flag set), allow the builder to be called through multiple
    environments so long as the builders have the same signature for
    the environments in questions (that is, they're the same action).

  From Bob Halley:

  - When multiple targets are built by a single action, retrieve all
    of them from cache, not just the first target, and exec the build
    command if any of the targets isn't present in the cache.

  From Zephaniah Hull:

  - Fix command-line ARGUMENTS with multiple = in them.

  From Steven Knight:

  - Fix EnsureSConsVersion() so it checks against the SCons version,
    not the Python version, on Pythons with sys.version_info.

  - Don't swallow the AttributeError when someone uses an expansion like
    $TARGET.bak, so we can supply a more informative error message.

  - Fix an odd double-quote escape sequence in the man page.

  - Fix looking up a naked drive letter as a directory (Dir('C:')).

  - Support using File nodes in the LIBS construction variable.

  - Allow the LIBS construction variable to be a single string or File
    node, not a list, when only one library is needed.

  - Fix typos in the man page:  JAVACHDIR => JARCHDIR; add "for_signature"
    to the __call__() example in the "Variable Substitution" section.

  - Correct error message spellings of "non-existant" to "non-existent."

  - When scanning for libraries to link with, don't append $LIBPREFIXES
    or $LIBSUFFIXES values to the $LIBS values if they're already present.

  - Add a ZIPCOMPRESSION construction variable to control whether the
    internal Python action for the Zip Builder compresses the file or
    not.  The default value is zipfile.ZIP_DEFLATED, which generates
    a compressed file.

  - Refactor construction variable expansion to support recursive
    expansion of variables (e.g. CCFLAGS = "$CCFLAGS -g") without going
    into an infinite loop.  Support this in all construction variable
    overrides, as well as when copying Environments.

  - Fix calling Configure() from more than one subsidiary SConscript file.

  - Fix the env.Action() method so it returns the correct type of
    Action for its argument(s).

  - Fix specifying .class files as input to JavaH with the .class suffix
    when they weren't generated using the Java Builder.

  - Make the check for whether all of the objects going into a
    SharedLibrary() are shared work even if the object was built in a
    previous run.

  - Supply meaningful error messages, not stack traces, if we try to add
    a non-Node as a source, dependency, or ignored dependency of a Node.

  - Generate MSVS Project files that re-invoke SCons properly regardless
    of whether the file was built via scons.bat or scons.py.
    (Thanks to Niall Douglas for contributing code and testing.)

  - Fix TestCmd.py, runtest.py and specific tests to accomodate being
    run from directories whose paths include white space.

  - Provide a more useful error message if a construction variable
    expansion contains a syntax error during evaluation.

  - Fix transparent checkout of implicit dependency files from SCCS
    and RCS.

  - Added new --debug=count, --debug=memory and --debug=objects options.
    --debug=count and --debug=objects only print anything when run
    under Python 2.1 or later.

  - Deprecate the "overrides" keyword argument to Builder() creation
    in favor of using keyword argument values directly (like we do
    for builder execution and the like).

  - Always use the Builder overrides in substitutions, not just if
    there isn't a target-specific environment.

  - Add new "rsrcpath" and "rsrcdir" and attributes to $TARGET/$SOURCE,
    so Builder command lines can find things in Repository source
    directories when using BuildDir.

  - Fix the M4 Builder so that it chdirs to the Repository directory
    when the input file is in the source directory of a BuildDir.

  - Save memory at build time by allowing Nodes to delete their build
    environments after they've been built.

  - Add AppendUnique() and PrependUnique() Environment methods, which
    add values to construction variables like Append() and Prepend()
    do, but suppress any duplicate elements in the list.

  - Allow the 'qt' tool to still be used successfully from a copied
    Environment.  The include and library directories previously ended up
    having the same string re-appended to the end, yielding an incorrect
    path name.

  - Supply a more descriptive error message when the source for a target
    can't be found.

  - Initialize all *FLAGS variables with objects do the right thing with
    appending flags as strings or lists.

  - Make things like ${TARGET.dir} work in *PATH construction variables.

  - Allow a $MSVS_USE_MFC_DIRS construction variable to control whether
    ATL and MFC directories are included in the default INCLUDE and
    LIB paths.

  - Document the dbm_module argument to the SConsignFile() function.

  From Vincent Risi:

  - Add support for the bcc32, ilink32 and tlib Borland tools.

  From Anthony Roach:

  - Supply an error message if the user tries to configure a BuildDir
    for a directory that already has one.

  - Remove documentation of the still-unimplemented -e option.

  - Add -H help text listing the legal --debug values.

  - Don't choke if a construction variable is a non-string value.

  - Build Type Libraries in the target directory, not the source
    directory.

  - Add an appendix to the User's Guide showing how to accomplish
    various common tasks in Python.

  From Greg Spencer:

  - Add support for Microsoft Visual Studio 2003 (version 7.1).

  - Evaluate $MSVSPROJECTSUFFIX and $MSVSSOLUTIONSUFFIX when the Builder
    is invoked, not when the tool is initialized.

  From Christoph Wiedemann:

  - When compiling Qt, make sure the moc_*.cc files are compiled using
    the flags from the environment used to specify the target, not
    the environment that first has the Qt Builders attached.



RELEASE 0.94 - Fri, 07 Nov 2003 05:29:48 -0600

  From Hartmut Goebel:

  - Add several new types of canned functions to help create options:
    BoolOption(), EnumOption(), ListOption(), PackageOption(),
    PathOption().

  From Steven Knight:

  - Fix use of CPPDEFINES with C++ source files.

  - Fix env.Append() when the operand is an object with a __cmp__()
    method (like a Scanner instance).

  - Fix subclassing the Environment and Scanner classes.

  - Add BUILD_TARGETS, COMMAND_LINE_TARGETS and DEFAULT_TARGETS variables.

  From Steve Leblanc:

  - SGI fixes:  Fix C++ compilation, add a separate Tool/sgic++.py module.

  From Gary Oberbrunner:

  - Fix how the man page un-indents after examples in some browsers.

  From Vincent Risi:

  - Fix the C and C++ tool specifications for AIX.



RELEASE 0.93 - Thu, 23 Oct 2003 07:26:55 -0500

  From J.T. Conklin:

  - On POSIX, execute commands with the more modern os.spawnvpe()
    function, if it's available.

  - Scan .S, .spp and .SPP files for C preprocessor dependencies.

  - Refactor the Job.Parallel() class to use a thread pool without a
    condition variable.  This improves parallel build performance and
    handles keyboard interrupts properly when -j is used.

  From Charles Crain:

  - Add support for a JARCHDIR variable to control changing to a
    directory using the jar -C option.

  - Add support for detecting Java manifest files when using jar,
    and specifying them using the jar m flag.

  - Fix some Python 2.2 specific things in various tool modules.

  - Support directories as build sources, so that a rebuild of a target
    can be triggered if anything underneath the directory changes.

  - Have the scons.bat and scons.py files look for the SCons modules
    in site-packages as well.

  From Christian Engel:

  - Support more flexible inclusion of separate C and C++ compilers.

  - Use package management tools on AIX and Solaris to find where
    the comilers are installed, and what version they are.

  - Add support for CCVERSION and CXXVERSION variables for a number
    of C and C++ compilers.

  From Sergey Fogel:

  - Add test cases for the new capabilities to run bibtex and to rerun
    latex as needed.

  From Ralf W. Grosse-Kunstleve:

  - Accomodate anydbm modules that don't have a sync() method.

  - Allow SConsignFile() to take an argument specifying the DBM
    module to be used.

  From Stephen Kennedy:

  - Add support for a configurable global .sconsign.dbm file which
    can be used to avoid cluttering each directory with an individual
    .sconsign file.

  From John Johnson:

  - Fix (re-)scanning of dependencies in generated or installed
    header files.

  From Steven Knight:

  - The -Q option suppressed too many messages; fix it so that it only
    suppresses the Reading/Building messages.

  - Support #include when there's no space before the opening quote
    or angle bracket.

  - Accomodate alphanumeric version strings in EnsurePythonVersion().

  - Support arbitrary expansion of construction variables within
    file and directory arguments to Builder calls and Environment methods.

  - Add Environment-method versions of the following global functions:
    Action(), AddPostAction(), AddPreAction(), Alias(), Builder(),
    BuildDir(), CacheDir(), Clean(), Configure(), Default(),
    EnsurePythonVersion(), EnsureSConsVersion(), Environment(),
    Exit(), Export(), FindFile(), GetBuildPath(), GetOption(), Help(),
    Import(), Literal(), Local(), Platform(), Repository(), Scanner(),
    SConscriptChdir(), SConsignFile(), SetOption(), SourceSignatures(),
    Split(), TargetSignatures(), Tool(), Value().

  - Add the following global functions that correspond to the same-named
    Environment methods:  AlwaysBuild(), Command(), Depends(), Ignore(),
    Install(), InstallAs(), Precious(), SideEffect() and SourceCode().

  - Add the following global functions that correspond to the default
    Builder methods supported by SCons: CFile(), CXXFile(), DVI(), Jar(),
    Java(), JavaH(), Library(), M4(), MSVSProject(), Object(), PCH(),
    PDF(), PostScript(), Program(), RES(), RMIC(), SharedLibrary(),
    SharedObject(), StaticLibrary(), StaticObject(), Tar(), TypeLibrary()
    and Zip().

  - Rearrange the man page to show construction environment methods and
    global functions in the same list, and to explain the difference.

  - Alphabetize the explanations of the builder methods in the man page.

  - Rename the Environment.Environment class to Enviroment.Base.
    Allow the wrapping interface to extend an Environment by using its own
    subclass of Environment.Base and setting a new Environment.Environment
    variable as the calling entry point.

  - Deprecate the ParseConfig() global function in favor of a same-named
    construction environment method.

  - Allow the Environment.WhereIs() method to take explicit path and
    pathext arguments (like the underlying SCons.Util.WhereIs() function).

  - Remove the long-obsolete {Get,Set}CommandHandler() functions.

  - Enhance env.Append() to suppress null values when appropriate.

  - Fix ParseConfig() so it works regardless of initial construction
    variable values.

    Extend CheckHeader(), CheckCHeader(), CheckCXXHeader() and
    CheckLibWithHeader() to accept a list of header files that will be
    #included in the test.  The last one in the list is assumed to be
    the one being checked for.  (Prototype code contributed by Gerard
    Patel and Niall Douglas).

  - Supply a warning when -j is used and threading isn't built in to
    the current version of Python.

  - First release of the User's Guide (finally, and despite a lot
    of things still missing from it...).

  From Clark McGrew:

  - Generalize the action for .tex files so that it will decide whether
    a file is TeX or LaTeX, check the .aux output to decide if it should
    run bibtex, and check the .log output to re-run LaTeX if needed.

  From Bram Moolenaar:

  - Split the non-SCons-specific functionality from SConf.py to a new,
    re-usable Conftest.py module.

  From Gary Oberbrunner:

  - Allow a directory to be the target or source or dependency of a
    Depends(), Ignore(), Precious() or SideEffect() call.

  From Gerard Patel:

  - Use the %{_mandir} macro when building our RPM package.

  From Marko Rauhamaa:

  - Have the closing message say "...terminated because of errors" if
    there were any.

  From Anthony Roach:

  - On Win32 systems, only use "rm" to delete files if Cygwin is being
    used.   ("rm" doesn't understand Win32-format path names.)

  From Christoph Wiedemann:

  - Fix test/SWIG.py to find the Python include directory in all cases.

  - Fix a bug in detection of Qt installed on the local system.

  - Support returning Python 2.3 BooleanType values from Configure checks.

  - Provide an error message if someone mistakenly tries to call a
    Configure check from within a Builder function.

  - Support calling a Builder when a Configure context is still open.

  - Handle interrupts better by eliminating all try:-except: blocks
    which caught any and all exceptions, including KeyboardInterrupt.

  - Add a --duplicate= option to control how files are duplicated.



RELEASE 0.92 - Wed, 20 Aug 2003 03:45:28 -0500

  From Charles Crain and Gary Oberbrunner:

  - Fix Tool import problems with the Intel and PharLap linkers.

  From Steven Knight

  - Refactor the DictCmdGenerator class to be a Selector subclass.

  - Allow the DefaultEnvironment() function to take arguments and pass
    them to instantiation of the default construction environment.

  - Update the Debian package so it uses Python 2.2 and more closely
    resembles the currently official Debian packaging info.

  From Gerard Patel

  - When the yacc -d flag is used, take the .h file base name from the
    target .c file, not the source (matching what yacc does).



RELEASE 0.91 - Thu, 14 Aug 2003 13:00:44 -0500

  From Chad Austin:

  - Support specifying a list of tools when calling Environment.Copy().

  - Give a Value Nodes a timestamp of the system time when they're
    created, so they'll work when using timestamp-based signatures.

  - Add a DefaultEnvironment() function that only creates a default
    environment on-demand (for fetching source files, e.g.).

  - Portability fix for test/M4.py.

  From Steven Knight:

  - Tighten up the scons -H help output.

  - When the input yacc file ends in .yy and the -d flag is specified,
    recognize that a .hpp file (not a .h file) will be created.

  - Make builder prefixes work correctly when deducing a target
    from a source file name in another directory.

  - Documentation fixes: typo in the man page; explain up-front about
    not propagating the external environment.

  - Use "cvs co -d" instead of "cvs co -p >" when checking out something
    from CVS with a specified module name.  This avoids zero-length
    files when there is a checkout error.

  - Add an "sconsign" script to print the contents of .sconsign files.

  - Speed up maintaining the various lists of Node children by using
    dictionaries to avoid "x in list" searches.

  - Cache the computed list of Node children minus those being Ignored
    so it's only calculated once.

  - Fix use of the --cache-show option when building a Program()
    (or using any other arbitrary action) by making sure all Action
    instances have strfunction() methods.

  - Allow the source of Command() to be a directory.

  - Better error handling of things like raw TypeErrors in SConscripts.

  - When installing using "setup.py install --prefix=", suppress the
    distutils warning message about adding the (incorrect) library
    directory to your search path.

  - Correct the spelling of the "validater" option to "validator."
    Add a DeprecatedWarning when the old spelling is used.

  - Allow a Builder's emitter to be a dictionary that maps source file
    suffixes to emitter functions, using the suffix of the first file
    in the source list to pick the right one.

  - Refactor the creation of the Program, *Object and *Library Builders
    so that they're moved out of SCons.Defaults and created on demand.

  - Don't split SConscript file names on white space.

  - Document the SConscript function's "dirs" and "name" keywords.

  - Remove the internal (and superfluous) SCons.Util.argmunge() function.

  - Add /TP to the default CXXFLAGS for msvc, so it can compile all
    of the suffixes we use as C++ files.

  - Allow the "prefix" and "suffix" attributes of a Builder to be
    callable objects that return generated strings, or dictionaries
    that map a source file suffix to the right prefix/suffix.

  - Support a MAXLINELINELENGTH construction variable on Win32 systems
    to control when a temporary file is used for long command lines.

  - Make how we build .rpm packages not depend on the installation
    locations from the distutils being used.

  - When deducing a target Node, create it directly from the first
    source Node, not by trying to create the right string to pass to
    arg2nodes().

  - Add support for SWIG.

  From Bram Moolenaar:

  - Test portability fixes for FreeBSD.

  From Gary Oberbrunner:

  - Report the target being built in error messages when building
    multiple sources from different extensions, or when the target file
    extension can't be deduced, or when we don't have an action for a
    file suffix.

  - Provide helpful error messages when the arguments to env.Install()
    are incorrect.

  - Fix the value returned by the Node.prevsiginfo() method to conform
    to a previous change when checking whether a node is current.

  - Supply a stack trace if the Taskmaster catches an exception.

  - When using a temporary file for a long link line on Win32 systems,
    (also) print the command line that is being executed through the
    temporary file.

  - Initialize the LIB environment variable when using the Intel
    compiler (icl).

  - Documentation fixes:  better explain the AlwaysBuild() function.

  From Laurent Pelecq:

  - When the -debug=pdb option is specified, use pdb.Pdb().runcall() to
    call pdb directly, don't call Python recursively.

  From Ben Scott:

  - Add support for a platform-independent CPPDEFINES variable.

  From Christoph Wiedemann:

  - Have the g++ Tool actually use g++ in preference to c++.

  - Have the gcc Tool actually use gcc in preference to cc.

  - Add a gnutools.py test of the GNU tool chain.

  - Be smarter about linking: use $CC by default and $CXX only if we're
    linking with any C++ objects.

  - Avoid SCons hanging when a piped command has a lot of output to read.

  - Add QT support for preprocessing .ui files into .c files.



RELEASE 0.90 - Wed, 25 Jun 2003 14:24:52 -0500

  From Chad Austin:

  - Fix the _concat() documentation, and add a test for it.

  - Portability fixes for non-GNU versions of lex and yacc.

  From Matt Balvin:

  - Fix handling of library prefixes when the subdirectory matches
    the prefix.

  From Timothee Bessett:

  - Add an M4 Builder.

  From Charles Crain:

  - Use '.lnk' as the suffix on the temporary file for linking long
    command lines (necessary for the Phar Lap linkloc linker).

  - Save non-string Options values as their actual type.

  - Save Options string values that contain a single quote correctly.

  - Save any Options values that are changed from the default
    Environment values, not just ones changed on the command line or in
    an Options file.

  - Make closing the Options file descriptor exception-safe.

  From Steven Knight:

  - SCons now enforces (with an error) that construction variables
    must have the same form as valid Python identifiers.

  - Fix man page bugs: remove duplicate AddPostAction() description;
    document no_import_lib; mention that CPPFLAGS does not contain
    $_CPPINCFLAGS; mention that F77FLAGS does not contain $_F77INCFLAGS;
    mention that LINKFLAGS and SHLINKFLAGS contains neither $_LIBFLAGS
    nor $_LIBDIRFLAGS.

  - Eliminate a dependency on the distutils.fancy_getopt module by
    copying and pasting its wrap_text() function directly.

  - Make the Script.Options() subclass match the underlying base class
    implementation.

  - When reporting a target is up to date, quote the target like make
    (backquote-quote) instead of with double quotes.

  - Fix handling of ../* targets when using -U, -D or -u.

  From Steve Leblanc:

  - Don't update the .sconsign files when run with -n.

  From Gary Oberbrunner:

  - Add support for the Intel C Compiler (icl.exe).

  From Anthony Roach

  - Fix Import('*').

  From David Snopek

  - Fix use of SConf in paths with white space in them.

  - Add CheckFunc and CheckType functionality to SConf.

  - Fix use of SConf with Builders that return a list of nodes.

  From David Snopek and Christoph Wiedemann

  - Fix use of the SConf subsystem with SConscriptChdir().

  From Greg Spencer

  - Check for the existence of MS Visual Studio on disk before using it,
    to avoid getting fooled by leftover junk in the registry.

  - Add support for MSVC++ .NET.

  - Add support for MS Visual Studio project files (DSP, DSW,
    SLN and VCPROJ files).

  From Christoph Wiedemann

  - SConf now works correctly when the -n and -q options are used.



RELEASE 0.14 - Wed, 21 May 2003 05:16:32 -0500

  From Chad Austin:

  - Use .dll (not .so) for shared libraries on Cygwin; use -fPIC
    when compiling them.

  - Use 'rm' to remove files under Cygwin.

  - Add a PLATFORM variable to construction environments.

  - Remove the "platform" argument from tool specifications.

  - Propogate PYTHONPATH when running the regression tests so distutils
    can be found in non-standard locations.

  - Using MSVC long command-line linking when running Cygwin.

  - Portability fixes for a lot of tests.

  - Add a Value Node class for dependencies on in-core Python values.

  From Allen Bierbaum:

  - Pass an Environment to the Options validator method, and
    add an Options.Save() method.

  From Steve Christensen:

  - Add an optional sort function argument to the GenerateHelpText()
    Options function.

  - Evaluate the "varlist" variables when computing the signature of a
    function action.

  From Charles Crain:

  - Parse the source .java files for class names (including inner class
    names) to figure out the target .class files that will be created.

  - Make Java support work with Repositories and SConscriptChdir(0).

  - Pass Nodes, not strings, to Builder emitter functions.

  - Refactor command-line interpolation and signature calculation
    so we can use real Node attributes.

  From Steven Knight:

  - Add Java support (javac, javah, jar and rmic).

  - Propagate the external SYSTEMROOT environment variable into ENV on
    Win32 systems, so external commands that use sockets will work.

  - Add a .posix attribute to PathList expansions.

  - Check out CVS source files using POSIX path names (forward slashes
    as separators) even on Win32.

  - Add Node.clear() and Node.FS.Entry.clear() methods to wipe out a
    Node's state, allowing it to be re-evaluated by continuous
    integration build interfaces.

  - Change the name of the Set{Build,Content}SignatureType() functions
    to {Target,Source}Signatures().  Deprecate the old names but support
    them for backwards compatibility.

  - Add internal SCons.Node.FS.{Dir,File}.Entry() methods.

  - Interpolate the null string if an out-of-range subscript is used
    for a construction variable.

  - Fix the internal Link function so that it properly links or copies
    files in subsidiary BuildDir directories.

  - Refactor the internal representation of a single execution instance
    of an action to eliminate redundant signature calculations.

  - Eliminate redundant signature calculations for Nodes.

  - Optimize out calling hasattr() before accessing attributes.

  - Say "Cleaning targets" (not "Building...") when the -c option is
    used.

  From Damyan Pepper:

  - Quote the "Entering directory" message like Make.

  From Stefan Reichor:

  - Add support for using Ghostscript to convert Postscript to PDF files.

  From Anthony Roach:

  - Add a standalone "Alias" function (separate from an Environment).

  - Make Export() work for local variables.

  - Support passing a dictionary to Export().

  - Support Import('*') to import everything that's been Export()ed.

  - Fix an undefined exitvalmap on Win32 systems.

  - Support new SetOption() and GetOption() functions for setting
    various command-line options from with an SConscript file.

  - Deprecate the old SetJobs() and GetJobs() functions in favor of
    using the new generic {Set,Get}Option() functions.

  - Fix a number of tests that searched for a Fortran compiler using the
    external PATH instead of what SCons would use.

  - Fix the interaction of SideEffect() and BuildDir() so that (for
    example) PDB files get put correctly in a BuildDir().

  From David Snopek:

  - Contribute the "Autoscons" code for Autoconf-like checking for
    the existence of libraries, header files and the like.

  - Have the Tool() function add the tool name to the $TOOLS
    construction variable.

  From Greg Spencer:

  - Support the C preprocessor #import statement.

  - Allow the SharedLibrary() Builder on Win32 systems to be able to
    register a newly-built dll using regsvr32.

  - Add a Builder for Windows type library (.tlb) files from IDL files.

  - Add an IDL scanner.

  - Refactor the Fortran, C and IDL scanners to share common logic.

  - Add .srcpath and .srcdir attributes to $TARGET and $SOURCE.

  From Christoph Wiedemann:

  - Integrate David Snopek's "Autoscons" code as the new SConf
    configuration subsystem, including caching of values between
    runs (using normal SCons dependency mechanisms), tests, and
    documentation.



RELEASE 0.13 - Mon, 31 Mar 2003 20:22:00 -0600

  From Charles Crain:

  - Fix a bug when BuildDir(duplicate=0) is used and SConscript
    files are called from within other SConscript files.

  - Support (older) versions of Perforce which don't set the Windows
    registry.



RELEASE 0.12 - Thu, 27 Mar 2003 23:52:09 -0600

  From Charles Crain:

  - Added support for the Perforce source code management system.

  - Fix str(Node.FS) so that it returns a path relative to the calling
    SConscript file's directory, not the top-level directory.

  - Added support for a separate src_dir argument to SConscript()
    that allows explicit specification of where the source files
    for an SConscript file can be found.

  - Support more easily re-usable flavors of command generators by
    calling callable variables when strings are expanded.

  From Steven Knight:

  - Added an INSTALL construction variable that can be set to a function
    to control how the Install() and InstallAs() Builders install files.
    The default INSTALL function now copies, not links, files.

  - Remove deprecated features:  the "name" argument to Builder objects,
    and the Environment.Update() method.

  - Add an Environment.SourceCode() method to support fetching files
    from source code systems.  Add factory methods that create Builders
    to support BitKeeper, CVS, RCS, and SCCS.  Add support for fetching
    files from RCS or SCCS transparently (like GNU Make).

  - Make the internal to_String() function more efficient.

  - Make the error message the same as other build errors when there's a
    problem unlinking a target file in preparation for it being built.

  - Make TARGET, TARGETS, SOURCE and SOURCES reserved variable names and
    warn if the user tries to set them in a construction environment.

  - Add support for Tar and Zip files.

  - Better documentation of the different ways to export variables to a
    subsidiary SConscript file.  Fix documentation bugs in a tools
    example, places that still assumed SCons split strings on white
    space, and typos.

  - Support fetching arbitrary files from the TARGETS or SOURCES lists
    (e.g. ${SOURCES[2]}) when calculating the build signature of a
    command.

  - Don't silently swallow exceptions thrown by Scanners (or other
    exceptions while finding a node's dependent children).

  - Push files to CacheDir() before calling the superclass built()
    method (which may clear the build signature as part of clearing
    cached implicit dependencies, if the file has a source scanner).
    (Bug reported by Jeff Petkau.)

  - Raise an internal error if we attempt to push a file to CacheDir()
    with a build signature of None.

  - Add an explicit Exit() function for terminating early.

  - Change the documentation to correctly describe that the -f option
    doesn't change to the directory in which the specified file lives.

  - Support changing directories locally with SConscript directory
    path names relative to any SConstruct file specified with -f.
    This allows you to build in another directory by simply changing
    there and pointing at the SConstruct file in another directory.

  - Change the default SConscriptChdir() behavior to change to the
    SConscript directory while it's being read.

  - Fix an exception thrown when the -U option was used with no
    Default() target specified.

  - Fix -u so that it builds things in corresponding build directories
    when used in a source directory.

  From Lachlan O'Dea:

  - Add SharedObject() support to the masm tool.

  - Fix WhereIs() to return normalized paths.

  From Jeff Petkau:

  - Don't copy a built file to a CacheDir() if it's already there.

  - Avoid partial copies of built files in a CacheDir() by copying
    to a temporary file and renaming.

  From Anthony Roach:

  - Fix incorrect dependency-cycle errors when an Aliased source doesn't
    exist.



RELEASE 0.11 - Tue, 11 Feb 2003 05:24:33 -0600

  From Chad Austin:

  - Add support for IRIX and the SGI MIPSPro tool chain.

  - Support using the MSVC tool chain when running Cygwin Python.

  From Michael Cook:

  - Avoid losing signal bits in the exit status from a command,
    helping terminate builds on interrupt (CTRL+C).

  From Charles Crain:

  - Added new AddPreAction() and AddPostAction() functions that support
    taking additional actions before or after building specific targets.

  - Add support for the PharLap ETS tool chain.

  From Steven Knight:

  - Allow Python function Actions to specify a list of construction
    variables that should be included in the Action's signature.

  - Allow libraries in the LIBS variable to explicitly include the prefix
    and suffix, even when using the GNU linker.
    (Bug reported by Neal Becker.)

  - Use DOS-standard CR-LF line endings in the scons.bat file.
    (Bug reported by Gary Ruben.)

  - Doc changes:  Eliminate description of deprecated "name" keyword
    argument from Builder definition (reported by Gary Ruben).

  - Support using env.Append() on BUILDERS (and other dictionaries).
    (Bug reported by Bj=F6rn Bylander.)

  - Setting the BUILDERS construction variable now properly clears
    the previous Builder attributes from the construction Environment.
    (Bug reported by Bj=F6rn Bylander.)

  - Fix adding a prefix to a file when the target isn't specified.
    (Bug reported by Esa Ilari Vuokko.)

  - Clean up error messages from problems duplicating into read-only
    BuildDir directories or into read-only files.

  - Add a CommandAction.strfunction() method, and add an "env" argument
    to the FunctionAction.strfunction() method, so that all Action
    objects have strfunction() methods, and the functions for building
    and returning a string both take the same arguments.

  - Add support for new CacheDir() functionality to share derived files
    between builds, with related options --cache-disable, --cache-force,
    and --cache-show.

  - Change the default behavior when no targets are specified to build
    everything in the current directory and below (like Make).  This
    can be disabled by specifying Default(None) in an SConscript.

  - Revamp SCons installation to fix a case-sensitive installation
    on Win32 systems, and to add SCons-specific --standard-lib,
    --standalone-lib, and --version-lib options for easier user
    control of where the libraries get installed.

  - Fix the ability to directly import and use Platform and Tool modules
    that have been implicitly imported into an Environment().

  - Add support for allowing an embedding interface to annotate a node
    when it's created.

  - Extend the SConscript() function to accept build_dir and duplicate
    keyword arguments that function like a BuildDir() call.

  From Steve Leblanc:

  - Fix the output of -c -n when directories are involved, so it
    matches -c.

  From Anthony Roach:

  - Use a different shared object suffix (.os) when using gcc so shared
    and static objects can exist side-by-side in the same directory.

  - Allow the same object files on Win32 to be linked into either
    shared or static libraries.

  - Cache implicit cache values when using --implicit-cache.



RELEASE 0.10 - Thu, 16 Jan 2003 04:11:46 -0600

  From Derrick 'dman' Hudson:

  - Support Repositories on other file systems by symlinking or
    copying files when hard linking won't work.

  From Steven Knight:

  - Remove Python bytecode (*.pyc) files from the scons-local packages.

  - Have FunctionActions print a description of what they're doing
    (a representation of the Python call).

  - Fix the Install() method so that, like other actions, it prints
    what would have happened when the -n option is used.

  - Don't create duplicate source files in a BuildDir when the -n
    option is used.

  - Refactor the Scanner interface to eliminate unnecessary Scanner
    calls and make it easier to write efficient scanners.

  - Added a "recursive" flag to Scanner creation that specifies the
    Scanner should be invoked recursively on dependency files returned
    by the scanner.

  - Significant performance improvement from using a more efficient
    check, throughout the code, for whether a Node has a Builder.

  - Fix specifying only the source file to MultiStepBuilders such as
    the Program Builder.  (Bug reported by Dean Bair.)

  - Fix an exception when building from a file with the same basename as
    the subdirectory in which it lives.  (Bug reported by Gerard Patel.)

  - Fix automatic deduction of a target file name when there are
    multiple source files specified; the target is now deduced from just
    the first source file in the list.

  - Documentation fixes: better initial explanation of SConscript files;
    fix a misformatted "table" in the StaticObject explanation.

  From Steven Knight and Steve Leblanc:

  - Fix the -c option so it will remove symlinks.

  From Steve Leblanc:

  - Add a Clean() method to support removing user-specified targets
    when using the -c option.

  - Add a development script for running SCons through PyChecker.

  - Clean up things found by PyChecker (mostly unnecessary imports).

  - Add a script to use HappyDoc to create HTML class documentation.

  From Lachlan O'Dea:

  - Make the Environment.get() method return None by default.

  From Anthony Roach:

  - Add SetJobs() and GetJobs() methods to allow configuration of the
    number of default jobs (still overridden by -j).

  - Convert the .sconsign file format from ASCII to a pickled Python
    data structure.

  - Error message cleanups:  Made consistent the format of error
    messages (now all start with "scons: ***") and warning messages (now
    all start with "scons: warning:").  Caught more cases with the "Do
    not know how to build" error message.

  - Added support for the MinGW tool chain.

  - Added a --debug=includes option.



RELEASE 0.09 - Thu,  5 Dec 2002 04:48:25 -0600

  From Chad Austin:

  - Add a Prepend() method to Environments, to append values to
    the beginning of construction variables.

  From Matt Balvin:

  - Add long command-line support to the "lib" Tool (Microsoft library
    archiver), too.

  From Charles Crain:

  - Allow $$ in a string to be passed through as $.

  - Support file names with odd characters in them.

  - Add support for construction variable substition on scanner
    directories (in CPPPATH, F77PATH, LIBPATH, etc.).

  From Charles Crain and Steven Knight:

  - Add Repository() functionality, including the -Y option.

  From Steven Knight:

  - Fix auto-deduction of target names so that deduced targets end
    up in the same subdirectory as the source.

  - Don't remove source files specified on the command line!

  - Suport the Intel Fortran Compiler (ifl.exe).

  - Supply an error message if there are no command-line or
    Default() targets specified.

  - Fix the ASPPCOM values for the GNU assembler.
    (Bug reported by Brett Polivka.)

  - Fix an exception thrown when a Default() directory was specified
    when using the -U option.

  - Issue a warning when -c can't remove a target.

  - Eliminate unnecessary Scanner calls by checking for the
    existence of a file before scanning it.  (This adds a generic
    hook to check an arbitrary condition before scanning.)

  - Add explicit messages to tell when we're "Reading SConscript files
    ...," "done reading SConscript files," "Building targets," and
    "done building targets."  Add a -Q option to supress these.

  - Add separate $SHOBJPREFIX and $SHOBJSUFFIX construction variables
    (by default, the same as $OBJPREFIX and $OBJSUFFIX).

  - Add Make-like error messages when asked to build a source file,
    and before trying to build a file that doesn't have all its source
    files (including when an invalid drive letter is used on WIN32).

  - Add an scons-local-{version} package (in both .tar.gz and .zip
    flavors) to help people who want to ship SCons as a stand-alone
    build tool in their software packages.

  - Prevent SCons from unlinking files in certain situations when
    the -n option is used.

  - Change the name of Tool/lib.py to Tool/mslib.py.

  From Steven Knight and Anthony Roach:

  - Man page:  document the fact that Builder calls return Node objects.

  From Steve LeBlanc:

  - Refactor option processing to use our own version of Greg Ward's
    Optik module, modified to run under Python 1.5.2.

  - Add a ParseConfig() command to modify an environment based on
    parsing output from a *-config command.

  From Jeff Petkau:

  - Fix interpretation of '#/../foo' on Win32 systems.

  From Anthony Roach:

  - Fixed use of command lines with spaces in their arguments,
    and use of Nodes with spaces in their string representation.

  - Make access and modification times of files in a BuildDir match
    the source file, even when hard linking isn't available.

  - Make -U be case insensitive on Win32 systems.

  - Issue a warning and continue when finding a corrupt .sconsign file.

  - Fix using an alias as a dependency of a target so that if one of the
    alias' dependencies gets rebuilt, the resulting target will, too.

  - Fix differently ordered targets causing unnecessary rebuilds
    on case insensitive systems.

  - Use os.system() to execute external commands whenever the "env"
    utility is available, which is much faster than fork()/exec(),
    and fixes the -j option on several platforms.

  - Fix use of -j with multiple targets.

  - Add an Options() object for friendlier accomodation of command-
    line arguments.

  - Add support for Microsoft VC++ precompiled header (.pch) files,
    debugger (.pdb) files, and resource (.rc) files.

  - Don't compute the $_CPPINCFLAGS, $_F77INCFLAGS, $_LIBFLAGS and
    $_LIBDIRFLAGS variables each time a command is executed, define
    them so they're computed only as needed.  Add a new _concat
    function to the Environment that allows people to define their
    own similar variables.

  - Fix dependency scans when $LIBS is overridden.

  - Add EnsurePythonVersion() and EnsureSConsVersion() functions.

  - Fix the overly-verbose stack trace on ListBuilder build errors.

  - Add a SetContentSignatureType() function, allowing use of file
    timestamps instead of MD5 signatures.

  - Make -U and Default('source') fail gracefully.

  - Allow the File() and Dir() methods to take a path-name string as
    the starting directory, in addition to a Dir object.

  - Allow the command handler to be selected via the SPAWN, SHELL
    and ESCAPE construction variables.

  - Allow construction variables to be overridden when a Builder
    is called.

  From sam th:

  - Dynamically check for the existence of utilities with which to
    initialize Environments by default.



RELEASE 0.08 - Mon, 15 Jul 2002 12:08:51 -0500

  From Charles Crain:

  - Fixed a bug with relative CPPPATH dirs when using BuildDir().
    (Bug reported by Bob Summerwill.)

  - Added a warnings framework and a --warn option to enable or
    disable warnings.

  - Make the C scanner warn users if files referenced by #include
    directives cannot be found and --warn=dependency is specified.

  - The BUILDERS construction variable should now be a dictionary
    that maps builder names to actions.  Existing uses of lists,
    and the Builder name= keyword argument, generate warnings
    about use of deprecated features.

  - Removed the "shared" keyword argument from the Object and
    Library builders.

  - Added separated StaticObject, SharedObject, StaticLibrary and
    SharedLibrary builders.  Made Object and Library synonyms for
    StaticObject and StaticLibrary, respectively.

  - Add LIBS and LIBPATH dependencies for shared libraries.

  - Removed support for the prefix, suffix and src_suffix arguments
    to Builder() to be callable functions.

  - Fix handling file names with multiple dots.

  - Allow a build directory to be outside of the SConstruct tree.

  - Add a FindFile() function that searches for a file node with a
    specified name.

  - Add $CPPFLAGS to the shared-object command lines for g++ and gcc.

  From Charles Crain and Steven Knight:

  - Add a "tools=" keyword argument to Environment instantiation,
    and a separate Tools() method, for more flexible specification
    of tool-specific environment changes.

  From Steven Knight:

  - Add a "platform=" keyword argument to Environment instantiation,
    and a separate Platform() method, for more flexible specification
    of platform-specific environment changes.

  - Updated README instructions and setup.py code to catch an
    installation failure from not having distutils installed.

  - Add descriptions to the -H help text for -D, -u and -U so
    people can tell them apart.

  - Remove the old feature of automatically splitting strings
    of file names on white space.

  - Add a dependency Scanner for native Fortran "include" statements,
    using a new "F77PATH" construction variable.

  - Fix C #include scanning to detect file names with characters like
    '-' in them.

  - Add more specific version / build output to the -v option.

  - Add support for the GNU as, Microsoft masm, and nasm assemblers.

  - Allow the "target" argument to a Builder call to be omitted, in
    which case the target(s) are deduced from the source file(s) and the
    Builder's specified suffix.

  - Add a tar archive builder.

  - Add preliminary support for the OS/2 Platform, including the icc
    and ilink Tools.

  From Jeff Petkau:

  - Fix --implicit-cache if the scanner returns an empty list.

  From Anthony Roach:

  - Add a "multi" keyword argument to Builder creation that specifies
    it's okay to call the builder multiple times for a target.

  - Set a "multi" on Aliases so multiple calls will append to an Alias.

  - Fix emitter functions' use of path names when using BuildDir or
    in subdirectories.

  - Fix --implicit-cache causing redundant rebuilds when the header
    file list changed.

  - Fix --implicit-cache when a file has no implicit dependencies and
    its source is generated.

  - Make the drive letters on Windows always be the same case, so that
    changes in the case of drive letters don't cause a rebuild.

  - Fall back to importing the SCons.TimeStamp module if the SCons.MD5
    module can't be imported.

  - Fix interrupt handling to guarantee that a single interrupt will
    halt SCons both when using -j and not.

  - Fix .sconsign signature storage so that output files of one build
    can be safely used as input files to another build.

  - Added a --debug=time option to print SCons execution times.

  - Print an error message if a file can't be unlinked before being
    built, rather than just silently terminating the build.

  - Add a SideEffect() method that can be used to tell the build
    engine that a given file is created as a side effect of building
    a target.  A file can be specified as a side effect of more than
    one build comand, in which case the commands will not be executed
    simultaneously.

  - Significant performance gains from not using our own version of
    the inefficient stock os.path.splitext() method, caching source
    suffix computation, code cleanup in MultiStepBuilder.__call__(),
    and replicating some logic in scons_subst().

  - Add --implicit-deps-changed and --implicit-deps-unchanged options.

  - Add a GetLaunchDir() function.

  - Add a SetBuildSignatureType() function.

  From Zed Shaw:

  - Add an Append() method to Environments, to append values to
    construction variables.

  - Change the name of Update() to Replace().  Keep Update() as a
    deprecated synonym, at least for now.

  From Terrel Shumway:

  - Use a $PYTHON construction variable, initialized to sys.executable,
    when using Python to build parts of the SCons packages.

  - Use sys.prefix, not sys.exec_prefix, to find pdb.py.



RELEASE 0.07 - Thu,  2 May 2002 13:37:16 -0500

  From Chad Austin:

  - Changes to build SCons packages on IRIX (and other *NIces).

  - Don't create a directory Node when a file already exists there,
    and vice versa.

  - Add 'dirs' and 'names' keyword arguments to SConscript for
    easier specification of subsidiary SConscript files.

  From Charles Crain:

  - Internal cleanup of environment passing to function Actions.

  - Builders can now take arbitrary keyword arguments to create
    attributes to be passed to: command generator functions,
    FunctionAction functions, Builder emitter functions (below),
    and prefix/suffix generator functions (below).

  - Command generator functions can now return ANYTHING that can be
    converted into an Action (a function, a string, a CommandGenerator
    instance, even an ActionBase instance).

  - Actions now call get_contents() with the actual target and source
    nodes used for the build.

  - A new DictCmdGenerator class replaces CompositeBuilder to support
    more flexible Builder behavior internally.

  - Builders can now take an emitter= keyword argument.  An emitter
    is a function that takes target, source, and env argument, then
    return a 2-tuple of (new sources, new targets).  The emitter is
    called when the Builder is __call__'ed, allowing a user to modify
    source and target lists.

  - The prefix, suffix and src_suffix Builder arguments now take a
    callable as well a string.  The callable is passed the Environment
    and any extra Builder keyword arguments and is expected to return
    the appropriate prefix or suffix.

  - CommandActions can now be a string, a list of command + argument
    strings, or a list of commands (strings or lists).

  - Added shared library support.  The Object and Library Builders now
    take a "shared=1" keyword argument to specify that a shared object
    or shared library should be built.  It is an error to try to build
    static objects into a shared library or vice versa.

  - Win32 support for .def files has been added.  Added the Win32-specific
    construction variables $WIN32DEFPREFIX, $WIN32DEFSUFFIX,
    $WIN32DLLPREFIX and $WIN32IMPLIBPREFIX.  When building a .dll,
    the new construction variable $WIN32_INSERT_DEF, controls whether
    the appropriately-named .def file is inserted into the target
    list (if not already present).  A .lib file is always added to
    a Library build if not present in the list of targets.

  - ListBuilder now passes all targets to the action, not just the first.

  - Fix so that -c now deletes generated yacc .h files.

  - Builder actions and emitter functions can now be initialized, through
    construction variables, to things other than strings.

  - Make top-relative '#/dir' lookups work like '#dir'.

  - Fix for relative CPPPATH directories in subsidiary SConscript files
    (broken in 0.06).

  - Add a for_signature argument to command generators, so that
    generators that need to can return distinct values for the
    command signature and for executing the command.

  From Alex Jacques:

  - Create a better scons.bat file from a py2bat.py script on the Python
    mailing list two years ago (modeled after pl2bat.pl).

  From Steven Knight:

  - Fix so that -c -n does *not* remove the targets!

  - Man page:  Add a hierarchical libraries + Program example.

  - Support long MSVC linker command lines through a builder action
    that writes to a temporary file and uses the magic MSVC "link @file"
    argument syntax if the line is longer than 2K characters.

  - Fix F77 command-line options on Win32 (use /Fo instead of -o).

  - Use the same action to build from .c (lower case) and .C (upper
    case) files on case-insensitive systems like Win32.

  - Support building a PDF file directly from a TeX or LaTeX file
    using pdftex or pdflatex.

  - Add a -x option to runtest.py to specify the script being tested.
    A -X option indicates it's an executable, not a script to feed
    to the Python interpreter.

  - Add a Split() function (identical to SCons.Util.argmunge()) for use
    in the next release, when Builders will no longer automatically split
    strings on white space.

  From Steve Leblanc:

  - Add the SConscriptChdir() method.

  From Anthony Roach:

  - Fix --debug=tree when used with directory targets.

  - Significant internal restructuring of Scanners and Taskmaster.

  - Added new --debug=dtree option.

  - Fixes for --profile option.

  - Performance improvement in construction variable substitution.

  - Implemented caching of content signatures, plus added --max-drift
    option to control caching.

  - Implemented caching of dependency signatures, enabled by new
    --implicit-cache option.

  - Added abspath construction variable modifier.

  - Added $SOURCE variable as a synonym for $SOURCES[0].

  - Write out .sconsign files on error or interrupt so intermediate
    build results are saved.

  - Change the -U option to -D.  Make a new -U that builds just the
    targets from the local SConscript file.

  - Fixed use of sys.path so Python modules can be imported from
    the SConscript directory.

  - Fix for using Aliases with the -u, -U and -D options.

  - Fix so that Nodes can be passed to SConscript files.

  From Moshe Zadka:

  - Changes for official Debian packaging.



RELEASE 0.06 - Thu, 28 Mar 2002 01:24:29 -0600

  From Charles Crain:

  - Fix command generators to expand construction variables.

  - Make FunctionAction arguments be Nodes, not strings.

  From Stephen Kennedy:

  - Performance:  Use a dictionary, not a list, for a Node's parents.

  From Steven Knight:

  - Add .zip files to the packages we build.

  - Man page:  document LIBS, fix a typo, document ARGUMENTS.

  - Added RANLIB and RANLIBFLAGS construction variables.  Only use them
    in ARCOM if there's a "ranlib" program on the system.

  - Add a configurable CFILESUFFIX for the Builder of .l and .y files
    into C files.

  - Add a CXXFile Builder that turns .ll and .yy files into .cc files
    (configurable via a CXXFILESUFFIX construction variable).

  - Use the POSIX-standard lex -t flag, not the GNU-specific -o flag.
    (Bug reported by Russell Christensen.)

  - Fixed an exception when CPPPATH or LIBPATH is a null string.
    (Bug reported by Richard Kiss.)

  - Add a --profile=FILE option to make profiling SCons easier.

  - Modify the new DVI builder to create .dvi files from LaTeX (.ltx
    and .latex) files.

  - Add support for Aliases (phony targets).

  - Add a WhereIs() method for searching for path names to executables.

  - Add PDF and PostScript document builders.

  - Add support for compiling Fortran programs from a variety of
    suffixes (a la GNU Make):  .f, .F, .for, .FOR, .fpp and .FPP

  - Support a CPPFLAGS variable on all default commands that use the
    C preprocessor.

  From Steve Leblanc:

  - Add support for the -U option.

  - Allow CPPPATH, LIBPATH and LIBS to be specified as white-space
    separated strings.

  - Add a document builder to create .dvi files from TeX (.tex) files.

  From Anthony Roach:

  - Fix:  Construction variables with values of 0 were incorrectly
    interpolated as ''.

  - Support env['VAR'] to fetch construction variable values.

  - Man page:  document Precious().



RELEASE 0.05 - Thu, 21 Feb 2002 16:50:03 -0600

  From Chad Austin:

  - Set PROGSUFFIX to .exe under Cygwin.

  From Charles Crain:

  - Allow a library to specified as a command-line source file, not just
    in the LIBS construction variable.

  - Compensate for a bug in os.path.normpath() that returns '' for './'
    on WIN32.

  - More performance optimizations:  cache #include lines from files,
    eliminate unnecessary calls.

  - If a prefix or suffix contains white space, treat the resulting
    concatenation as separate arguments.

  - Fix irregularities in the way we fetch DevStudio information from
    the Windows registry, and in our registry error handling.

  From Steven Knight:

  - Flush stdout after print so it intermixes correctly with stderr
    when redirected.

  - Allow Scanners to return a list of strings, and document how to
    write your own Scanners.

  - Look up implicit (scanned) dependencies relative to the directory
    of file being scanned.

  - Make writing .sconsign files more robust by first trying to write
    to a temp file that gets renamed.

  - Create all of the directories for a list of targets before trying
    to build any of the targets.

  - WIN32 portability fixes in tests.

  - Allow the list of variables exported to an SConscript file to be
    a UserList, too.

  - Document the overlooked LIBPATH construction variable.
    (Bug reported by Eicke Godehardt.)

  - Fix so that Ignore() ignores indirect, implicit dependencies
    (included files), not just direct dependencies.

  - Put the man page in the Debian distribution.

  - Run HTML docs through tidy to clean up the HTML (for Konqueror).

  - Add preliminary support for Unicode strings.

  - Efficiency:  don't scan dependencies more than once during the
    walk of a tree.

  - Fix the -c option so it doesn't stop removing targets if one doesn't
    already exist.
    (Bug reported by Paul Connell.)

  - Fix the --debug=pdb option when run on Windows NT.
    (Bug reported by Paul Connell.)

  - Add support for the -q option.

  From Steve Leblanc:

  - Add support for the -u option.

  - Add .cc and .hh file suffixes to the C Scanner.

  From Anthony Roach:

  - Make the scons script return an error code on failures.

  - Add support for using code to generate a command to build a target.



RELEASE 0.04 - Wed, 30 Jan 2002 11:09:42 -0600

  From Charles Crain:

  - Significant performance improvements in the Node.FS and
    Scanner subsystems.

  - Fix signatures of binary files on Win32 systems.

  - Allow LIBS and LIBPATH to be strings, not just arrays.

  - Print a traceback if a Python-function builder throws an exception.

  From Steven Knight:

  - Fix using a directory as a Default(), and allow Default() to
    support white space in file names for strings in arrays.

  - Man page updates:  corrected some mistakes, documented various
    missing Environment methods, alphabetized the construction
    variables and other functions, defined begin and end macros for
    the example sections, regularized white space separation, fixed
    the use of Export() in the Multiple Variants example.

  - Function action fixes:  None is now a successful return value.
    Exceptions are now reported.  Document function actions.

  - Add 'Action' and 'Scanner' to the global keywords so SConscript
    files can use them too.

  - Removed the Wrapper class between Nodes and Walkers.

  - Add examples using Library, LIBS, and LIBPATH.

  - The C Scanner now always returns a sorted list of dependencies
    so order changes don't cause unnecessary rebuilds.

  - Strip $(-$) bracketed text from command lines.  Use this to
    surround $_INCDIRS and $_LIBDIRS so we don't rebuild in response
    to changes to -I or -L options.

  - Add the Ignore() method to ignore dependencies.

  - Provide an error message when a nonexistent target is specified
    on the command line.

  - Remove targets before building them, and add an Environment
    Precious() method to override that.

  - Eliminate redundant calls to the same builder when the target is a
    list of targets:  Add a ListBuilder class that wraps Builders to
    handle lists atomically.  Extend the Task class to support building
    and updating multiple targets in a single Task.  Simplify the
    interface between Task and Taskmaster.

  - Add a --debug=pdb option to re-run SCons under the Python debugger.

  - Only compute a build signature once for each node.

  - Changes to our sys.path[] manipulation to support installation into
    an arbitrary --prefix value.

  From Steve Leblanc:

  - Add var=value command-line arguments.



RELEASE 0.03 - Fri, 11 Jan 2002 01:09:30 -0600

  From Charles Crain:

  - Performance improvements in the Node.FS and Sig.Calculator classes.

  - Add the InstallAs() method.

  - Execute commands through an external interpreter (sh, cmd.exe, or
    command.com) to handle redirection metacharacters.

  - Allow the user to supply a command handler.

  From Steven Knight:

  - Search both /usr/lib and /usr/local/lib for scons directories by
    adding them both to sys.path, with whichever is in sys.prefix first.

  - Fix interpreting strings of multiple white-space separated file names
    as separate file names, allowing prefixes and suffixes to be appended
    to each individually.

  - Refactor to move CompositeBuilder initialization logic from the
    factory wrapper to the __init__() method, and allow a Builder to
    have both an action and a src_builder (or array of them).

  - Refactor BuilderBase.__call__() to separate Node creation/lookup
    from initialization of the Node's builder information.

  - Add a CFile Builder object that supports turning lex (.l) and
    yacc (.y) files into .c files.

  - Document: variable interpretation attributes; how to propogate
    the user's environment variables to executed commands; how to
    build variants in multiple BuildDirs.

  - Collect String, Dict, and List type-checking in common utility
    routines so we can accept User{String,Dict,List}s all over.

  - Put the Action factory and classes into their own module.

  - Use one CPlusPlusAction in the Object Builder's action dictionary,
    instead of letting it create multiple identical instances.

  - Document the Install() and InstallAs() methods.

  From Steve Leblanc:

  - Require that a Builder be given a name argument, supplying a
    useful error message when it isn't.

  From Anthony Roach:

  - Add a "duplicate" keyword argument to BuildDir() that can be set
    to prevent linking/copying source files into build directories.

  - Add a "--debug=tree" option to print an ASCII dependency tree.

  - Fetch the location of the Microsoft Visual C++ compiler(s) from
    the Registry, instead of hard-coding the location.

  - Made Scanner objects take Nodes, not path names.

  - Have the C Scanner cache the #include file names instead of
    (re-)scanning the file each time it's called.

  - Created a separate class for parent "nodes" of file system roots,
    eliminating the need for separate is-parent-null checks everywhere.

  - Removed defined __hash__() and __cmp() methods from FS.Entry, in
    favor of Python's more efficient built-in identity comparisons.



RELEASE 0.02 - Sun, 23 Dec 2001 19:05:09 -0600

  From Charles Crain:

  - Added the Install(), BuildDir(), and Export() methods.

  - Fix the -C option by delaying setting the top of the FS tree.

  - Avoid putting the directory path on the libraries in the LIBS
    construction variable.

  - Added a GetBuildPath() method to return the full path to the
    Node for a specified string.

  - Fixed variable substitution in CPPPATH and LIBPATH.

  From Steven Knight:

  - Fixed the version comment in the scons.bat (the UNIX geek used
    # instead of @rem).

  - Fix to setup.py so it doesn't require a sys.argv[1] argument.

  - Provide make-like warning message for "command not found" and
    similar errors.

  - Added an EXAMPLES section to the man page.

  - Make Default() targets properly relative to their SConscript
    file's subdirectory.

  From Anthony Roach:

  - Documented CXXFLAGS, CXXCOM, and CPPPATH.

  - Fixed SCONS_LIB_DIR to work as documented.

  - Made Default() accept Nodes as arguments.

  - Changed Export() to make it easier to use.

  - Added the Import() and Return() methods.



RELEASE 0.01 - Thu Dec 13 19:25:23 CST 2001

A brief overview of important functionality available in release 0.01:

  - C and C++ compilation on POSIX and Windows NT.

  - Automatic scanning of C/C++ source files for #include dependencies.

  - Support for building libraries; setting construction variables
    allows creation of shared libraries.

  - Library and C preprocessor search paths.

  - File changes detected using MD5 signatures.

  - User-definable Builder objects for building files.

  - User-definable Scanner objects for scanning for dependencies.

  - Parallel build (-j) support.

  - Dependency cycles detected.

  - Linux packages available in RPM and Debian format.

  - Windows installer available.
<|MERGE_RESOLUTION|>--- conflicted
+++ resolved
@@ -17,14 +17,11 @@
     - Initial support in tests for Python 3.10 - expected bytecode and
       one changed expected exception message. Change some more regexes
       to be specified as rawstrings in response to DeprecationWarnings.
-<<<<<<< HEAD
     - Add an example of adding an emitter to User Guide (concept
       from Jeremy Elson)
-=======
     - Add timing information for sconsign database dump when --debug=time
       is selected. Also switch to generally using time.perf_counter,
       which is the Python recommended way for timing short durations.
->>>>>>> 4ab203a3
 
 
 RELEASE 4.1.0 - Tues, 19 Jan 2021 15:04:42 -0700
