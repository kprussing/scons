--- conflicted
+++ resolved
@@ -38,7 +38,10 @@
       module was refactored.
     - Add arm64 to the MSVS supported architectures list for VS2017 and later to be
       consistent with the current documentation of MSVS_ARCH.
-<<<<<<< HEAD
+    - Fix an issue with an unhandled MissingConfiguration exception due to an msvc
+      registry query that returns a path that does not exist.  Multiple invocation
+      paths were not prepared to handle the MissingConfiguration exception.  The
+      MissingConfiguration exception type was removed.
     - For msvc version specifications without an 'Exp' suffix, an express installation
       is used when no other edition is detected for the msvc version.
     - VS2015 Express (14.1Exp) may not have been detected. The registry keys written
@@ -98,12 +101,6 @@
       installed vcs list. During runtime, if a user-specified vswhere executable finds
       new msvc installations, internal runtime caches are cleared and the installed vcs
       list is reconstructed.
-=======
-    - Fix an issue with an unhandled MissingConfiguration exception due to an msvc
-      registry query that returns a path that does not exist.  Multiple invocation
-      paths were not prepared to handle the MissingConfiguration exception.  The
-      MissingConfiguration exception type was removed.
->>>>>>> 120b2cd0
 
   From Vitaly Cheptsov:
     - Fix race condition in `Mkdir` which can happen when two `SConscript`
