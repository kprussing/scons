--- conflicted
+++ resolved
@@ -38,12 +38,10 @@
       User-facing behavior does not change with this fix (GH Issue #3726).
     - Fix occasional test failures caused by not being able to find a file or directory fixture
       when running multiple tests with multiple jobs.
-<<<<<<< HEAD
     - Added support for a new command-line parameter "--hash-format" to override the default
       hash format that SCons uses. It can also be set via SetOption('hash_format'). Supported
       values include md5, sha1, and sha256, but you can also use any other algorithm that is
       offered by your Python interpreter's hashlib package.
-=======
     - Fix incorrect cache hits and/or misses when running in interactive mode by having
       SCons.Node.Node.clear() clear out all caching-related state.
 
@@ -51,7 +49,6 @@
     - Fix python3 crash when Value node get_text_content when child content does not have decode()
       NOTE: If you depend on Value node's get_text_content returning concatenated contents of it's
       children. This may break your code. It now concatenates the csig() of all children.
->>>>>>> 97dbf8d2
 
   From Joachim Kuebart:
     - Suppress missing SConscript deprecation warning if `must_exist=False`
