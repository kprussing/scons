

                 SCons - a software construction tool

                            Change Log

NOTE: The 4.0.0 Release of SCons dropped Python 2.7 Support
NOTE: 4.3.0 now requires Python 3.6.0 and above. Python 3.5.x is no longer supported

RELEASE  VERSION/DATE TO BE FILLED IN LATER

  From Ataf Fazledin Ahamed:
    - Use of NotImplemented instead of NotImplementedError for special methods
      of _ListVariable class

  From Joseph Brill:
    - Fix issue #2755: the msvs tool no longer writes the OS environment SCONS_HOME
      value into the SCons environment when the SCONS_HOME variable already exists
      in the SCons environment.  Prior to this change, a valid user-defined SCons
      environment value for SCONS_HOME would be overwritten with the OS environment
      value of SCONS_HOME which could be None (i.e., undefined).
    - Update the windows registry keys for detection of Visual Studio 2015 Express
      ('14.0Exp'): the VS2015 registry key ('WDExpress') appears to be different
      than the registry key ('VCExpress') for earlier Visual Studio express
      versions.  The registry key value is relative to the installation root rather
      than the VC folder and requires additional path components during evaluation.
    - Fix the vs-6.0-exec.py test script: the msvs generated project is 'foo.dsp'
      and the command-line invocation of the Visual Studio development environment
      program was attempting to build 'test.dsp'.  The command-line invocation was
      changed to build 'foo.dsp'.
    - Update the msvs project generation test scripts: the msvs project execution
      tests could produce a "false positive" test result when the test executable is
      correctly built via the SConstruct env.Program() call and the command-line
      invocation of the Visual Studio development environment program fails.  The
      test passes due to the existence of the test executable from the initial
      build.  The tests were modified to delete the test executable, object file,
      and sconsign file prior to the command-line invocation of the VS development
      binary.
    - Method unlink_files was added to the TestCmd class that unlinks a list of
      files from a specified directory.  An attempt to unlink a file is made only
      when the file exists; otherwise, the file is ignored.
    - Fix issue #4320: add an optional argument list string to configure's CheckFunc
      method so that the generated function argument list matches the function's
      prototype when including a header file.

  From Thaddeus Crews:
    - Implemented SCons.Util.sctyping as a safe means of hinting complex types. Currently
      only implemented for `Executor` as a proof-of-concept.

  From William Deegan:
    - Fix sphinx config to handle SCons versions with post such as: 4.6.0.post1

  From Michał Górny:
    - Remove unecessary dependencies on pypi packages from setup.cfg

  From Sten Grüner:
    - Fix of the --debug=sconscript option to return exist statements when using return
      statement with stop flag enabled

  From Prabhu S. Khalsa:
    - Fix typo in user documentation (issue #4458)

  From Andrew Morrow:
    - The NewParallel scheduler is now the default, the `tm_v2` flag is removed,
      and the old scheduler is opt-in under `--experimental=legacy_sched`. Additionally,
      the new scheduler is now used for -j1 builds as well.
    - A python interpreter with support for the `threading` package is now required,
      and this is enforced on startup. SCons currently sets its minimum supported
      Python to 3.6, and it was not until Python 3.7 where `threading` became
      default supported. In practice, we expect most real world Python 3.6 deployments
      will have `threading` support enabled, so this will not be an issue.
    - CacheDir writes no longer happen within the taskmaster critical section,
      and therefore can run in parallel with both other CacheDir writes and the
      taskmaster DAG walk.
    - The NewParallel scheduler now only adds threads as new work requiring execution
      is discovered, up to the limit set by -j. This should reduce resource utilization
      when the achievable parallelism in the DAG is less than the -j limit.

  From Mats Wichmann:
    - Add support for Python 3.13 (as of alpha 2). So far only affects
      expected bytecodes in ActionTests.py.
    - sconsign cleanup - remove some dead code, minor manpage tweaks.
    - Be more cautious about encodings fetching command output on Windows.
      Problem occurs in piped-spawn scenario, used by Configure tests.
      Fixes #3529.
    - Clarify/fix documentation of Scanners in User Guide and Manpage.
      Fixes #4468.
    - Fix bad typing in Action.py: process() and strfunction().
    - Add Pseudo() to global functions, had been omitted. Fixes #4474.
    - Improve handling of file data that SCons itself processes - try
      harder to decode non-UTF-8 text. SCons.Util.to_Text now exists
      to convert a byte stream, such as "raw" file data.  Fixes #3569, #4462.
      The Pseudo manpage entry was updated to provide more clarity.
    - The internal routine which implements the PyPackageDir function
      would fail with an exception if called with a module which is
      not found.  It will now return None.  Updated manpage entry and
      docstring..
<<<<<<< HEAD
    - Doc update: standardized on the use of a new entity &MSVC; to
      describe the Microsoft C++ compiler. Update the version table slightly.
      Amplified the usage of MSVC_VERSION.
=======
    - Improve SharedLibrary docs a bit.
>>>>>>> 73dcba0e


RELEASE 4.6.0 -  Sun, 19 Nov 2023 17:22:20 -0700

  From Max Bachmann:
    - Add missing directories to searched paths for mingw installs

  From Joseph Brill:
    - Fix issue #4312: the cached installed msvc list had an indirect dependency
      on the target architecture in the environment dictionary.  The first call
      to construct the installed msvc list now forces the target architecture to be
      undefined, constructs the installed msvc list, and then restores the original
      target architecture.
      Note: an indirect dependency on the VSWHERE construction variable in the
      environment remains.
    - Fix issue #4312: explicitly guard against an empty regular expression list
      when msvc is not installed.
    - When trying to find a valid msvc batch file, check that the compiler executable
      (cl.exe) exists for VS6 to VS2015 to avoid executing the msvc batch file.  Always
      check that the compiler executable is found on the msvc script environment path
      after running the msvc batch file.  Only use the sdk batch files when all of the
      msvc script host/target combinations have been exhausted and a valid script was
      not found.
    - Add ARM64 host configurations for windows and msvc.
      Note: VS2013 and earlier has not been tested on ARM64.
    - If necessary, automatically define VSCMD_SKIP_SENDTELEMETRY for VS2019 and later
      on ARM64 hosts when using an arm32 build of python to prevent a powershell dll
      not found error pop-up window.
    - Fix an issue where test SConfTests.py would fail when mscommon debugging
      was enabled.  The mscommon debug filter class registered with the logging
      module was refactored.
    - Add arm64 to the MSVS supported architectures list for VS2017 and later to be
      consistent with the current documentation of MSVS_ARCH.
    - Fix an issue with an unhandled MissingConfiguration exception due to an msvc
      registry query that returns a path that does not exist.  Multiple invocation
      paths were not prepared to handle the MissingConfiguration exception.  The
      MissingConfiguration exception type was removed.
    - The MSCommon module import was changed from a relative import to a top-level
      absolute import in the following Microsoft tools: midl, mslib, mslink, mssdk, msvc,
      msvs. Moving any of these tools that used relative imports to the scons site tools
      folder would fail on import (i.e., the relative import paths become invalid when
      moved).
    - The detection of the msvc compiler executable (cl.exe) has been modified:
        * The host os environment path is no longer evaluated for the existence of the
          msvc compiler executable when searching the detection dictionary.
        * The existence of the msvc compiler executable is checked in the detection
          dictionary and the scons ENV path before the detection dictionary is merged
          into the scons ENV.
        * Different warnings are produced when the msvc compiler is not detected in the
          detection dictionary based on whether or not an msvc compiler was detected in
          the scons ENV path (i.e., a msvc compiler executable already exists in the
          user's ENV path prior to detection).
        * The warning message issued when a msvc compiler executable is not found in the
          detection dictionary was modified by adding the word "requested":
            Old warning: "Could not find MSVC compiler 'cl'."
            New warning: "Could not find requested MSVC compiler 'cl'.".
        * An additonal sentence is appended to the warning message issued when an msvc
          compiler executable is not found in the msvc detection dictionary and is found
          in the user's ENV path prior to detection:
            " A 'cl' was found on the scons ENV path which may be erroneous."

  From Vitaly Cheptsov:
    - Fix race condition in `Mkdir` which can happen when two `SConscript`
      are processed simultaneously by two separate build commands.

  From William Deegan:
    - The --debug flag now has a 'json' option which will write information
      generated by --debug={count, memory, time, action-timestamps} and about
      the build.
    - Obsoleted YACCVCGFILESUFFIX, being replaced by YACC_GRAPH_FILE_SUFFIX.
      If YACC_GRAPH_FILE_SUFFIX is not set, it will respect YACCVCGFILESUFFIX.

  From Sten Grüner
    - The newly added --debug=sconscript option (new) will output notices when
      entering an exiting each SConscript as they are processed.

  From Philipp Maierhöfer:
    - Fix gfortran tool initialization. Defaults to using binary named gfortran
      as would be expected, and properly set's SHFORTRAN flags to include -fPIC
      where previously it was only doing so for the other fortran versions (F77,..)

  From Jonathon Reinhart:
    - Fix another instance of `int main()` in CheckLib() causing failures
      when using -Wstrict-prototypes.

  From Mats Wichmann
    - C scanner's dictifyCPPDEFINES routine did not understand the possible
      combinations of CPPDEFINES - not aware of a "name=value" string either
      embedded in a sequence, or by itself.  The conditional C scanner thus
      did not always properly apply the defines. The regular C scanner does
      not use these, so was not affected.  [fixes #4193]
    - Minor cleanup for ValidateOptions - docs and docstring tweaked,
      add missed versionadded indicator.
    - Added some typing annotations generated by a tool, to eliminate manual
      work in future on things which are safe for the tool to produce.
      Then manually fixed up some things related to bool that the tool did
      not handly ideally. For example, simple functions which just did
      "return 1" were interpreted by the tool as returning int, when bool
      was really the intent.  Functions/methods named like "is_*", "has_*",
      "exists" are now pretty consistently marked as "-> bool".
    - Simplify some code due to pylint observation: "C2801: Unnecessarily
      calls dunder method __call__. Invoke instance directly."
    - Python 3.9 dropped the alias base64.decodestring, deprecated since 3.1.
      Only used in msvs.py. Use base64.decodebytes instead.
    - When debugging (--debug=pdb), the filenames SConstruct and SConscript
      are now recognized when manipulating breakpoints. Previously,
      only a full pathname to an sconscript file worked, as pdb requires
      a .py extension to open a file that is not an absolute path.
    - SCons test runner now uses pathlib to normalize and compare paths
      to test files.
    - D compilers : added support for generation of .di interface files.
      New variables DI_FILE_DIR, DI_FILE_DIR_PREFIX, DI_FILE_DIR_SUFFIX,
      DI_FILE_SUFFIX.
    - Fixed: when using the mingw tool, if an msys2 Python is used (os.sep
      is '/' rather than the Windows default '\'), certain Configure checks
      could fail due to the construction of the path to run the compiled check.
    - Added effort to find mingw if it comes from Chocolatey install of msys2.
    - Minor doc fixes: signature of Alias() now matches implementation
      to avoid problem if kwargs used; case of Alias with no targets is
      mentioned in text (was already shown in example); now mention that
      Action([item]) does not return a ListAction - previously implied
      that if arg was a list, a ListAction was *always* returned; mention
      default Decider and sort the names of available decider functions,
      and add a version marking.  Minor fiddling with Alias.py docstrings.
    - Python 3.12 support: new bytecodes for ActionTests.py, adapt to
      changes to pathlib module in runtest.py (PosixPath no longer
      converts slashes if given a Windows-style path). Also switch to
      using `subTest` in `ActionTests`, so that we can see all 21 fails
      due to bytecode changes (previously testcases aborted on the first
      assert fail so we only saw seven), and use unittest asserts to
      simplify complex printing stanzas.
    - Added copyright headers to files in test/ that didn't have them.
    - Drop three unused methods from the Environment Base class:
      get_src_sig_type and get_tgt_sig_type, as well as "private"
      _changed_source. These were orphaned when the long-deprecated
      Source Signatures and Target Signatures were removed, these were
      missed at that time.
    - Remove dead code: some mocked classes in unit tests had methods
      which have been removed from the Node class they're mocking,
      there's no need to shadow those any more as there are no callers.
      The methods are depends_on (base functionality removed in 2005)
      and is_pseudeo_derived (base functionality removed in 2006). There
      may well be more!
    - Added pass_test() call to test/MSVC/MSVC_BATCH-spaces-targetdir.py.
      It looked it was missing a more detailed check, but it should be
      sufficient just to check the build worked. Renamed the fixture
      dir to follow naming convention in test/MSVC overall, and added
      a sconstest.skip file, also to follow convention.
    - Marked some scanner methods as @staticmethod.
    - Class ActionBase is now an abstract base class to more accurately
      reflect its usage. Derived _ActionAction inherits the ABC, so it
      now declares (actually raises NotImplementedError) two methods it
      doesn't use so it can be instantiated by unittests and others.
    - The yacc tool now understands the bison behavior of --header,
      --defines and --graph being called without option-argument as being
      synonyms for -d (first two) and -g. -H also recognized as a synonym
      for -d.  Default value for $YACC_GRAPH_FILE_SUFFIX changed to '.gv'
      to match current bison default (since bison 3.8).  Set this variable
      to '.dot' if using byacc. The graph file name (-g) is now generated
      relative to the requested target file name, not to the source file
      name, to match actual current behavior (only affects if target
      explicitly requested with a different base name
      than source).  Docs updated.  Fixes #4326 and #4327.
    - Cleaned up dblite module (checker warnings, etc.).
    - Some cleanup in the FortranCommon tool.
    - Rewrite the internal _subproc routine - a new scons_subproc_run() now
      makes use of Python's subprocess.run in a more natural way, getting
      around some of the issues with attempted context manager use, fetching
      output, etc. - we let the subprocess module do the hard work,
      since it's well debugged and supported.  _subproc is no longer
      called by internal code, but remains in place in case there are builds
      which call to it (even though it was never "published API").
    - Changed the message about scons -H to clarify it shows built-in options.
    - Improve CacheDir() Documentation.
    - Release-building setup tweaked. (most of) the targets listed in
      SCons' own "scons --help" now work again.
    - Fix platform unit test on Windows for Py 3.12+. Fixes #4376.
    - More tweaking of test framework overview (which is duplicated onto
      the website, but not in the regular documentation section).
    - Extend range of recognized Java versions to 20.
    - Builder calls now accept PathLike objects in source lists. Fixes #4398.
    - The Help() function now takes an additional keyword argument
      keep_local: when starting to build a help message, you can now
      retain help from AddOption calls, but omit help for SCons' own
      command-line options with "Help(newtext, append=True, local_only=True)".
    - A little more code "modernization", done via "pypgrade" tool set
      to "3.6 and above" setting.
    - Finish the change to make calling SConscript() with a nonexistent
      file an error. It has issued a warning since 3.0, with "warn instead
      of fail" deprecated since 3.1.  Fixes #3958.
    - Minor (non-functional) cleanup of some tests, particuarly test/MSVC.
    - Added more error handling while reading msvc config cache.
      (Enabled/specified by SCONS_CACHE_MSVC_CONFIG).
      The existing cache will be discarded if there's a decode error reading it.
      It's possible there's a race condition creating this issue in certain CI
      builds.  Also add a simple filesystem-based locking protocol to try to
      avoid the problem occuring.
    - Update the first two chapters on building with SCons in the User Guide.
    - Update docs on Export/Import - make sure mutable/immutable status has
      been mentioned.
    - Some cleanup to the Util package, including renaming SCons.Util.types
      to SCons.Util.sctypes to avoid any possible confusion with the
      Python stdlib types module.
    - TeX tests: skip tests that use makeindex or epstopdf not installed, or
      if `kpsewhich glossaries.sty` fails.
    - Added a .note.GNU-stack section to the test assembler files to
      avoid the GNU linker issuing warnings for its absence.
    - Eliminate more http: references (mostly in comments/docstrings where
      they really weren't harmful). A few links labeled dead with no alt.
    - Add JDK 21 LTS support
    - Add a LIBLITERALPREFIX variable which can be set to the linker's
      prefix for considering a library argument unmodified (e.g. for the
      GNU linker, the ':' in '-l:libfoo.a'). Fixes Github issue #3951.
    - Update PCH builder docs with some usage notes.

RELEASE 4.5.2 -  Sun, 21 Mar 2023 14:08:29 -0700

  From Michał Górny:
    - Remove the redundant `wheel` dependency from `pyproject.toml`,
      as it is added automatically by the setuptools PEP517 backend.

  From Mats Wichmann
    -  Fix a problem (#4321) in 4.5.0/4.5.1 where ParseConfig could cause an
       exception in MergeFlags when the result would be to add preprocessor
       defines to existing CPPDEFINES. The following code illustrates the
       circumstances that could trigger this:
          env=Environment(CPPDEFINES=['a'])
          env.Append(CPPDEFINES=['b'])
          env.MergeFlags({'CPPDEFINES': 'c'})


RELEASE 4.5.1 -  Mon, 06 Mar 2023 14:08:29 -0700

  From Mats Wichmann
    - Fix a problem in 4.5.0 where using something like the following code
      will cause a Clone()'d environment to share the CPPDEFINES with the
      original Environment() which was cloned. Causing leakage of changes
      to CPPDEFINES when they should be completely independent after the Clone.
          env=Environment(CPPDEFINES=['a'])
          env.Append(CPPDEFINES=['b']) (or AppendUnique,Prepend,PrependUnique)
          env1=env.Clone()
          env1.Append(CPPDEFINES=['c']) (or any other modification, but not overwriting CPPDEFINES
      Now env['CPPDEFINES'] will contain 'c' when it should not.


RELEASE 4.5.0 -  Sun, 05 Mar 2023 14:08:29 -0700

  From Anatoli Babenia:
    - Do not initialize DefaultEnvironment when calling EnsureSConsVersion(),
      EnsurePythonVersion(), Exit(), GetLaunchDir() and SConscriptChdir().
    - Remove unused private method SConsEnvironment._exceeds_version().

  From William Deegan:
    - Added ValidateOptions() which will check that all command line options are in either
      those specified by SCons itself, or by AddOption() in SConstruct/SConscript.  It should
      not be called until all AddOption() calls are completed. Resolves Issue #4187
    - Refactored SCons/Taskmaster into a package. Moved SCons/Jobs.py into that package.
      NOTE: If you hook into SCons.Jobs, you'll have to change that to use SCons.Taskmaster.Jobs
    - Changed the Taskmaster trace logic to use python's logging module. The output formatting
      should remain (mostly) the same. Minor update to unittest for this to adjust for 1 less newline.
    - Migrated logging logic for --taskmastertrace to use Python's logging module. Added logging
      to NewParallel Job class (Andrew Morrow's new parallel job implementation)
    - Ninja: Fix execution environment sanitation for launching ninja. Previously if you set an
      execution environment variable set to a python list it would crash. Now it
      will create a string joining the list with os.pathsep
    - Move execution environment sanitation from Action._subproc() to
      SCons.Util.sanitize_shell_env(ENV)
    - Moved rpm and debian directories under packaging
    - Added logic to help packagers enable reproducible builds into packaging/etc/. Please
      read packaging/etc/README.txt if you are interested.
    - Added --experimental=tm_v2, which enables Andrew Morrow's new NewParallel Job implementation.
      This should scale much better for highly parallel builds. You can also enable this via SetOption().
    - Fixed command line argument --diskcheck: previously a value of 'none' was ignored.
      SetOption('diskcheck','none') is unaffected, as it did not have the problem.
    - Added overrides argument to SCons.Subst.scons_subst(), subst_list(), subst(), and Action's process(),
      strfunction(). This allows passing a dictionary of envvars to override when evaluating subst()'d strings/lists
    - Fixed Issue #4275 - when outputting compilation db and TEMPFILE was in use, the compilation db would have
      command lines using the generated tempfile for long command lines, instead of the full command line for
      the compilation step for the source/target pair.
    - Renamed the qt tools to qt3 since the logic in that tool is only for QT version 3.  Renamed all env vars
      which affect qt3 from QT_ to QT3_.  If you are still using SCons to build QT 3 code, you'll need to update
      your SConscripts.  Note that using 'qt' tool has been deprecated for some time.

  From David H:
    - Added JAVAPROCESSORPATH construction variable which populates -processorpath.
    - Updated JavaScanner to scan JAVAPROCESSORPATH.

  From Nickolai Korshunov
    - Added FILE_ENCODING, to allow explicitly setting the text encoding for files
      written by the Textfile() and Substfile() builders. If not specified, Textfile() and Substfile() builders
      will write files as UTF-8. Fixed Issue #4302.

  From Dan Mezhiborsky:
    - Add newline to end of compilation db (compile_commands.json).

  From Daniel Moody:
    - Added error message to handle the case when SCons attempts to retrieve all the targets
      for a specified builder from the CacheDir, fails to do so, and then runs into an error
      when deleting the files which were retrieved. Previously if this happened there was no
      errors or warnings.
    - Fix issue #2757, where Configure checks that perform a check which reads a modified source
      (including program, source or header file(s)) would incorrectly mark that file "up to date" so the
      actual build would not see the file as modified. Leading to incorrect incremental builds.
      Now configure checks now clear node info for non conftest nodes, so they will be re-evaluated for
      the real taskmaster run when the build commences.

  From Andrew Morrow
    - Avoid returning UniqueList for `children` and other `Executor` APIs. This type
      iterates more slowly than the builtin types. Also simplify uniquer_hashables to
      use an faster implementation under the assumption of ordered dictionaries.

  From Ryan Saunders:
    - Fixed runtest.py failure on Windows caused by excessive escaping of the path to python.exe.

  From Lukas Schrangl:
    - Run LaTeX after biber/bibtex only if necessary

  From Flaviu Tamas:
    - Added -fsanitize support to ParseFlags().  This will propagate to CCFLAGS and LINKFLAGS.

  From Mats Wichmann:
    - A list argument as the source to the Copy() action function is now
      correctly handled by converting elements to string. Copy errors out
      if asked to copy a list to an existing non-directory destination.
      Both the implementation and the strfunction which prints the progress
      message were adjusted. Fixes #3009.
    - doc: EnsureSConsVersion, EnsurePythonVersion, Exit, GetLaunchDir and
      SConscriptChdir are now listed as Global functions only; the
      Environment versions still work but are not documented.
    - The Java scanner processing of JAVACLASSPATH for dependencies was
      changed to split on os.pathsep instead of space, to match usage of
      passing a path string like "xxx:yyy:zzz". This is not portable -
      passing a POSIX-style path string (with ':') won't work on Windows
      (';') - which is now documented with a hint to use a list instead
      to be portable. Splitting on space broke paths with embedded spaces.
      Fixes #4243.
    - Cleanup: make sure BoolVariable usage in tests and examples uses Python
      boolean values instead of 0/1.
    - Stop telling people to run "python setup.py install" in the User Guide.
      Adds new content on using virtualenvs to be able to have multiple
      different SCons versions available on one system.
    - Added the "DefaultEnvironment(tools=[])" stanza to a number of tests
      that are known to be particularly slow.  It's still just a tiny
      speedup, but the Windows CI had been occasionally timing out,
      so maybe this helps a bit.
    - Remove an extra existence check in one ninja test that caused it
      to be skipped on some otherwise-valid Windows installations.
    - test framework tests now pass on Linux and Windows (the latter can
      still run into problems on some configurations), and automated
      tests are now run on changes in this area so future problems can
      be spotted.
    - The single-file Util module was split into a package with a few
      functional areas getting their own files - Util.py had grown to
      over 2100 lines.
    - Add a zipapp package of scons-local: can use SCons from a local
      file which does not need unpacking.
    - Additional explanations for MSVSProject and MSVSSolution builders.
    - Fix a problem (present in 4.4.0 only) where a Java inner class could
      not be cached because the emitted filename contained a '$' and when
      looked up through a node ended up generating a Python SyntaxError
      because it was passed through scons_subst().
    - Have the gfortran tool do a better job of honoring user preferences
      for the dialect tools (F77, F90, F03 and F09, as well as the shared-library
      equivalents SHF77,  SHF90, SHF03, SHF09). Previously these were
      unconditionally overwritten to 'gfortran'; the change should be more
      in line with expectations of how these variables should work.
      Also cleaned a few Fortran tests - test behavior does not change.
    - Updated MSVC documentation - adds "version added" annotations on recently
      added construction variables and provides a version-mapping table.
    - Add Python 3.12 support, and indicate 3.11/3.12 support in package.
      3.12 is in alpha for this SCons release, the bytecode sequences
      embedded in SCons/ActionTests.py may need to change later, but
      based on what is known now, 3.12 itself should work with this release.
    - Add "append" keyword argument to Configure context's CheckLib and
      CheckLibWithHeader to control whether to append or prepend (issue #2767)
      Also added "unique" keyword, to control whether a library is added
      or not if it is already in the $LIBS construction var in the
      configure context. (issue #2768).
    - Completely refactored the CPPDEFINES logic in Append/AppendUnique/Prepend/PrependUnique
      This change fixes the following GH Issues:
      - GH Issue #3876 - Append() and AppendUnique() will handle CPPDEFINES the same
      - GH Issue #4254 - Make handling tuples in CPPDEFINES consistent.
      - We no longer sort the keys added to CPPDEFINES by their dictionary keys.
        We take advantage that their order is now stable based on insertion order
        in Python 3.5+
      - Added/modifed unit and system tests to verify these changes.


RELEASE 4.4.0 -  Sat, 30 Jul 2022 14:08:29 -0700

  From Joseph Brill:
    - Verify that a user specified msvc script (via MSVC_USE_SCRIPT) exists and raise an exception
      when the user specified msvc script does not exist.
    - Fix issue where if you only had mingw installed on a Windows system and no MSVC compiler, and
      did not explicitly request the mingw tool, mingw tool initialization would fail and set the
      default compiler to MSVC which wasn't installed, yielding broken build.
      Updated mingw tool so that the generate and exists methods use the same mingw search paths
      (issue #4134).
    - Update the debug output written to stdout for MSVC initialization which is enabled by setting
      SCONS_MSCOMMON_DEBUG=- to use the logging module. Also changed the debug output format
      written to stdout to include more information about the source for each message of MSVC
      initialization debugging output.  A single space was added before the message for all
      debugging output records written to stdout and to files.
    - Refactor the data definitions for msvc configurations to allow derived data structures to be
      constructed during initialization that removes the need for special case handling during
      runtime execution. Special case handling of host/target combinations is eliminated and
      replaced with pre-computed search lists that implicitly handle the differences between full
      versions and express versions of msvc. This fixes an issue where Express versions of the MSVC
      compiler were not detected due to differences in initial msvc detection and msvc batch file
      determination when configuring the build environment.  This could lead to build failures when
      only an MSVC Express instance is installed and the MSVC version is not explicitly specified
      (issue #2668 and issue #2697).
    - Added MSVC_USE_SETTINGS construction variable to pass a dictionary to configure the msvc compiler
      system environment as an alternative to bypassing Visual Studio autodetection entirely.
    - Added MSVC_SDK_VERSION construction variable which allows building with a specific Microsoft
      SDK version. This variable is used with the msvc batch file determined via autodetection subject
      to validation constraints.  Refer to the documentation for additional requirements and validation
      details.
    - Added MSVC_TOOLSET_VERSION construction variable which allows building with a specific toolset
      version. This variable is used with the msvc batch file determined via autodetection subject to
      validation constraints. This variable does not affect the autodetection and selection of msvc
      instances. The toolset version is applied after an msvc instance is selected. This could be the
      default version of msvc. Refer to the documentation for additional requirements and validation
      details.  Addresses issue #3265, issue #3664, and pull request #4149.
    - Added MSVC_SPECTRE_LIBS construction variable which allows building with spectre-mitigated
      Visual C++ libraries. This variable is used with the msvc batch file determined via autodetection
      subject to validation constraints. Refer to the documentation for additional requirements and
      validation details.
    - Added MSVC_SCRIPT_ARGS construction variable which specifies command line arguments that are
      passed to the msvc batch file determined via autodetection subject to validation constraints.
      Refer to the documentation for additional requirements and validation details.  Addresses
      enhancement issue #4106.
    - An exception is raised when MSVC_UWP_APP is enabled for Visual Studio 2013 and earlier.
      Previous behavior was to silently ignore MSVC_UWP_APP when enabled for Visual Studio 2013
      and earlier. Refer to the documentation for additional requirements and validation details.
      MSVC_UWP_APP was extended to accept True, False, and None in addition to '1' and '0'.
    - The imported system environment variable names for MSVC 7.0 and 6.0 have been changed to the
      names set by their respective installers.  Prior to this change, bypassing MSVC detection by
      specifying the MSVC 7.0 batch file directly would fail due to using an erroneous environment
      variable name.  Arguments are no longer passed to the MSVC 6.0 to 7.1 batch files as no
      arguments are required and could improve the effectiveness of the internal MSVC cache.
    - Propagate the OS and windir environment variables from the system environment to the msvc
      environment.  The OS and windir environment variables are used in the MSVC 6.0 batch file
      and the SDK 6.0-7.1 SetEnv.cmd batch files.  Inclusion of the OS and windir environment
      variables eliminates some partial paths and warnings generated by the MSVC 6.0 and SDK
      6.0-7.1 batch files when the variables are not defined.
      Note: Attempting to run the SDK 6.0-7.1 batch files directly via MSVC_USE_SCRIPT can lead to
            build failures and/or incomplete build environments.  The SDK 6.0-7.1 batch files
            require delayed expansion to be enabled which is currently not supported and is
            typically not enabled by default on the host system. The batch files may also require
            environment variables that are not included by default in the msvc environment.
    - Suppress issuing a warning when there are no installed Visual Studio instances for the default
      tools configuration (issue #2813).  When msvc is the default compiler because there are no
      compilers installed, a build may fail due to the cl.exe command not being recognized.  At
      present, there is no easy way to detect during msvc initialization if the default environment
      will be used later to build a program and/or library. There is no error/warning issued for the
      default tools as there are legitimate SCons uses that do not require a c compiler.
    - Added a global policy setting and an environment construction variable for specifying the
      action to be taken when an msvc request cannot be satisfied. The available options are "error",
      "exception", "warning", "warn", "ignore", and "suppress".  The global policy variable may be
      set and retrieved via the functions msvc_set_notfound_policy and msvc_get_notfound_policy,
      respectively.  These two methods may be imported from SCons.Tool.MSCommon. The environment
      construction variable is MSVC_NOTFOUND_POLICY.  When defined, the environment construction
      variable overrides the global policy setting for a given environment. When the active policy
      is "error" or "exception", an MSVCVersionNotFound exception is raised.  When the active policy
      is "warning" or "warn", a VisualCMissingWarning warning is issued and the constructed
      environment is likely incomplete. When the active policy is "ignore" or "suppress", no action
      is taken and the constructed environment is likely incomplete.  As implemented, the default
      global policy is "warning".  The ability to set the global policy via an SCons command-line
      option may be added in a future enhancement.
    - Added a global policy setting and an environment construction variable for specifying the
      action to be taken when msvc script errors are detected. The available options are "error",
      "exception", "warning", "warn", "ignore", and "suppress".  The global policy variable may be
      set and retrieved via the functions msvc_set_scripterror_policy and msvc_get_scripterror_policy,
      respectively.  These two methods may be imported from SCons.Tool.MSCommon. The environment
      construction variable is MSVC_SCRIPTERROR_POLICY.  When defined, the environment construction
      variable overrides the global policy setting for a given environment. When the active policy
      is "error" or "exception", an MSVCScriptExecutionError exception is raised when msvc batch file
      errors are detected.  When the active policy is "warning" or "warn", an MSVCScriptExecutionWarning
      warning is issued when msvc batch file errors are detected. When the active policy is "ignore" or
      "suppress", msvc batch error messages are suppressed.  As implemented, the default global policy
      is "ignore".  The ability to set the global policy via an SCons command-line option may be added
      in a future enhancement.
    - Added experimental function msvc_query_version_toolset to SCons.Tool.MSCommon. Given a version
      specification, this function will return an msvc version and an msvc toolset version.  The msvc
      toolset version may be None.  The msvc version and msvc toolset version can be used in the
      environment construction variables MSVC_VERSION and MSVC_TOOLSET_VERSION, respectively.  The
      version specification may be an msvc version or an msvc toolset version. This is a proxy for
      using an msvc toolset version to select an msvc instance. This function may be removed when an
      msvc toolset version is used during msvc instance selection.
    - Modify the MSCommon logger configuration to be independent of the root logger. This fixes an issue
      when multiple loggers are created and the MSCommon logger added computed fields to the root logger
      that are not present in other logging instances.
    - Modify the MSVC_USE_SCRIPT_ARGS test fixture to disable the msvc cache. This fixes an issue where
      the MSVC_USE_SCRIPT_ARGS test for success relied on a debug log message that was not produced when
      the msvc cache file exists and the test keys are already in the cache as the msvc script invocation
      was bypassed.

  From William Deegan:
    - Fix check for unsupported Python version. It was broken. Also now the error message
      will include what is the minimum supported version of Python
    - Fix ActionTests to work with python 3.10.1 (and higher)
    NOTE: If you build with Python 3.10.0 and then rebuild with 3.10.1 (or higher), you may
          see unexpected rebuilds. This is due to Python internals changing which changed
          the signature of a Python Action Function.
    - Fix a number of Python ResourceWarnings which are issued when running SCons and/or it's tests
      with python 3.9 (or higher)
    - Action._subproc() can now be used as a python context manager to ensure that the
      POpen object is properly closed.
      (Thanks to Mats Wichmann for catching that DummyPopen needed additional logic)
    - Added project_url for mailing lists and Discord
    - Updated project url in steup.cfg to be https instead of http
    - Updated setup.cfg to remove Python 3.5 and add Python 3.10
    - Added default values for source and target arguments to _defines() function. This
      is used to expand CPPDEFINES (and others). Previous change added those arguments
      with no defaults, so old usage where _defines() was called without source and target
      arguments would yield an exception. This issue was found via qt4 and qt5 tools in
      scons-contrib https://github.com/SCons/scons-contrib/issues/45

  From David H:
    - Add JavaScanner to include JAVACLASSPATH as a dependency when using the Java tool.
    - Fix incorrect Java classpath generation when a NodeList is used as part of any JAVA*PATH variables.

  From Daniel Moody:
    - Add cache-debug messages for push failures.
    - Ninja: Changed generated build.ninja file to run SCons only build Actions via
      a SCons Deamon. Added logic for starting and connecting to SCons daemon (currently
      only used for ninja)
    - Ninja: Fix issue where Configure files weren't being properly processed when build run
      via ninja.
    - Ninja: Added ninja mingw support and improved ninja CommandGeneratorAction support.
    - Ninja: Update ninja file generation to only create response files for build commands
      which exceed MAXLINELENGTH
    - Ninja: Added NINJA_GENERATED_SOURCE_ALIAS_NAME which allows user to specify an
      Alias() which the ninja tool can use to determine which files are generated sources.
      If this is not set by the user then the ninja tool will still dynamically determine
      which files are generated sources based on NINJA_GENERATED_SOURCE_SUFFIXES, and create
      a phony target _ninja_generated_sources. Generated sources will be built first by
      ninja. This is needed because ninja cannot determine which generated sources are
      required by other build targets. Code contributed by MongoDB
      The downstream commit is here:
      https://github.com/mongodb/mongo/commit/2fef432fa6e7cf3fd4f22ba3b193222c2887f14f
    - Ninja: Added special case for ninja scons daemon to work in win32 python3.6 environments.
      This particular environment does a bad job managing popen standard file handles, so
      some special workarounds are needed.
    - Ninja:Added user configurable setting of ninja depfile format via NINJA_DEPFILE_PARSE_FORMAT.
      Now setting NINJA_DEPFILE_PARSE_FORMAT to [msvc,gcc,clang] can force the ninja expected
      format. Compiler tools will also configure the variable automatically.
    - Ninja: Made ninja tool force the ninja file as the only target.
    - Ninja: Improved the default targets setup and made sure there is always a default target for
      the ninja file, which excludes targets that start and stop the daemon.
    - Ninja: Update ninja tool so targets passed to SCons are propagated to ninja when scons
      automatically executes ninja.
    - Small refactor of scons daemons using a shared StateInfo class for communication
      between the scons interactive thread and the http server thread. Added error handling
      for scons interactive failing to startup.
    - Ninja: Updated ninja scons daemon scripts to output errors to stderr as well as the daemon log.
    - Ninja: Fix typo in ninja scons daemon startup which causes ConnectionRefusedError to not retry
    - Added SHELL_ENV_GENERATORS construction variable. This variable should be set to a list
      (or an iterable) which contains functions to be called in order
      when constructing the execution environment (Generally this is the shell environment
      variables). This allows the user to customize how (for example) PATH is constructed.
      Note that these are called for every build command run by SCons. It could have considerable
      performance impact if not used carefully.
      to connect to the server during start up.
    - lex: Fixed an issue with the lex tool where file arguments specified to either "--header-file="
      or "--tables-file=" which included a space in the path to the file would be processed incorrectly
    - Ninja: added option "--skip-ninja-regen" to enable skipping regeneration of the ninja file
      if scons can determine the ninja file doesnot need to be regenerated, which will also
      skip restarting the scons daemon. Note this option is could result in incorrect rebuilds
      if scons Glob or scons generated files are used in ninja build target's command lines.
    - Ninja: Added new alias "shutdown-ninja-scons-daemon" to allow ninja to shutdown the daemon.
      Also added cleanup to test framework to kill ninja scons daemons and clean ip daemon logs.
      NOTE: Test for this requires python psutil module. It will be skipped if not present.
    - Ninja: Added command line variable NINJA_CMD_ARGS that allows to pass through ninja command line args.
      This can also be set in your Environment().

  From Mats Wichmann:
    - Tweak the way default site_scons paths on Windows are expressed to
      conform to conventions (what they actually resolve to is unchanged),
      drop a Py2 workaround, and pick a better "system" path, old one
      remains supported (%AllUsersProfile%\scons\site_scons vs old
      %AllUsersProfile%\Application Data\scons\site_scons).
    - Fix testsuite to work on Windows systems where there is no usable
      association for running .py files directly. There are a few tests where
      we need to do this for internal reasons, those are skipped in that case.
      Bad association could mean some other tool took it over (Visual
      Studio Code is known to do this), or no association at all.
    - Updated debug code in MSVC and MSVS tools to conform to the
      suggested "lazy interpolation" use of the Python logging module.
      Calls now look like 'debug("template %s", text)' rather than
      'debug("template %s" % text)' so the logging system does the
      interpolation only when/if needed (was a pylint warning).
    - Update Help (-H) output a bit. Drop "ignored for compat" entry.
      Pass window size to formatter so it formats for wider displays too.
    - runtest.py now accepts -j 0 to auto-detect number of usable
      processors for testing threads.
    - Fixed crash in C scanner's dictify_CPPDEFINES() function which happens if
      AppendUnique is called on CPPPATH. (Issue #4108).
    - The MSVC script_env_cache now contains a sanity check: if the retrieved
      tools path does not exist, the entry is invalidated so it will
      be recomputed, in an attempt to avoid scons failing when certain
      compiler version bumps have taken place.  The dictionary key (uses
      the name of a batch file and any arguments which may have been
      passes), is now computed a bit differently: the dashes are left
      off if there are no arguments.  The default cachefile is changed
      to have a .json suffix, for better recognition on Windows since
      the contents are json.
    - As "code modernization" all of SCons now uses the current super()
      zero-argument syntax instead of direct calls to a parent class method
      or the super() two-argument syntax.
    - Renamed ParseFlag's internal data structure to "mapping" instead of
      "dict" (avoid redefining builtin)
    - Fix an old use-before-set bug in tex tool (issue #2888)
    - Fix a test harness exception returning stderr if a wait_for timed out.
    - ParseConfig now correctly passes the *unique* flag to a user-supplied
      flag-merging function.
    - Restore the ability of the content-timestamp decider to see that a
      a source which is a symlink has changed if the file-system target of
      that link has been modified (issue #3880)
    - Modernize a few tests that use now-deprecated unittest.getTestCaseNames
      and unittest.makeSuite - Python itself suggests the replacements.
    - SCons.Tool.find_program_path now takes an optional add_path argument
      to add a path to the execution environment if it was discovered in
      default_paths. Previously, the routine, called by many tool modules,
      never altered the execution environment, leaving it to the tools.
    - A new construction variable FORTRANCOMMONFLAGS is added which is
      applied to all Fortran dialects, in case someone needs to set some
      flags globally. FORTRANFLAGS looked like it was intended for that,
      but was not applied to other dialects, and e2e tests explicitly checked
      that FORTRANFLAGS did not propagate outside the FORTRAN dialect,
      so the conclusion is that behavior is intentional (issue #2257)
    - SCons programmatic importing (tool modules and platform modules)
      no longer uses the deprecated (since Py 3.10) importlib.load_module
      routine, shifting to the preferred exec_module.  Old Python 2 compatible
      import fallback (using the imp module) in tool module loading is dropped.
      Tool module loading no longer special-cases Jython, which is a dead
      project as far as SCons (no timeline in sight for Python 3 support).
    - Improvements to lex and yacc tools: better documentation of
      extra-file options, add test for extra-file behavior.
      -  Two new construction variables are introduced for lex (LEX_HEADER_FILE
      and LEX_TABLES_FILE) as the preferred way of specifying these extra-file
      options.
      -  Two new construction variables are introduced for yacc
      (YACC_HEADER_FILE and YACC_GRAPH_FILE) as the preferred way of
      specifying these extra-file options.


  From Zhichang Yu:
    - Added MSVC_USE_SCRIPT_ARGS variable to pass arguments to MSVC_USE_SCRIPT.
    - Added Configure.CheckMember() checker to check if struct/class has the specified member.

  From Ivan Kravets, PlatformIO:
    - Conditional C/C++ Preprocessor: Strip shell's backslashes from the computed include (-DFOO_H=\"foo.h\")

RELEASE 4.3.0 - Tue, 16 Nov 2021 18:12:46 -0700

  From Jacob Cassagnol:
    - Default hash algorithm check updated for SCons FIPS compliance. Now checks for hash viability
      first and then walks the tree to use the first viable hash as the default one. This typically
      selects SHA1 on FIPS-enabled systems less than Python 3.9 as the new default instead of MD5,
      unless SHA1 has also been disabled by security policy, at which point SCons selects SHA256
      as the default. For systems running Python 3.9 and later, the hashlib bug has been fixed,
      and SCons will once again default to MD5 as the preferred algorithm.

  From Joseph Brill:
    - Fix MSVS tests (vs-N.N-exec.py) for MSVS 6.0, 7.0, and 7.1 (import missing module).
    - Add support for Visual Studio 2022.

  From William Deegan:
    - Fix reproducible builds. Restore logic respecting SOURCE_DATE_EPOCH when set.
    - Fix version tests to work with updated scons --version output. (Date format changed)
    - Fix issue #4021.  Change the way subst() is used in Textfile() to not evaluate '$$(' -> '$',
      but instead it should yield '$('.
    - Change SCons.Platform.win32.get_architecture() to return platform.platform() when run in an
      environment where neither: PROCESSOR_ARCHITEW6432 nor PROCESSOR_ARCHITECTURE is set.
      This should fix platform tests which started failing when HOST_OS/HOST_ARCH changes
      introduced by Aaron Franke (listed below) were merged.
    - Further PCH updates. It's now recommended that env['PCH'] should always be a File node.
      Either via return value from env.PCH() or by explicitly using File('StdAfx.pch').
    - Added --no-ignore-skips to runtest.py. Changed default to ignore skips when setting
      runtest.py's exit status. Previously would exit 2 if any tests were skipped.
      Now will only exit 2 if user specifies --no-ignore-skips and some tests were skipped.

  From Ryan Egesdahl:
    - Small fix to ensure CLVar default value is an empty list.
      See MongoDB bug report: https://jira.mongodb.org/browse/SERVER-59656
      Code contributed by MongoDB.
    - Ninja - Fixed an issue where if you control-c and/or killed ninja while it was running scons to
      regenerate build.ninja you would end up with no build.ninja file and have to rerun scons from scratch.
      Code contributed by MongoDB.

  From Aaron Franke:
    - Define HOST_OS and HOST_ARCH in the environment for all platforms.
      Before this change, these were only defined for Win32 and OS/2.

  From Daniel Moody:
    - Fix ninja tool to never use for_sig substitution because ninja does not use signatures. This
      issue affected CommandGeneratorAction function actions specifically.
    - Expanded ninja Mkdir to also support Mkdir actions.
    - Added support for the PCH environment variable to support subst generators.
    - Fix command line escaping for ninja dollar sign escape. Without escaping ninja properly,
      the ninja file scons regenerate and callback invocations will lose the $ characters used in
      the scons command line which ninja uses itself for escaping. For Example:
          scons BUILD=xyz OTHERVAR=$BUILD
      Prior to this fix, it would cause ninja to fail to escape the dollar sign, leading to the
      single dollar sign being used as a ninja escape character in the ninja file.

  From Daniel Moody:
    - Added ninja API 'NINJA_FORCE_SCONS_BUILD' to force a node to callback to scons.

  From Mats Wichmann:
    - Two small Python 3.10 fixes: one more docstring turned into raw
      because it contained an escape; updated "helpful" syntax error message
      from 3.10 was not expected by SubstTests.py and test/Subst/Syntax.py
    - EmitterProxy rich comparison set is completed (checker warning).
      Added __le__, __gt__, __ge__.
    - Fix gcc/g++ tool failing if "gcc --version" returns text which fails
      to_String conversion (i.e., not UTF-8) - failure happens when tool
      initialization checks version. For gcc, the initial version string is
      not translated, for the rest, don't convert, just consume raw and discard.
    - Maintenance and doc: modernize some usage in Scanner package,
      calling super(), switching some imitialization to comprehensions,
      and code formatting.  Docstring for scanner Base moved from
      init-method to class-level so it's picked up by Sphinx.
      Added new sconsign filenames to skip_entry_list in Scanner/Dir.py
    - Change SCons.Scanner.Base to ScannerBase. Old name kept as an alias
      but is now unused in SCons itself.
    - Call Variables option converter consistently - the converter should
      have access to the env if it needs to (issue #2064).
    - Fixed the variables Add() method to accept a tuple for the variable
      name the same way AddVariables() does (issue #3869).
    - The premade validator PathIsDirCreate for for PathVariable now catches
      the case where the directory could not be created due to permission
      problems, allowing a more helpful error to be emitted (issue #2828)
    - Maintenance: Python thread.setDaemon is deprecated in favor of
      directly updating daemon attribute - update SCons to do this.
    - Make sure when subst'ing a callable, the callable is called with
      the correct for_signature value, previously it would be true even
      if doing SUBST_RAW (issue #4037)
    - Update Util/NodeList implementation to get rid of a workaround for
      early Python 3 slicing issue that is no longer a problem.
    - Rework some Java tests to skip rather than fail on CI systems, where
      the working java is > v9, but a 1.8 or 9 was also found.
    - Java updates: on Windows, detect more default JDK install locations.
      On all platforms, more Java versions (up to 17.0 now).  Add more information
      on version selection to docs.
      Update docs on JavaH tool in light of javah command dropped since 10.0.
      Try to be better about preserving user's passed-in JAVA* construction vars.
    - Start the deprecation of the qt tool, which refers to Qt3 (usupported
      since around 2006). There's a deprecation warning added, initially
      defaulting to disabled.

  From Brian Quistorff:
    - Fix crash when scons is run from a python environement where a signal
      is set from outside Python.


RELEASE 4.2.0 - Sat, 31 Jul 2021 18:12:46 -0700

  From Byron Platt:
    - Fix Install() issue when copytree recursion gives bad arguments that can
      lead to install side-effects including keeping dangling symlinks and
      silently failing to copy directories (and their subdirectories) when the
      directory already exists in the target.

  From Joseph Brill:
    - Internal MSVS update: Remove unnecessary calls to find all installed versions of msvc
      when constructing the installed visual studios list.

  From William Deegan:
    - Improve Subst()'s logic to check for proper callable function or class's argument list.
      It will now allow callables with expected args, and any extra args as long as they
      have default arguments. Additionally functions with no defaults for extra arguments
      as long as they are set using functools.partial to create a new callable which set them.
    - Fix Issue #3035 - mingw with SHLIBVERSION set fails with either not a dll error or
      "Multiple ways to build the same target were specified for:".  Now mingw will disable
      creating the symlinks (and adding version string to ) dlls.  It sets SHLIBNOVERSIONSYMLINKS,
      IMPLIBNOVERSIONSYMLINKS and LDMODULENOVERSIONSYMLINKS to True.
    - Added --experimental flag, to enable various experimental features/tools.  You can specify
      'all', 'none', or any combination of available experimental features.
    - Fix Issue #3933 - Remove unguarded print of debug information in SharedLibrary logic when
      SHLIBVERSION is specified.
    - Fix versioned shared library naming for MacOS platform. (Previously was libxyz.dylib.1.2.3,
      has been fixed to libxyz.1.2.3.dylib. Additionally the sonamed symlink had the same issue,
      that is now resolved as well)
    - Add experimental ninja builder. (Contributed by MongoDB, Daniel Moody and many others).
    - Fix #3955 - _LIBDIRFLAGS leaving $( and $) in *COMSTR output.  Added affect_signature flag to
      _concat function.  If set to False, it will prepend and append $( and $). That way the various
      Environment variables can use that rather than "$( _concat(...) $)".
    - Fix issue with exparimental ninja tool which would fail on windows or when ninja package wasn't
      installed but --experimental=ninja was specified.
    - As part of experimental ninja tool, allow SetOption() to set both disable_execute_ninja and
      disable_ninja.

  From David H:
    - Fix Issue #3906 - `IMPLICIT_COMMAND_DEPENDENCIES` was not properly disabled when
      set to any string value (For example ['none','false','no','off'])
      Also previously 'All' wouldn't have the desired affect.

  From Ivan Kravets:
    - Provide a custom argument escape function for `TempFileMunge` using a new
      `TEMPFILEARGESCFUNC` variable. Useful if you need to apply extra operations on
      a command argument before writing to a temporary file (fix Windows slashes,
      normalize paths, etc.)

  From Henrik Maier:
   - DocbookXslt tool: The XSLT stylesheet file is now initialized to an env.File() Node,
     such that dependencies work correctly in hierarchical builds (eg when using
     DocbookXslt in SConscript('subdir/SConscript') context.

  From Daniel Moody:
    - Update CacheDir to use uuid for tmpfile uniqueness instead of pid.
      This fixes cases for shared cache where two systems write to the same
      cache tmpfile at the same time because the happened to get the same pid.
    - Added support for passing custom CacheDir derived classes to SCons. Moved
      copy_from_cache attribute from the Environment class to CacheDir class.
      Code contributed by MongoDB.
    - Update BuildTask to pass all targets to the progress object fixing an issue
      where multi-target build nodes only got the first target passed to the progress
      object.
    - Fix a potential race condition in shared cache environments where the permissions are
      not writeable for a moment after the file has been renamed and other builds (users) will copy
      it out of the cache. Small reorganization of logic to copy files from cachedir. Moved CacheDir
      writeable permission code for copy to cache behind the atomic rename operation.
    - Added marking of intermediate and and multi target nodes generated from SConf tests so that
      is_conftest() is more accurate.
    - Added test for configure check failing to ensure it didn't break generating and running ninja.


  From Mats Wichmann:
    - Initial support in tests for Python 3.10 - expected bytecode and
      one changed expected exception message. Change some more regexes
      to be specified as rawstrings in response to DeprecationWarnings.
    - Add an example of adding an emitter to User Guide (concept
      from Jeremy Elson)
    - Add timing information for sconsign database dump when --debug=time
      is selected. Also switch to generally using time.perf_counter,
      which is the Python recommended way for timing short durations.
    - Drop remaining definitions of dict-like has_key methods, since
      Python 3 doesn't have a dictionary has_key (maintenance)
    - Do not treat --site-dir=DIR and --no-site-dir as distinct options.
      Allows a later instance to override an earlier one.
    - Ignore empty cmdline arguments when computing targets (issue 2986)
    - Remove long-deprecated construction variables PDFCOM, WIN32_INSERT_DEF,
      WIN32DEFPREFIX, WIN32DEFSUFFIX, WIN32EXPPREFIX, WIN32EXPSUFFIX.
      All have been replaced by other names since at least 1.0.
    - Add a __iadd__ method to the CLVar class so that inplace adds
      (+=) also work as expected (issue 2399)
    - Remove local copy of CLVar in EnvironmentTests unittest file -
      should be testing against the production version, and they
      didn't really differ.
    - Don't strip spaces in INSTALLSTR by using raw subst (issue 2018)
    - Deprecate Python 3.5 as a supported version.
    - CPPDEFINES now expands construction variable references (issue 2363)
    - Restore behavior that Install()'d files are writable (issue 3927)
    - Simplified Mkdir(), the internal mkdir_func no longer needs to handle
      existing directories, it can now pass exist_ok=True to os.makedirs().
    - Avoid WhereIs exception if user set a tool name to empty (from issue 1742)
    - Maintenance: remove obsolete __getslice__ definitions (Py3 never calls);
      add Node.fs.scandir to call new (Py3.5) os.scandir; Node.fs.makedirs
      now passes the exist_ok flag; Cachedir creation now uses this flag.
    - Maintenance: remove unneeded imports and reorganize some.  Fix uses
      of warnings in some tools which instantiated the class but did nothing
      with them, need to instead call SCons.Warnings.warn with the warn class.
    - Drop overridden changed_since_last_build method in Value class.
    - Resync the SetOption implementation and the manpage, making sure new
      options are available and adding a notes column for misc information.
      SetOption equivalents to --hash-chunksize, --implicit-deps-unchanged
      and --implicit-deps-changed are enabled.
    - Add tests for SetOption failing on disallowed options and value types.
    - Maintenance: eliminate lots of checker complaints about Util.py.
    - Maintenance: fix checker-spotted issues in Environment (apply_tools)
      and EnvironmentTests (asserts comparing with self).
      For consistency, env.Tool() now returns a tool object the same way
      Tool() has done.
    - Change SConscript() missing SConscript behavior - if must_exist=False,
      the warning is suppressed.
    - Make sure TEMPFILEPREFIX can be set to an empty string (issue 3964)

  From Dillan Mills:
    - Add support for the (TARGET,SOURCE,TARGETS,SOURCES,CHANGED_TARGETS,CHANGED_SOURCES}.relpath property.
      This will provide a path relative to the top of the build tree (where the SConstruct is located)
      Fixes #396

  From Andrew Morrow:
    - Fix issue #3790: Generators in CPPDEFINES now have access to populated source
      and target lists

RELEASE 4.1.0 - Tues, 19 Jan 2021 15:04:42 -0700

  From James Benton:
    - Add COMPILATIONDB_PATH_FILTER env option for CompilationDatabase() builder which allows
      filtering of entries based on the output file paths using glob style file matching (issue #3742).

  From Joseph Brill:
    - Internal MSVC and test updates: Rework the msvc installed versions cache so that it
      is not exposed externally and update external references accordingly.
    - Modify the MSCommon internal-use only debug logging records to contain the correct relative
      file path when the debug function is called from outside the MSCommon module.

  From William Deegan:
    - Fix yacc tool, not respecting YACC set at time of tool initialization.
    - Refactor SCons.Tool to move all common shared and loadable module linking logic to SCons.Tool.linkCommon
    - Remove pywin32 imports from SCons.Script.Main. No longer needed.
    - Switch to use ctypes instead of pywin32 (requiring an extra pip install) - Fixes Github Issue #2291
       - pywin32 no longer necessary for SCons install. (pip install SCons will no longer also require pywin32 on win32)
       - Remove pywin32 usage from SCons.Util where it was used for accessing the registry. Python native winreg
         library already includes this functionality.
       - Remove using pywin32 to retrieve peak memory usage on Win32 for `--debug=memory`
    - Fix Issue #3759 - include scons.1, sconsign.1, scons-time.1 manpages in sdist and wheel packages.
    - Change SCons's build so the generated `SCons/__init__.py` is no longer removed by `scons -c`
    - Completely rewrote versioned shared libraries logic. Added support for SOVERSION via dmoody's initial PR #3733
    - No longer automatically disable setting SONAME on shared libraries on OpenBSD.
    - Fix race condition bug when initializing a scons cache directory at the
      same time from multiple threads or processes. Problem described in PR #3114.
      This is a simpler fix which should avoid some problems identified with the initial PR.
      (Credit to Fredrik Medley for reporting the issue, the initial PR, and discussing and testing
       this solution)
    - Minor edits to User Guide and manpage's header with copyright, released date changed.

  From Michał Górny:
    - Fix dvipdf test failure due to passing incorrect flag to dvipdf.

  From Adam Gross:
    - Fix minor bug affecting SCons.Node.FS.File.get_csig()'s usage of the MD5 chunksize.
      User-facing behavior does not change with this fix (GH Issue #3726).
    - Fix occasional test failures caused by not being able to find a file or directory fixture
      when running multiple tests with multiple jobs.
    - Added support for a new command-line parameter `--hash-format` to override the default
      hash format that SCons uses. It can also be set via `SetOption('hash_format')`. Supported
      values are: `md5`, `sha1`, and `sha256`. For all hash formats other than
      the default of `md5`, the SConsign database will include the name of the hash format.
      For example, `--hash-format=sha256` will create a SConsign with name
      `.sconsign_sha256.dblite.`.
    - Fix incorrect cache hits and/or misses when running in interactive mode by having
      SCons.Node.Node.clear() clear out all caching-related state.
    - Change Environment.SideEffect() to not add duplicate side effects.
      NOTE: The list of returned side effect Nodes will not include any duplicate side effect Nodes.
    - Add support to the Python scanner for finding dynamically generated dependencies.
      Previously the scanner only found imports if they existed on disk at scanning time.

  From David H:
    - Add ZIP_OVERRIDE_TIMESTAMP env option to Zip builder which allows for overriding of the file
      modification times in the archive.
    - Fix Zip builder not rebuilding when ZIPROOT env option was changed.

  From Jason Kenny
    - Fix python3 crash when Value node get_text_content when child content does not have decode()
      NOTE: If you depend on Value node's get_text_content returning concatenated contents of it's
      children. This may break your code. It now concatenates the csig() of all children.

  From Joachim Kuebart:
    - Suppress missing SConscript deprecation warning if `must_exist=False`
      is used.

  From Rocco Matano:
    - Fix Zip tool to respect ZIPCOMSTR. Previously all zip builder calls would yield something
      like zip(["test.zip"], ["zip_scons.py"]) and ignore ZIPCOMSTR if ZIPCOM and ZIPCOMSTR
      weren't set after the Environment/Tool is initialized. (Explained in PR #3659)

  From Daniel Moody:
    - Fix issue where java parsed a class incorrectly from lambdas used after a new.

  From Simon Tegelid
    - Fix using TEMPFILE in multiple actions in an action list. Previously a builder, or command
      with an action list like this:
      ['${TEMPFILE("xxx.py -otempfile $SOURCE")}', '${TEMPFILE("yyy.py -o$TARGET tempfile")}']
      Could yield a single tempfile with the first TEMPFILE's contents, used by both steps
      in the action list.

  From Mats Wichmann:
    - Complete tests for Dictionary, env.keys() and env.values() for
      OverrideEnvironment. Enable env.setdefault() method, add tests.
    - Raise an error if an option (not otherwise consumed) is used which
      looks like an abbreviation of one one added by AddOption. (#3653)
    - Tool module not found will now raise a UserError to more clearly indicate this is
      probably an SConscript problem, and to make the traceback more relevant.
    - Fix three issues with MergeFlags:
      - Signature/return did not match documentation or existing usage - the implementation
        now no longer returns the passed env
      - merging --param arguments did not work (issue #3107);
      - passing a dict to merge where the values are strings failed (issue #2961).
    - Include previously-excluded SideEffect section in User Guide.
    - Clean up unneeded imports (autoflake tool).
    - Make sure cProfile is used if profiling - SCons was expecting
      the Util module to monkeypatch in cProfile as profile if available,
      but this is no longer being done.
    - Cleanup in SCons.Util.AddMethod. If called with an environment instance
      as the object to modify, the method would not be correctly set up in
      any Clone of that instance.  Now tries to detect this and calls
      MethodWrapper to set up the method the same way env.AddMethod does.
      MethodWrapper moved to Util to avoid a circular import. Fixes #3028.
    - Some Python 2 compatibility code dropped
    - Rework runtest.py to use argparse for arg handling (was a mix
      of hand-coded and optparse, with a stated intent to "gradually port").
    - Add options to runtest to generate/not generate a log of failed tests,
      and to rerun such tests. Useful when an error cascades through several
      tests, can quickly try if a change improves all the fails. Dropped
      runtest test for fallback from qmtest, not needed; added new tests.
    - Eliminate tex tool usage of "for foo in range(len(iterable))"
    - Restore internal Trace function to functional state.
    - Only try to initialize the wix tool by default (or when tool `default` is explicitly installed)
      on Windows based systems.
    - Pick a better "Topic" Trove classifier for SCons: SW Dev / Build Tools
    - Use os.replace instead of os.rename in dblite so don't need to
      special-case Windows here. dblite is the default storage engine for the SConsign file(s).
    - Fix cut-n-paste error in msvc debug printout and make some debug output
      in msvs and msvsTests.py be off until needed (uncomment to use)
    - Fix Issue #3014 - Empty file and missing file have same csig
    - Refactor env.Append/Prepend to remove Py 1.5 era need to nest
      try blocks, can now "continue" at the appropriate places.
    - Add /snap/bin to env['PATH'] on POSIX, although this is only
      really useful for a subset of POSIX systems that use snaps.
      Was needed for CI builds, which run on Ubuntu LTS images.
    - Eliminate Py2-ism __nonzero__ (now __bool__). Work around issue #3860
      where a check for BuilderBase raising exc. on __bool__ was optimized out.
      This issue was found due to a bug in Python 3.10.0a4. See issue #3860 for details.


RELEASE 4.0.1 - Mon, 16 Jul 2020 16:06:40 -0700

  From Rob Boehne:
    - Fix fortran tools to set SHFORTRAN variables to $FORTRAN, similarly SHF77, SHF90, SHF95,
      SHF03 and SHF08 will default to the variables $F77, $F90, $F95, $F03 and $F08 respectively.
      If you were depending on changing the value of FORTRAN (or $F[0-9][0-9]) having no effect
      on the value of SHFORTRAN, this change will break that.   The values of FORTRAN, F77, F90,
      F95, F03, F08 and SHFORTRAN, SHF77 (etc.) now are not overridden in generate if alredy set
      by the user.
    - Fix subprocess execution of 'lslpp' on AIX to produce text standard i/o.
    - Re-do the fix for suncxx tool (Oracle Studio compiler) now that only Python 3 is supported,
      to avoid decoding errors.

  From William Deegan:
    - Added Environment() variable TEMPFILEDIR which allows setting the directory which temp
      files createdby TEMPFILEMUNGE are created in.

  From Daniel Moody:
    - Added method on Node to test if its node used in SConf. (Github Issue #3626)



RELEASE 4.0.0 - Sat, 04 Jul 2020 12:00:27 +0000

  From Dirk Baechle:
    - Updated documentation toolchain to work properly under Python3, also
      removed libxslt support from the Docbook Tool. (issue #3580)
    - Added Docker images for building and testing SCons. (issue #3585)


  From James Benton:
    - Improve Visual Studio solution/project generation code to add support
      for a per-variant cppflags. Intellisense can be affected by cppflags,
      this is especially important when it comes to /std:c++* which specifies
      what C++ standard version to target. SCons will append /Zc:__cplusplus
      to the project's cppflags when a /std:c++* flag is found as this is
      required for intellisense to use the C++ standard version from cppflags.

  From Rob Boehne
    - Specify UTF-8 encoding when opening Java source file as text.  By default, encoding is the output
    of locale.getpreferredencoding(False), and varies by platform.

  From Joseph Brill:
    - MSVC updates: When there are multiple product installations (e.g, Community and
      Build Tools) of MSVC 2017 or MSVC 2019, an Enterprise, Professional,
      or Community installation will be selected before a Build Tools installation when
      "14.1" or "14.2" is requested, respectively. (GH Issue #3699).
    - MSVC updates: When there are multiple product installations of MSVC 2017 (e.g.,
      Community and Express), 2017 Express is no longer returned when "14.1" is
      requested.  Only 2017 Express will be returned when "14.1Exp" is requested.
      (GH Issue #3699).
    - MSVC updates: An MSVC 6.0 installation now appears in the installed versions list
      when msvc debug output is enabled (GH Issue #3699).
    - MSVS test updates: Tests for building a program using generated MSVS project and
      solution files using MSVS 2015 and later now work as expected on x86 hosts.
    - Test update: Reduce the number of "false negative" test failures for the interactive
      configuration test (test/interactive/configure.py).
    - MSVS update: Fix the development environment path for MSVS 7.0.

  From William Deegan:
    - Fix broken clang + MSVC 2019 combination by using MSVC configuration logic to
      propagate'VCINSTALLDIR' and 'VCToolsInstallDir' which clang tools use to locate
      header files and libraries from MSVC install. (Fixes GH Issue #3480)
    - Added C:\msys64\mingw64\bin to default mingw and clang windows PATH's.  This
      is a reasonable default and also aligns with changes in Appveyor's VS2019 image.
    - Drop support for Python 2.7. SCons will be Python 3.5+ going forward.
    - Change SCons.Node.ValueWithMemo to consider any name passed when memoizing Value() nodes
    - Fix Github Issue #3550 - When using Substfile() with a value like Z:\mongo\build\install\bin
      the implementation using re.sub() would end up interpreting the string and finding regex escape
      characters where it should have been simply replacing existing text. Switched to use string.replace().
    - Fix Github Issue #2904 - Provide useful error message when more than one Configure Contexts are opened.
      Only one open is allowed. You must call conf.Finish() to complete the currently open one before creating another
    - Add msys2 installed mingw default path to PATH for mingw tool.
      - C:\msys64\mingw64\bin
    - Purge obsolete internal build and tooling scripts
    - Allow user specified location for vswhere.exe specified by VSWHERE.
      NOTE: This must be set at the time the 'msvc' 'msvs' and/or 'mslink' tool(s) are initialized to have any effect.
    - Resolve Issue #3451 and Issue #3450 - Rewrite SCons setup.py and packaging. Move script logic to entry points so
      package can create scripts which use the correct version of Python.
    - Resolve Issue #3248 - Removing '-Wl,-Bsymbolic' from SHLIBVERSIONFLAGS
      NOTE: If your build depends on the above you must now add to your SHLIBVERSIONFLAGS
    - Speedup bin/docs-update-generated by caching parsed docbook schema. (60x speedup)
    - Reorganized source tree. Moved src/engine/SCons to SCons to be more in line with current Python source
      tree organization practices.
    - Renamed as.py to asm.py and left redirecting tool.  'as' is a reserved word and so
      changing the name was required as we wanted to import symbols for use in compilation_db
      tool.
    - Add CompilationDatabase() builder in compilation_db tool. Contributed by MongoDB.
      Setting COMPILATIONDB_USE_ABSPATH to True|False controls whether the files are absolute or relative
      paths.  Address Issue #3693 and #3694 found during development.
    - Fixed Github Issue 3628 - Hardcoding pickle protocol to 4 (supports python 3.4+)
      and skipping Python 3.8's new pickle protocol 5 whose main advantage is for out-of-band data buffers.
      NOTE: If you used Python 3.8 with SCons 3.0.0 or above, you may get a a pickle protocol error. Remove your
      .sconsign.dblite. You will end up with a full rebuild.

  From Andrii Doroshenko:
    - Extended `Environment.Dump()` to select a format to serialize construction variables (pretty, json).

  From Jeremy Elson:
    - Updated design doc to use the correct syntax for Depends()

  From Adam Gross:
    - Added support for scanning multiple entries in an action string if
      IMPLICIT_COMMAND_DEPENDENCIES is set to 2 or 'all'. This enables more thorough
      action scanning where every item in each command line is scanned to determine
      if it is a non-source and non-target path and added to the list of implicit dependencies
      for the target.
    - Added support for taking instances of the Value class as implicit
      dependencies.
    - Added new module SCons.Scanner.Python to allow scanning .py files.
    - Added support for explicitly passing a name when creating Value() nodes. This may be useful
      when the value can't be converted to a string or if having a name is otherwise desirable.
    - Fixed usage of abspath and path for RootDir objects on Windows. Previously
      env.fs.Dir("T:").abspath would return "T:\T:" and now it correctly returns "T:".

  From Ivan Kravets, PlatformIO
    - New conditional C Scanner (`SCons.Scanner.C.CConditionalScanner()`)
      which interprets C/C Preprocessor conditional syntax (#ifdef, #if, #else,
      #elif, #define, etc.)
    - Improvements for virtual C Pre-Processor:
      * Handle UNSIGNED LONG and LONG numeric constants in DEC (keep support for HEX)
      * Skip unrecognized directives, such as `#if( defined ...)`
      * Ignore `#include DYNAMIC_INCLUDE` directive that depends on a dynamic
        macro which is not located in a state TABLE.
      * Cleanup CPP expressions before evaluating (strip comments, carriage returns)

  From Iosif Kurazs:
    - Added a new flag called "linedraw" for the command line argument  "--tree"
      that instructs scons to use single line drawing characters to draw the dependency tree.

  From Daniel Moody:
    - Add no_progress (-Q) option as a set-able option. However, setting it in the
      SConstruct/SConscript will still cause "scons: Reading SConscript files ..." to be
      printed, since the option is not set when the build scripts first get read.
    - Added check for SONAME in environment to setup symlinks correctly (Github Issue #3246)
    - User callable's called during substition expansion could possibly throw a TypeError
      exception, however SCons was using TypeError to detect if the callable had a different
      signature than expected, and would silently fail to report user's exceptions. Fixed to
      use signature module to detect function signature instead of TypeError. (Github Issue #3654)
    - Added storage of SConstructs and SConscripts nodes into global set for checking
      if a given node is a SConstruct/SConscript.
      Added new node function SCons.Node.is_sconscript(self) (Github Issue #3625)

  From Andrew Morrow:
    - Fix Issue #3469 - Fixed improper reuse of temporary and compiled files by Configure when changing
      the order and/or number of tests.  This is done by using the hash of the generated temporary files
      content and (For the target files) the hash of the action.
      So where previously files would be named:
      - config_1.c, config_1.o, config_1
      The will now be named (For example)
      - conftest_68b375d16e812c43e6d72d6e93401e7c_0.c,
        conftest_68b375d16e812c43e6d72d6e93401e7c_0_5713f09fc605f46b2ab2f7950455f187.o
        or
        conftest_68b375d16e812c43e6d72d6e93401e7c_0.o
        conftest_68b375d16e812c43e6d72d6e93401e7c_0_5713f09fc605f46b2ab2f7950455f187 (for executable)

  From Mathew Robinson:
    - Improve performance of Subst by preventing unnecessary frame
      allocations by no longer defining the *Subber classes inside of their
      respective function calls.
    - Improve performance of Subst in some cases by preventing
      unnecessary calls to eval when a token is surrounded in braces
      but is not a function call.
    - Improve performance of subst by removing unnecessary recursion.
    - Cleanup dangling symlinks before running builders (Issue #3516)

  From Mats Wichmann:
    - Remove deprecated SourceCode
    - str.format syntax errors fixed
    - a bunch of linter/checker syntax fixups
    - Convert remaining uses of insecure/deprecated mktemp method.
    - Clean up some duplications in manpage.  Clarify portion of manpage on Dir and File nodes.
    - Reduce needless list conversions.
    - Fixed regex in Python scanner.
    - Accommodate VS 2017 Express - it's got a more liberal license then VS
      Community, so some people prefer it (from 2019, no more Express)
    - vswhere call should also now work even if programs aren't on the C: drive.
    - Add an alternate warning message if cl.exe is not found and msvc config
      cache is in use (SCONS_CACHE_MSVC_CONFIG was given) - config cache
      may be out of date.
    - Fixed bug where changing TEXTFILESUFFIX would cause Substfile() to rebuild. (Github Issue #3540)
    - Script/Main.py now uses importlib instead of imp module.
    - Drop some Python 2-isms.
    - MSVC updates: pass on VSCMD_DEBUG and VSCMD_SKIP_SENDTELEMETRY to msvc
      tool setup if set in environment. Add Powershell to default env
      (used to call telemetry script).
    - Microsoft Visual Studio - switch to using uuid module to generate GUIDs rather than hand rolled
      method using md5 directly.
      NOTE: This change affects the following builders' output. If your build depends on the output of these builders
      you will likely see a rebuild.
      * Package() (with PACKAGETYPE='msi')
      * MSVSSolution()
      * MSVSProject()
    - Docbook builder provides a fallback if lxml fails to generate
      a document with tostring().
    - Fix description of ARCOMSTR constr. var. (issue 3636). Previously the text was a copy of ASCOMSTR which
      has different function.
    - Update xml files in SCons to reflect changed relative paths after
      code restructuring (src/engine/SCons -> SCons)
    - Preliminary Python 3.9 support - elimination of some warnings.
    - Drop the with_metaclass jig which was designed to let class
      definitions using a metaclass be written the same for Py2/Py3.
    - Bump python_version_unsupported (and deprecated) to indicate 3.5
      is lowest supported Python.
    - ParseFlags should not modify the user's passed in dict in case it's
      a compound data structure (e.g. values are lists) (issue #3665)
    - In Py3 classes no longer need to be listed as deriving from object.
    - Remove deprecated check for Task subclasses needing a needs_execute
      method - this is now enforced via an abstract base class, so the
      check and test is no longer needed.
    - Close various logfiles (trace, cache, taskmastertrace, configure)
      when done using atexit calls.
    - Rebase forked copy of shutil.copytree to Python 3.7 stlib version.
    - Significant rework of documentation: API docs are now generated
      using Sphinx; manpage and user guide now use more "standard"
      markup elements (which could facilitate later conversion to a
      different doc format, should that choice be made); significant
      rewordings in manpage.  Manpage Examples moved to an external
      repository / website (scons-cookbook.readthedocs.io).
    - Clean up test harness and tests' use of subdir, file_fixture and
      dir_fixture.
    - SubstitutionEnvironment and OverrideEnvironment now have keys()
      and values() methods to better emulate a dict (already had items()).
    - Rename internal Warning base class to SConsWarning to avoid any
      possible confusion with Python's own Warning class.


RELEASE 3.1.2 - Mon, 17 Dec 2019 02:06:27 +0000

  From Edoardo Bezzeccheri
    - Added debug option "action_timestamps" which outputs to stdout the absolute start and end time for each target.

  From Rob Boehne
    - Fix suncxx tool (Oracle Studio compiler) when using Python 3.  Previously would throw an exception.
      Resolved by properly handling tool version string output as unicode.

  From Tim Gates
    - Resolved a typo in engine.SCons.Tool

  From Adam Gross:
    - Resolved a race condition in multithreaded Windows builds with Python 2
      in the case where a child process is spawned while a Python action has a
      file open. Original author: Ryan Beasley.
    - Added memoization support for calls to Environment.Value() in order to
	  improve performance of repeated calls.


  From Jason Kenny
    - Update Command() function to accept target_scanner, source_factory, and target_factory arguments.
      This makes Command act more like a one-off builder.

  From Ivan Kravets
    - Added support for "-imacros" to ParseFlags

  From Jacek Kuczera:
    - Fix CheckFunc detection code for Visual 2019. Some functions
      (e.g. memmove) were incorrectly recognized as not available.

  From Jakub Kulik
    - Fix stacktrace when using SCons with Python 3.5+ and SunOS/Solaris related tools.

  From Philipp Maierhöfer:
    - Avoid crash with UnicodeDecodeError on Python 3 when a Latex log file in
      non-UTF-8 encoding (e.g. containing umlauts in Latin-1 encoding when
      the fontenc package is included with \usepackage[T1]{fontenc}) is read.

  From Mathew Robinson:
    - Improved threading performance by ensuring NodeInfo is shared
      across threads. Results in ~13% improvement for parallel builds
      (-j# > 1) with many shared nodes.
    - Improve performance of Entry.disambiguate() by making check for
      most common case first, preventing unnecessary IO.
    - Improved DAG walk performance by reducing unnecessary work when
      there are no un-visited children.

  From Mats Wichmann
    - Replace instances of string find method with "in" checks where
      the index from find() was not used.
    - CmdStringHolder fix from issue #3428
    - Turn previously deprecated debug options into failures:
      --debug=tree, --debug=dtree, --debug=stree, --debug=nomemoizer.
    - Experimental New Feature: Enable caching MSVC configuration
      If SCONS_CACHE_MSVC_CONFIG shell environment variable is set,
      SCons will cache the results of past calls to vcvarsall.bat to
      a file; integrates with existing memoizing of such vars.
      On vs2019 saves 5+ seconds per SCons invocation, which really
      helps test suite runs.
    - Remove deprecated SourceSignatures, TargetSignatures
    - Remove deprecated Builder keywords: overrides and scanner
    - Remove deprecated env.Copy
    - Remove deprecated BuildDir plus SConscript keyword build_dir
    - A number of documentation improvements.


RELEASE 3.1.1 - Mon, 07 Aug 2019 20:09:12 -0500

  From William Deegan:
    - Remove obsoleted references to DeciderNeedsNode which could cause crash when using --debug=explain

  From Jason Kenny
    - Add Fix and test for crash in 3.1.0 when using Decider('MD5-timestamp') and --debug=explain

  From Ben Reed:
    - Added -fmerge-all-constants to flags that get included in both CCFLAGS and LINKFLAGS.

  From Mathew Robinson:
    - Fix issue #3415 - Update remaining usages of EnvironmentError to SConsEnvironmentError
      this patch fixes issues introduced in 3.1.0 where any of the
      following would cause SCons to error and exit:
        - CacheDir not write-able
        - JSON encoding errors for CacheDir config
        - JSON decoding errors for CacheDir config

RELEASE 3.1.0 - Mon, 20 Jul 2019 16:59:23 -0700

  From Joseph Brill:
    - Code to supply correct version-specifier argument to vswhere for
      VS version selection.

  From William Deegan:
    - Enhanced --debug=explain output. Now the separate components of the dependency list are split up
      as follows:

      scons: rebuilding `file3' because:
           the dependency order changed:
           ->Sources
           Old:xxx  New:zzz
           Old:yyy  New:yyy
           Old:zzz  New:xxx
           ->Depends
           ->Implicit
           Old:/usr/bin/python  New:/usr/bin/python
    - Fix Issue #3350 - SCons Exception EnvironmentError is conflicting with Python's EnvironmentError.
    - Fix spurious rebuilds on second build for cases where builder has > 1 target and the source file
      is generated. This was causing the > 1th target to not have it's implicit list cleared when the source
      file was actually built, leaving an implicit list similar to follows for 2nd and higher target
              ['/usr/bin/python', 'xxx', 'yyy', 'zzz']
      This was getting persisted to SConsign and on rebuild it would be corrected to be similar to this
              ['zzz', 'yyy', 'xxx', '/usr/bin/python']
      Which would trigger a rebuild because the order changed.
      The fix involved added logic to mark all shared targets as peers and then ensure they're implicit
      list is all cleared together.
    - Fix Issue #3349 - SCons Exception EnvironmentError is conflicting with Python's EnvironmentError.
      Renamed to SConsEnvironmentError
    - Fix Issue #3350 - mslink failing when too many objects.  This is resolved by adding TEMPFILEARGJOIN variable
      which specifies what character to join all the argements output into the tempfile. The default remains a space
      when mslink, msvc, or mslib tools are loaded they change the TEMPFILEARGJOIN to be a line separator (\r\n on win32)
    - Fix performance degradation for MD5-timestamp decider.  NOTE: This changes the Decider() function arguments.
      From:
          def my_decider(dependency, target, prev_ni):
      To:
          def my_decider(dependency, target, prev_ni, repo_node):
      Where repo_node is the repository (or other) node to use to check if the node is out of date instead of dependency.

  From Peter Diener:
    - Additional fix to issue #3135 - Also handle 'pure' and 'elemental' type bound procedures
    - Fix issue #3135 - Handle Fortran submodules and type bound procedures

  From Adam Gross:
    - Upgraded and improved Visual Studio solution/project generation code using the MSVSProject builder.
      - Added support for Visual Studio 2017 and 2019.
      - Added support for the following per-variant parameters to the builder:
        - cpppaths: Provides per-variant include paths.
        - cppdefines: Provides per-variant preprocessor definitions.

  From Michael Hartmann:
    - Fix handling of Visual Studio Compilers to properly reject any unknown HOST_PLATFORM or TARGET_PLATFORM

  From Bert Huijben:
    - Added support for Visual Studio 2019 toolset.

  From Mathew Robinson:
    - Update cache debug output to include cache hit rate.
    - No longer unintentionally hide exceptions in Action.py
    - Allow builders and pseudo-builders to inherit from OverrideEnvironments

  From Leonard de Ruijter:
    - Add logic to derive correct version argument to vswhere

  From Lukas Schrangl:
    - Enable LaTeX scanner to find more than one include per line

  From  Sergey Torokhov:
    - Recognize jdk on Gentoo systems.

  From Mats Wichmann:
    - scons-time takes more care closing files and uses safer mkdtemp to avoid
      possible races on multi-job runs.
    - Use importlib to dynamically load tool and platform modules instead of imp module
    - sconsign: default to .sconsign.dblite if no filename is specified.
      Be more informative in case of unsupported pickle protocol (py2 only).
    - Fix issue #3336 - on Windows, paths were being added to PATH even if
      tools were not found in those paths.
    - More fixes for newer Java versions (since 9): handle new jdk directory
      naming (jdk-X.Y instead of jdkX.Y) on Windows; handle two-digit major
      version. Docstrings improved.
    - Fixups for pylint: exception types, redefined functions,
      globals, etc.  Some old code removed to resolve issues (hashlib is
      always present on modern Pythons; no longer need the code for
      2.5-and-earlier optparse). cmp is not a builtin function in Py3,
      drop one (unused) use; replace one.  Fix another instance of
      renaming to SConsEnvironmentError. Trailing whitespace.
      Consistently use not is/in (if not x is y -> if x is not y).
    - Add a PY3-only function for setting up the cachedir that should be less
      prone to races. Add a hack to the PY2 version (from Issue #3351) to
      be less prone to a race in the check for old-style cache.
    - Fix coding error in docbook tool only exercised when using python lxml
    - Recognize two additional GNU compiler header directory options in
      ParseFlags: -iquote and -idirafter.
    - Fix more re patterns that contain \ but not specified as raw strings
      (affects scanners for D, LaTeX, swig)


RELEASE 3.0.5 - Mon, 26 Mar 2019 15:04:42 -0700

  From William Deegan:

    - Fix Issue #3283 - Handle using --config=force in combination with Decider('MD5-timestamp').
      3.0.2 in fix for issue #2980 added that deciders can throw DeciderNeedsNode exception.
      The Configure logic directly calls the decider when using --config=force but wasn't handling
      that exception.  This would yield minimally configure tests using TryLink() not running and
      leaving TypeError Nonetype exception in config.log
    - Fix Issue #3303 - Handle --config=force overwriting the Environment passed into Configure()'s
      Decider and not clearing it when the configure context is completed.
    - Add default paths for yacc tool on windows to include cygwin, mingw, and chocolatey
    - Fix issue #2799 - Fix mingw tool to respect SHCCCOMSTR, SHLINKCOMSTR and LDMODULECOMSTR
    - Fix Issue #3329 - Add support for MS SDK V10.0A (which is commonly installed with VS2017)
    - Fix Issue #3333 - Add support for finding vswhere under 32 bit windows installs.

  From Maciej Kumorek:
    - Update the MSVC tool to include the nologo flag by default in RCFLAGS

From Daniel Moody:
    - Change the default for AppendENVPath to delete_existing=0, so path
      order will not be changed, unless explicitly set (Issue #3276)
    - Fixed bug which threw error when running SCons on windows system with no MSVC installed.
    - Update link tool to convert target to node before accessing node member
    - Update mingw tool to remove MSVC like nologo CCFLAG
    - Add default paths for lex tool on windows to include cygwin, mingw, and chocolatey
    - Add lex construction variable LEXUNISTD for turning off unix headers on windows
    - Update lex tool to use win_flex on windows if available

  From Mats Wichmann:
    - Quiet open file ResourceWarnings on Python >= 3.6 caused by
      not using a context manager around Popen.stdout
    - Add the textfile tool to the default tool list
    - Fix syntax on is/is not clauses: should not use with a literal
    - Properly retrieve exit code when catching SystemExit
    - scons-time now uses context managers around file opens
    - Fix regex patterns that were not specified as raw strings

  From Bernhard M. Wiedemann:
    - Do not store build host+user name if reproducible builds are wanted


RELEASE 3.0.4 - Mon, 20 Jan 2019 22:49:27 +0000

  From Mats Wichmann:
    - Improve finding of Microsoft compiler: add a 'products' wildcard
      in case 2017 Build Tools only is installed as it is considered a separate
      product from the default Visual Studio
    - Add TEMPFILESUFFIX to allow a customizable filename extension, as
      described in the patch attached to issue #2431.
    - scons.py and sconsign.py stopped working if script called as a symlink
      to location in scons-local location.
    - Fix issue running scons using a symlink to scons.py in an scons-local dir
    - Doc updates around Default(), and the various *TARGETS variables.

  From Daniel Moody:
    - Improved support for VC14.1 and Visual Studio 2017, as well as arm and arm64 targets.
      Issues #3268 & Issue #3222
    - Initial support for ARM targets with Visual Studio 2017 - Issue #3182 (You must set TARGET_ARCH for this to work)
    - Update TempFileMunge class to use PRINT_CMD_LINE_FUNC

  From Tobias Herzog
    - Enhance cpp scanner regex logic to detect if/elif expressions without whitespaces but
      parenthesis like "#if(defined FOO)" or "#elif!(BAR)" correctly.


RELEASE 3.0.3 - Mon, 07 Jan 2019 20:05:22 -0400
  NOTE: 3.0.2 release was dropped because there was a packaging bug. Please consider all 3.0.2
        content.

  From William Deegan:
    - Fixes to packaging logic.  Ensuring the SCons.Tool.clangCommon module is added
      to the release packages.
    - Modify scons.bat script to check for scons python script without .py extension if no file
      scons.py exists. This enables an all platform wheel to work.

  From Mats Wichmann:
    - Update doc examples to work with Python 3.5+:  map() now returns an iterable instead of a list.


RELEASE 3.0.2 - Mon, 31 Dec 2018 16:00:12 -0700

  From Bernard Blackham:
    - Fixed handling of side-effects in task master (fixes #3013).

  From William Deegan:
    - Remove long deprecated SCons.Options code and tests.  This removes BoolOption,EnumOption,
      ListOption,PackageOption, and PathOption which have been replaced by *Variable() many years ago.
    - Re-Enable parallel SCons (-j) when running via Pypy
    - Move SCons test framework files to testing/framework and remove all references to QMtest.
      QMTest has not been used by SCons for some time now.
    - Updated logic for mingw and clang on win32 to search default tool install paths if not
      found in normal SCons PATH.  If the user specifies PATH or tool specific paths they
      will be used and the default paths below will be ignored.
      - Default path for clang/clangxx : C:\Program Files\LLVM\bin
      - Default path for mingw         : C:\MinGW\bin and/or  C:\mingw-w64\*\mingw64\bin
      - Key program to locate mingw    : mingw32-make (as the gcc with mingw prefix has no fixed name)
    - Fixed issue causing stack trace when python Action function contains a unicode string when being
      run with Python 2.7
    - Add alternate path to QT install for Centos in qt tool: /usr/lib64/qt-3.3/bin
    - Fix Java tools to search reasonable default paths for Win32, Linux, macOS.  Add required paths
      for swig and java native interface to JAVAINCLUDES.  You should add these to your CPPPATH if you need
      to compile with them.  This handles spaces in paths in default Java paths on windows.
    - Added more java paths to match install for Centos 7 of openjdk
    - Fix new logic which populates JAVAINCLUDES to handle the case where javac is not found.
    - Fix GH Issue #2580 - # in FRAMEWORKPATH doesn't get properly expanded. The # is left in the
      command line.
    - Fix issue #2980 with credit to Piotr Bartosik (and William Blevins).  This is an issue where using
      TimeStamp-MD5 Decider and CacheDir can yield incorrect md5's being written into the .sconsign.
      The difference between Piotr Bartosik's patch and the current code is that the more complicated
      creation of file to csig map is only done when the count of children for the current node doesn't
      match the previous count which is loaded from the sconsign.
    - Fix issue # 3106 MSVC if using MSVC_BATCH and target dir had a space would fail due to quirk in
      MSVC's handling of escaped targetdirs when batch compiling.
    - Fix GH Issue #3141 unicode string in a TryAction() with python 2.7 crashes.
    - Fix GH Issue #3212 - Use of Py3 and CacheDir + Configure's TryCompile (or likely and Python Value Nodes)
      yielded trying to combine strings and bytes which threw exception.
    - Fix GH Issue #3225 SCons.Util.Flatten() doesn't handle MappingView's produced by dictionary as return
      values from dict().{items(), keys(), values()}.
    - Fix GH Issue #3241 - Properly support versioned shared libraries for MacOS.  We've also introduced two
      new env variables APPLELINK_CURRENT_VERSION and APPLELINK_COMPATIBILITY_VERSION which will specify
      what is passed to the linkers -current_version and -compatibility_version flags.  If not specified
      they will be derived from SHLIBVERSION as such:
      - APPLELINK_CURRENT_VERSION = SHLIBVERSION
      - APPLELINK_COMPATIBILITY_VERSION = all but the last digit in SHLIBVERSION with .0 appended.
      Note that the values of the above will be validated. Valid format for either APPLELINK variable is
      X[.Y[.Z]] where 0 <= X <= 65535, 0 <= Y <= 255, 0 <= Z <= 255.
      The new variables have been added to the documents and should show up in user guide and manpage.
    - Fix GH Issue #3136 no longer wrap io.{BufferedReader,BufferedWriter,BufferedRWPair,BufferedRandom,TextIOWrapper
      with logic to set HANDLE_FLAG_INHERIT flag on the file handle.  Python 3.4+ automatically sets this according
      to Python docs: https://docs.python.org/3/library/os.html#fd-inheritance

  From Ray Donnelly:
    - Fix the PATH created by scons.bat (and other .bat files) to provide a normalized
      PATH.  Some pythons in the 3.6 series are no longer able to handle paths which
      have ".." in them and end up crashing.  This is done by cd'ing into the directory
      we want to add to the path and then using %CD% to give us the normalized directory
      See bug filed under Python 3.6: https://bugs.python.org/issue32457.
      Note: On Win32 PATH's which have not been normalized may cause undefined behavior
      by other executables being run by SCons (or any subprocesses of executables being run by SCons).
      Resolving this issue should eliminate that possibility going forward.

  From Andrew Featherstone
    - Removed unused --warn options from the man page and source code.

  From Arda Fu
    - Fix cpp scanner regex logic to treat ifndef for py3.5+. Previously it was
      not properly differentiating between if, ifdef, and ifndef.

  From Philipp Maierhöfer
    - Added a __hash__ method to the class SCons.Subst.Literal. Required when substituting Literal
      objects when SCons runs with Python 3.
    - Added missing FORTRANMODDIRPREFIX to the gfortran tool.

  From Matthew Marinets:
    - Fixed an issue that caused the Java emitter to incorrectly parse arguments to constructors that
      implemented a class.

  From Fredrik Medley:
    - Fix exception when printing of EnviromentError messages.
      Specifically, this fixes error reporting of the race condition when
      initializing the cache which error previously was hidden.

  From Daniel Moody:
    - Updated Jar builder to handle nodes and directories better
    - Updated Jar builder to flatten source list which could contain embedded lists
    - Removed some magic numbers from jar.py on behalf of Mats Wichmann (mats@linux.com)
    - Set the pickling protocal back to highest which was causing issues
      with variant dir tests. This will cause issues if reading sconsigns
      pickled with the previous lower protocol.
    - Updated swig to setup default paths for windows
    - Updated gettext tools to setup default paths for windows with Cygwin/MinGW setups
    - Add common location for default paths for cygwin and mingw in Platform modules
    - Updated YACC tool to work on windows with Cygwin/MinGW setups
    - Set the pickling protocal back to highest which was causing issues
      with variant dir tests. This will cause issues if reading sconsigns
      pickled with the previous lower protocol.
    - Updated FS.py to handle removal of splitunc function from python 3.7
    - Updated the vc.py to ignore MSVS versions where no compiler could be found

  From Gary Oberbrunner:
    - Fix bug when Installing multiple subdirs outside the source tree
    - fix to_str to handle None without raising exception
    - Fix -jN for python 3.7

  From Jonathon Reinhart:
    - Replace all instances of `int main()` in C code with `int main(void)`.
      Specifically, this fixes the test cases use by Configure.CheckCC() which
      would fail when using -Wstrict-prototypes.

  From Zachary Tessler:
    - Fix calculation of signatures for FunctionActions that contain list (or set,...)
      comprehensions whose expressions involve constant literals. Those constants had
      been ignored in signatures, so changing them did not cause targets to be rebuilt.

  From Paweł Tomulik:
    - In the testing framework, module TestCommon, fixed must_contain(),
      must_not_contain(), and related methods of TestCommon class to work with
      substrings located at zero offset.
    - Added virtualenv support. A new function Virtualenv() determines whether
      SCons runs in a virtualenv. The search PATH may also be extended to
      prefer executables from the current virtualenv over the ones provided by
      base environment. New option --enable-virtualenv provided to import some
      virtualenv-related variables to SCons and extend every env['ENV']['PATH']
      automatically. New option --ignore-virtualenv disables this. Two
      environment variables, SCONS_ENABLE_VIRTUALENV and
      SCONS_IGNORE_VIRTUALENV are supported for the same purpose.

  From Richard West:
    - Add SConstruct.py, Sconstruct.py, sconstruct.py to the search path for the root SConstruct file.
      Allows easier debugging within Visual Studio
    - Change setup.py to change the install directory (via  pip, or setup.py install) from scons-#.#.#
      to scons (Yielding <pythondir>/lib/scons/SCons/ instead of <pythondir>/lib/scons/SCons-#.#.#/).
      This changes SCons to better comply with normal Python installation practices.

  From Mats Wichmann:
    - Recognize new java 9, 10, 11 (as 9.0 and 10.0, 11.0)
    - Updated manpage scons.xml to fix a nested list problem
    - Updated doc terminiology: use prepend instead of append as appropriate
    - XML validity fixes from SConstruct.py change
    - Update wiki links to new github location
    - Update bug links to new github location
    - Make it easier for SConscript() call to fail on missing script.
      It was possible to call SCons.Warnings.warningAsException
      (not documented as a user API) to make all warnings fail. Now
      SConscript can take an optional must_exist flag which if true fails
      if the script does not exist.  Not failing on missing script is
      now considered deprecated, and the first instance will print a
      deprecation message.  It is now also possible to flip the scons
      behavior (which still defaults to warn, not fail) by calling
      SCons.Script.set_missing_sconscript_error, which is also not a
      documented interface at the moment.
    - Convert TestCmd.read to use with statement on open (quiets 17 py3 warnings)
    - Quiet py3 warning in UtilTests.py
    - Fix tests specifying octal constants for py3
    - Fix must_contain tests for py3
    - RPM package generation:
       - Fix supplying a build architecture
       - Disable auto debug package generation on certain rpmbuild versions
       - Adjust some tests to only supply build-id file on certain rpmbuild versions
       - Tests now use a file fixture for the repeated (trivial) main.c program.
       - Document and comment cleanup.
       - Added new Environment Value X_RPM_EXTRADEFS to supply custom settings
         to the specfile without adding specific logic for each one to scons.
    - The test for Python.h needed by swig tests is moved to get_python_platform
      so it does not have to be repeated in every test; picks up one failure
      which did not make the (previously needed) check. Windows version
      of get_python_platform needed some rework in case running in virtualenv.
    - If test opens os.devnull, register with atexit so file opens do not leak.
    - Fix bugs in Win32 process spawn logic to handle OSError exception correctly.
    - Use time.perf_counter instead of time.clock if it exists.
      time.clock deprecated since py3.3, due to remove in 3.8. deprecation
      warnings from py3.7 were failing a bunch of tests on Windows since they
      mess up expected stderr.
    - Prefer Py3's inspect.getfullargspec over deprecated inspect.getargspec.
      Switched to "new" (standard in Py2.7) usage of receiving a namedtuple -
      we were unpacking to a four-tuple, two of the items of which were unused;
      getfullargspec returns a named tuple with seven elements so it is a
      cleaner drop-in replacement using the namedtuple.
    - Updated the test-framework.rst documentation.
    - Remove obsoleted internal implementaiton of OrderedDict.
    - Test for tar packaging fixups
    - Stop using deprecated unittest asserts
    - messages in strip-install-dir test now os-neutral
    - Add xz compression format to packaging choices.
    - Syntax cleanups - trailing blanks, use "is" to compare with None, etc.
      Three uses of variables not defined are changed.
    - Some script changes in trying to find scons engine
    - Update (pep8) configure-cache script, add a --show option.
    - Fix for a couple of "what if tool not found" exceptions in framework.
    - Add Textfile/Substfile to default environment. (issue #3147)
    - sconsign: a couple of python3 fixes; be more tolerant of implicit
      entries which have no signatures; minor PEP8 changes.
    - Fix a couple of type mistakes (list-> string, filter type -> list)
    - Fix a couple of type mistakes in packaging tools: list-> string in msi,
      filter type -> list in ipk

  From Bernhard M. Wiedemann:
    - Update SCons' internal scons build logic to allow overriding build date
      with SOURCE_DATE_EPOCH for SCons itself.
    - Change the datestamps in SCons' docs and embedded in code use ISO 8601 format and UTC

  From Hao Wu
    - Typo in customized decider example in user guide
    - Replace usage of unittest.TestSuite with unittest.main() (fix #3113)

RELEASE 3.0.1 - Mon, 12 Nov 2017 15:31:33 -0700

  From Daniel Moody:
    - Jar can take multiple targets, and will make a duplicate jar from the sources for each target
    - Added some warnings in case the Jar builder makes an implicit target
    - Added Jar method and changed jar build to be more specific. Jar method will take in
      directories or classes as source. Added more tests to JAR to ensure the jar was
      packaged with the correct compiled class files.
    - Added a No result test case to handle bug which seems unrelated to java in the
      swig-dependencies.py test, more info here: http://scons.tigris.org/issues/show_bug.cgi?id=2907
    - Added a travis script to test on ubuntu trusty now that the project is on github
      so that Continuus Integration tests can be run automatically. It tests most case and considers
      no result a pass as well. Improving this script can install more dependincies allowing for more
      tests to be run.

  From Daniel Moody:
    - Updated the Jar Builder tool in Tool/__init__.py so that is doesn't force class files as
      sources, allowing directories to be passed, which was causing test/Java/JAR.py to fail.

  From William Deegan:
    - Fix issue where code in utility routine to_String_for_subst() had code whose result was never
      properly returned.
      (Found by: James Rinkevich https://pairlist4.pair.net/pipermail/scons-users/2017-October/006358.html )
    - Fixed Variables.GenerateHelpText() to now use the sort parameter. Due to incorrect 2to3 fixer changes
      8 years ago it was being used as a boolean parameter.  Now you can specify sort to be a callable, or boolean
      value. (True = normal sort). Manpage also updated.
    - Fixed Tool loading logic from exploding sys.path with many site_scons/site_tools prepended on py3.
    - Added additional output with time to process each SConscript file when using --debug=time.

  From Thomas Berg:
    - Fixed a regression in scons-3.0.0 where "from __future__ import print_function" was imposed
      on the scope where SConstruct is executed, breaking existing builds using PY 2.7.

  From William Deegan:
    - Fix broken subst logic where a string with "$$(abc)" was being treated as "$(abc) and the
      logic for removing the signature escapes was then failing because there was no closing "$)".
      This was introduced by a pull request to allow recursive variable evaluations to yield a string
      such as "$( $( some stuff $) $)".

  From Zachary Tessler:
    - Fix incorrect warning for repeated identical builder calls that use overrides


RELEASE 3.0.0 - Mon, 18 Sep 2017 08:32:04 -0700

NOTE: This is a major release.  You should expect that some targets may rebuild when upgrading.
Significant changes in some python action signatures. Also switching between PY 2.7 and PY 3.5, 3.6
will cause rebuilds.


  From William Blevins:
    - Updated D language scanner support to latest: 2.071.1. (PR #1924)
      https://dlang.org/spec/module.html accessed 11 August 2016
      - Enhancements:
        - Added support for selective imports: "import A : B, C;" -> A
        - Added support for renamed imports. "import B = A;" -> A
        - Supports valid combinations: "import A, B, CCC = C, DDD = D : EEE = FFF;" -> A, B, C, D
      - Notes:
        - May find new (previously missed) Dlang dependencies.
        - May cause rebuild after upgrade due to dependency changes.
    - Updated Fortran-related tests to pass under GCC 5/6.
    - Fixed SCons.Tool.Packaging.rpm.package source nondeterminism across builds.

  From William Deegan:
    - Removed deprecated tools CVS, Perforce, BitKeeper, RCS, SCCS, Subversion.
    - Removed deprecated module SCons.Sig
    - Added prioritized list of xsltproc tools to docbook. The order will now be as
      follows: xsltproc, saxon, saxon-xslt, xalan  (with first being highest priority, first
      tool found is used)
    - Fixed MSVSProject example code (http://scons.tigris.org/issues/show_bug.cgi?id=2979)
    - Defined MS SDK 10.0 and Changed VS 2015 to use SDK 10.0
    - Changes to Action Function and Action Class signiture creation.  NOTE: This will cause rebuilds
      for many builds when upgrading to SCons 3.0
    - Fixed Bug #3027 - "Cross Compiling issue: cannot override ranlib"
    - Fixed Bug #3020 - "Download link in user guide wrong. python setup.py install --version-lib broken"
    - Fixed Bug #2486 - Added SetOption('silent',True) - Previously this value was not allowed to be set.
    - Fixed Bug #3040 - Non-unicode character in CHANGES.txt
    - Fixed Bug #2622 - AlwaysBuild + MSVC regression.
    - Fixed Bug #3025 - (Credit to Florian : User flow86 on tigris) - Fix typo JAVACLASSSUFIX should have been
                        JAVACLASSSUFFIX


  From Ibrahim Esmat:
    - Added the capability to build Windows Store Compatible libraries that can be used
      with Universal Windows Platform (UWP) Apps and published to the store

  From Daniel Holth:
    - Add basic support for PyPy (by deleting __slots__ from Node with a
      metaclass on PyPy); wrap most-used open() calls in 'with' statements to
      avoid too many open files.
    - Add __main__.py for `python -m SCons` in case it is on PYTHONPATH.
    - Always use highest available pickle protocol for efficiency.
    - Remove unused command line fallback for the zip tool.

  From Gaurav Juvekar:
    - Fix issue #2832: Expand construction variables in 'chdir' argument of builders. (PR #463)
    - Fix issue #2910: Make --tree=all handle Unicode. (PR #427)
    - Fix issue #2788: Fix typo in documentation example for sconf. (PR #388)

  From Alexey Klimkin:
    - Use memoization to optimize PATH evaluation across all dependencies per
      node. (PR #345)
    - Use set() where it is applicable (PR #344)

  From M. Limber:
    - Fixed msvs.py for Visual Studio Express editions that would report
      "Error  : ValueError: invalid literal for float(): 10.0Exp".

  From Rick Lupton:
    - Update LaTeX scanner to understand \import and related commands

  From Steve Robinson:
    - Add support for Visual Studio 2017.  This support requires vswhere.exe a helper
      tool installed with newer installs of 2017. SCons expects it to be located at
      "C:\Program Files (x86)\Microsoft Visual Studio\Installer\vswhere.exe"
      It can be downloaded separately at
      https://github.com/Microsoft/vswhere

  From Tom Tanner:
    - Allow nested $( ... $) sections

  From Paweł Tomulik:
    - Fixed the issue with LDMODULEVERSIONFLAGS reported by Tim Jenness
      (https://pairlist4.pair.net/pipermail/scons-users/2016-May/004893.html).
      An error was causing "-Wl,Bsymbolic" being added to linker's command-line
      even when there was no specified value in LDMODULEVERSION and thus no
      need for the flags to be specified.
    - Added LoadableModule to the list of global functions (DefaultEnvironment
      builders).

  From Manish Vachharajani:
    - Update debian rules, compat, and control to not use features
      deprecated or obsolete in later versions of debhelpers
    - Update python version to 2.7 in debian/control

  From Richard Viney:
    - Fixed PCHPDBFLAGS causing a deprecation warning on MSVC v8 and later when
      using PCHs and PDBs together.


  From Richard West:
    - Added nested / namespace tool support
    - Added a small fix to the python3 tool loader when loading a tool as a package
    - Added additional documentation to the user manual on using toolpaths with the environment
      This includes the use of sys.path to search for tools installed via pip or package managers
    - Added support for a PyPackageDir function for use with the toolpath

  From Russel Winder:
    - Reordered the default D tools from "dmd, gdc, ldc" to "dmd, ldc, gdc".
    - Add a ProgramAllAtOnce builder to the dmd, ldc, and gdc tools. (PR #448)
    - Remove a file name exception for very old Fedora LDC installation.
    - gdc can now handle building shared objects (tested for version 6.3.0).
    - Remove establishing the SharedLibrary builder in the dmd, ldc, and gdc
      tools, must now include the ar tool to get this builder as is required for
      other compiler tools.
    - Add clang and clang++ tools based on Paweł Tomulik's work.

RELEASE 2.5.1 - Mon, 03 Nov 2016 13:37:42 -0400

  From William Deegan:
    - Add scons-configure-cache.py to packaging. It was omitted

  From Alexey Klimkin:
    - Use memoization to optimize PATH evaluation across all dependencies per
      node. (PR #345)

RELEASE 2.5.0 - Mon, 09 Apr 2016 11:27:42 -0700

  From Dirk Baechle:
    - Removed a lot of compatibility methods and workarounds
      for Python versions < 2.7, in order to prepare the work
      towards a combined 2.7/3.x version. (PR #284)
      Also fixed the default arguments for the print_tree and
      render_tree methods. (PR #284, too)

  From William Blevins:
    - Added support for cross-language dependency scanning;
      SCons now respects scanner keys for implicit dependencies.
      - Notes for SCons users with heterogeneous systems.
        - May find new (previously missed) dependencies.
        - May cause rebuild after upgrade due to dependency changes.
        - May find new dependency errors (EG. cycles).
          - Discovered in some of the SCons QT tests.
    - Resolved missing cross-language dependencies for
      SWIG bindings (fixes #2264).
    - Corrected typo in User Guide for Scanner keyword. (PR #2959)
    - Install builder interacts with scanner found in SCANNERS differently.
      - Previous: Install builder recursively scanned implicit dependencies
        for scanners from SCANNER, but not for built-in (default) scanners.
      - Current: Install builder will not scan for implicit dependencies via
        either scanner source. This optimizes some Install builder behavior
        and brings orthogonality to Install builder scanning behavior.

  From William Deegan:
    - Add better messaging when two environments have
      different actions for the same target (Bug #2024)
    - Fix issue only with MSVC and Always build where targets
      marked AlwaysBuild wouldn't make it into CHANGED_SOURCES
      and thus yield an empty compile command line. (Bug #2622)
    - Fix posix platform escaping logic to properly handle paths
      with parens in them "()".  (Bug #2225)

  From Jakub Pola:
    - Intel Compiler 2016 (Linux/Mac) update for tool directories.

  From Adarsh Sanjeev:
    - Fix for issue #2494: Added string support for Chmod function.

  From Tom Tanner:
    - change cache to use 2 character subdirectories, rather than one character,
      so as not to give huge directories for large caches, a situation which
      causes issues for NFS.
      For existing caches, you will need to run the scons-configure-cache.py
      script to update them to the new format. You will get a warning every time
      you build until you co this.
    - Fix a bunch of unit tests on windows

RELEASE 2.4.1 - Mon, 07 Nov 2015 10:37:21 -0700

  From Arfrever Frehtes Taifersar Arahesis:
    - Fix for Bug # 2791 - Setup.py fails unnecessarily under Jython.

  From Dirk Baechle:
    - Fixed license of SVG titlepage files in the context of Debian
      packaging, such that they allow for commercial use too (#2985).

  From William Blevins:
    - InstallVersionedLib now available in the DefaultEnvironment context.
    - Improves orthogonality of use cases between different Install functions.

  From Carnë Draug:
    - Added new configure check, CheckProg, to check for
      existence of a program.

  From Andrew Featherstone:
    - Fix for issue #2840 - Fix for two environments specifying same target with different
      actions not throwing hard error. Instead SCons was incorrectly issuing a warning
      and continuing.

  From Hiroaki Itoh :
    - Add support `Microsoft Visual C++ Compiler for Python 2.7'
      Compiler can be obtained at: https://www.microsoft.com/en-us/download/details.aspx?id=44266

  From Florian Miedniak:
    - Fixed tigris issue #3011: Glob() excludes didn't work when used with VariantDir(duplicate=0)

  From William Roberts:
    - Fix bug 2831 and allow Help() text to be appended to AddOption() help.

  From Paweł Tomulik:
    - Reimplemented versioning for shared libraries, with the following effects
    - Fixed tigris issues #3001, #3006.
    - Fixed several other issues not reported to tigris, including:
      issues with versioned libraries in subdirectories with tricky names,
      issues with versioned libraries and variant directories,
      issue with soname not being injected to library when using D linkers,
    - Switched to direct symlinks instead of daisy-chained ones -- soname and
      development symlinks point directly to the versioned shared library now),
      for rationale see:
      https://www.debian.org/doc/debian-policy/ch-sharedlibs.html
      https://fedoraproject.org/wiki/Packaging:Guidelines#Devel_Packages
      https://bitbucket.org/scons/scons/pull-requests/247/new-versioned-libraries-gnulink-cyglink/diff#comment-10063929
    - New construction variables to allow override default behavior: SONAME,
      SHLIBVERSIONFLAGS, _SHLIBVERSIONFLAGS, SHLIBNOVERSIONSYMLINKS,
      LDMODULEVERSION, LDMODULEVERSIONFLAGS, _LDMODULEVERSIONFLAGS,
      LDMODULENOVERSIONSYMLINKS.
    - Changed logic used to configure the versioning machinery from
      platform-centric to linker-oriented.
    - The SHLIBVERSION/LDMODULEVERSION variables are no longer validated by
      SCons (more freedom to users).
    - InstallVersionedLib() doesn't use SHLIBVERSION anymore.
    - Enchanced docs for the library versioning stuff.
    - New tests for versioned libraries.
    - Library versioning is currently implemented for the following linker
      tools: 'cyglink', 'gnulink', 'sunlink'.
    - Fix to swig tool - pick-up 'swig', 'swig3.0' and 'swig2.0' (in order).
    - Fix to swig tool - respect env['SWIG'] provided by user.



RELEASE 2.4.0 - Mon, 21 Sep 2015 08:56:00 -0700

  From Dirk Baechle:
    - Switched several core classes to use "slots", to
      reduce the overall memory consumption in large
      projects (fixes #2180, #2178, #2198)
    - Memoizer counting uses decorators now, instead of
      the old metaclasses approach.

  From Andrew Featherstone
    - Fixed typo in SWIGPATH description

RELEASE 2.3.6 - Mon, 31 Jul 2015 14:35:03 -0700

  From Rob Smith:
    - Added support for Visual Studio 2015

RELEASE 2.3.5 - Mon, 17 Jun 2015 21:07:32 -0700

  From Stephen Pollard:
    - Documentation fixes for libraries.xml and
      builders-writing.xml (#2989 and #2990)

  From William Deegan:
    - Extended docs for InstallVersionedLib/SharedLibrary,
      and added SKIP_WIN_PACKAGES argument to build script
      bootstrap.py (PR #230, #3002).

  From William Blevins:
    - Fixed symlink support (PR #227, #2395).
    - Updated debug-count test case (PR #229).

  From Alexey Klimkin:
    - Fixed incomplete LIBS flattening and substitution in
      Program scanner(PR #205, #2954).

  From Dirk Baechle:
    - Added new method rentry_exists_on_disk to Node.FS (PR #193).

  From Russel Winder:
    - Fixed several D tests under the different OS.
    - Add support for f08 file extensions for Fortran 2008 code.

  From Anatoly Techtonik:
    - Show --config choices if no argument is specified (PR #202).
    - Fixed build crash when XML toolchain isn't installed, and
      activated compression for ZIP archives.

  From Alexandre Feblot:
    - Fix for VersionedSharedLibrary under 'sunos' platform.
    - Fixed dll link with precompiled headers on MSVC 2012
    - Added an 'exclude' parameter to Glob()

  From Laurent Marchelli:
    - Support for multiple cmdargs (one per variant) in VS project files.
    - Various improvements for TempFileMunge class.
    - Added an implementation for Visual Studio users files (PR #209).

  From Dan Pidcock:
    - Added support for the 'PlatformToolset' tag in VS project files (#2978).

  From James McCoy:
    - Added support for '-isystem' to ParseFlags.

RELEASE 2.3.4 - Mon, 27 Sep 2014 12:50:35 -0400

  From Bernhard Walle and Dirk Baechle:
    - Fixed the interactive mode, in connection with
      Configure contexts (#2971).

  From Anatoly Techtonik:
    - Fix EnsureSConsVersion warning when running packaged version

  From Russel Winder:
    - Fix D tools for building shared libraries

RELEASE 2.3.3 - Sun, 24 Aug 2014 21:08:33 -0400

  From Roland Stark:
    - Fixed false line length calculation in the TempFileMunge class (#2970).

  From Gary Oberbrunner:
    - Improve SWIG detection

  From Russel Winder:
    - Fix regression on Windows in D language update

  From Neal Becker and Stefan Zimmermann:
    - Python 3 port and compatibility

  From Anatoly Techtonik:
    - Do not fail on EnsureSConsVersion when running from checkout

  From Kendrick Boyd and Rob Managan:
    - Fixed the newglossary action to work with VariantDir (LaTeX).

  From Manuel Francisco Naranjo:
    - Added a default for the BUILDERS environment variable,
      to prevent not defined exception on a Clone().

  From Andrew Featherstone:
    - Added description of CheckTypeSize method (#1991).
    - Fixed handling of CPPDEFINE var in Append()
      for several list-dict combinations (#2900).

  From William Blevins:
    - Added test for Java derived-source dependency tree generation.
    - Added Copy Action symlink soft-copy support (#2395).
    - Various contributions to the documentation (UserGuide).

RELEASE 2.3.2

  From Dirk Baechle:
    - Update XML doc editor configuration
    - Fix: Allow varlist to be specified as list of strings for Actions (#2754)

  From veon on bitbucket:
    - Fixed handling of nested ifs in CPP scanner PreProcessor class.

  From Shane Gannon:
    - Support for Visual Studio 2013 (12.0)

  From Michael Haubenwallner:
    - Respect user's CC/CXX values; don't always overwrite in generate()
    - Delegate linker Tool.exists() to CC/CXX Tool.exists().

  From Rob Managan:
    - Updated the TeX builder to support use of the -synctex=1
      option and the files it creates.
    - Updated the TeX builder to correctly clean auxiliary files when
      the biblatex package is used.

  From Gary Oberbrunner:
    - get default RPM architecture more robustly when building RPMs

  From Amir Szekely:
    - Fixed NoClean() for multi-target builders (#2353).

  From Paweł Tomulik:
    - Fix SConf tests that write output

  From Russel Winder:
    - Revamp of the D language support. Tools for DMD, GDC and LDC provided
      and integrated with the C and C++ linking. NOTE: This is only tested
      with D v2. Support for D v1 is now deprecated.

  From Anatoly Techtonik:
    - Several improvements for running scons.py from source:
      * engine files form source directory take priority over all other
        importable versions
      * message about scons.py running from source is removed to fix tests
        that were failing because of this extra line in the output
      * error message when SCons import fails now lists lookup paths
    - Remove support for QMTest harness from runtest.py
    - Remove RPM and m4 from default tools on Windows
    - BitKeeper, CVS, Perforce, RCS, SCCS are deprecated from default
      tools and will be removed in future SCons versions to speed up
      SCons initialization (it will still be possible to use these tools
      explicitly)

  From Sye van der Veen:
    - Support for Visual Studio 12.0Exp, and fixes for earlier MSVS
      versions.


RELEASE 2.3.1

  From Andrew Featherstone:
    - Added support for EPUB output format to the DocBook tool.

  From Tom Tanner:
    - Stop leaking file handles to subprocesses by switching to using subprocess
      always.
    - Allow multiple options to be specified with --debug=a,b,c
    - Add support for a readonly cache (--cache-readonly)
    - Always print stats if requested
    - Generally try harder to print out a message on build errors
    - Adds a switch to warn on missing targets
    - Add Pseudo command to mark targets which should not exist after
      they are built.

  From Bogdan Tenea:
    - Check for 8.3 filenames on cygwin as well as win32 to make variant_dir work properly.

  From Alexandre Feblot:
    - Make sure SharedLibrary depends on all dependent libs (by depending on SHLINKCOM)

  From Stefan Sperling:
    - Fixed the setup of linker flags for a versioned SharedLibrary
      under OpenBSD (#2916).

  From Antonio Cavallo:
    - Improve error if Visual Studio bat file not found.

  From Manuel Francisco Naranjo:
    - Allow Subst.Literal string objects to be compared with each other,
      so they work better in AddUnique() and Remove().

  From David Rothenberger:
    - Added cyglink linker that uses Cygwin naming conventions for
      shared libraries and automatically generates import libraries.

  From Dirk Baechle:
    - Update bootstrap.py so it can be used from any dir, to run
      SCons from a source (non-installed) dir.
    - Count statistics of instances are now collected only when
      the --debug=count command-line option is used (#2922).
    - Added release_target_info() to File nodes, which helps to
      reduce memory consumption in clean builds and update runs
      of large projects.
    - Fixed the handling of long options in the command-line
      parsing (#2929).
    - Fixed misspelled variable in intelc.py (#2928).

  From Gary Oberbrunner:
    - Test harness: fail_test() can now print a message to help debugging.

  From Anatoly Techtonik:
    - Require rpmbuild when building SCons package.
    - Print full stack on certain errors, for debugging.
    - Improve documentation for Textfile builder.

  From William Deegan:
    - VS2012 & VS2010 Resolve initialization issues by adding path to reg.exe
      in shell used to run batch files.
    - MSVC Support fixed defaulting TARGET_ARCH to HOST_ARCH. It should be
      None if not explicitly set.
    - MSVC Fixed issue where if more than one Architectures compilers are
      detected, it would take the last one found, and not the first.

  From Philipp Kraus:
    - Added optional ZIPROOT to Zip tool.

  From Dirk Baechle:
    - Replaced old SGML-based documentation toolchain with a more modern
      approach, that also requires less external dependencies (programs and
      Python packages). Added a customized Docbook XSD for strict validation of
      all input XML files.

  From Luca Falavigna:
    - Fixed spelling errors in MAN pages (#2897).

  From Michael McDougall:
    - Fixed description of ignore_case for EnumVariable in the
      MAN page (#2774).

RELEASE 2.3.0 - Mon, 02 Mar 2013 13:22:29 -0400

  From Anatoly Techtonik:
    - Added ability to run scripts/scons.py directly from source checkout
    - Hide deprecated --debug={dtree,stree,tree} from --help output
    - Error messages from option parser now include hints about valid choices
    - Cleaned up some Python 1.5 and pre-2.3 code, so don't expect SCons
      to run on anything less than Python 2.4 anymore
    - Several fixes for runtest.py:
      * exit with an error if no tests were found
      * removed --noqmtest option - this behavior is by default
      * replaced `-o FILE --xml` combination with `--xml FILE`
      * changed `-o, --output FILE` option to capture stdout/stderr output
        from runtest.py
    - Remove os_spawnv_fix.diff patch required to enable parallel builds
      support prior to Python 2.2

  From Juan Lang:
    - Fix WiX Tool to use .wixobj rather than .wxiobj for compiler output
    - Support building with WiX releases after 2.0

  From Alexey Klimkin:
    - Fix nested LIBPATH expansion by flattening sequences in subst_path.

  From eyan on Bitbucket:
    - Print target name with command execution time with --debug=time

  From Thomas Berg and Evgeny Podjachev:
    - Fix subprocess spawning on Windows.  Work around a Windows
      bug that can crash python occasionally when using -jN. (#2449)

  From Dirk Baechle:
    - Updated test framework to support dir and file fixtures and
      added ability to test external (out-of-tree) tools (#2862).
      See doc in QMTest/test-framework.rst.
    - Fixed several errors in the test suite (Java paths, MSVS version
      detection, Tool import), additionally
      * provided MinGW command-line support for the CXX, AS and
        Fortran tests,
      * refactored the detection of the gcc version and the according
        Fortran startup library,
      * provided a new module rpmutils.py, wrapping the RPM naming rules
        for target files and further hardware-dependent info (compatibility,
        compiler flags, ...),
      * added new test methods must_exist_one_of() and
        must_not_exist_any_of() and
      * removed Aegis support from runtest.py. (#2872)

  From Gary Oberbrunner:
    - Add -jN support to runtest.py to run tests in parallel
    - Add MSVC10 and MSVC11 support to get_output low-level bat script runner.
    - Fix MSVS solution generation for VS11, and fixed tests.

  From Rob Managan:
    - Updated the TeX builder to support the \newglossary command
      in LaTeX's glossaries package and the files it creates.
    - Improve support for new versions of biblatex in the TeX builder
      so biber is called automatically if biblatex requires it.
    - Add SHLIBVERSION as an option that tells SharedLibrary to build
      a versioned shared library and create the required symlinks.
      Add builder InstallVersionedLib to create the required symlinks
      installing a versioned shared library.

RELEASE 2.2.0 - Mon, 05 Aug 2012 15:37:48 +0000

  From dubcanada on Bitbucket:
    - Fix 32-bit Visual Express C++ on 64-bit Windows (generate 32-bit code)

  From Paweł Tomulik:
    - Added gettext toolset
    - Fixed FindSourceFiles to find final sources (leaf nodes).

  From Greg Ward:
    - Allow Node objects in Java path (#2825)

  From Joshua Hughes:
    - Make Windows not redefine builtin file as un-inheritable (#2857)
    - Fix WINDOWS_INSERT_DEF on MinGW (Windows) (#2856)

  From smallbub on Bitbucket:
    - Fix LINKCOMSTR, SHLINKCOMSTR, and LDMODULECOMSTR on Windows (#2833).

  From Mortoray:
    - Make -s (silent mode) be silent about entering subdirs (#2976).
    - Fix cloning of builders when cloning environment (#2821).

  From Gary Oberbrunner:
    - Show valid Visual Studio architectures in error message
       when user passes invalid arch.

  From Alexey Petruchik:
    - Support for Microsoft Visual Studio 11 (both using it
      and generating MSVS11 solution files).

  From Alexey Klimkin:
    - Fixed the Taskmaster, curing spurious build failures in
      multi-threaded runs (#2720).

  From Dirk Baechle:
    - Improved documentation of command-line variables (#2809).
    - Fixed scons-doc.py to properly convert main XML files (#2812).

  From Rob Managan:
    - Updated the TeX builder to support LaTeX's multibib package.
    - Updated the TeX builder to support LaTeX's biblatex package.
    - Added support for using biber instead of bibtex by setting
      env['BIBTEX'] = 'biber'

  From Arve Knudsen:
    - Test for FORTRANPPFILESUFFIXES (#2129).


RELEASE 2.1.0 - Mon, 09 Sep 2011 20:54:57 -0700

  From Anton Lazarev:
    - Fix Windows resource compiler scanner to accept DOS line endings.

  From Matthias:
    - Update MSVS documents to remove note indicating that only one
      project is currently supported per solution file.

  From Grzegorz Bizoń:
    - Fix long compile lines in batch mode by using TEMPFILE
    - Fix MSVC_BATCH=False (was treating it as true)

  From Justin Gullingsrud:
    - support -std=c++0x and related CXXFLAGS in pkgconfig (ParseFlags)

  From Vincent Beffara:
    - Support -dylib_file in pkgconfig (ParseFlags)

  From Gary Oberbrunner and Sohail Somani:
    - new construction variable WINDOWS_EMBED_MANIFEST to automatically
      embed manifests in Windows EXEs and DLLs.

  From Gary Oberbrunner:
    - Fix Visual Studio project generation when CPPPATH contains Dir nodes
    - Ensure Visual Studio project is regenerated when CPPPATH or CPPDEFINES change
    - Fix unicode error when using non-ASCII filenames with Copy or Install
    - Put RPATH in LINKCOM rather than LINKFLAGS so resetting
      LINKFLAGS doesn't kill RPATH
    - Fix precompiled headers on Windows when variant dir name has spaces.
    - Adding None to an Action no longer fails (just returns original action)
    - New --debug=prepare option to show each target as it's being
      prepared, whether or not anything needs to be done for it.
    - New debug option --debug=duplicate to print a line for each
      unlink/relink (or copy) of a variant file from its source file.
    - Improve error message for EnumVariables to show legal values.
    - Fix Intel compiler to sort versions >9 correctly (esp. on Linux)
    - Fix Install() when the source and target are directories and the
      target directory exists.

  From David Garcia Garzon:
    - Fix Delete to be able to delete broken symlinks and dir
      symlinks.

  From Imran Fanaswala and Robert Lehr:
    - Handle .output file generated by bison/yacc properly. Cleaning it
      when necessary.

  From Antoine Dechaume:
    - Handle SWIG file where there is whitespace after the module name
      properly. Previously the generated files would include
      the whitespace.

  From Dmitry R.:
    - Handle Environment in case __semi_deepcopy is None

  From Benoit Belley:

    - Much improved support for Windows UNC paths (\\SERVERNAME).

  From Jean-Baptiste Lab:

    - Fix problems with appending CPPDEFINES that contain
      dictionaries, and related issues with Parse/MergeFlags and
      CPPDEFINES.

  From Allen Weeks:

    - Fix for an issue with implicit-cache with multiple targets
      when dependencies are removed on disk.

  From Evgeny Podjachev and Alexey Petruchick:

    - Support generation of Microsoft Visual Studio 2008 (9.0)
      and 2010 (10.0) project and solution files.

  From Ken Deeter:

    - Fix a problem when FS Entries which are actually Dirs have builders.

  From Luca Falavigna:

    - Support Fortran 03

  From Gary Oberbrunner:

    - Print the path to the SCons package in scons --version

  From Jean-Franï¿½ois Colson:

    - Improve Microsoft Visual Studio Solution generation, and fix
      various errors in the generated solutions especially when using
      MSVS_SCC_PROVIDER, and when generating multiple projects.  The
      construction variable MSVS_SCC_PROJECT_BASE_PATH, which never
      worked properly, is removed.  Users can use the new variable
      MSVS_SCC_CONNECTION_ROOT instead if desired.

  From Anatoly Techtonik:

    - Use subprocess in bootstrap.py instead of os.execve to avoid
      losing output control on Windows (http://bugs.python.org/issue9148)

    - Revert patch for adding SCons to App Paths, because standard cmd
      shell doesn't search there. This is confusing, because `scons` can
      be executed from explorer, but fail to start from console.

    - Fix broken installation with easy_install on Windows (issue #2051)
      SCons traditionally installed in a way that allowed to run multiple
      versions side by side. This custom logic was incompatible with
      easy_install way of doing things.

    - Use epydoc module for generating API docs in HTML if command line
      utility is not found in PATH. Actual for Windows.

  From Alexander Goomenyuk:

    - Add .sx to assembly source scanner list so .sx files
      get their header file dependencies detected.

  From Arve Knudsen:

    - Set module metadata when loading site_scons/site_init.py
      so it is treated as a proper module; __doc__, __file__ and
      __name__ now refer to the site_init.py file.

  From Russel Winder:

    - Users Guide updates explaining that Tools can be packages as
      well as python modules.

  From Gary Oberbrunner:

    - New systemwide and per-user site_scons dirs.

  From Dirk Baechle:

    - XML fixes in User's Guide.
    - Fixed the detection of 'jar' and 'rmic' during
      the initialization of the respective Tools (#2730).
    - Improved docs for custom Decider functions and
      custom Scanner objects (#2711, #2713).
    - Corrected SWIG module names for generated *.i files (#2707).

  From Joe Zuntz:

    - Fixed a case-sensitivity problem with Fortran modules.

  From Bauke Conijn:

    - Added Users Guide example for auto-generated source code

  From Steven Knight:

    - Fix explicit dependencies (Depends()) on Nodes that don't have
      attached Builders.

    - Fix use of the global Alias() function with command actions.

  From Matt Hughes:

    - Fix the ability to append to default $*FLAGS values (which are
      implemented as CLVar instances) in a copied construction environment
      without affecting the original construction environment's value.

  From Rob Managan:

    - Updated the TeX command strings to include a /D on Windows in
      case the new directory is on a different drive letter.

    - Fixed the LaTeX scanner so dependencies are found in commands that
      are broken across lines with a comment or have embedded spaces.

    - The TeX builders should now work with tex files that are generated
      by another program. Thanks to Hans-Martin von Gaudecker for
      isolating the cause of this bug.

    - Added support for INDEXSTYLE environment variable so makeindex can
      find style files.

    - Added support for the bibunits package so we call bibtex on all
      the bu*.aux files.

    - Add support of finding path information on OSX for TeX applications
      MacPorts and Fink paths need to be added by the user

  From Russel Winder:

    - Add support for DMD version 2 (the phobos2 library).

  From William Deegan:

    - Add initial support for VS/VC 2010 (express and non-express versions)
    - Remove warning for not finding MS VC/VS install.
      "scons: warning: No version of Visual Studio compiler found
        - C/C++ compilers most likely not set correctly"
    - Add support for Linux 3.0


RELEASE 2.0.1 - Mon, 15 Aug 2010 15:46:32 -0700

  From Dirk Baechle:

    - Fix XML in documentation.

  From Joe Zuntz:

    - Fixed a case-sensitivity problem with Fortran modules.

  From Bauke Conijn:

    - Added Users Guide example for auto-generated source code

  From Steven Knight:

    - Fix explicit dependencies (Depends()) on Nodes that don't have
      attached Builders.

  From Matt Hughes:

    - Fix the ability to append to default $*FLAGS values (which are
      implemented as CLVar instances) in a copied construction environment
      without affecting the original construction environment's value.

  From Rob Managan:

    - Updated the TeX command strings to include a /D on Windows in
      case the new directory is on a different drive letter.

    - Fixed the LaTeX scanner so dependencies are found in commands that
      are broken across lines with a comment or have embedded spaces.


RELEASE 2.0.0.final.0 - Mon, 14 Jun 2010 22:01:37 -0700

  From Dirk Baechle:

    - Fix XML in documentation.

  From Steven Knight:

    - Provide forward compatibility for the 'profile' module.

    - Provide forward compatibility for the 'pickle' module.

    - Provide forward compatibility for the 'io' module.

    - Provide forward compatibility for the 'queue' module.

    - Provide forward compatibility for the 'collections' module.

    - Provide forward compatibility for the 'builtins' module.

    - Provide forward compatibility for 'sys.intern()'.

    - Convert to os.walk() from of os.path.walk().

    - Remove compatibility logic no longer needed.

    - Add a '-3' option to runtest to print 3.x incompatibility warnings.

    - Convert old-style classes into new-style classes.

    - Fix "Ignoring corrupt sconsign entry" warnings when building
      in a tree with a pre-2.0 .sconsign file.

    - Fix propagation from environment of VS*COMNTOOLS to resolve issues
      initializing MSVC/MSVS/SDK issues.

    - Handle detecting Visual C++ on Python versions with upper-case
      platform architectures like 'AMD64'.

  From W. Trevor King:

    - Revisions to README.

  From Greg Noel:

    - Apply numerous Python fixers to update code to more modern idioms.
      Find where fixers should be applied to code in test strings and
      apply the fixers there, too.

    - Write a fixer to convert string functions to string methods.

    - Modify the 'dict' fixer to be less conservative.

    - Modify the 'apply' fixer to handle more cases.

    - Create a modified 'types' fixer that converts types to 2.x
      equivalents rather than 3.x equivalents.

    - Write a 'division' fixer to highlight uses of the old-style
      division operator.  Correct usage where needed.

    - Add forward compatibility for the new 'memoryview' function
      (which replaces the 'buffer' function).

    - Add forward compatibility for the 'winreg' module.

    - Remove no-longer-needed 'platform' module.

    - Run tests with the '-3' option to Python 2.6 and clear up
      various reported incompatibilities.

    - Comb out code paths specialized to Pythons older than 2.4.

    - Update deprecation warnings; most now become mandatory.

    - Start deprecation cycle for BuildDir() and build_dir.

    - Start deprecation cycle for SourceCode() and related factories

    - Fixed a problem with is_Dict() not identifying some objects derived
      from UserDict.

  From Jim Randall:

    - Document the AllowSubstExceptions() function in the User's Guide.

  From William Deegan:

    - Migrate MSVC/MSVS/SDK improvements from 1.3 branch.


RELEASE 1.3.0 - Tue, 23 Mar 2010 21:44:19 -0400

  From Steven Knight:

    - Update man page and documentation.

  From William Deegan (plus minor patch from Gary Oberbrunner):

    - Support Visual Studio 8.0 Express

RELEASE 1.2.0.d20100306 - Sat, 06 Mar 2010 16:18:33 -0800

  From Luca Falavigna:

    - Fix typos in the man page.

  From Gottfried Ganssauge:

    - Support execution when SCons is installed via easy_install.

  From Steven Knight:

    - Make the messages for Configure checks of compilers consistent.

    - Issue an error message if a BUILDERS entry is not a Builder
      object or a callable wrapper.

  From Rob Managan:

    - Update tex builder to handle the case where a \input{foo}
      command tries to work with a directory named foo instead of the
      file foo.tex. The builder now ignores a directory and continues
      searching to find the correct file. Thanks to Lennart Sauerbeck
      for the test case and initial patch

      Also allow the \include of files in subdirectories when variantDir
      is used with duplicate=0. Previously latex would crash since
      the directory in which the .aux file is written was not created.
      Thanks to Stefan Hepp for finding this and part of the solution.

  From James Teh:
    - Patches to fix some issues using MS SDK V7.0

  From William Deegan:
    - Lots of testing and minor patches to handle mixed MS VC and SDK
      installations, as well as having only the SDK installed.


RELEASE 1.2.0.d20100117 - Sun, 17 Jan 2010 14:26:59 -0800

  From Jim Randall:
    - Fixed temp filename race condition on Windows with long cmd lines.

  From David Cournapeau:
    - Fixed tryRun when sconf directory is in a variant dir.
    - Do not add -fPIC for ifort tool on non-posix platforms (darwin and
      windows).
    - Fix bug 2294 (spurious CheckCC failures).
    - Fix SCons bootstrap process on windows 64 (wrong wininst name)

  From William Deegan:
    - Final merge from vs_revamp branch to main

    - Added definition and usage of HOST_OS, HOST_ARCH, TARGET_OS,
      TARGET_ARCH, currently only defined/used by Visual Studio
      Compilers. This will be rolled out to other platforms/tools
      in the future.

    - Add check for python >= 3.0.0 and exit gracefully.
      For 1.3 python >= 1.5.2 and < 3.0.0 are supported

    - Fix bug 1944 - Handle non-existent .i file in swig emitter, previously
      it would crash with an IOError exception. Now it will try to make an
      educated guess on the module name based on the filename.

  From Lukas Erlinghagen:

    - Have AddOption() remove variables from the list of
      seen-but-unknown variables (which are reported later).

    - An option name and aliases can now be specified as a tuple.

  From Hartmut Goebel:

    - Textfile builder.

  From Jared Grubb:

    - use "is/is not" in comparisons with None instead of "==" or "!=".

  From Jim Hunziker:

    - Avoid adding -gphobos to a command line multiple times
      when initializing use of the DMD compiler.

  From Jason Kenney:

    - Sugguested HOST/TARGET OS/ARCH separation.

  From Steven Knight:

    - Fix the -n option when used with VariantDir(duplicate=1)
      and the variant directory doesn't already exist.

    - Fix scanning of Unicode files for both UTF-16 endian flavors.

    - Fix a TypeError on #include of file names with Unicode characters.

    - Fix an exception if a null command-line argument is passed in.

    - Evaluate Requires() prerequisites before a Node's direct children
      (sources and dependencies).

  From Greg Noel:

    - Remove redundant __metaclass__ initializations in Environment.py.

    - Correct the documentation of text returned by sconf.Result().

    - Document that filenames with '.' as the first character are
      ignored by Glob() by default (matching UNIX glob semantics).

    - Fix SWIG testing infrastructure to work on Mac OS X.

    - Restructure a test that occasionally hung so that the test would
      detect when it was stuck and fail instead.

    - Substfile builder.

  From Gary Oberbrunner:

    - When reporting a target that SCons doesn't know how to make,
      specify whether it's a File, Dir, etc.

  From Ben Webb:

    - Fix use of $SWIGOUTDIR when generating Python wrappers.

    - Add $SWIGDIRECTORSUFFIX and $SWIGVERSION construction variables.

  From Rob Managan:

    - Add -recorder flag to Latex commands and updated internals to
      use the output to find files TeX creates. This allows the MiKTeX
      installations to find the created files

    - Notify user of Latex errors that would get buried in the
      Latex output

    - Remove LATEXSUFFIXES from environments that don't initialize Tex.

    - Add support for the glossaries package for glossaries and acronyms

    - Fix problem that pdftex, latex, and pdflatex tools by themselves did
      not create the actions for bibtex, makeindex,... by creating them
      and other environment settings in one routine called by all four
      tex tools.

    - Fix problem with filenames of sideeffects when the user changes
      the name of the output file from the latex default

    - Add scanning of files included in Latex by means of \lstinputlisting{}
      Patch from Stefan Hepp.

    - Change command line for epstopdf to use --outfile= instead of -o
      since this works on all platforms.
      Patch from Stefan Hepp.

    - Change scanner to properly search for included file from the
      directory of the main file instead of the file it is included from.
      Also update the emitter to add the .aux file associated with
      \include{filename} commands. This makes sure the required directories
      if any are created for variantdir cases.
      Half of the patch from Stefan Hepp.

RELEASE 1.2.0.d20090223 - Mon, 23 Feb 2009 08:41:06 -0800

  From Stanislav Baranov:

    - Make suffix-matching for scanners case-insensitive on Windows.

  From David Cournapeau:

    - Change the way SCons finds versions of Visual C/C++ and Visual
      Studio to find and use the Microsoft v*vars.bat files.

  From Robert P. J. Day:

    - User's Guide updates.

  From Dan Eaton:

    - Fix generation of Visual Studio 8 project files on x64 platforms.

  From Allan Erskine:

    - Set IncludeSearchPath and PreprocessorDefinitions in generated
      Visual Studio 8 project files, to help IntelliSense work.

  From Mateusz Gruca:

    - Fix deletion of broken symlinks by the --clean option.

  From Steven Knight:

    - Fix the error message when use of a non-existent drive on Windows
      is detected.

    - Add sources for files whose targets don't exist in $CHANGED_SOURCES.

    - Detect implicit dependencies on commands even when the command is
      quoted.

    - Fix interaction of $CHANGED_SOURCES with the --config=force option.

    - Fix finding #include files when the string contains escaped
      backslashes like "C:\\some\\include.h".

    - Pass $CCFLAGS to Visual C/C++ precompiled header compilation.

    - Remove unnecessary nested $( $) around $_LIBDIRFLAGS on link lines
      for the Microsoft linker, the OS/2 ilink linker and the Phar Lap
      linkloc linker.

    - Spell the Windows environment variables consistently "SystemDrive"
      and "SystemRoot" instead of "SYSTEMDRIVE" and "SYSTEMROOT".



RELEASE 1.2.0.d20090113 - Tue, 13 Jan 2009 02:50:30 -0800

  From Stanislav Baranov, Ted Johnson and Steven Knight:

    - Add support for batch compilation of Visual Studio C/C++ source
      files, controlled by a new $MSVC_BATCH construction variable.

  From Steven Knight:

    - Print the message, "scons: Build interrupted." on error output,
      not standard output.

    - Add a --warn=future-deprecated option for advance warnings about
      deprecated features that still have warnings hidden by default.

    - Fix use of $SOURCE and $SOURCES attributes when there are no
      sources specified in the Builder call.

    - Add support for new $CHANGED_SOURCES, $CHANGED_TARGETS,
      $UNCHANGED_SOURCES and $UNCHANGED_TARGETS variables.

    - Add general support for batch builds through new batch_key= and
      targets= keywords to Action object creation.

  From Arve Knudsen:

    - Make linker tools differentiate properly between SharedLibrary
      and LoadableModule.

    - Document TestCommon.shobj_prefix variable.

    - Support $SWIGOUTDIR values with spaces.

  From Rob Managan:

    - Don't automatically try to build .pdf graphics files for
      .eps files in \includegraphics{} calls in TeX/LaTeX files
      when building with the PDF builder (and thus using pdflatex).

  From Gary Oberbrunner:

    - Allow AppendENVPath() and PrependENVPath() to interpret '#'
      for paths relative to the top-level SConstruct directory.

    - Use the Borland ilink -e option to specify the output file name.

    - Document that the msvc Tool module uses $PCH, $PCHSTOP and $PDB.

    - Allow WINDOWS_INSERT_DEF=0 to disable --output-def when linking
      under MinGW.

  From Zia Sobhani:

    - Fix typos in the User's Guide.

  From Greg Spencer:

    - Support implicit dependency scanning of files encoded in utf-8
      and utf-16.

  From Roberto de Vecchi:

    - Remove $CCFLAGS from the the default definitions of $CXXFLAGS for
      Visual C/C++ and MIPSpro C++ on SGI so, they match other tools
      and avoid flag duplication on C++ command lines.

  From Ben Webb:

    - Handle quoted module names in SWIG source files.

    - Emit *_wrap.h when SWIG generates header file for directors

  From Matthew Wesley:

    - Copy file attributes so we identify, and can link a shared library
      from, shared object files in a Repository.



RELEASE 1.2.0 - Sat, 20 Dec 2008 22:47:29 -0800

  From Steven Knight:

    - Don't fail if can't import a _subprocess module on Windows.

    - Add warnings for use of the deprecated Options object.



RELEASE 1.1.0.d20081207 - Sun, 07 Dec 2008 19:17:23 -0800

  From Benoit Belley:

    - Improve the robustness of GetBuildFailures() by refactoring
      SCons exception handling (especially BuildError exceptions).

    - Have the --taskmastertrace= option print information about
      individual Task methods, not just the Taskmaster control flow.

    - Eliminate some spurious dependency cycles by being more aggressive
      about pruning pending children from the Taskmaster walk.

    - Suppress mistaken reports of a dependency cycle when a child
      left on the pending list is a single Node in EXECUTED state.

  From David Cournapeau:

    - Fix $FORTRANMODDIRPREFIX for the ifort (Intel Fortran) tool.

  From Brad Fitzpatrick:

    - Don't pre-generate an exception message (which will likely be
      ignored anyway) when an EntryProxy re-raises an AttributeError.

  From Jared Grubb:

    - Clean up coding style and white space in Node/FS.py.

    - Fix a typo in the documentation for $_CPPDEFFLAGS.

    - Issue 2401: Fix usage of comparisons with None.

  From Ludwig Hï¿½hne:

    - Handle Java inner classes declared within a method.

  From Steven Knight:

    - Fix label placement by the "scons-time.py func" subcommand
      when a profile value was close to (or equal to) 0.0.

    - Fix env.Append() and env.Prepend()'s ability to add a string to
      list-like variables like $CCFLAGS under Python 2.6.

    - Other Python2.6 portability:  don't use "as" (a Python 2.6 keyword).
      Don't use the deprecated Exception.message attribute.

    - Support using the -f option to search for a different top-level
      file name when walking up with the -D, -U or -u options.

    - Fix use of VariantDir when the -n option is used and doesn't,
      therefore, actually create the variant directory.

    - Fix a stack trace from the --debug=includes option when passed a
      static or shared library as an argument.

    - Speed up the internal find_file() function (used for searching
      CPPPATH, LIBPATH, etc.).

    - Add support for using the Python "in" keyword on construction
      environments (for example, if "CPPPATH" in env: ...).

    - Fix use of Glob() when a repository or source directory contains
      an in-memory Node without a corresponding on-disk file or directory.

    - Add a warning about future reservation of $CHANGED_SOURCES,
      $CHANGED_TARGETS, $UNCHANGED_SOURCES and $UNCHANGED_TARGETS.

    - Enable by default the existing warnings about setting the resource
      $SOURCE, $SOURCES, $TARGET and $TARGETS variable.

  From Rob Managan:

    - Scan for TeX files in the paths specified in the $TEXINPUTS
      construction variable and the $TEXINPUTS environment variable.

    - Configure the PDF() and PostScript() Builders as single_source so
      they know each source file generates a separate target file.

    - Add $EPSTOPDF, $EPSTOPDFFLAGS and $EPSTOPDFCOM

    - Add .tex as a valid extension for the PDF() builder.

    - Add regular expressions to find \input, \include and
      \includegraphics.

    - Support generating a .pdf file from a .eps source.

    - Recursive scan included input TeX files.

    - Handle requiring searched-for TeX input graphics files to have
      extensions (to avoid trying to build a .eps from itself, e.g.).

  From Greg Noel:

    - Make the Action() function handle positional parameters consistently.

    - Clarify use of Configure.CheckType().

    - Make the File.{Dir,Entry,File}() methods create their entries
      relative to the calling File's directory, not the SConscript
      directory.

    - Use the Python os.devnull variable to discard error output when
      looking for the $CC or $CXX version.

    - Mention LoadableModule() in the SharedLibrary() documentation.

  From Gary Oberbrunner:

    - Update the User's Guide to clarify use of the site_scons/
      directory and the site_init.py module.

    - Make env.AppendUnique() and env.PrependUnique remove duplicates
      within a passed-in list being added, too.

  From Randall Spangler:

    - Fix Glob() so an on-disk file or directory beginning with '#'
      doesn't throw an exception.



RELEASE 1.1.0 - Thu, 09 Oct 2008 08:33:47 -0700

  From Chris AtLee

    - Use the specified environment when checking for the GCC compiler
      version.

  From Ian P. Cardenas:

    - Fix Glob() polluting LIBPATH by returning copy of list

  From David Cournapeau:

    - Add CheckCC, CheckCXX, CheckSHCC and CheckSHCXX tests to
      configuration contexts.

    - Have the --profile= argument use the much faster cProfile module
      (if it's available in the running Python version).

    - Reorder MSVC compilation arguments so the /Fo is first.

  From Bill Deegan:

    - Add scanning Windows resource (.rc) files for implicit dependencies.

  From John Gozde:

    - When scanning for a #include file, don't use a directory that
      has the same name as the file.

  From Ralf W. Grosse-Kunstleve

    - Suppress error output when checking for the GCC compiler version.

  From Jared Grubb:

    - Fix VariantDir duplication of #included files in subdirectories.

  From Ludwig Hï¿½hne:

    - Reduce memory usage when a directory is used as a dependency of
      another Node (such as an Alias) by returning a concatenation
      of the children's signatures + names, not the children's contents,
      as the directory contents.

    - Raise AttributeError, not KeyError, when a Builder can't be found.

    - Invalidate cached Node information (such as the contenst returned
      by the get_contents() method) when calling actions with Execute().

    - Avoid object reference cycles from frame objects.

    - Reduce memory usage from Null Executor objects.

    - Compute MD5 checksums of large files without reading the entire
      file contents into memory.  Add a new --md5-chunksize option to
      control the size of each chunk read into memory.

  From Steven Knight:

    - Fix the ability of the add_src_builder() method to add a new
      source builder to any other builder.

    - Avoid an infinite loop on non-Windows systems trying to find the
      SCons library directory if the Python library directory does not
      begin with the string "python".

    - Search for the SCons library directory in "scons-local" (with
      no version number) after "scons-local-{VERSION}".

  From Rob Managan:

    - Fix the user's ability to interrupt the TeX build chain.

    - Fix the TeX builder's allowing the user to specify the target name,
      instead of always using its default output name based on the source.

    - Iterate building TeX output files until all warning are gone
      and the auxiliary files stop changing, or until we reach the
      (configurable) maximum number of retries.

    - Add TeX scanner support for:  glossaries, nomenclatures, lists of
      figures, lists of tables, hyperref and beamer.

    - Use the $BIBINPUTS, $BSTINPUTS, $TEXINPUTS and $TEXPICTS construction
      variables as search paths for the relevant types of input file.

    - Fix building TeX with VariantDir(duplicate=0) in effect.

    - Fix the LaTeX scanner to search for graphics on the TEXINPUTS path.

    - Have the PDFLaTeX scanner search for .gif files as well.

  From Greg Noel:

    - Fix typos and format bugs in the man page.

    - Add a first draft of a wrapper module for Python's subprocess
      module.

    - Refactor use of the SCons.compat module so other modules don't
      have to import it individually.

    - Add .sx as a suffix for assembly language files that use the
      C preprocessor.

  From Gary Oberbrunner:

    - Make Glob() sort the returned list of Files or Nodes
      to prevent spurious rebuilds.

    - Add a delete_existing keyword argument to the AppendENVPath()
      and PrependENVPath() Environment methods.

    - Add ability to use "$SOURCE" when specifying a target to a builder

  From Damyan Pepper:

    - Add a test case to verify that SConsignFile() files can be
      created in previously non-existent subdirectories.

  From Jim Randall:

    - Make the subdirectory in which the SConsignFile() file will
      live, if the subdirectory doesn't already exist.

  From Ali Tofigh:

    - Add a test to verify duplication of files in VariantDir subdirectories.



RELEASE 1.0.1 - Sat, 06 Sep 2008 07:29:34 -0700

  From Greg Noel:

    - Add a FindFile() section to the User's Guide.

    - Fix the FindFile() documentation in the man page.

    - Fix formatting errors in the Package() description in the man page.

    - Escape parentheses that appear within variable names when spawning
      command lines using os.system().



RELEASE 1.0.0 - XXX

  From Jared Grubb:

    - Clear the Node state when turning a generic Entry into a Dir.

  From Ludwig Hï¿½hne:

    - Fix sporadic output-order failures in test/GetBuildFailures/parallel.py.

    - Document the ParseDepends() function in the User's Guide.

  From khomenko:

    - Create a separate description and long_description for RPM packages.

  From Steven Knight:

    - Document the GetLaunchDir() function in the User's Guide.

    - Have the env.Execute() method print an error message if the
      executed command fails.

    - Add a script for creating a standard SCons development system on
      Ubuntu Hardy.  Rewrite subsidiary scripts for install Python and
      SCons versions in Python (from shell).

  From Greg Noel:

    - Handle yacc/bison on newer Mac OS X versions creating file.hpp,
      not file.cpp.h.

    - In RPCGEN tests, ignore stderr messages from older versions of
      rpcgen on some versions of Mac OS X.

    - Fix typos in man page descriptions of Tag() and Package(), and in
      the scons-time man page.

    - Fix documentation of SConf.CheckLibWithHeader and other SConf methods.

    - Update documentation of SConscript(variant_dir) usage.

    - Fix SWIG tests for (some versions of) Mac OS X.

  From Jonas Olsson:

    - Print the warning about -j on Windows being potentially unreliable if
      the pywin32 extensions are unavailable or lack file handle operations.

  From Jim Randall:

    - Fix the env.WhereIs() method to expand construction variables.

  From Rogier Schouten:

    - Enable building of shared libraries with the Bordand ilink32 linker.



RELEASE 1.0.0 - Sat, 09 Aug 2008 12:19:44 -0700

  From Luca Falavigna:

    - Fix SCons man page indentation under Debian's man page macros.

  From Steven Knight:

    - Clarify the man page description of the SConscript(src_dir) argument.

    - User's Guide updates:

       -  Document the BUILD_TARGETS, COMMAND_LINE_TARGETS and
          DEFAULT_TARGETS variables.

       -  Document the AddOption(), GetOption() and SetOption() functions.

       -  Document the Requires() function; convert to the Variables
          object, its UnknownOptions() method, and its associated
          BoolVariable(), EnumVariable(), ListVariable(), PackageVariable()
          and PathVariable() functions.

       -  Document the Progress() function.

       -  Reorganize the chapter and sections describing the different
          types of environments and how they interact.  Document the
          SetDefault() method.  Document the PrependENVPath() and
          AppendENVPath() functions.

       -  Reorganize the command-line arguments chapter.  Document the
          ARGLIST variable.

       -  Collect some miscellaneous sections into a chapter about
          configuring build output.

    - Man page updates:

       -  Document suggested use of the Visual C/C++ /FC option to fix
          the ability to double-click on file names in compilation error
          messages.

       -  Document the need to use Clean() for any SideEffect() files that
          must be explicitly removed when their targets are removed.

       -  Explicitly document use of Node lists as input to Dependency().

  From Greg Noel:

    - Document MergeFlags(), ParseConfig(), ParseFlags() and SideEffect()
      in the User's Guide.

  From Gary Oberbrunner:

    - Document use of the GetBuildFailures() function in the User's Guide.

  From Adam Simpkins:

    - Add man page text clarifying the behavior of AddPreAction() and
      AddPostAction() when called with multiple targets.

  From Alexey Zezukin:

    - Fix incorrectly swapped man page descriptions of the --warn= options
      for duplicate-environment and missing-sconscript.



RELEASE 0.98.5 - Sat, 07 Jun 2008 08:20:35 -0700

  From Benoit Belley:

  - Fix the Intel C++ compiler ABI specification for EMT64 processors.

  From David Cournapeau:

  - Issue a (suppressable) warning, not an error, when trying to link
    C++ and Fortran object files into the same executable.

  From Steven Knight:

  - Update the scons.bat file so that it returns the real exit status
    from SCons, even though it uses setlocal + endlocal.

  - Fix the --interactive post-build messages so it doesn't get stuck
    mistakenly reporting failures after any individual build fails.

  - Fix calling File() as a File object method in some circumstances.

  - Fix setup.py installation on Mac OS X so SCons gets installed
    under /usr/lcoal by default, not in the Mac OS X Python framework.



RELEASE 0.98.4 - Sat, 17 May 2008 22:14:46 -0700

  From Benoit Belley:

  - Fix calculation of signatures for Python function actions with
    closures in Python versions before 2.5.

  From David Cournapeau:

  - Fix the initialization of $SHF77FLAGS so it includes $F77FLAGS.

  From Jonas Olsson:

  - Fix a syntax error in the Intel C compiler support on Windows.

  From Steven Knight:

  - Change how we represent Python Value Nodes when printing and when
    stored in .sconsign files (to avoid blowing out memory by storing
    huge strings in .sconsign files after multiple runs using Configure
    contexts cause the Value strings to be re-escaped each time).

  - Fix a regression in not executing configuration checks after failure
    of any configuration check that used the same compiler or other tool.

  - Handle multiple destinations in Visual Studio 8 settings for the
    analogues to the INCLUDE, LIBRARY and PATH variables.

  From Greg Noel:

  - Update man page text for VariantDir().



RELEASE 0.98.3 - Tue, 29 Apr 2008 22:40:12 -0700

  From Greg Noel:

  - Fix use of $CXXFLAGS when building C++ shared object files.

  From Steven Knight:

  - Fix a regression when a Builder's source_scanner doesn't select
    a more specific scanner for the suffix of a specified source file.

  - Fix the Options object backwards compatibility so people can still
    "import SCons.Options.{Bool,Enum,List,Package,Path}Option" submodules.

  - Fix searching for implicit dependencies when an Entry Node shows up
    in the search path list.

  From Stefano:

  - Fix expansion of $FORTRANMODDIR in the default Fortran command line(s)
    when it's set to something like ${TARGET.dir}.



RELEASE 0.98.2 - Sun, 20 Apr 2008 23:38:56 -0700

  From Steven Knight:

  - Fix a bug in Fortran suffix computation that would cause SCons to
    run out of memory on Windows systems.

  - Fix being able to specify --interactive mode command lines with
    \ (backslash) path name separators on Windows.

  From Gary Oberbrunner:

  - Document Glob() in the User's Guide.



RELEASE 0.98.1 - Fri, 18 Apr 2008 19:11:58 -0700

  From Benoit Belley:

  - Speed up the SCons.Util.to_string*() functions.

  - Optimize various Node intialization and calculations.

  - Optimize Executor scanning code.

  - Optimize Taskmaster execution, including dependency-cycle checking.

  - Fix the --debug=stree option so it prints its tree once, not twice.

  From Johan Boulï¿½:

  - Fix the ability to use LoadableModule() under MinGW.

  From David Cournapeau:

  - Various missing Fortran-related construction variables have been added.

  - SCons now uses the program specified in the $FORTRAN construction
    variable to link Fortran object files.

  - Fortran compilers on Linux (Intel, g77 and gfortran) now add the -fPIC
    option by default when compilling shared objects.

  - New 'sunf77', 'sunf90' and 'sunf95' Tool modules have been added to
    support Sun Fortran compilers.  On Solaris, the Sun Fortran compilers
    are used in preference to other compilers by default.

  - Fortran support now uses gfortran in preference to g77.

  - Fortran file suffixes are now configurable through the
    $F77FILESUFFIXES, $F90FILESUFFIXES, $F95FILESUFFIXES and
    $FORTRANFILESUFFIXES variables.

  From Steven Knight:

  - Make the -d, -e, -w and --no-print-directory options "Ignored for
    compatibility."  (We're not going to implement them.)

  - Fix a serious inefficiency in how SCons checks for whether any source
    files are missing when a Builder call creates many targets from many
    input source files.

  - In Java projects, make the target .class files depend only on the
    specific source .java files where the individual classes are defined.

  - Don't store duplicate source file entries  in the .sconsign file so
    we don't endlessly rebuild the target(s) for no reason.

  - Add a Variables object as the first step towards deprecating the
    Options object name.  Similarly, add BoolVariable(), EnumVariable(),
    ListVariable(), PackageVariable() and PathVariable() functions
    as first steps towards replacing BoolOption(), EnumOption(),
    ListOption(), PackageOption() and PathOption().

  - Change the options= keyword argument to the Environment() function
    to variables=, to avoid confusion with SCons command-line options.
    Continue supporting the options= keyword for backwards compatibility.

  - When $SWIGFLAGS contains the -python flag, expect the generated .py
    file to be in the same (sub)directory as the target.

  - When compiling C++ files, allow $CCFLAGS settings to show up on the
    command line even when $CXXFLAGS has been redefined.

  - Fix --interactive with -u/-U/-D when a VariantDir() is used.

  From Anatoly Techtonik:

  - Have the scons.bat file add the script execution directory to its
    local %PATH% on Windows, so the Python executable can be found.

  From Mike Wake:

  - Fix passing variable names as a list to the Return() function.

  From Matthew Wesley:

  - Add support for the GDC 'D' language compiler.



RELEASE 0.98 - Sun, 30 Mar 2008 23:33:05 -0700

  From Benoit Belley:

  - Fix the --keep-going flag so it builds all possible targets even when
    a later top-level target depends on a child that failed its build.

  - Fix being able to use $PDB and $WINDWOWS_INSERT_MANIFEST together.

  - Don't crash if un-installing the Intel C compiler leaves left-over,
    dangling entries in the Windows registry.

  - Improve support for non-standard library prefixes and suffixes by
    stripping all prefixes/suffixes from file name string as appropriate.

  - Reduce the default stack size for -j worker threads to 256 Kbytes.
    Provide user control over this value by adding --stack-size and
    --warn=stack-size options, and a SetOption('stack_size') function.

  - Fix a crash on Linux systems when trying to use the Intel C compiler
    and no /opt/intel_cc_* directories are found.

  - Improve using Python functions as actions by incorporating into
    a FunctionAction's signature:
      - literal values referenced by the byte code.
      - values of default arguments
      - code of nested functions
      - values of variables captured by closures
      - names of referenced global variables and functions

  - Fix the closing message when --clean and --keep-going are both
    used and no errors occur.

  - Add support for the Intel C compiler on Mac OS X.

  - Speed up reading SConscript files by about 20% (for some
    configurations) by:  1) optimizing the SCons.Util.is_*() and
    SCons.Util.flatten() functions; 2) avoiding unnecessary os.stat()
    calls by using a File's .suffix attribute directly instead of
    stringifying it.

  From JÃ©rÃ´me Berger:

  - Have the D language scanner search for .di files as well as .d files.

  - Add a find_include_names() method to the Scanner.Classic class to
    abstract out how included names can be generated by subclasses.

  - Allow the D language scanner to detect multiple modules imported by
    a single statement.

  From Konstantin Bozhikov:

  - Support expansion of construction variables that contain or refer
    to lists of other variables or Nodes within expansions like $CPPPATH.

  - Change variable substitution (the env.subst() method) so that an
    input sequence (list or tuple) is preserved as a list in the output.

  From David Cournapeau:

  - Add a CheckDeclaration() call to configure contexts.

  - Improve the CheckTypeSize() code.

  - Add a Define() call to configure contexts, to add arbitrary #define
    lines to a generated configure header file.

  - Add a "gfortran" Tool module for the GNU F95/F2003 compiler.

  - Avoid use of -rpath with the Mac OS X linker.

  - Add comment lines to the generated config.h file to describe what
    the various #define/#undef lines are doing.

  From Steven Knight:

  - Support the ability to subclass the new-style "str" class as input
    to Builders.

  - Improve the performance of our type-checking by using isinstance()
    with new-style classes.

  - Fix #include (and other $*PATH variables searches) of files with
    absolute path names.  Don't die if they don't exist (due to being
    #ifdef'ed out or the like).

  - Fix --interactive mode when Default(None) is used.

  - Fix --debug=memoizer to work around a bug in base Python 2.2 metaclass
    initialization (by just not allowing Memoization in Python versions
    that have the bug).

  - Have the "scons-time time" subcommand handle empty log files, and
    log files that contain no results specified by the --which option.

  - Fix the max Y of vertical bars drawn by "scons-time --fmt=gnuplot".

  - On Mac OS X, account for the fact that the header file generated
    from a C++ file will be named (e.g.) file.cpp.h, not file.hpp.

  - Fix floating-point numbers confusing the Java parser about
    generated .class file names in some configurations.

  - Document (nearly) all the values you can now fetch with GetOption().

  - Fix use of file names containing strings of multiple spaces when
    using ActionFactory instances like the Copy() or Move() function.

  - Fix a 0.97 regression when using a variable expansion (like
    $OBJSUFFIX) in a source file name to a builder with attached source
    builders that match suffix (like Program()+Object()).

  - Have the Java parser recognize generics (surrounded by angle brackets)
    so they don't interfere with identifying anonymous inner classes.

  - Avoid an infinite loop when trying to use saved copies of the
    env.Install() or env.InstallAs() after replacing the method
    attributes.

  - Improve the performance of setting construction variables.

  - When cloning a construction environment, avoid over-writing an
    attribute for an added method if the user explicitly replaced it.

  - Add a warning about deprecated support for Python 1.5, 2.0 and 2.1.

  - Fix being able to SetOption('warn', ...) in SConscript files.

  - Add a warning about env.Copy() being deprecated.

  - Add warnings about the --debug={dtree,stree,tree} options
    being deprecated.

  - Add VariantDir() as the first step towards deprecating BuildDir().
    Add the keyword argument "variant_dir" as the replacement for
    "build_dir".

  - Add warnings about the {Target,Source}Signatures() methods and
    functions being deprecated.

  From Rob Managan:

  - Enhance TeX and LaTeX support to work with BuildDir(duplicate=0).

  - Re-run LaTeX when it issues a package warning that it must be re-run.

  From Leanid Nazdrynau:

  - Have the Copy() action factory preserve file modes and times
    when copying individual files.

  From Jan Nijtmans:

  - If $JARCHDIR isn't set explicitly, use the .java_classdir attribute
    that was set when the Java() Builder built the .class files.

  From Greg Noel:

  - Document the Dir(), File() and Entry() methods of Dir and File Nodes.

  - Add the parse_flags option when creating Environments

  From Gary Oberbrunner:

  - Make File(), Dir() and Entry() return a list of Nodes when passed
    a list of names, instead of trying to make a string from the name
    list and making a Node from that string.

  - Fix the ability to build an Alias in --interactive mode.

  - Fix the ability to hash the contents of actions for nested Python
    functions on Python versions where the inability to pickle them
    returns a TypeError (instead of the documented PicklingError).

  From Jonas Olsson:

  - Fix use of the Intel C compiler when the top compiler directory,
    but not the compiler version, is specified.

  - Handle Intel C compiler network license files (port@system).

  From Jim Randall:

  - Fix how Python Value Nodes are printed in --debug=explain output.

  From Adam Simpkins:

  - Add a --interactive option that starts a session for building (or
    cleaning) targets without re-reading the SConscript files every time.

  - Fix use of readline command-line editing in --interactive mode.

  - Have the --interactive mode "build" command with no arguments
    build the specified Default() targets.

  - Fix the Chmod(), Delete(), Mkdir() and Touch() Action factories to
    take a list (of Nodes or strings) as arguments.

  From Vaclav Smilauer:

  - Fix saving and restoring an Options value of 'all' on Python
    versions where all() is a builtin function.

  From Daniel Svensson:

  - Code correction in SCons.Util.is_List().

  From Ben Webb:

  - Support the SWIG %module statement with following modifiers in
    parenthese (e.g., '%module(directors="1")').



RELEASE 0.97.0d20071212 - Wed, 12 Dec 2007 09:29:32 -0600

  From Benoit Belley:

  - Fix occasional spurious rebuilds and inefficiency when using
    --implicit-cache and Builders that produce multiple targets.

  - Allow SCons to not have to know about the builders of generated
    files when BuildDir(duplicate=0) is used, potentially allowing some
    SConscript files to be ignored for smaller builds.

  From David Cournapeau:

  - Add a CheckTypeSize() call to configure contexts.

  From Ken Deeter:

  - Make the "contents" of Alias Nodes a concatenation of the children's
    content signatures (MD5 checksums), not a concatenation of the
    children's contents, to avoid using large amounts of memory during
    signature calculation.

  From Malte Helmert:

  - Fix a lot of typos in the man page and User's Guide.

  From Geoffrey Irving:

  - Speed up conversion of paths in .sconsign files to File or Dir Nodes.

  From Steven Knight:

  - Add an Options.UnknownOptions() method that returns any settings
    (from the command line, or whatever dictionary was passed in)
    that aren't known to the Options object.

  - Add a Glob() function.

  - When removing targets with the -c option, use the absolute path (to
    avoid problems interpreting BuildDir() when the top-level directory
    is the source directory).

  - Fix problems with Install() and InstallAs() when called through a
    clone (of a clone, ...) of a cloned construction environment.

  - When executing a file containing Options() settings, add the file's
    directory to sys.path (so modules can be imported from there) and
    explicity set __name__ to the name of the file so the statement's
    in the file can deduce the location if they need to.

  - Fix an O(n^2) performance problem when adding sources to a target
    through calls to a multi Builder (including Aliases).

  - Redefine the $WINDOWSPROGMANIFESTSUFFIX and
    $WINDOWSSHLIBMANIFESTSUFFIX variables so they pick up changes to
    the underlying $SHLIBSUFFIX and $PROGSUFFIX variables.

  - Add a GetBuildFailures() function that can be called from functions
    registered with the Python atexit module to print summary information
    about any failures encountered while building.

  - Return a NodeList object, not a Python list, when a single_source
    Builder like Object() is called with more than one file.

  - When searching for implicit dependency files in the directories
    in a $*PATH list, don't create Dir Nodes for directories that
    don't actually exist on-disk.

  - Add a Requires() function to allow the specification of order-only
    prerequisites, which will be updated before specified "downstream"
    targets but which don't actually cause the target to be rebuilt.

  - Restore the FS.{Dir,File,Entry}.rel_path() method.

  - Make the default behavior of {Source,Target}Signatures('timestamp')
    be equivalent to 'timestamp-match', not 'timestamp-newer'.

  - Fix use of CacheDir with Decider('timestamp-newer') by updating
    the modification time when copying files from the cache.

  - Fix random issues with parallel (-j) builds on Windows when Python
    holds open file handles (especially for SCons temporary files,
    or targets built by Python function actions) across process creation.

  From Maxim Kartashev:

  - Fix test scripts when run on Solaris.

  From Gary Oberbrunner:

  - Fix Glob() when a pattern is in an explicitly-named subdirectory.

  From Philipp Scholl:

  - Fix setting up targets if multiple Package builders are specified
    at once.



RELEASE 0.97.0d20070918 - Tue, 18 Sep 2007 10:51:27 -0500

  From Steven Knight:

  - Fix the wix Tool module to handle null entries in $PATH variables.

  - Move the documentation of Install() and InstallAs() from the list
    of functions to the list of Builders (now that they're implemented
    as such).

  - Allow env.CacheDir() to be set per construction environment.  The
    global CacheDir() function now sets an overridable global default.

  - Add an env.Decider() method and a Node.Decider() method that allow
    flexible specification of an arbitrary function to decide if a given
    dependency has changed since the last time a target was built.

  - Don't execute Configure actions (while reading SConscript files)
    when cleaning (-c) or getting help (-h or -H).

  - Add to each target an implicit dependency on the external command(s)
    used to build the target, as found by searching env['ENV']['PATH']
    for the first argument on each executed command line.

  - Add support for a $IMPLICIT_COMMAND_DEPENDENCIES construction
    variabe that can be used to disable the automatic implicit
    dependency on executed commands.

  - Add an "ensure_suffix" keyword to Builder() definitions that, when
    true, will add the configured suffix to the targets even if it looks
    like they already have a different suffix.

  - Add a Progress() function that allows for calling a function or string
    (or list of strings) to display progress while walking the DAG.

  - Allow ParseConfig(), MergeFlags() and ParseFlags() to handle output
    from a *config command with quoted path names that contain spaces.

  - Make the Return() function stop processing the SConscript file and
    return immediately.  Add a "stop=" keyword argument that can be set
    to False to preserve the old behavior.

  - Fix use of exitstatfunc on an Action.

  - Introduce all man page function examples with "Example:" or "Examples:".

  - When a file gets added to a directory, make sure the directory gets
    re-scanned for the new implicit dependency.

  - Fix handling a file that's specified multiple times in a target
    list so that it doesn't cause dependent Nodes to "disappear" from
    the dependency graph walk.

  From Carsten Koch:

  - Avoid race conditions with same-named files and directory creation
    when pushing copies of files to CacheDir().

  From Tzvetan Mikov:

  - Handle $ in Java class names.

  From Gary Oberbrunner:

  - Add support for the Intel C compiler on Windows64.

  - On SGI IRIX, have $SHCXX use $CXX by default (like other platforms).

  From Sohail Somani:

  - When Cloning a construction environment, set any variables before
    applying tools (so the tool module can access the configured settings)
    and re-set them after (so they end up matching what the user set).

  From Matthias Troffaes:

  - Make sure extra auxiliary files generated by some LaTeX packages
    and not ending in .aux also get deleted by scons -c.

  From Greg Ward:

  - Add a $JAVABOOTCLASSPATH variable for directories to be passed to the
    javac -bootclasspath option.

  From Christoph Wiedemann:

  - Add implicit dependencies on the commands used to build a target.




RELEASE 0.97.0d20070809 - Fri, 10 Aug 2007 10:51:27 -0500

  From Lars Albertsson:

  - Don't error if a #include line happens to match a directory
    somewhere on a path (like $CPPPATH, $FORTRANPATH, etc.).

  From Mark Bertoglio:

  - Fix listing multiple projects in Visual Studio 7.[01] solution files,
    including generating individual project GUIDs instead of re-using
    the solution GUID.

  From Jean Brouwers:

  - Add /opt/SUNWspro/bin to the default execution PATH on Solaris.

  From Allan Erskine:

  - Only expect the Microsoft IDL compiler to emit *_p.c and *_data.c
    files if the /proxy and /dlldata switches are used (respectively).

  From Steven Knight:

  - Have --debug=explain report if a target is being rebuilt because
    AlwaysBuild() is specified (instead of "unknown reasons").

  - Support {Get,Set}Option('help') to make it easier for SConscript
    files to tell if a help option (-h, --help, etc.) has been specified.

  - Support {Get,Set}Option('random') so random-dependency interaction
    with CacheDir() is controllable from SConscript files.

  - Add a new AddOption() function to support user-defined command-
    line flags (like --prefix=, --force, etc.).

  - Replace modified Optik version with new optparse compatibility module
    for command line processing in Scripts/SConsOptions.py

  - Push and retrieve built symlinks to/from a CacheDir() as actual
    symlinks, not by copying the file contents.

  - Fix how the Action module handles stringifying the shared library
    generator in the Tool/mingw.py module.

  - When generating a config.h file, print "#define HAVE_{FEATURE} 1"
    instad of just "#define HAVE_{FEATURE}", for more compatibility
    with Autoconf-style projects.

  - Fix expansion of $TARGET, $TARGETS, $SOURCE and $SOURCES keywords in
    Visual C/C++ PDB file names.

  - Fix locating Visual C/C++ PDB files in build directories.

  - Support an env.AddMethod() method and an AddMethod() global function
    for adding a new method, respectively, to a construction environment
    or an arbitrary object (such as a class).

  - Fix the --debug=time option when the -j option is specified and all
    files are up to date.

  - Add a $SWIGOUTDIR variable to allow setting the swig -outdir option,
    and use it to identify files created by the swig -java option.

  - Add a $SWIGPATH variable that specifies the path to be searched
    for included SWIG files, Also add related $SWIGINCPREFIX and
    $SWIGINCSUFFIX variables that specify the prefix and suffix to
    be be added to each $SWIGPATH directory when expanded on the SWIG
    command line.

  - More efficient copying of construction environments (mostly borrowed
    from copy.deepcopy() in the standard Python library).

  - When printing --tree=prune output, don't print [brackets] around
    source files, only do so for built targets with children.

  - Fix interpretation of Builder source arguments when the Builder has
    a src_suffix *and* a source_builder and the argument has no suffix.

  - Fix use of expansions like ${TARGET.dir} or ${SOURCE.dir} in the
    following construction variables:  $FORTRANMODDIR, $JARCHDIR,
    $JARFLAGS, $LEXFLAGS, $SWIGFLAGS, $SWIGOUTDIR and $YACCFLAGS.

  - Fix dependencies on Java files generated by SWIG so they can be
    detected and built in one pass.

  - Fix SWIG when used with a BuildDir().

  From Leanid Nazdrynau:

  - When applying Tool modules after a construction environment has
    already been created, don't overwrite existing $CFILESUFFIX and
    $CXXFILESUFFIX value.

  - Support passing the Java() builder a list of explicit .java files
    (not only a list of directories to be scanned for .java files).

  - Support passing .java files to the Jar() and JavaH() builders, which
    then use the builder underlying the Java() builder to turn them into
    .class files.  (That is, the Jar()-Java() chain of builders become
    multi-step, like the Program()-Object()-CFile() builders.)

  - Support passing SWIG .i files to the Java builders (Java(),
    Jar(), JavaH()), to cause intermediate .java files to be created
    automatically.

  - Add $JAVACLASSPATH and $JAVASOURCEPATH variables, that get added to
    the javac "-classpath" and "-sourcepath" options.  (Note that SCons
    does *not* currently search these paths for implicit dependencies.)

  - Commonize initialization of Java-related builders.

  From Jan Nijtmans:

  - Find Java anonymous classes when the next token after the name is
    an open parenthesis.

  From Gary Oberbrunner:

  - Fix a code example in the man page.

  From Tilo Prutz:

  - Add support for the file names that Java 1.5 (and 1.6) generates for
    nested anonymous inner classes, which are different from Java 1.4.

  From Adam Simpkins:

  - Allow worker threads to terminate gracefully when all jobs are
    finished.

  From Sohail Somani:

  - Add LaTeX scanner support for finding dependencies specified with
    the \usepackage{} directive.



RELEASE 0.97 - Thu, 17 May 2007 08:59:41 -0500

  From Steven Knight:

  - Fix a bug that would make parallel builds stop in their tracks if
    Nodes that depended on lists that contained some Nodes built together
    caused the reference count to drop below 0 if the Nodes were visited
    and commands finished in the wrong order.

  - Make sure the DirEntryScanner doesn't choke if it's handed something
    that's not a directory (Node.FS.Dir) Node.



RELEASE 0.96.96 - Thu, 12 Apr 2007 12:36:25 -0500

  NOTE:  This is (Yet) a(nother) pre-release of 0.97 for testing purposes.

  From Joe Bloggs:

  - Man page fix:  remove cut-and-paste sentence in NoCache() description.

  From Dmitry Grigorenko and Gary Oberbrunner:

  - Use the Intel C++ compiler, not $CC, to link C++ source.

  From Helmut Grohne:

  - Fix the man page example of propagating a user's external environment.

  From Steven Knight:

  - Back out (most of) the Windows registry installer patch, which
    seems to not work on some versions of Windows.

  - Don't treat Java ".class" attributes as defining an inner class.

  - Fix detecting an erroneous Java anonymous class when the first
    non-skipped token after a "new" keyword is a closing brace.

  - Fix a regression when a CPPDEFINES list contains a tuple, the second
    item of which (the option value) is a construction variable expansion
    (e.g. $VALUE) and the value of the variable isn't a string.

  - Improve the error message if an IOError (like trying to read a
    directory as a file) occurs while deciding if a node is up-to-date.

  - Fix "maximum recursion" / "unhashable type" errors in $CPPPATH
    PathList expansion if a subsidiary expansion yields a stringable,
    non-Node object.

  - Generate API documentation from the docstrings (using epydoc).

  - Fix use of --debug=presub with Actions for out-of-the-box Builders.

  - Fix handling nested lists within $CPPPATH, $LIBPATH, etc.

  - Fix a "builders_used" AttributeError that real-world Qt initialization
    triggered in the refactored suffix handling for Builders.

  - Make the reported --debug=time timings meaningful when used with -j.
    Better documentation of what the times mean.

  - User Guide updates: --random, AlwaysBuild(), --tree=,
    --debug=findlibs, --debug=presub, --debug=stacktrace,
    --taskmastertrace.

  - Document (in both man page and User's Guide) that --implicit-cache
    ignores changes in $CPPPATH, $LIBPATH, etc.

  From Jean-Baptiste Lab:

  - Remove hard-coded dependency on Python 2.2 from Debian packaging files.

  From Jeff Mahovsky:

  - Handle spaces in the build target name in Visual Studio project files.

  From Rob Managan:

  - Re-run LaTeX after BibTeX has been re-run in response to a changed
    .bib file.

  From Joel B. Mohler:

  - Make additional TeX auxiliary files (.toc, .idx and .bbl files)
    Precious so their removal doesn't affect whether the necessary
    sections are included in output PDF or PostScript files.

  From Gary Oberbrunner:

  - Fix the ability to import modules in the site_scons directory from
    a subdirectory.

  From Adam Simpkins:

  - Make sure parallel (-j) builds all targets even if they show up
    multiple times in the child list (as a source and a dependency).

  From Matthias Troffaes:

  - Don't re-run TeX if the triggering strings (\makeindex, \bibliography
    \tableofcontents) are commented out.

  From Richard Viney:

  - Fix use of custom include and lib paths with Visual Studio 8.

  - Select the default .NET Framework SDK Dir based on the version of
    Visual Studio being used.



RELEASE 0.96.95 - Mon, 12 Feb 2007 20:25:16 -0600

  From Anatoly Techtonik:

  - Add the scons.org URL and a package description to the setup.py
    arguments.

  - Have the Windows installer add a registry entry for scons.bat in the
    "App Paths" key, so scons.bat can be executed without adding the
    directory to the %PATH%.  (Python itself works this way.)

  From Anonymous:

  - Fix looking for default paths in Visual Studio 8.0 (and later).

  - Add -lm to the list of default D libraries for linking.

  From Matt Doar:

  - Provide a more complete write-your-own-Scanner example in the man page.

  From Ralf W. Grosse-Kunstleve:

  - Contributed upstream Python change to our copied subprocess.py module
    for more efficient standard input processing.

  From Steven Knight:

  - Fix the Node.FS.Base.rel_path() method when the two nodes are on
    different drive letters.  (This caused an infinite loop when
    trying to write .sconsign files.)

  - Fully support Scanners that use a dictionary to map file suffixes
    to other scanners.

  - Support delayed evaluation of the $SPAWN variable to allow selection
    of a function via ${} string expansions.

  - Add --srcdir as a synonym for -Y/--repository.

  - Document limitations of #include "file.h" with Repository().

  - Fix use of a toolpath under the source directory of a BuildDir().

  - Fix env.Install() with a file name portion that begins with '#'.

  - Fix ParseConfig()'s handling of multiple options in a string that's
    replaced a *FLAGS construction variable.

  - Have the C++ tools initialize common C compilation variables ($CCFLAGS,
    $SHCCFLAGS and $_CCCOMCOM) even if the 'cc' Tool isn't loaded.

  From Leanid Nazdrynau:

  - Fix detection of Java anonymous classes if a newline precedes the
    opening brace.

  From Gary Oberbrunner:

  - Document use of ${} to execute arbitrary Python code.

  - Add support for:
    1) automatically adding a site_scons subdirectory (in the top-level
       SConstruct directory) to sys.path (PYTHONPATH);
    2) automatically importing site_scons/site_init.py;
    3) automatically adding site_scons/site_tools to the toolpath.

  From John Pye:

  - Change ParseConfig() to preserve white space in arguments passed in
    as a list.

  From a smith:

  - Fix adding explicitly-named Java inner class files (and any
    other file names that may contain a '$') to Jar files.

  From David Vitek:

  - Add a NoCache() function to mark targets as unsuitable for propagating
    to (or retrieving from) a CacheDir().

  From Ben Webb:

  - If the swig -noproxy option is used, it won't generate a .py file,
    so don't emit it as a target that we expect to be built.



RELEASE 0.96.94 - Sun, 07 Jan 2007 18:36:20 -0600

  NOTE:  This is a pre-release of 0.97 for testing purposes.

  From Anonymous:

  - Allow arbitrary white space after a SWIG %module declaration.

  From Paul:

  - When compiling resources under MinGW, make sure there's a space
    between the --include-dir option and its argument.

  From Jay Kint:

  - Alleviate long command line issues on Windows by executing command
    lines directly via os.spawnv() if the command line doesn't need
    shell interpretation (has no pipes, redirection, etc.).

  From Walter Franzini:

  - Exclude additional Debian packaging files from the copyright check.

  From Fawad Halim:

  - Handle the conflict between the impending Python 2.6 'as' keyword
    and our Tool/as.py module name.

  From Steven Knight:

  - Speed up the Node.FS.Dir.rel_path() method used to generate path names
    that get put into the .sconsign* file(s).

  - Optimize Node.FS.Base.get_suffix() by computing the suffix once, up
    front, when we set the Node's name.  (Duh...)

  - Reduce the Memoizer's responsibilities to simply counting hits and
    misses when the --debug=memoizer option is used, not to actually
    handling the key calculation and memoization itself.  This speeds
    up some configurations significantly, and should cause no functional
    differences.

  - Add a new scons-time script with subcommands for generating
    consistent timing output from SCons configurations, extracting
    various information from those timings, and displaying them in
    different formats.

  - Reduce some unnecessary stat() calls from on-disk entry type checks.

  - Fix SideEffect() when used with -j, which was badly broken in 0.96.93.

  - Propagate TypeError exceptions when evaluating construction variable
    expansions up the stack, so users can see what's going on.

  - When disambiguating a Node.FS.Entry into a Dir or File, don't look
    in the on-disk source directory until we've confirmed there's no
    on-disk entry locally and there *is* one in the srcdir.  This avoids
    creating a phantom Node that can interfere with dependencies on
    directory contents.

  - Add an AllowSubstExceptions() function that gives the SConscript
    files control over what exceptions cause a string to expand to ''
    vs. terminating processing with an error.

  - Allow the f90.py and f95.py Tool modules to compile earlier source
    source files of earlier Fortran version.

  - Fix storing signatures of files retrieved from CacheDir() so they're
    correctly identified as up-to-date next invocation.

  - Make sure lists of computed source suffixes cached by Builder objects
    don't persist across changes to the list of source Builders (so the
    addition of suffixes like .ui by the qt.py Tool module take effect).

  - Enhance the bootstrap.py script to allow it to be used to execute
    SCons more easily from a checked-out source tree.

  From Ben Leslie:

  - Fix post-Memoizer value caching misspellings in Node.FS._doLookup().

  From Rob Managan, Dmitry Mikhin and Joel B. Mohler:

  - Handle TeX/LaTeX files in subdirectories by changing directory
    before invoking TeX/LaTeX.

  - Scan LaTeX files for \bibliography lines.

  - Support multiple file names in a "\bibliography{file1,file2}" string.

  - Handle TeX warnings about undefined citations.

  - Support re-running LaTeX if necessary due to a Table of Contents.

  From Dmitry Mikhin:

  - Return LaTeX if "Rerun to get citations correct" shows up on the next
    line after the "Warning:" string.

  From Gary Oberbrunner:

  - Add #include lines to fix portability issues in two tests.

  - Eliminate some unnecessary os.path.normpath() calls.

  - Add a $CFLAGS variable for C-specific options, leaving $CCFLAGS
    for options common to C and C++.

  From Tom Parker:

  - Have the error message print the missing file that Qt can't find.

  From John Pye:

  - Fix env.MergeFlags() appending to construction variable value of None.

  From Steve Robbins:

  - Fix the "sconsign" script when the .sconsign.dblite file is explicitly
    specified on the command line (and not intuited from the old way of
    calling it with just ".sconsign").

  From Jose Pablo Ezequiel "Pupeno" Fernandez Silva:

  - Give the 'lex' tool knowledge of the additional target files produced
    by the flex "--header-file=" and "--tables-file=" options.

  - Give the 'yacc' tool knowledge of the additional target files produced
    by the bison "-g", "--defines=" and "--graph=" options.

  - Generate intermediate files with Objective C file suffixes (.m) when
    the lex and yacc source files have appropriate suffixes (.lm and .ym).

  From Sohail Somain:

  - Have the mslink.py Tool only look for a 'link' executable on Windows
    systems.

  From Vaclav Smilauer:

  - Add support for a "srcdir" keyword argument when calling a Builder,
    which will add a srcdir prefix to all non-relative string sources.

  From Jonathan Ultis:

  - Allow Options converters to take the construction environment as
    an optional argument.



RELEASE 0.96.93 - Mon, 06 Nov 2006 00:44:11 -0600

  NOTE:  This is a pre-release of 0.97 for testing purposes.

  From Anonymous:

  - Allow Python Value Nodes to be Builder targets.

  From Matthias:

  - Only filter Visual Studio common filename prefixes on complete
    directory names.

  From Chad Austin:

  - Fix the build of the SCons documentation on systems that don't
    have "python" in the $PATH.

  From Ken Boortz:

  - Enhance ParseConfig() to recognize options that begin with '+'.

  From John Calcote, Elliot Murphy:

  - Document ways to override the CCPDBFLAGS variable to use the
    Microsoft linker's /Zi option instead of the default /Z7.

  From Christopher Drexler:

  - Make SCons aware bibtex must be called if any \include files
    cause creation of a bibliography.

  - Make SCons aware that "\bilbiography" in TeX source files means
    that related .bbl and .blg bibliography files will be created.
    (NOTE:  This still needs to search for the string in \include files.)

  From David Gruener:

  - Fix inconsistent handling of Action strfunction arguments.

  - Preserve white space in display Action strfunction strings.

  From James Y. Knight and Gerard Patel:

  - Support creation of shared object files from assembly language.

  From Steven Knight:

  - Speed up the Taskmaster significantly by avoiding unnecessary
    re-scans of Nodes to find out if there's work to be done, having it
    track the currently-executed top-level target directly and not
    through its presence on the target list, and eliminating some other
    minor list(s), method(s) and manipulation.

  - Fix the expansion of $TARGET and $SOURCE in the expansion of
    $INSTALLSTR displayed for non-environment calls to InstallAs().

  - Fix the ability to have an Alias() call refer to a directory
    name that's not identified as a directory until later.

  - Enhance runtest.py with an option to use QMTest as the harness.
    This will become the default behavior as we add more functionality
    to the QMTest side.

  - Let linking on mingw use the default function that chooses $CC (gcc)
    or $CXX (g++) depending on whether there are any C++ source files.

  - Work around a bug in early versions of the Python 2.4 profile module
    that caused the --profile= option to fail.

  - Only call Options validators and converters once when initializing a
    construction environment.

  - Fix the ability of env.Append() and env.Prepend(), in all known Python
    versions, to handle different input value types when the construction
    variable being updated is a dictionary.

  - Add a --cache-debug option for information about what files it's
    looking for in a CacheDir().

  - Document the difference in construction variable expansion between
    {Action,Builder}() and env.{Action,Builder}().

  - Change the name of env.Copy() to env.Clone(), keeping the old name
    around for backwards compatibility (with the intention of eventually
    phasing it out to avoid confusion with the Copy() Action factory).

  From Arve Knudsen:

  - Support cleaning and scanning SWIG-generated files.

  From Carsten Koch:

  - Allow selection of Visual Studio version by setting $MSVS_VERSION
    after construction environment initialization.

  From Jean-Baptiste Lab:

  - Try using zipimport if we can't import Tool or Platform modules
    using the normal "imp" module.  This allows SCons to be packaged
    using py2exe's all-in-one-zip-file approach.

  From Ben Liblit:

  - Do not re-scan files if the scanner returns no implicit dependencies.

  From Sanjoy Mahajan:

  - Change use of $SOURCES to $SOURCE in all TeX-related Tool modules.

  From Joel B. Mohler:

  - Make SCons aware that "\makeindex" in TeX source files means that
    related .ilg, .ind and .idx index files will be created.
    (NOTE:  This still needs to search for the string in \include files.)

  - Prevent scanning the TeX .aux file for additional files from
    trying to remove it twice when the -c option is used.

  From Leanid Nazdrynau:

  - Give the MSVC RES (resource) Builder a src_builder list and a .rc
    src_suffix so other builders can generate .rc files.

  From Matthew A. Nicholson:

  - Enhance Install() and InstallAs() to handle directory trees as sources.

  From Jan Nijtmans:

  - Don't use the -fPIC flag when using gcc on Windows (e.g. MinGW).

  From Greg Noel:

  - Add an env.ParseFlags() method that provides separate logic for
    parsing GNU tool chain flags into a dictionary.

  - Add an env.MergeFlags() method to apply an arbitrary dictionary
    of flags to a construction environment's variables.

  From Gary Oberbrunner:

  - Fix parsing tripartite Intel C compiler version numbers on Linux.

  - Extend the ParseConfig() function to recognize -arch and
    -isysroot options.

  - Have the error message list the known suffixes when a Builder call
    can't build a source file with an unknown suffix.

  From Karol Pietrzak:

  - Avoid recursive calls to main() in the program snippet used by the
    SConf subsystem to test linking against libraries.  This changes the
    default behavior of CheckLib() and CheckLibWithHeader() to print
    "Checking for C library foo..." instead of "Checking for main()
    in C library foo...".

  From John Pye:

  - Throw an exception if a command called by ParseConfig() or
    ParseFlags() returns an error.

  From Stefan Seefeld:

  - Initial infrastructure for running SCons tests under QMTest.

  From Sohail Somani:

  - Fix tests that fail due to gcc warnings.

  From Dobes Vandermeer:

  - In stack traces, print the full paths of SConscript files.

  From Atul Varma:

  - Fix detection of Visual C++ Express Edition.

  From Dobes Vandermeer:

  - Let the src_dir option to the SConscript() function affect all the
    the source file paths, instead of treating all source files paths
    as relative to the SConscript directory itself.

  From Nicolas Vigier:

  - Fix finding Fortran modules in build directories.

  - Fix use of BuildDir() when the source file in the source directory
    is a symlink with a relative path.

  From Edward Wang:

  - Fix the Memoizer when the SCons Python modules are executed from
    .pyo files at different locations from where they were compiled.

  From Johan Zander:

  - Fix missing os.path.join() when constructing the $FRAMEWORKSDKDIR/bin.



RELEASE 0.96.92 - Mon, 10 Apr 2006 21:08:22 -0400

  NOTE:  This was a pre-release of 0.97 for testing purposes.

  From Anonymous:

  - Fix the intelc.py Tool module to not throw an exception if the
    only installed version is something other than ia32.

  - Set $CCVERSION when using gcc.

  From Matthias:

  - Support generating project and solution files for Microsoft
    Visual Studio version 8.

  - Support generating more than one project file for a Microsoft
    Visual Studio solution file.

  - Add support for a support "runfile" parameter to Microsoft
    Visual Studio project file creation.

  - Put the project GUID, not the solution GUID, in the right spot
    in the solution file.

  From Erling Andersen:

  - Fix interpretation of Node.FS objects wrapped in Proxy instances,
    allowing expansion of things like ${File(TARGET)} in command lines.

  From Stanislav Baranov:

  - Add a separate MSVSSolution() Builder, with support for the
    following new construction variables: $MSVSBUILDCOM, $MSVSCLEANCOM,
    $MSVSENCODING, $MSVSREBUILDCOM, $MSVSSCONS, $MSVSSCONSCOM,
    $MSVSSCONSFLAGS, $MSVSSCONSCRIPT and $MSVSSOLUTIONCOM.

  From Ralph W. Grosse-Kunstleve and Patrick Mezard:

  - Remove unneceesary (and incorrect) SCons.Util strings on some function
    calls in SCons.Util.

  From Bob Halley:

  - Fix C/C++ compiler selection on AIX to not always use the external $CC
    environment variable.

  From August HÃ¶randl:

  - Add a scanner for \include and \import files, with support for
    searching a directory list in $TEXINPUTS (imported from the external
    environment).

  - Support $MAKEINDEX, $MAKEINDEXCOM, $MAKEINDEXCOMSTR and
    $MAKEINDEXFLAGS for generating indices from .idx files.

  From Steven Johnson:

  - Add a NoClean() Environment method and function to override removal
    of targets during a -c clean, including documentation and tests.

  From Steven Knight:

  - Check for whether files exist on disk by listing the directory
    contents, not calling os.path.exists() file by file.  This is
    somewhat more efficient in general, and may be significantly
    more efficient on Windows.

  - Minor speedups in the internal is_Dict(), is_List() and is_String()
    functions.

  - Fix a signature refactoring bug that caused Qt header files to
    get re-generated every time.

  - Don't fail when writing signatures if the .sconsign.dblite file is
    owned by a different user (e.g. root) from a previous run.

  - When deleting variables from stacked OverrideEnvironments, don't
    throw a KeyError if we were able to delte the variable from any
    Environment in the stack.

  - Get rid of the last indentation tabs in the SCons source files and
    add -tt to the Python invocations in the packaging build and the
    tests so they don't creep back in.

  - In Visual Studio project files, put quotes around the -C directory
    so everything works even if the path has spaces in it.

  - The Intel Fortran compiler uses -object:$TARGET, not "-o $TARGET",
    when building object files on Windows.  Have the the ifort Tool
    modify the default command lines appropriately.

  - Document the --debug=explain option in the man page.  (How did we
    miss this?)

  - Add a $LATEXRETRIES variable to allow configuration of the number of
    times LaTex can be re-called to try to resolve undefined references.

  - Change the order of the arguments to Configure.Checklib() to match
    the documentation.

  - Handle signature calculation properly when the Python function used
    for a FunctionAction is an object method.

  - On Windows, assume that absolute path names without a drive letter
    refer to the drive on which the SConstruct file lives.

  - Add /usr/ccs/bin to the end of the the default external execution
    PATH on Solaris.

  - Add $PKGCHK and $PKGINFO variables for use on Solaris when searching
    for the SunPRO C++ compiler.  Make the default value for $PKGCHK
    be /usr/sbin/pgkchk (since /usr/sbin isn't usually on the external
    execution $PATH).

  - Fix a man page example of overriding variables when calling
    SharedLibrary() to also set the $LIBSUFFIXES variable.

  - Add a --taskmastertrace=FILE option to give some insight on how
    the taskmaster decides what Node to build next.

  - Changed the names of the old $WIN32DEFPREFIX, $WIN32DEFSUFFIX,
    $WIN32DLLPREFIX and $WIN32IMPLIBPREFIX construction variables to
    new $WINDOWSDEFPREFIX, $WINDOWSDEFSUFFIX, $WINDOWSDLLPREFIX and
    $WINDOWSIMPLIBPREFIX construction variables.  The old names are now
    deprecated, but preserved for backwards compatibility.

  - Fix (?) a runtest.py hang on Windows when the --xml option is used.

  - Change the message when an error occurs trying to interact with the
    file system to report the target(s) in square brackets (as before) and
    the actual file or directory that encountered the error afterwards.

  From Chen Lee:

  - Add x64 support for Microsoft Visual Studio 8.

  From Baptiste Lepilleur:

  - Support the --debug=memory option on Windows when the Python version
    has the win32process and win32api modules.

  - Add support for Visual Studio 2005 Pro.

  - Fix portability issues in various tests: test/Case.py,
    Test/Java/{JAR,JARCHDIR,JARFLAGS,JAVAC,JAVACFLAGS,JAVAH,RMIC}.py,
    test/MSVS/vs-{6.0,7.0,7.1,8.0}-exec.py,
    test/Repository/{Java,JavaH,RMIC}.py,
    test/QT/{generated-ui,installed,up-to-date,warnings}.py,
    test/ZIP/ZIP.py.

  - Ignore pkgchk errors on Solaris when searching for the C++ compiler.

  - Speed up the SCons/EnvironmentTests.py unit tests.

  - Add a --verbose= option to runtest.py to print executed commands
    and their output at various levels.

  From Christian Maaser:

  - Add support for Visual Studio Express Editions.

  - Add support for Visual Studio 8 *.manifest files, includng
    new $WINDOWS_INSERT_MANIFEST, $WINDOWSPROGMANIFESTSUFFIX,
    $WINDOWSPROGMANIFESTPREFIX, $WINDOWSPROGMANIFESTSUFFIX,
    $WINDOWSSHLIBMANIFESTPREFIX and $WINDOWSSHLIBMANIFESTSUFFIX
    construction variables.

  From Adam MacBeth:

  - Fix detection of additional Java inner classes following use of a
    "new" keyword inside an inner class.

  From Sanjoy Mahajan:

  - Correct TeX-related command lines to just $SOURCE, not $SOURCES

  From Patrick Mezard:

  - Execute build commands for a command-line target if any of the
    files built along with the target is out of date or non-existent,
    not just if the command-line target itself is out of date.

  - Fix the -n option when used with -c to print all of the targets
    that will be removed for a multi-target Builder call.

  - If there's no file in the source directory, make sure there isn't
    one in the build directory, too, to avoid dangling files left
    over from previous runs when a source file is removed.

  - Allow AppendUnique() and PrependUnique() to append strings (and
    other atomic objects) to lists.

  From Joel B. Mohler:

  - Extend latex.py, pdflatex.py, pdftex.py and tex.py so that building
    from both TeX and LaTeX files uses the same logic to call $BIBTEX
    when it's necessary, to call $MAKEINDEX when it's necessary, and to
    call $TEX or $LATEX multiple times to handle undefined references.

  - Add an emitter to the various TeX builders so that the generated
    .aux and .log files also get deleted by the -c option.

  From Leanid Nazdrynau:

  - Fix the Qt UIC scanner to work with generated .ui files (by using
    the FindFile() function instead of checking by-hand for the file).

  From Jan Nieuwenhuizen:

  - Fix a problem with interpreting quoted argument lists on command lines.

  From Greg Noel:

  - Add /sw/bin to the default execution PATH on Mac OS X.

  From Kian Win Ong:

  - When building a .jar file and there is a $JARCHDIR, put the -C
    in front of each .class file on the command line.

  - Recognize the Java 1.5 enum keyword.

  From Asfand Yar Qazi:

  - Add /opt/bin to the default execution PATH on all POSIX platforms
    (between /usr/local/bin and /bin).

  From Jon Rafkind:

  - Fix the use of Configure() contexts from nested subsidiary
    SConscript files.

  From Christoph Schulz:

  - Add support for $CONFIGUREDIR and $CONFIGURELOG variables to control
    the directory and logs for configuration tests.

  - Add support for a $INSTALLSTR variable.

  - Add support for $RANLIBCOM and $RANLIBCOMSTR variables (which fixes
    a bug when setting $ARCOMSTR).

  From Amir Szekely:

  - Add use of $CPPDEFINES to $RCCOM (resource file compilation) on MinGW.

  From Erick Tryzelaar:

  - Fix the error message when trying to report that a given option is
    not gettable/settable from an SConscript file.

  From Dobes Vandermeer:

  - Add support for SCC and other settings in Microsoft Visual
    Studio project and solution files:  $MSVS_PROJECT_BASE_PATH,
    $MSVS_PROJECT_GUID, $MSVS_SCC_AUX_PATH, $MSVS_SCC_LOCAL_PATH,
    $MSVS_SCC_PROJECT_NAME, $MSVS_SCC_PROVIDER,

  - Add support for using a $SCONS_HOME variable (imported from the
    external environment, or settable internally) to put a shortened
    SCons execution line in the Visual Studio project file.

  From David J. Van Maren:

  - Only filter common prefixes from source files names in Visual Studio
    project files if the prefix is a complete (sub)directory name.

  From Thad Ward:

  - If $MSVSVERSIONS is already set, don't overwrite it with
    information from the registry.



RELEASE 0.96.91 - Thu, 08 Sep 2005 07:18:23 -0400

  NOTE:  This was a pre-release of 0.97 for testing purposes.

  From Chad Austin:

  - Have the environment store the toolpath and re-use it to find Tools
    modules during later Copy() or Tool() calls (unless overridden).

  - Normalize the directory path names in SConsignFile() database
    files so the same signature file can interoperate on Windows and
    non-Windows systems.

  - Make --debug=stacktrace print a stacktrace when a UserError is thrown.

  - Remove an old, erroneous cut-and-paste comment in Scanner/Dir.py.

  From Stanislav Baranov:

  - Make it possible to support with custom Alias (sub-)classes.

  - Allow Builders to take empty source lists when called.

  - Allow access to both TARGET and SOURCE in $*PATH expansions.

  - Allow SConscript files to modify BUILD_TARGETS.

  From Timothee Besset:

  - Add support for Objective C/C++ .m and .mm file suffixes (for
    Mac OS X).

  From Charles Crain

  - Fix the PharLap linkloc.py module to use target+source arguments
    when calling env.subst().

  From Bjorn Eriksson:

  - Fix an incorrect Command() keyword argument in the man page.

  - Add a $TEMPFILEPREFIX variable to control the prefix or flag used
    to pass a long-command-line-execution tempfile to a command.

  From Steven Knight:

  - Enhanced the SCons setup.py script to install man pages on
    UNIX/Linux systems.

  - Add support for an Options.FormatOptionHelpText() method that can
    be overridden to customize the format of Options help text.

  - Add a global name for the Entry class (which had already been
    documented).

  - Fix re-scanning of generated source files for implicit dependencies
    when the -j option is used.

  - Fix a dependency problem that caused $LIBS scans to not be added
    to all of the targets in a multiple-target builder call, which
    could cause out-of-order builds when the -j option is used.

  - Store the paths of source files and dependencies in the .sconsign*
    file(s) relative to the target's directory, not relative to the
    top-level SConstruct directory.  This starts to make it possible to
    subdivide the dependency tree arbitrarily by putting an SConstruct
    file in every directory and using content signatures.

  - Add support for $YACCHFILESUFFIX and $YACCHXXFILESUFFIX variables
    that accomodate parser generators that write header files to a
    different suffix than the hard-coded .hpp when the -d option is used.

  - The default behavior is now to store signature information in a
    single .sconsign.dblite file in the top-level SConstruct directory.
    The old behavior of a separate .sconsign file in each directory can
    be specified by calling SConsignFile(None).

  - Remove line number byte codes within the signature calculation
    of Python function actions, so that changing the location of an
    otherwise unmodified Python function doesn't cause rebuilds.

  - Fix AddPreAction() and AddPostAction() when an action has more than
    one target file:  attach the actions to the Executor, not the Node.

  - Allow the source directory of a BuildDir / build_dir to be outside
    of the top-level SConstruct directory tree.

  - Add a --debug=nomemoizer option that disables the Memoizer for clearer
    looks at the counts and profiles of the underlying function calls,
    not the Memoizer wrappers.

  - Print various --debug= stats even if we exit early (e.g. using -h).

  - Really only use the cached content signature value if the file
    is older than --max-drift, not just if --max-drift is set.

  - Remove support for conversion from old (pre 0.96) .sconsign formats.

  - Add support for a --diskcheck option to enable or disable various
    on-disk checks:  that File and Dir nodes match on-disk entries;
    whether an RCS file exists for a missing source file; whether an
    SCCS file exists for a missing source file.

  - Add a --raw argument to the sconsign script, so it can print a
    raw representation of each entry's NodeInfo dictionary.

  - Add the 'f90' and 'f95' tools to the list of Fortran compilers
    searched for by default.

  - Add the +Z option by default when compiling shared objects on
    HP-UX.

  From Chen Lee:

  - Handle Visual Studio project and solution files in Unicode.

  From Sanjoy Mahajan:

  - Fix a bad use of Copy() in an example in the man page, and a
    bad regular expression example in the man page and User's Guide.

  From Shannon Mann:

  - Have the Visual Studio project file(s) echo "Starting SCons" before
    executing SCons, mainly to work around a quote-stripping bug in
    (some versions of?) the Windows cmd command executor.

  From Georg Mischler:

  - Remove the space after the -o option when invoking the Borland
    BCC compiler; some versions apparently require that the file name
    argument be concatenated with the option.

  From Leanid Nazdrynau:

  - Fix the Java parser's handling of backslashes in strings.

  From Greg Noel:

  - Add construction variables to support frameworks on Mac OS X:
    $FRAMEWORKS, $FRAMEWORKPREFIX, $FRAMEWORKPATH, $FRAMEWORKPATHPREFIX.

  - Re-order link lines so the -o option always comes right after the
    command name.

  From Gary Oberbrunner:

  - Add support for Intel C++ beta 9.0 (both 32 and 64 bit versions).

  - Document the new $FRAMEWORK* variables for Mac OS X.

  From Karol Pietrzak:

  - Add $RPATH (-R) support to the Sun linker Tool (sunlink).

  - Add a description of env.subst() to the man page.

  From Chris Prince:

  - Look in the right directory, not always the local directory, for a
    same-named file or directory conflict on disk.

  - On Windows, preserve the external environment's %SYSTEMDRIVE%
    variable, too.

  From Craig Scott:

  - Have the Fortran module emitter look for Fortan modules to be created
    relative to $FORTRANMODDIR, not the top-level directory.

  - When saving Options to a file, run default values through the
    converter before comparing them with the set values.  This correctly
    suppresses Boolean Option values from getting written to the saved
    file when they're one of the many synonyms for a default True or
    False value.

  - Fix the Fortran Scanner's ability to handle a module being used
    in the same file in which it is defined.

  From Steve-o:

  - Add the -KPIC option by default when compiling shared objects on
    Solaris.

  - Change the default suffix for Solaris objects to .o, to conform to
    Sun WorkShop's expectations.  Change the profix to so_ so they can
    still be differentiated from static objects in the same directory.

  From Amir Szekely:

  - When calling the resource compiler on MinGW, add --include-dir and
    the source directory so it finds the source file.

  - Update EnsureSConsVersion() to support revision numbers.

  From Greg Ward:

  - Fix a misplaced line in the man page.



RELEASE 0.96.90 - Tue, 15 Feb 2005 21:21:12 +0000

  NOTE:  This was a pre-release of 0.97 for testing purposes.

  From Anonymous:

  - Fix Java parsing to avoid erroneously identifying a new array
    of class instances as an anonymous inner class.

  - Fix a typo in the man page description of PathIsDirCreate.

  From Chad Austin:

  - Allow Help() to be called multiple times, appending to the help
    text each call.

  - Allow Tools found on a toolpath to import Python modules from
    their local directory.

  From Steve Christensen:

  - Handle exceptions from Python functions as build actions.

  - Add a set of canned PathOption validators:  PathExists (the default),
    PathIsFile, PathIsDir and PathIsDirCreate.

  From Matthew Doar:

  - Add support for .lex and .yacc file suffixes for Lex and Yacc files.

  From Eric Frias:

  - Huge performance improvement:  wrap the tuples representing an
    include path in an object, so that the time it takes to hash the
    path doesn't grow porportionally to the length of the path.

  From Gottfried Ganssauge:

  - Fix SCons on SuSE/AMD-64 Linux by having the wrapper script also
    check for the build engine in the parent directory of the Python
    library directory (/usr/lib64 instead of /usr/lib).

  From Stephen Kennedy:

  - Speed up writing the .sconsign file at the end of a run by only
    calling sync() once at the end, not after every entry.

  From Steven Knight:

  - When compiling with Microsoft Visual Studio, don't include the ATL and
    MFC directories in the default INCLUDE and LIB environment variables.

  - Remove the following deprecated features:  the ParseConfig()
    global function (deprecated in 0.93); the misspelled "validater"
    keyword to the Options.Add() method (deprecated in 0.91); the
    SetBuildSignatureType(), SetContentSignatureType(), SetJobs() and
    GetJobs() global functions (deprecated in 0.14).

  - Fix problems with corrupting the .sconsign.dblite file when
    interrupting builds by writing to a temporary file and renaming,
    not writing the file directly.

  - Fix a 0.96 regression where when running with -k, targets built from
    walking dependencies later on the command line would not realize
    that a dependency had failed an earlier build attempt, and would
    try to rebuild the dependent targets.

  - Change the final messages when using -k and errors occur from
    "{building,cleaning} terminated because of errors" to "done
    {building,cleaning} targets (errors occurred during {build,clean})."

  - Allow Configure.CheckFunc() to take an optional header argument
    (already supported by Conftest.py) to specify text at the top of
    the compiled test file.

  - Fix the --debug=explain output when a Python function action changed
    so it prints a meaningful string, not the binary representation of
    the function contents.

  - Allow a ListOption's default value(s) to be a Python list of specified
    values, not just a string containing a comma-separated list of names.

  - Add a ParseDepends() function that will parse up a list of explicit
    dependencies from a "make depend" style file.

  - Support the ability to change directory when executing an Action
    through "chdir" keyword arguments to Action and Builder creation
    and calls.

  - Fix handling of Action ojects (and other callables that don't match
    our calling arguments) in construction variable expansions.

  - On Win32, install scons.bat in the Python directory when installing
    from setup.py.  (The bdist_wininst installer was already doing this.)

  - Fix env.SConscript() when called with a list of SConscipt files.
    (The SConscript() global function already worked properly.)

  - Add a missing newline to the end of the --debug=explain "unknown
    reasons" message.

  - Enhance ParseConfig() to work properly for spaces in between the -I,
    -L and -l options and their arguments.

  - Packaging build fix:  Rebuild the files that are use to report the
    --version of SCons whenever the development version number changes.

  - Fix the ability to specify a target_factory of Dir() to a Builder,
    which the default create-a-directory Builder was interfering with.

  - Mark a directory as built if it's created as part of the preparation
    for another target, to avoid trying to build it again when it comes
    up in the target list.

  - Allow a function with the right calling signature to be put directly
    in an Environment's BUILDERS dictionary, making for easier creation
    and use of wrappers (pseudo-Builders) that call other Builders.

  - On Python 2.x, wrap lists of Nodes returned by Builders in a UserList
    object that adds a method that makes str() object return a string
    with all of the Nodes expanded to their path names.  (Builders under
    Python 1.5.2 still return lists to avoid TypeErrors when trying
    to extend() list, so Python 1.5.2 doesn't get pretty-printing of Node
    lists, but everything should still function.)

  - Allow Aliases to have actions that will be executed whenever
    any of the expanded Alias targets are out of date.

  - Fix expansion of env.Command() overrides within target and
    source file names.

  - Support easier customization of what's displayed by various default
    actions by adding lots of new construction variables: $ARCOMSTR,
    $ASCOMSTR, $ASPPCOMSTR, $BIBTEXCOMSTR, $BITKEEPERCOMSTR, $CCCOMSTR,
    $CVSCOMSTR, $CXXCOMSTR, $DCOMSTR, $DVIPDFCOMSTR, $F77COMSTR,
    $F90COMSTR, $F95COMSTR, $FORTRANCOMSTR, $GSCOMSTR, $JARCOMSTR,
    $JAVACCOMSTR, $JAVAHCOMSTR, $LATEXCOMSTR, $LEXCOMSTR, $LINKCOMSTR,
    $M4COMSTR, $MIDLCOMSTR, $P4COMSTR, $PCHCOMSTR, $PDFLATEXCOMSTR,
    $PDFTEXCOMSTR, $PSCOMSTR, $QT_MOCFROMCXXCOMSTR, $QT_MOCFROMHCOMSTR,
    $QT_UICCOMSTR, $RCCOMSTR, $REGSVRCOMSTR, $RCS_COCOMSTR, $RMICCOMSTR,
    $SCCSCOMSTR, $SHCCCOMSTR, $SHCXXCOMSTR, $SHF77COMSTR, $SHF90COMSTR,
    $SHF95COMSTR, $SHFORTRANCOMSTR, $SHLINKCOMSTR, $SWIGCOMSTR,
    $TARCOMSTR, $TEXCOMSTR, $YACCCOMSTR and $ZIPCOMSTR.

  - Add an optional "map" keyword argument to ListOption() that takes a
    dictionary to map user-specified values to legal values from the list
    (like EnumOption() already doee).

  - Add specific exceptions to try:-except: blocks without any listed,
    so that they won't catch and mask keyboard interrupts.

  - Make --debug={tree,dtree,stree} print something even when there's
    a build failure.

  - Fix how Scanners sort the found dependencies so that it doesn't
    matter whether the dependency file is in a Repository or not.
    This may cause recompilations upon upgrade to this version.

  - Make AlwaysBuild() work with Alias and Python value Nodes (making
    it much simpler to support aliases like "clean" that just invoke
    an arbitrary action).

  - Have env.ParseConfig() use AppendUnique() by default to suppress
    duplicate entries from multiple calls.  Add a "unique" keyword
    argument to allow the old behavior to be specified.

  - Allow the library modules imported by an SConscript file to get at
    all of the normally-available global functions and variables by saying
    "from SCons.Script import *".

  - Add a --debug=memoizer option to print Memoizer hit/mass statistics.

  - Allow more than one --debug= option to be set at a time.

  - Change --debug=count to report object counts before and after
    reading SConscript files and before and after building targets.

  - Change --debug=memory output to line up the numbers and to better
    match (more or less) the headers on the --debug=count columns.

  - Speed things up when there are lists of targets and/or sources by
    getting rid of some N^2 walks of the lists involved.

  - Cache evaluation of LazyActions so we don't create a new object
    for each invocation.

  - When scanning, don't create Nodes for include files that don't
    actually exist on disk.

  - Make supported global variables CScanner, DScanner, ProgramScanner and
    SourceFileScanner.  Make SourceFileScanner.add_scanner() a supported
    part of the public interface.  Keep the old SCons.Defaults.*Scan names
    around for a while longer since some people were already using them.

  - By default, don't scan directories for on-disk files.  Add a
    DirScanner global scanner that can be used in Builders or Command()
    calls that want source directory trees scanned for on-disk changes.
    Have the Tar() and Zip() Builders use the new DirScanner to preserve
    the behavior of rebuilding a .tar or .zip file if any file or
    directory under a source tree changes.  Add Command() support for
    a source_scanner keyword argument to Command() that can be set to
    DirScanner to get this behavior.

  - Documentation changes:  Explain that $CXXFLAGS contains $CCFLAGS
    by default.  Fix a bad target_factory example in the man page.
    Add appendices to the User's Guide to cover the available Tools,
    Builders and construction variables.  Comment out the build of
    the old Python 10 paper, which doesn't build on all systems and
    is old enough at this point that it probably isn't worth the
    effort to make it do so.

  From Wayne Lee:

  - Avoid "maximum recursion limit" errors when removing $(-$) pairs
    from long command lines.

  From Clive Levinson:

  - Make ParseConfig() recognize and add -mno-cygwin to $LINKFLAGS and
    $CCFLAGS, and -mwindows to $LINKFLAGS.

  From Michael McCracken:

  - Add a new "applelink" tool to handle the things like Frameworks and
    bundles that Apple has added to gcc for linking.

  - Use more appropriate default search lists of linkers, compilers and
    and other tools for the 'darwin' platform.

  - Add a LoadableModule Builder that builds a bundle on Mac OS X (Darwin)
    and a shared library on other systems.

  - Improve SWIG tests for use on Mac OS X (Darwin).

  From Elliot Murphy:

  - Enhance the tests to guarantee persistence of ListOption
    values in saved options files.

  - Supply the help text when -h is used with the -u, -U or -D options.

  From Christian Neeb:

  - Fix the Java parser's handling of string definitions to avoid ignoring
    subsequent code.

  From Han-Wen Nienhuys:

  - Optimize variable expansion by:  using the re.sub() method (when
    possible); not using "eval" for variables for which we can fetch the
    value directory; avoiding slowing substitution logic when there's no
    '$' in the string.

  From Gary Oberbrunner:

  - Add an Environment.Dump() method to print the contents of a
    construction environment.

  - Allow $LIBS (and similar variables) to contain explicit File Nodes.

  - Change ParseConfig to add the found library names directly to the
    $LIBS variable, instead of returning them.

  - Add ParseConfig() support for the -framework GNU linker option.

  - Add a PRINT_CMD_LINE_FUNC construction variable to allow people
    to filter (or log) command-line output.

  - Print an internal Python stack trace in response to an otherwise
    unexplained error when --debug=stacktrace is specified.

  - Add a --debug=findlibs option to print what's happening when
    the scanner is searching for libraries.

  - Allow Tool specifications to be passed a dictionary of keyword
    arguments.

  - Support an Options default value of None, in which case the variable
    will not be added to the construction environment unless it's set
    explicitly by the user or from an Options file.

  - Avoid copying __builtin__ values into a construction environment's
    dictionary when evaluating construction variables.

  - Add a new cross-platform intelc.py Tool that can detect and
    configure the Intel C++ v8 compiler on both Windows, where it's
    named icl, and Linux, where it's named icc.  It also checks that
    the directory specified in the Windows registry exists, and sets a
    new $INTEL_C_COMPILER_VERSION construction variable to identify the
    version being used.  (Niall Douglas contributed an early prototype
    of parts of this module.)

  - Fix the private Conftest._Have() function so it doesn't change
    non-alphanumeric characters to underscores.

  - Supply a better error message when a construction variable expansion
    has an unknown attribute.

  - Documentation changes:  Update the man page to describe use of
    filenames or Nodes in $LIBS.

  From Chris Pawling:

  - Have the linkloc tool use $MSVS_VERSION to select the Microsoft
    Visual Studio version to use.

  From Kevin Quick:

  - Fix the Builder name returned from ListBuilders and other instances
    of subclasses of the BuilderBase class.

  - Add Builders and construction variables to support rpcgen:
    RPCGenClient(), RPCGenHeader(), RPCGenService(), RPCGenXDR(),
    $RPCGEN, $RPCGENFLAGS, $RPCGENCLIENTFLAGS, $RPCGENHEADERFLAGS,
    $RPCGENSERVICEFLAGS, $RPCGENXDRFLAGS.

  - Update the man page to document that prefix and suffix Builder
    keyword arguments can be strings, callables or dictionaries.

  - Provide more info in the error message when a user tries to build
    a target multiple ways.

  - Fix Delete() when a file doesn't exist and must_exist=1.  (We were
    unintentionally dependent on a bug in versions of the Python shutil.py
    module prior to Python 2.3, which would generate an exception for
    a nonexistent file even when ignore_errors was set.)

  - Only replace a Node's builder with a non-null source builder.

  - Fix a stack trace when a suffix selection dictionary is passed
    an empty source file list.

  - Allow optional names to be attached to Builders, for default
    Builders that don't get attached to construction environments.

  - Fix problems with Parallel Task Exception handling.

  - Build targets in an associated BuildDir even if there are targets
    or subdirectories locally in the source directory.

  - If a FunctionAction has a callable class as its underlying Python
    function, use its strfunction() method (if any) to display the
    action.

  - Fix handling when BuildDir() exists but is unwriteable.  Add
    "Stop." to those error messages for consistency.

  - Catch incidents of bad builder creation (without an action) and
    supply meaningful error messages.

  - Fix handling of src_suffix values that aren't extensions (don't
    begin with a '.').

  - Don't retrieve files from a CacheDir, but report what would happen,
    when the -n option is used.

  - Use the source_scanner from the target Node, not the source node
    itself.

  - Internal Scanners fixes:  Make sure Scanners are only passed Nodes.
    Fix how a Scanner.Selector called its base class initialization.
    Make comparisons of Scanner objects more robust.  Add a name to
    an internal default ObjSourceScanner.

  - Add a deprecated warning for use of the old "scanner" keyword argument
    to Builder creation.

  - Improve the --debug=explain message when the build action changes.

  - Test enhancements in SourceCode.py, option-n.py, midl.py.  Better
    Command() and Scanner test coverage.  Improved test infrastructure
    for -c output.

  - Refactor the interface between Action and Executor objects to treat
    Actions atomically.

  - The --debug=presub option will now report the pre-substitution
    each action seprately, instead of reporting the entire list before
    executing the actions one by one.

  - The --debug=explain option explaining a changed action will now
    (more correctly) show pre-substitution action strings, instead of
    the commands with substituted file names.

  - A Node (file) will now be rebuilt if its PreAction or PostAction
    actions change.

  - Python Function actions now have their calling signature (target,
    source, env) reported correctly when displayed.

  - Fix BuildDir()/build_dir handling when the build_dir is underneath
    the source directory and trying to use entries from the build_dir
    as sources for other targets in the build-dir.

  - Fix hard-coding of JDK path names in various Java tests.

  - Handle Python stack traces consistently (stop at the SConscript stack
    frame, by default) even if the Python source code isn't available.

  - Improve the performance of the --debug={tree,dtree} options.

  - Add --debug=objects logging of creation of OverrideWarner,
    EnvironmentCopy and EnvironmentOverride objects.

  - Fix command-line expansion of Python Value Nodes.

  - Internal cleanups:  Remove an unnecessary scan argument.  Associate
    Scanners only with Builders, not nodes.  Apply overrides once when
    a Builder is called, not in multiple places.  Cache results from the
    Node.FS.get_suffix() and Node.get_build_env() methods.  Use the Python
    md5 modules' hexdigest() method, if there is one.  Have Taskmaster
    call get_stat() once for each Node and re-use the value instead of
    calling it each time it needs the value.  Have Node.depends_on()
    re-use the list from the children() method instead of calling it
    multiple times.

  - Use the correct scanner if the same source file is used for targets in
    two different environments with the same path but different scanners.

  - Collect logic for caching values in memory in a Memoizer class,
    which cleans up a lot of special-case code in various methods and
    caches additional values to speed up most configurations.

  - Add a PathAccept validator to the list of new canned PathOption
    validators.

  From Jeff Squyres:

  - Documentation changes:  Use $CPPDEFINES instead of $CCFLAGS in man
    page examples.

  From Levi Stephen:

  - Allow $JARCHDIR to be expanded to other construction variables.

  From Christoph Wiedemann:

  - Add an Environment.SetDefault() method that only sets values if
    they aren't already set.

  - Have the qt.py Tool not override variables already set by the user.

  - Add separate $QT_BINPATH, $QT_CPPPATH and $QT_LIBPATH variables
    so these can be set individually, instead of being hard-wired
    relative to $QTDIR.

  - The %TEMP% and %TMP% external environment variables are now propagated
    automatically to the command execution environment on Windows systems.

  - A new --config= command-line option allows explicit control of
    of when the Configure() tests are run:  --config=force forces all
    checks to be run, --config=cache uses all previously cached values,
    --config=auto (the default) runs tests only when dependency analysis
    determines it's necessary.

  - The Configure() subsystem can now write a config.h file with values
    like HAVE_STDIO_H, HAVE_LIBM, etc.

  - The Configure() subsystem now executes its checks silently when the
    -Q option is specified.

  - The Configure() subsystem now reports if a test result is being
    taken from cache, and prints the standard output and error output
    of tests even when cached.

  - Configure() test results are now reported as "yes" or "no" instead of
    "ok" or "failed."

  - Fixed traceback printing when calling the env.Configure() method
    instead of the Configure() global function.

  - The Configure() subsystem now caches build failures in a .sconsign
    file in the subdirectory, not a .cache file.  This may cause
    tests to be re-executed the first time after you install 0.97.

  - Additional significant internal cleanups in the Configure() subsystem
    and its tests.

  - Have the Qt Builder make uic-generated files dependent on the .ui.h
    file, if one exists.

  - Add a test to make sure that SCons source code does not contain
    try:-except: blocks that catch all errors, which potentially catch
    and mask keyboard interrupts.

  - Fix us of TargetSignatures('content') with the SConf subsystem.

  From Russell Yanofsky:

  - Add support for the Metrowerks Codewarrior compiler and linker
    (mwcc and mwld).



RELEASE 0.96.1 - Mon, 23 Aug 2004 12:55:50 +0000

  From Craig Bachelor:

  - Handle white space in the executable Python path name within in MSVS
    project files by quoting the path.

  - Correct the format of a GUID string in a solution (.dsw) file so
    MSVS can correctly "build enable" a project.

  From Steven Knight:

  - Add a must_exist flag to Delete() to let the user control whether
    it's an error if the specified entry doesn't exist.  The default
    behavior is now to silently do nothing if it doesn't exist.

  - Package up the new Platform/darwin.py, mistakenly left out of 0.96.

  - Make the scons.bat REM statements into @REM so they aren't printed.

  - Make the SCons packaging SConscript files platform independent.

  From Anthony Roach:

  - Fix scanning of pre-compiled header (.pch) files for #includes,
    broken in 0.96.



RELEASE 0.96 - Wed, 18 Aug 2004 13:36:40 +0000

  From Chad Austin:

  - Make the CacheDir() directory if it doesn't already exist.

  - Allow construction variable substitutions in $LIBS specifications.

  - Allow the emitter argument to a Builder() to be or expand to a list
    of emitter functions, which will be called in sequence.

  - Suppress null values in construction variables like $LIBS that use
    the internal _concat() function.

  - Remove .dll files from the construction variables searched for
    libraries that can be fed to Win32 compilers.

  From Chad Austin and Christoph Wiedemann:

  - Add support for a $RPATH variable to supply a list of directories
    to search for shared libraries when linking a program.  Used by
    the GNU and IRIX linkers (gnulink and sgilink).

  From Charles Crain:

  - Restore the ability to do construction variable substitutions in all
    kinds of *PATH variables, even when the substitution returns a Node
    or other object.

  From Tom Epperly:

  - Allow the Java() Builder to take more than one source directory.

  From Ralf W. Grosse-Kunstleve:

  - Have SConsignFile() use, by default, a custom "dblite.py" that we can
    control and guarantee to work on all Python versions (or nearly so).

  From Jonathan Gurley:

  - Add support for the newer "ifort" versions of the Intel Fortran
    Compiler for Linux.

  From Bob Halley:

  - Make the new *FLAGS variable type work with copied Environments.

  From Chris Hoeppler:

  - Initialize the name of a Scanner.Classic scanner correctly.

  From James Juhasz:

  - Add support for the .dylib shared library suffix and the -dynamiclib
    linker option on Mac OS X.

  From Steven Knight:

  - Add an Execute() method for executing actions directly.

  - Support passing environment override keyword arguments to Command().

  - Fix use of $MSVS_IGNORE_IDE_PATHS, which was broken when we added
    support for $MSVS_USE_MFC_DIRS last release.

  - Make env.Append() and env.Prepend() act like the underlying Python
    behavior when the variable being appended to is a UserList object.

  - Fix a regression that prevented the Command() global function in
    0.95 from working with command-line strings as actions.

  - Fix checking out a file from a source code management system when
    the env.SourceCode() method was called with an individual file name
    or node, not a directory name or node.

  - Enhance the Task.make_ready() method to create a list of the
    out-of-date Nodes for the task for use by the wrapping interface.

  - Allow Scanners to pull the list of suffixes from the construction
    environment when the "skeys" keyword argument is a string containing
    a construction variable to be expanded.

  - Support new $CPPSUFFIXES, $DSUFFIXES $FORTRANSUFFIXES, and
    $IDLSUFFIXES.  construction variables that contain the default list
    of suffixes to be scanned by a given type of scanner, allowing these
    suffix lists to be easily added to or overridden.

  - Speed up Node creation when calling a Builder by comparing whether two
    Environments are the same object, not if their underlying dictionaries
    are equivalent.

  - Add a --debug=explain option that reports the reason(s) why SCons
    thinks it must rebuild something.

  - Add support for functions that return platform-independent Actions
    to Chmod(), Copy(), Delete(), Mkdir(), Move() and Touch() files
    and/or directories.  Like any other Actions, the returned Action
    object may be executed directly using the Execute() global function
    or env.Execute() environment method, or may be used as a Builder
    action or in an env.Command() action list.

  - Add support for the strfunction argument to all types of Actions:
    CommandAction, ListAction, and CommandGeneratorAction.

  - Speed up turning file system Nodes into strings by caching the
    values after we're finished reading the SConscript files.

  - Have ParseConfig() recognize and supporting adding the -Wa, -Wl,
    and -Wp, flags to ASFLAGS, LINKFLAGS and CPPFLAGS, respectively.

  - Change the .sconsign format and the checks for whether a Node is
    up-to-date to make dependency checks more efficient and correct.

  - Add wrapper Actions to SCons.Defaults for $ASCOM, $ASPPCOM, $LINKCOM,
    $SHLINKCOM, $ARCOM, $LEXCOM and $YACCCOM.  This makes it possible
    to replace the default print behavior with a custom strfunction()
    for each of these.

  - When a Node has been built, don't walk the whole tree back to delete
    the parents's implicit dependencies, let returning up the normal
    Taskmaster descent take care of it for us.

  - Add documented support for separate target_scanner and source_scanner
    arguments to Builder creation, which allows different scanners to
    be applied to source files

  - Don't re-install or (re-generate) .h files when a subsidiary #included
    .h file changes.  This eliminates incorrect circular dependencies
    with .h files generated from other source files.

  - Slim down the internal Sig.Calculator class by eliminating methods
    whose functionality is now covered by Node methods.

  - Document use of the target_factory and source_factory keyword
    arguments when creating Builder objects.  Enhance Dir Nodes so that
    they can be created with user-specified Builder objects.

  - Don't blow up with stack trace when the external $PATH environment
    variable isn't set.

  - Make Builder calls return lists all the time, even if there's only
    one target.  This keeps things consistent and easier to program to
    across platforms.

  - Add a Flatten() function to make it easier to deal with the Builders
    all returning lists of targets, not individual targets.

  - Performance optimizations in Node.FS.__doLookup().

  - Man page fixes:  formatting typos, misspellings, bad example.

  - User's Guide fixes: Fix the signatures of the various example
    *Options() calls.  Triple-quote properly a multi-line Split example.

  - User's Guide additions:  Chapter describing File and Directory
    Nodes.  Section describing declarative nature of SCons functions in
    SConscript files.  Better organization and clarification of points
    raised by Robert P. J. Day.  Chapter describing SConf (Autoconf-like)
    functionality.  Chapter describing how to install Python and
    SCons.  Chapter describing Java builds.

  From Chris Murray:

  - Add a .win32 attribute to force file names to expand with
    Windows backslash path separators.

  - Fix escaping file names on command lines when the expansion is
    concatenated with another string.

  - Add support for Fortran 90 and Fortran 95.  This adds $FORTRAN*
    variables that specify a default compiler, command-line, flags,
    etc. for all Fortran versions, plus separate $F90* and $F95*
    variables for when different compilers/flags/etc. must be specified
    for different Fortran versions.

  - Have individual tools that create libraries override the default
    $LIBPREFIX and $LIBSUFFIX values set by the platform.  This makes
    it easier to use Microsoft Visual Studio tools on a CygWin platform.

  From Gary Oberbrunner:

  - Add a --debug=presub option to print actions prior to substitution.

  - Add a warning upon use of the override keywords "targets" and
    "sources" when calling Builders.  These are usually mistakes which
    are otherwise silently (and confusingly) turned into construction
    variable overrides.

  - Try to find the ICL license file path name in the external environment
    and the registry before resorting to the hard-coded path name.

  - Add support for fetching command-line keyword=value arguments in
    order from an ARGLIST list.

  - Avoid stack traces when trying to read dangling symlinks.

  - Treat file "extensions" that only contain digits as part of the
    file basename.  This supports version numbers as part of shared
    library names, for example.

  - Avoid problems when there are null entries (None or '') in tool
    lists or CPPPATH.

  - Add an example and explanation of how to use "tools = ['default', ..."
    when creating a construction environment.

  - Add a section describing File and Directory Nodes and some of their
    attributes and methods.

  - Have ParseConfig() add a returned -pthread flag to both $CCFLAGS
    and $LINKFLAGS.

  - Fix some test portability issues on Mac OS X (darwin).

  From Simon Perkins:

  - Fix a bug introduced in building shared libraries under MinGW.

  From Kevin Quick:

  - Handling SCons exceptions according to Pythonic standards.

  - Fix test/chained-build.py on systems that execute within one second.

  - Fix tests on systems where 'ar' warns about archive creation.

  From Anthony Roach:

  - Fix use of the --implicit-cache option with timestamp signatures.

  - If Visual Studio is installed, assume the C/C++ compiler, the linker
    and the MIDL compiler that comes with it are available, too.

  - Better error messages when evaluating a construction variable
    expansion yields a Python syntax error.

  - Change the generation of PDB files when using Visual Studio from
    compile time to link time.

  From sam th:

  - Allow SConf.CheckLib() to search a list of libraries, like the
    Autoconf AC_SEARCH_LIBS macro.

  - Allow the env.WhereIs() method to take a "reject" argument to
    let it weed out specific path names.

  From Christoph Wiedemann:

  - Add new Moc() and Uic() Builders for more explicit control over
    Qt builds, plus new construction variables to control them:
    $QT_AUTOSCAN, $QT_DEBUG, $QT_MOCCXXPREFIX, $QT_MOCCXXSUFFIX,
    $QT_MOCHPREFIX, $QT_MOCHSUFFIX, $QT_UICDECLPREFIX, $QT_UICDECLSUFFIX,
    $QT_UICIMPLPREFIX, $QT_UICIMPLSUFFIX and $QT_UISUFFIX.

  - Add a new single_source keyword argument for Builders that enforces
    a single source file on calls to the Builder.



RELEASE 0.95 - Mon, 08 Mar 2004 06:43:20 -0600

  From Chad Austin:

  - Replace print statements with calls to sys.stdout.write() so output
    lines stay together when -j is used.

  - Add portability fixes for a number of tests.

  - Accomodate the fact that Cygwin's os.path.normcase() lies about
    the underlying system being case-sensitive.

  - Fix an incorrect _concat() call in the $RCINCFLAGS definition for
    the mingw Tool.

  - Fix a problem with the msvc tool with Python versions prior to 2.3.

  - Add support for a "toolpath" Tool() and Environment keyword that
    allows Tool modules to be found in specified local directories.

  - Work around Cygwin Python's silly fiction that it's using a
    case-sensitive file system.

  - More robust handling of data in VCComponents.dat.

  - If the "env" command is available, spawn commands with the more
    general "env -" instead of "env -i".

  From Kerim Borchaev:

  - Fix a typo in a msvc.py's registry lookup:  "VCComponents.dat", not
    "VSComponents.dat".

  From Chris Burghart:

  - Fix the ability to save/restore a PackageOption to a file.

  From Steve Christensen:

  - Update the MSVS .NET and MSVC 6.0/7.0 path detection.

  From David M. Cooke:

  - Make the Fortran scanner case-insensitive for the INCLUDE string.

  From Charles Crain:

  - If no version of MSVC is detected but the tool is specified,
    use the MSVC 6.0 paths by default.

  - Ignore any "6.1" version of MSVC found in the registry; this is a
    phony version number (created by later service packs?) and would
    throw off the logic if the user had any non-default paths configure.

  - Correctly detect if the user has independently configured the MSVC
    "include," "lib" or "path" in the registry and use the appropriate
    values.  Previously, SCons would only use the values if all three
    were set in the registry.

  - Make sure side-effect nodes are prepare()d before building their
    corresponding target.

  - Preserve the ability to call BuildDir() multiple times with the
    same target and source directory arguments.

  From Andy Friesen:

  - Add support for the Digital Mars "D" programming language.

  From Scott Lystig Fritchie:

  - Fix the ability to use a custom _concat() function in the
    construction environment when calling _stripixes().

  - Make the message about ignoring a missing SConscript file into a
    suppressable Warning, not a hard-coded sys.stderr.write().

  - If a builder can be called multiple times for a target (because
    the sources and overrides are identical, or it's a builder with the
    "multi" flag set), allow the builder to be called through multiple
    environments so long as the builders have the same signature for
    the environments in questions (that is, they're the same action).

  From Bob Halley:

  - When multiple targets are built by a single action, retrieve all
    of them from cache, not just the first target, and exec the build
    command if any of the targets isn't present in the cache.

  From Zephaniah Hull:

  - Fix command-line ARGUMENTS with multiple = in them.

  From Steven Knight:

  - Fix EnsureSConsVersion() so it checks against the SCons version,
    not the Python version, on Pythons with sys.version_info.

  - Don't swallow the AttributeError when someone uses an expansion like
    $TARGET.bak, so we can supply a more informative error message.

  - Fix an odd double-quote escape sequence in the man page.

  - Fix looking up a naked drive letter as a directory (Dir('C:')).

  - Support using File nodes in the LIBS construction variable.

  - Allow the LIBS construction variable to be a single string or File
    node, not a list, when only one library is needed.

  - Fix typos in the man page:  JAVACHDIR => JARCHDIR; add "for_signature"
    to the __call__() example in the "Variable Substitution" section.

  - Correct error message spellings of "non-existant" to "non-existent."

  - When scanning for libraries to link with, don't append $LIBPREFIXES
    or $LIBSUFFIXES values to the $LIBS values if they're already present.

  - Add a ZIPCOMPRESSION construction variable to control whether the
    internal Python action for the Zip Builder compresses the file or
    not.  The default value is zipfile.ZIP_DEFLATED, which generates
    a compressed file.

  - Refactor construction variable expansion to support recursive
    expansion of variables (e.g. CCFLAGS = "$CCFLAGS -g") without going
    into an infinite loop.  Support this in all construction variable
    overrides, as well as when copying Environments.

  - Fix calling Configure() from more than one subsidiary SConscript file.

  - Fix the env.Action() method so it returns the correct type of
    Action for its argument(s).

  - Fix specifying .class files as input to JavaH with the .class suffix
    when they weren't generated using the Java Builder.

  - Make the check for whether all of the objects going into a
    SharedLibrary() are shared work even if the object was built in a
    previous run.

  - Supply meaningful error messages, not stack traces, if we try to add
    a non-Node as a source, dependency, or ignored dependency of a Node.

  - Generate MSVS Project files that re-invoke SCons properly regardless
    of whether the file was built via scons.bat or scons.py.
    (Thanks to Niall Douglas for contributing code and testing.)

  - Fix TestCmd.py, runtest.py and specific tests to accomodate being
    run from directories whose paths include white space.

  - Provide a more useful error message if a construction variable
    expansion contains a syntax error during evaluation.

  - Fix transparent checkout of implicit dependency files from SCCS
    and RCS.

  - Added new --debug=count, --debug=memory and --debug=objects options.
    --debug=count and --debug=objects only print anything when run
    under Python 2.1 or later.

  - Deprecate the "overrides" keyword argument to Builder() creation
    in favor of using keyword argument values directly (like we do
    for builder execution and the like).

  - Always use the Builder overrides in substitutions, not just if
    there isn't a target-specific environment.

  - Add new "rsrcpath" and "rsrcdir" and attributes to $TARGET/$SOURCE,
    so Builder command lines can find things in Repository source
    directories when using BuildDir.

  - Fix the M4 Builder so that it chdirs to the Repository directory
    when the input file is in the source directory of a BuildDir.

  - Save memory at build time by allowing Nodes to delete their build
    environments after they've been built.

  - Add AppendUnique() and PrependUnique() Environment methods, which
    add values to construction variables like Append() and Prepend()
    do, but suppress any duplicate elements in the list.

  - Allow the 'qt' tool to still be used successfully from a copied
    Environment.  The include and library directories previously ended up
    having the same string re-appended to the end, yielding an incorrect
    path name.

  - Supply a more descriptive error message when the source for a target
    can't be found.

  - Initialize all *FLAGS variables with objects do the right thing with
    appending flags as strings or lists.

  - Make things like ${TARGET.dir} work in *PATH construction variables.

  - Allow a $MSVS_USE_MFC_DIRS construction variable to control whether
    ATL and MFC directories are included in the default INCLUDE and
    LIB paths.

  - Document the dbm_module argument to the SConsignFile() function.

  From Vincent Risi:

  - Add support for the bcc32, ilink32 and tlib Borland tools.

  From Anthony Roach:

  - Supply an error message if the user tries to configure a BuildDir
    for a directory that already has one.

  - Remove documentation of the still-unimplemented -e option.

  - Add -H help text listing the legal --debug values.

  - Don't choke if a construction variable is a non-string value.

  - Build Type Libraries in the target directory, not the source
    directory.

  - Add an appendix to the User's Guide showing how to accomplish
    various common tasks in Python.

  From Greg Spencer:

  - Add support for Microsoft Visual Studio 2003 (version 7.1).

  - Evaluate $MSVSPROJECTSUFFIX and $MSVSSOLUTIONSUFFIX when the Builder
    is invoked, not when the tool is initialized.

  From Christoph Wiedemann:

  - When compiling Qt, make sure the moc_*.cc files are compiled using
    the flags from the environment used to specify the target, not
    the environment that first has the Qt Builders attached.



RELEASE 0.94 - Fri, 07 Nov 2003 05:29:48 -0600

  From Hartmut Goebel:

  - Add several new types of canned functions to help create options:
    BoolOption(), EnumOption(), ListOption(), PackageOption(),
    PathOption().

  From Steven Knight:

  - Fix use of CPPDEFINES with C++ source files.

  - Fix env.Append() when the operand is an object with a __cmp__()
    method (like a Scanner instance).

  - Fix subclassing the Environment and Scanner classes.

  - Add BUILD_TARGETS, COMMAND_LINE_TARGETS and DEFAULT_TARGETS variables.

  From Steve Leblanc:

  - SGI fixes:  Fix C++ compilation, add a separate Tool/sgic++.py module.

  From Gary Oberbrunner:

  - Fix how the man page un-indents after examples in some browsers.

  From Vincent Risi:

  - Fix the C and C++ tool specifications for AIX.



RELEASE 0.93 - Thu, 23 Oct 2003 07:26:55 -0500

  From J.T. Conklin:

  - On POSIX, execute commands with the more modern os.spawnvpe()
    function, if it's available.

  - Scan .S, .spp and .SPP files for C preprocessor dependencies.

  - Refactor the Job.Parallel() class to use a thread pool without a
    condition variable.  This improves parallel build performance and
    handles keyboard interrupts properly when -j is used.

  From Charles Crain:

  - Add support for a JARCHDIR variable to control changing to a
    directory using the jar -C option.

  - Add support for detecting Java manifest files when using jar,
    and specifying them using the jar m flag.

  - Fix some Python 2.2 specific things in various tool modules.

  - Support directories as build sources, so that a rebuild of a target
    can be triggered if anything underneath the directory changes.

  - Have the scons.bat and scons.py files look for the SCons modules
    in site-packages as well.

  From Christian Engel:

  - Support more flexible inclusion of separate C and C++ compilers.

  - Use package management tools on AIX and Solaris to find where
    the comilers are installed, and what version they are.

  - Add support for CCVERSION and CXXVERSION variables for a number
    of C and C++ compilers.

  From Sergey Fogel:

  - Add test cases for the new capabilities to run bibtex and to rerun
    latex as needed.

  From Ralf W. Grosse-Kunstleve:

  - Accomodate anydbm modules that don't have a sync() method.

  - Allow SConsignFile() to take an argument specifying the DBM
    module to be used.

  From Stephen Kennedy:

  - Add support for a configurable global .sconsign.dbm file which
    can be used to avoid cluttering each directory with an individual
    .sconsign file.

  From John Johnson:

  - Fix (re-)scanning of dependencies in generated or installed
    header files.

  From Steven Knight:

  - The -Q option suppressed too many messages; fix it so that it only
    suppresses the Reading/Building messages.

  - Support #include when there's no space before the opening quote
    or angle bracket.

  - Accomodate alphanumeric version strings in EnsurePythonVersion().

  - Support arbitrary expansion of construction variables within
    file and directory arguments to Builder calls and Environment methods.

  - Add Environment-method versions of the following global functions:
    Action(), AddPostAction(), AddPreAction(), Alias(), Builder(),
    BuildDir(), CacheDir(), Clean(), Configure(), Default(),
    EnsurePythonVersion(), EnsureSConsVersion(), Environment(),
    Exit(), Export(), FindFile(), GetBuildPath(), GetOption(), Help(),
    Import(), Literal(), Local(), Platform(), Repository(), Scanner(),
    SConscriptChdir(), SConsignFile(), SetOption(), SourceSignatures(),
    Split(), TargetSignatures(), Tool(), Value().

  - Add the following global functions that correspond to the same-named
    Environment methods:  AlwaysBuild(), Command(), Depends(), Ignore(),
    Install(), InstallAs(), Precious(), SideEffect() and SourceCode().

  - Add the following global functions that correspond to the default
    Builder methods supported by SCons: CFile(), CXXFile(), DVI(), Jar(),
    Java(), JavaH(), Library(), M4(), MSVSProject(), Object(), PCH(),
    PDF(), PostScript(), Program(), RES(), RMIC(), SharedLibrary(),
    SharedObject(), StaticLibrary(), StaticObject(), Tar(), TypeLibrary()
    and Zip().

  - Rearrange the man page to show construction environment methods and
    global functions in the same list, and to explain the difference.

  - Alphabetize the explanations of the builder methods in the man page.

  - Rename the Environment.Environment class to Enviroment.Base.
    Allow the wrapping interface to extend an Environment by using its own
    subclass of Environment.Base and setting a new Environment.Environment
    variable as the calling entry point.

  - Deprecate the ParseConfig() global function in favor of a same-named
    construction environment method.

  - Allow the Environment.WhereIs() method to take explicit path and
    pathext arguments (like the underlying SCons.Util.WhereIs() function).

  - Remove the long-obsolete {Get,Set}CommandHandler() functions.

  - Enhance env.Append() to suppress null values when appropriate.

  - Fix ParseConfig() so it works regardless of initial construction
    variable values.

    Extend CheckHeader(), CheckCHeader(), CheckCXXHeader() and
    CheckLibWithHeader() to accept a list of header files that will be
    #included in the test.  The last one in the list is assumed to be
    the one being checked for.  (Prototype code contributed by Gerard
    Patel and Niall Douglas).

  - Supply a warning when -j is used and threading isn't built in to
    the current version of Python.

  - First release of the User's Guide (finally, and despite a lot
    of things still missing from it...).

  From Clark McGrew:

  - Generalize the action for .tex files so that it will decide whether
    a file is TeX or LaTeX, check the .aux output to decide if it should
    run bibtex, and check the .log output to re-run LaTeX if needed.

  From Bram Moolenaar:

  - Split the non-SCons-specific functionality from SConf.py to a new,
    re-usable Conftest.py module.

  From Gary Oberbrunner:

  - Allow a directory to be the target or source or dependency of a
    Depends(), Ignore(), Precious() or SideEffect() call.

  From Gerard Patel:

  - Use the %{_mandir} macro when building our RPM package.

  From Marko Rauhamaa:

  - Have the closing message say "...terminated because of errors" if
    there were any.

  From Anthony Roach:

  - On Win32 systems, only use "rm" to delete files if Cygwin is being
    used.   ("rm" doesn't understand Win32-format path names.)

  From Christoph Wiedemann:

  - Fix test/SWIG.py to find the Python include directory in all cases.

  - Fix a bug in detection of Qt installed on the local system.

  - Support returning Python 2.3 BooleanType values from Configure checks.

  - Provide an error message if someone mistakenly tries to call a
    Configure check from within a Builder function.

  - Support calling a Builder when a Configure context is still open.

  - Handle interrupts better by eliminating all try:-except: blocks
    which caught any and all exceptions, including KeyboardInterrupt.

  - Add a --duplicate= option to control how files are duplicated.



RELEASE 0.92 - Wed, 20 Aug 2003 03:45:28 -0500

  From Charles Crain and Gary Oberbrunner:

  - Fix Tool import problems with the Intel and PharLap linkers.

  From Steven Knight

  - Refactor the DictCmdGenerator class to be a Selector subclass.

  - Allow the DefaultEnvironment() function to take arguments and pass
    them to instantiation of the default construction environment.

  - Update the Debian package so it uses Python 2.2 and more closely
    resembles the currently official Debian packaging info.

  From Gerard Patel

  - When the yacc -d flag is used, take the .h file base name from the
    target .c file, not the source (matching what yacc does).



RELEASE 0.91 - Thu, 14 Aug 2003 13:00:44 -0500

  From Chad Austin:

  - Support specifying a list of tools when calling Environment.Copy().

  - Give a Value Nodes a timestamp of the system time when they're
    created, so they'll work when using timestamp-based signatures.

  - Add a DefaultEnvironment() function that only creates a default
    environment on-demand (for fetching source files, e.g.).

  - Portability fix for test/M4.py.

  From Steven Knight:

  - Tighten up the scons -H help output.

  - When the input yacc file ends in .yy and the -d flag is specified,
    recognize that a .hpp file (not a .h file) will be created.

  - Make builder prefixes work correctly when deducing a target
    from a source file name in another directory.

  - Documentation fixes: typo in the man page; explain up-front about
    not propagating the external environment.

  - Use "cvs co -d" instead of "cvs co -p >" when checking out something
    from CVS with a specified module name.  This avoids zero-length
    files when there is a checkout error.

  - Add an "sconsign" script to print the contents of .sconsign files.

  - Speed up maintaining the various lists of Node children by using
    dictionaries to avoid "x in list" searches.

  - Cache the computed list of Node children minus those being Ignored
    so it's only calculated once.

  - Fix use of the --cache-show option when building a Program()
    (or using any other arbitrary action) by making sure all Action
    instances have strfunction() methods.

  - Allow the source of Command() to be a directory.

  - Better error handling of things like raw TypeErrors in SConscripts.

  - When installing using "setup.py install --prefix=", suppress the
    distutils warning message about adding the (incorrect) library
    directory to your search path.

  - Correct the spelling of the "validater" option to "validator."
    Add a DeprecatedWarning when the old spelling is used.

  - Allow a Builder's emitter to be a dictionary that maps source file
    suffixes to emitter functions, using the suffix of the first file
    in the source list to pick the right one.

  - Refactor the creation of the Program, *Object and *Library Builders
    so that they're moved out of SCons.Defaults and created on demand.

  - Don't split SConscript file names on white space.

  - Document the SConscript function's "dirs" and "name" keywords.

  - Remove the internal (and superfluous) SCons.Util.argmunge() function.

  - Add /TP to the default CXXFLAGS for msvc, so it can compile all
    of the suffixes we use as C++ files.

  - Allow the "prefix" and "suffix" attributes of a Builder to be
    callable objects that return generated strings, or dictionaries
    that map a source file suffix to the right prefix/suffix.

  - Support a MAXLINELINELENGTH construction variable on Win32 systems
    to control when a temporary file is used for long command lines.

  - Make how we build .rpm packages not depend on the installation
    locations from the distutils being used.

  - When deducing a target Node, create it directly from the first
    source Node, not by trying to create the right string to pass to
    arg2nodes().

  - Add support for SWIG.

  From Bram Moolenaar:

  - Test portability fixes for FreeBSD.

  From Gary Oberbrunner:

  - Report the target being built in error messages when building
    multiple sources from different extensions, or when the target file
    extension can't be deduced, or when we don't have an action for a
    file suffix.

  - Provide helpful error messages when the arguments to env.Install()
    are incorrect.

  - Fix the value returned by the Node.prevsiginfo() method to conform
    to a previous change when checking whether a node is current.

  - Supply a stack trace if the Taskmaster catches an exception.

  - When using a temporary file for a long link line on Win32 systems,
    (also) print the command line that is being executed through the
    temporary file.

  - Initialize the LIB environment variable when using the Intel
    compiler (icl).

  - Documentation fixes:  better explain the AlwaysBuild() function.

  From Laurent Pelecq:

  - When the -debug=pdb option is specified, use pdb.Pdb().runcall() to
    call pdb directly, don't call Python recursively.

  From Ben Scott:

  - Add support for a platform-independent CPPDEFINES variable.

  From Christoph Wiedemann:

  - Have the g++ Tool actually use g++ in preference to c++.

  - Have the gcc Tool actually use gcc in preference to cc.

  - Add a gnutools.py test of the GNU tool chain.

  - Be smarter about linking: use $CC by default and $CXX only if we're
    linking with any C++ objects.

  - Avoid SCons hanging when a piped command has a lot of output to read.

  - Add QT support for preprocessing .ui files into .c files.



RELEASE 0.90 - Wed, 25 Jun 2003 14:24:52 -0500

  From Chad Austin:

  - Fix the _concat() documentation, and add a test for it.

  - Portability fixes for non-GNU versions of lex and yacc.

  From Matt Balvin:

  - Fix handling of library prefixes when the subdirectory matches
    the prefix.

  From Timothee Bessett:

  - Add an M4 Builder.

  From Charles Crain:

  - Use '.lnk' as the suffix on the temporary file for linking long
    command lines (necessary for the Phar Lap linkloc linker).

  - Save non-string Options values as their actual type.

  - Save Options string values that contain a single quote correctly.

  - Save any Options values that are changed from the default
    Environment values, not just ones changed on the command line or in
    an Options file.

  - Make closing the Options file descriptor exception-safe.

  From Steven Knight:

  - SCons now enforces (with an error) that construction variables
    must have the same form as valid Python identifiers.

  - Fix man page bugs: remove duplicate AddPostAction() description;
    document no_import_lib; mention that CPPFLAGS does not contain
    $_CPPINCFLAGS; mention that F77FLAGS does not contain $_F77INCFLAGS;
    mention that LINKFLAGS and SHLINKFLAGS contains neither $_LIBFLAGS
    nor $_LIBDIRFLAGS.

  - Eliminate a dependency on the distutils.fancy_getopt module by
    copying and pasting its wrap_text() function directly.

  - Make the Script.Options() subclass match the underlying base class
    implementation.

  - When reporting a target is up to date, quote the target like make
    (backquote-quote) instead of with double quotes.

  - Fix handling of ../* targets when using -U, -D or -u.

  From Steve Leblanc:

  - Don't update the .sconsign files when run with -n.

  From Gary Oberbrunner:

  - Add support for the Intel C Compiler (icl.exe).

  From Anthony Roach

  - Fix Import('*').

  From David Snopek

  - Fix use of SConf in paths with white space in them.

  - Add CheckFunc and CheckType functionality to SConf.

  - Fix use of SConf with Builders that return a list of nodes.

  From David Snopek and Christoph Wiedemann

  - Fix use of the SConf subsystem with SConscriptChdir().

  From Greg Spencer

  - Check for the existence of MS Visual Studio on disk before using it,
    to avoid getting fooled by leftover junk in the registry.

  - Add support for MSVC++ .NET.

  - Add support for MS Visual Studio project files (DSP, DSW,
    SLN and VCPROJ files).

  From Christoph Wiedemann

  - SConf now works correctly when the -n and -q options are used.



RELEASE 0.14 - Wed, 21 May 2003 05:16:32 -0500

  From Chad Austin:

  - Use .dll (not .so) for shared libraries on Cygwin; use -fPIC
    when compiling them.

  - Use 'rm' to remove files under Cygwin.

  - Add a PLATFORM variable to construction environments.

  - Remove the "platform" argument from tool specifications.

  - Propogate PYTHONPATH when running the regression tests so distutils
    can be found in non-standard locations.

  - Using MSVC long command-line linking when running Cygwin.

  - Portability fixes for a lot of tests.

  - Add a Value Node class for dependencies on in-core Python values.

  From Allen Bierbaum:

  - Pass an Environment to the Options validator method, and
    add an Options.Save() method.

  From Steve Christensen:

  - Add an optional sort function argument to the GenerateHelpText()
    Options function.

  - Evaluate the "varlist" variables when computing the signature of a
    function action.

  From Charles Crain:

  - Parse the source .java files for class names (including inner class
    names) to figure out the target .class files that will be created.

  - Make Java support work with Repositories and SConscriptChdir(0).

  - Pass Nodes, not strings, to Builder emitter functions.

  - Refactor command-line interpolation and signature calculation
    so we can use real Node attributes.

  From Steven Knight:

  - Add Java support (javac, javah, jar and rmic).

  - Propagate the external SYSTEMROOT environment variable into ENV on
    Win32 systems, so external commands that use sockets will work.

  - Add a .posix attribute to PathList expansions.

  - Check out CVS source files using POSIX path names (forward slashes
    as separators) even on Win32.

  - Add Node.clear() and Node.FS.Entry.clear() methods to wipe out a
    Node's state, allowing it to be re-evaluated by continuous
    integration build interfaces.

  - Change the name of the Set{Build,Content}SignatureType() functions
    to {Target,Source}Signatures().  Deprecate the old names but support
    them for backwards compatibility.

  - Add internal SCons.Node.FS.{Dir,File}.Entry() methods.

  - Interpolate the null string if an out-of-range subscript is used
    for a construction variable.

  - Fix the internal Link function so that it properly links or copies
    files in subsidiary BuildDir directories.

  - Refactor the internal representation of a single execution instance
    of an action to eliminate redundant signature calculations.

  - Eliminate redundant signature calculations for Nodes.

  - Optimize out calling hasattr() before accessing attributes.

  - Say "Cleaning targets" (not "Building...") when the -c option is
    used.

  From Damyan Pepper:

  - Quote the "Entering directory" message like Make.

  From Stefan Reichor:

  - Add support for using Ghostscript to convert Postscript to PDF files.

  From Anthony Roach:

  - Add a standalone "Alias" function (separate from an Environment).

  - Make Export() work for local variables.

  - Support passing a dictionary to Export().

  - Support Import('*') to import everything that's been Export()ed.

  - Fix an undefined exitvalmap on Win32 systems.

  - Support new SetOption() and GetOption() functions for setting
    various command-line options from with an SConscript file.

  - Deprecate the old SetJobs() and GetJobs() functions in favor of
    using the new generic {Set,Get}Option() functions.

  - Fix a number of tests that searched for a Fortran compiler using the
    external PATH instead of what SCons would use.

  - Fix the interaction of SideEffect() and BuildDir() so that (for
    example) PDB files get put correctly in a BuildDir().

  From David Snopek:

  - Contribute the "Autoscons" code for Autoconf-like checking for
    the existence of libraries, header files and the like.

  - Have the Tool() function add the tool name to the $TOOLS
    construction variable.

  From Greg Spencer:

  - Support the C preprocessor #import statement.

  - Allow the SharedLibrary() Builder on Win32 systems to be able to
    register a newly-built dll using regsvr32.

  - Add a Builder for Windows type library (.tlb) files from IDL files.

  - Add an IDL scanner.

  - Refactor the Fortran, C and IDL scanners to share common logic.

  - Add .srcpath and .srcdir attributes to $TARGET and $SOURCE.

  From Christoph Wiedemann:

  - Integrate David Snopek's "Autoscons" code as the new SConf
    configuration subsystem, including caching of values between
    runs (using normal SCons dependency mechanisms), tests, and
    documentation.



RELEASE 0.13 - Mon, 31 Mar 2003 20:22:00 -0600

  From Charles Crain:

  - Fix a bug when BuildDir(duplicate=0) is used and SConscript
    files are called from within other SConscript files.

  - Support (older) versions of Perforce which don't set the Windows
    registry.



RELEASE 0.12 - Thu, 27 Mar 2003 23:52:09 -0600

  From Charles Crain:

  - Added support for the Perforce source code management system.

  - Fix str(Node.FS) so that it returns a path relative to the calling
    SConscript file's directory, not the top-level directory.

  - Added support for a separate src_dir argument to SConscript()
    that allows explicit specification of where the source files
    for an SConscript file can be found.

  - Support more easily re-usable flavors of command generators by
    calling callable variables when strings are expanded.

  From Steven Knight:

  - Added an INSTALL construction variable that can be set to a function
    to control how the Install() and InstallAs() Builders install files.
    The default INSTALL function now copies, not links, files.

  - Remove deprecated features:  the "name" argument to Builder objects,
    and the Environment.Update() method.

  - Add an Environment.SourceCode() method to support fetching files
    from source code systems.  Add factory methods that create Builders
    to support BitKeeper, CVS, RCS, and SCCS.  Add support for fetching
    files from RCS or SCCS transparently (like GNU Make).

  - Make the internal to_String() function more efficient.

  - Make the error message the same as other build errors when there's a
    problem unlinking a target file in preparation for it being built.

  - Make TARGET, TARGETS, SOURCE and SOURCES reserved variable names and
    warn if the user tries to set them in a construction environment.

  - Add support for Tar and Zip files.

  - Better documentation of the different ways to export variables to a
    subsidiary SConscript file.  Fix documentation bugs in a tools
    example, places that still assumed SCons split strings on white
    space, and typos.

  - Support fetching arbitrary files from the TARGETS or SOURCES lists
    (e.g. ${SOURCES[2]}) when calculating the build signature of a
    command.

  - Don't silently swallow exceptions thrown by Scanners (or other
    exceptions while finding a node's dependent children).

  - Push files to CacheDir() before calling the superclass built()
    method (which may clear the build signature as part of clearing
    cached implicit dependencies, if the file has a source scanner).
    (Bug reported by Jeff Petkau.)

  - Raise an internal error if we attempt to push a file to CacheDir()
    with a build signature of None.

  - Add an explicit Exit() function for terminating early.

  - Change the documentation to correctly describe that the -f option
    doesn't change to the directory in which the specified file lives.

  - Support changing directories locally with SConscript directory
    path names relative to any SConstruct file specified with -f.
    This allows you to build in another directory by simply changing
    there and pointing at the SConstruct file in another directory.

  - Change the default SConscriptChdir() behavior to change to the
    SConscript directory while it's being read.

  - Fix an exception thrown when the -U option was used with no
    Default() target specified.

  - Fix -u so that it builds things in corresponding build directories
    when used in a source directory.

  From Lachlan O'Dea:

  - Add SharedObject() support to the masm tool.

  - Fix WhereIs() to return normalized paths.

  From Jeff Petkau:

  - Don't copy a built file to a CacheDir() if it's already there.

  - Avoid partial copies of built files in a CacheDir() by copying
    to a temporary file and renaming.

  From Anthony Roach:

  - Fix incorrect dependency-cycle errors when an Aliased source doesn't
    exist.



RELEASE 0.11 - Tue, 11 Feb 2003 05:24:33 -0600

  From Chad Austin:

  - Add support for IRIX and the SGI MIPSPro tool chain.

  - Support using the MSVC tool chain when running Cygwin Python.

  From Michael Cook:

  - Avoid losing signal bits in the exit status from a command,
    helping terminate builds on interrupt (CTRL+C).

  From Charles Crain:

  - Added new AddPreAction() and AddPostAction() functions that support
    taking additional actions before or after building specific targets.

  - Add support for the PharLap ETS tool chain.

  From Steven Knight:

  - Allow Python function Actions to specify a list of construction
    variables that should be included in the Action's signature.

  - Allow libraries in the LIBS variable to explicitly include the prefix
    and suffix, even when using the GNU linker.
    (Bug reported by Neal Becker.)

  - Use DOS-standard CR-LF line endings in the scons.bat file.
    (Bug reported by Gary Ruben.)

  - Doc changes:  Eliminate description of deprecated "name" keyword
    argument from Builder definition (reported by Gary Ruben).

  - Support using env.Append() on BUILDERS (and other dictionaries).
    (Bug reported by Bj=F6rn Bylander.)

  - Setting the BUILDERS construction variable now properly clears
    the previous Builder attributes from the construction Environment.
    (Bug reported by Bj=F6rn Bylander.)

  - Fix adding a prefix to a file when the target isn't specified.
    (Bug reported by Esa Ilari Vuokko.)

  - Clean up error messages from problems duplicating into read-only
    BuildDir directories or into read-only files.

  - Add a CommandAction.strfunction() method, and add an "env" argument
    to the FunctionAction.strfunction() method, so that all Action
    objects have strfunction() methods, and the functions for building
    and returning a string both take the same arguments.

  - Add support for new CacheDir() functionality to share derived files
    between builds, with related options --cache-disable, --cache-force,
    and --cache-show.

  - Change the default behavior when no targets are specified to build
    everything in the current directory and below (like Make).  This
    can be disabled by specifying Default(None) in an SConscript.

  - Revamp SCons installation to fix a case-sensitive installation
    on Win32 systems, and to add SCons-specific --standard-lib,
    --standalone-lib, and --version-lib options for easier user
    control of where the libraries get installed.

  - Fix the ability to directly import and use Platform and Tool modules
    that have been implicitly imported into an Environment().

  - Add support for allowing an embedding interface to annotate a node
    when it's created.

  - Extend the SConscript() function to accept build_dir and duplicate
    keyword arguments that function like a BuildDir() call.

  From Steve Leblanc:

  - Fix the output of -c -n when directories are involved, so it
    matches -c.

  From Anthony Roach:

  - Use a different shared object suffix (.os) when using gcc so shared
    and static objects can exist side-by-side in the same directory.

  - Allow the same object files on Win32 to be linked into either
    shared or static libraries.

  - Cache implicit cache values when using --implicit-cache.



RELEASE 0.10 - Thu, 16 Jan 2003 04:11:46 -0600

  From Derrick 'dman' Hudson:

  - Support Repositories on other file systems by symlinking or
    copying files when hard linking won't work.

  From Steven Knight:

  - Remove Python bytecode (*.pyc) files from the scons-local packages.

  - Have FunctionActions print a description of what they're doing
    (a representation of the Python call).

  - Fix the Install() method so that, like other actions, it prints
    what would have happened when the -n option is used.

  - Don't create duplicate source files in a BuildDir when the -n
    option is used.

  - Refactor the Scanner interface to eliminate unnecessary Scanner
    calls and make it easier to write efficient scanners.

  - Added a "recursive" flag to Scanner creation that specifies the
    Scanner should be invoked recursively on dependency files returned
    by the scanner.

  - Significant performance improvement from using a more efficient
    check, throughout the code, for whether a Node has a Builder.

  - Fix specifying only the source file to MultiStepBuilders such as
    the Program Builder.  (Bug reported by Dean Bair.)

  - Fix an exception when building from a file with the same basename as
    the subdirectory in which it lives.  (Bug reported by Gerard Patel.)

  - Fix automatic deduction of a target file name when there are
    multiple source files specified; the target is now deduced from just
    the first source file in the list.

  - Documentation fixes: better initial explanation of SConscript files;
    fix a misformatted "table" in the StaticObject explanation.

  From Steven Knight and Steve Leblanc:

  - Fix the -c option so it will remove symlinks.

  From Steve Leblanc:

  - Add a Clean() method to support removing user-specified targets
    when using the -c option.

  - Add a development script for running SCons through PyChecker.

  - Clean up things found by PyChecker (mostly unnecessary imports).

  - Add a script to use HappyDoc to create HTML class documentation.

  From Lachlan O'Dea:

  - Make the Environment.get() method return None by default.

  From Anthony Roach:

  - Add SetJobs() and GetJobs() methods to allow configuration of the
    number of default jobs (still overridden by -j).

  - Convert the .sconsign file format from ASCII to a pickled Python
    data structure.

  - Error message cleanups:  Made consistent the format of error
    messages (now all start with "scons: ***") and warning messages (now
    all start with "scons: warning:").  Caught more cases with the "Do
    not know how to build" error message.

  - Added support for the MinGW tool chain.

  - Added a --debug=includes option.



RELEASE 0.09 - Thu,  5 Dec 2002 04:48:25 -0600

  From Chad Austin:

  - Add a Prepend() method to Environments, to append values to
    the beginning of construction variables.

  From Matt Balvin:

  - Add long command-line support to the "lib" Tool (Microsoft library
    archiver), too.

  From Charles Crain:

  - Allow $$ in a string to be passed through as $.

  - Support file names with odd characters in them.

  - Add support for construction variable substition on scanner
    directories (in CPPPATH, F77PATH, LIBPATH, etc.).

  From Charles Crain and Steven Knight:

  - Add Repository() functionality, including the -Y option.

  From Steven Knight:

  - Fix auto-deduction of target names so that deduced targets end
    up in the same subdirectory as the source.

  - Don't remove source files specified on the command line!

  - Suport the Intel Fortran Compiler (ifl.exe).

  - Supply an error message if there are no command-line or
    Default() targets specified.

  - Fix the ASPPCOM values for the GNU assembler.
    (Bug reported by Brett Polivka.)

  - Fix an exception thrown when a Default() directory was specified
    when using the -U option.

  - Issue a warning when -c can't remove a target.

  - Eliminate unnecessary Scanner calls by checking for the
    existence of a file before scanning it.  (This adds a generic
    hook to check an arbitrary condition before scanning.)

  - Add explicit messages to tell when we're "Reading SConscript files
    ...," "done reading SConscript files," "Building targets," and
    "done building targets."  Add a -Q option to supress these.

  - Add separate $SHOBJPREFIX and $SHOBJSUFFIX construction variables
    (by default, the same as $OBJPREFIX and $OBJSUFFIX).

  - Add Make-like error messages when asked to build a source file,
    and before trying to build a file that doesn't have all its source
    files (including when an invalid drive letter is used on WIN32).

  - Add an scons-local-{version} package (in both .tar.gz and .zip
    flavors) to help people who want to ship SCons as a stand-alone
    build tool in their software packages.

  - Prevent SCons from unlinking files in certain situations when
    the -n option is used.

  - Change the name of Tool/lib.py to Tool/mslib.py.

  From Steven Knight and Anthony Roach:

  - Man page:  document the fact that Builder calls return Node objects.

  From Steve LeBlanc:

  - Refactor option processing to use our own version of Greg Ward's
    Optik module, modified to run under Python 1.5.2.

  - Add a ParseConfig() command to modify an environment based on
    parsing output from a *-config command.

  From Jeff Petkau:

  - Fix interpretation of '#/../foo' on Win32 systems.

  From Anthony Roach:

  - Fixed use of command lines with spaces in their arguments,
    and use of Nodes with spaces in their string representation.

  - Make access and modification times of files in a BuildDir match
    the source file, even when hard linking isn't available.

  - Make -U be case insensitive on Win32 systems.

  - Issue a warning and continue when finding a corrupt .sconsign file.

  - Fix using an alias as a dependency of a target so that if one of the
    alias' dependencies gets rebuilt, the resulting target will, too.

  - Fix differently ordered targets causing unnecessary rebuilds
    on case insensitive systems.

  - Use os.system() to execute external commands whenever the "env"
    utility is available, which is much faster than fork()/exec(),
    and fixes the -j option on several platforms.

  - Fix use of -j with multiple targets.

  - Add an Options() object for friendlier accomodation of command-
    line arguments.

  - Add support for Microsoft VC++ precompiled header (.pch) files,
    debugger (.pdb) files, and resource (.rc) files.

  - Don't compute the $_CPPINCFLAGS, $_F77INCFLAGS, $_LIBFLAGS and
    $_LIBDIRFLAGS variables each time a command is executed, define
    them so they're computed only as needed.  Add a new _concat
    function to the Environment that allows people to define their
    own similar variables.

  - Fix dependency scans when $LIBS is overridden.

  - Add EnsurePythonVersion() and EnsureSConsVersion() functions.

  - Fix the overly-verbose stack trace on ListBuilder build errors.

  - Add a SetContentSignatureType() function, allowing use of file
    timestamps instead of MD5 signatures.

  - Make -U and Default('source') fail gracefully.

  - Allow the File() and Dir() methods to take a path-name string as
    the starting directory, in addition to a Dir object.

  - Allow the command handler to be selected via the SPAWN, SHELL
    and ESCAPE construction variables.

  - Allow construction variables to be overridden when a Builder
    is called.

  From sam th:

  - Dynamically check for the existence of utilities with which to
    initialize Environments by default.



RELEASE 0.08 - Mon, 15 Jul 2002 12:08:51 -0500

  From Charles Crain:

  - Fixed a bug with relative CPPPATH dirs when using BuildDir().
    (Bug reported by Bob Summerwill.)

  - Added a warnings framework and a --warn option to enable or
    disable warnings.

  - Make the C scanner warn users if files referenced by #include
    directives cannot be found and --warn=dependency is specified.

  - The BUILDERS construction variable should now be a dictionary
    that maps builder names to actions.  Existing uses of lists,
    and the Builder name= keyword argument, generate warnings
    about use of deprecated features.

  - Removed the "shared" keyword argument from the Object and
    Library builders.

  - Added separated StaticObject, SharedObject, StaticLibrary and
    SharedLibrary builders.  Made Object and Library synonyms for
    StaticObject and StaticLibrary, respectively.

  - Add LIBS and LIBPATH dependencies for shared libraries.

  - Removed support for the prefix, suffix and src_suffix arguments
    to Builder() to be callable functions.

  - Fix handling file names with multiple dots.

  - Allow a build directory to be outside of the SConstruct tree.

  - Add a FindFile() function that searches for a file node with a
    specified name.

  - Add $CPPFLAGS to the shared-object command lines for g++ and gcc.

  From Charles Crain and Steven Knight:

  - Add a "tools=" keyword argument to Environment instantiation,
    and a separate Tools() method, for more flexible specification
    of tool-specific environment changes.

  From Steven Knight:

  - Add a "platform=" keyword argument to Environment instantiation,
    and a separate Platform() method, for more flexible specification
    of platform-specific environment changes.

  - Updated README instructions and setup.py code to catch an
    installation failure from not having distutils installed.

  - Add descriptions to the -H help text for -D, -u and -U so
    people can tell them apart.

  - Remove the old feature of automatically splitting strings
    of file names on white space.

  - Add a dependency Scanner for native Fortran "include" statements,
    using a new "F77PATH" construction variable.

  - Fix C #include scanning to detect file names with characters like
    '-' in them.

  - Add more specific version / build output to the -v option.

  - Add support for the GNU as, Microsoft masm, and nasm assemblers.

  - Allow the "target" argument to a Builder call to be omitted, in
    which case the target(s) are deduced from the source file(s) and the
    Builder's specified suffix.

  - Add a tar archive builder.

  - Add preliminary support for the OS/2 Platform, including the icc
    and ilink Tools.

  From Jeff Petkau:

  - Fix --implicit-cache if the scanner returns an empty list.

  From Anthony Roach:

  - Add a "multi" keyword argument to Builder creation that specifies
    it's okay to call the builder multiple times for a target.

  - Set a "multi" on Aliases so multiple calls will append to an Alias.

  - Fix emitter functions' use of path names when using BuildDir or
    in subdirectories.

  - Fix --implicit-cache causing redundant rebuilds when the header
    file list changed.

  - Fix --implicit-cache when a file has no implicit dependencies and
    its source is generated.

  - Make the drive letters on Windows always be the same case, so that
    changes in the case of drive letters don't cause a rebuild.

  - Fall back to importing the SCons.TimeStamp module if the SCons.MD5
    module can't be imported.

  - Fix interrupt handling to guarantee that a single interrupt will
    halt SCons both when using -j and not.

  - Fix .sconsign signature storage so that output files of one build
    can be safely used as input files to another build.

  - Added a --debug=time option to print SCons execution times.

  - Print an error message if a file can't be unlinked before being
    built, rather than just silently terminating the build.

  - Add a SideEffect() method that can be used to tell the build
    engine that a given file is created as a side effect of building
    a target.  A file can be specified as a side effect of more than
    one build comand, in which case the commands will not be executed
    simultaneously.

  - Significant performance gains from not using our own version of
    the inefficient stock os.path.splitext() method, caching source
    suffix computation, code cleanup in MultiStepBuilder.__call__(),
    and replicating some logic in scons_subst().

  - Add --implicit-deps-changed and --implicit-deps-unchanged options.

  - Add a GetLaunchDir() function.

  - Add a SetBuildSignatureType() function.

  From Zed Shaw:

  - Add an Append() method to Environments, to append values to
    construction variables.

  - Change the name of Update() to Replace().  Keep Update() as a
    deprecated synonym, at least for now.

  From Terrel Shumway:

  - Use a $PYTHON construction variable, initialized to sys.executable,
    when using Python to build parts of the SCons packages.

  - Use sys.prefix, not sys.exec_prefix, to find pdb.py.



RELEASE 0.07 - Thu,  2 May 2002 13:37:16 -0500

  From Chad Austin:

  - Changes to build SCons packages on IRIX (and other *NIces).

  - Don't create a directory Node when a file already exists there,
    and vice versa.

  - Add 'dirs' and 'names' keyword arguments to SConscript for
    easier specification of subsidiary SConscript files.

  From Charles Crain:

  - Internal cleanup of environment passing to function Actions.

  - Builders can now take arbitrary keyword arguments to create
    attributes to be passed to: command generator functions,
    FunctionAction functions, Builder emitter functions (below),
    and prefix/suffix generator functions (below).

  - Command generator functions can now return ANYTHING that can be
    converted into an Action (a function, a string, a CommandGenerator
    instance, even an ActionBase instance).

  - Actions now call get_contents() with the actual target and source
    nodes used for the build.

  - A new DictCmdGenerator class replaces CompositeBuilder to support
    more flexible Builder behavior internally.

  - Builders can now take an emitter= keyword argument.  An emitter
    is a function that takes target, source, and env argument, then
    return a 2-tuple of (new sources, new targets).  The emitter is
    called when the Builder is __call__'ed, allowing a user to modify
    source and target lists.

  - The prefix, suffix and src_suffix Builder arguments now take a
    callable as well a string.  The callable is passed the Environment
    and any extra Builder keyword arguments and is expected to return
    the appropriate prefix or suffix.

  - CommandActions can now be a string, a list of command + argument
    strings, or a list of commands (strings or lists).

  - Added shared library support.  The Object and Library Builders now
    take a "shared=1" keyword argument to specify that a shared object
    or shared library should be built.  It is an error to try to build
    static objects into a shared library or vice versa.

  - Win32 support for .def files has been added.  Added the Win32-specific
    construction variables $WIN32DEFPREFIX, $WIN32DEFSUFFIX,
    $WIN32DLLPREFIX and $WIN32IMPLIBPREFIX.  When building a .dll,
    the new construction variable $WIN32_INSERT_DEF, controls whether
    the appropriately-named .def file is inserted into the target
    list (if not already present).  A .lib file is always added to
    a Library build if not present in the list of targets.

  - ListBuilder now passes all targets to the action, not just the first.

  - Fix so that -c now deletes generated yacc .h files.

  - Builder actions and emitter functions can now be initialized, through
    construction variables, to things other than strings.

  - Make top-relative '#/dir' lookups work like '#dir'.

  - Fix for relative CPPPATH directories in subsidiary SConscript files
    (broken in 0.06).

  - Add a for_signature argument to command generators, so that
    generators that need to can return distinct values for the
    command signature and for executing the command.

  From Alex Jacques:

  - Create a better scons.bat file from a py2bat.py script on the Python
    mailing list two years ago (modeled after pl2bat.pl).

  From Steven Knight:

  - Fix so that -c -n does *not* remove the targets!

  - Man page:  Add a hierarchical libraries + Program example.

  - Support long MSVC linker command lines through a builder action
    that writes to a temporary file and uses the magic MSVC "link @file"
    argument syntax if the line is longer than 2K characters.

  - Fix F77 command-line options on Win32 (use /Fo instead of -o).

  - Use the same action to build from .c (lower case) and .C (upper
    case) files on case-insensitive systems like Win32.

  - Support building a PDF file directly from a TeX or LaTeX file
    using pdftex or pdflatex.

  - Add a -x option to runtest.py to specify the script being tested.
    A -X option indicates it's an executable, not a script to feed
    to the Python interpreter.

  - Add a Split() function (identical to SCons.Util.argmunge()) for use
    in the next release, when Builders will no longer automatically split
    strings on white space.

  From Steve Leblanc:

  - Add the SConscriptChdir() method.

  From Anthony Roach:

  - Fix --debug=tree when used with directory targets.

  - Significant internal restructuring of Scanners and Taskmaster.

  - Added new --debug=dtree option.

  - Fixes for --profile option.

  - Performance improvement in construction variable substitution.

  - Implemented caching of content signatures, plus added --max-drift
    option to control caching.

  - Implemented caching of dependency signatures, enabled by new
    --implicit-cache option.

  - Added abspath construction variable modifier.

  - Added $SOURCE variable as a synonym for $SOURCES[0].

  - Write out .sconsign files on error or interrupt so intermediate
    build results are saved.

  - Change the -U option to -D.  Make a new -U that builds just the
    targets from the local SConscript file.

  - Fixed use of sys.path so Python modules can be imported from
    the SConscript directory.

  - Fix for using Aliases with the -u, -U and -D options.

  - Fix so that Nodes can be passed to SConscript files.

  From Moshe Zadka:

  - Changes for official Debian packaging.



RELEASE 0.06 - Thu, 28 Mar 2002 01:24:29 -0600

  From Charles Crain:

  - Fix command generators to expand construction variables.

  - Make FunctionAction arguments be Nodes, not strings.

  From Stephen Kennedy:

  - Performance:  Use a dictionary, not a list, for a Node's parents.

  From Steven Knight:

  - Add .zip files to the packages we build.

  - Man page:  document LIBS, fix a typo, document ARGUMENTS.

  - Added RANLIB and RANLIBFLAGS construction variables.  Only use them
    in ARCOM if there's a "ranlib" program on the system.

  - Add a configurable CFILESUFFIX for the Builder of .l and .y files
    into C files.

  - Add a CXXFile Builder that turns .ll and .yy files into .cc files
    (configurable via a CXXFILESUFFIX construction variable).

  - Use the POSIX-standard lex -t flag, not the GNU-specific -o flag.
    (Bug reported by Russell Christensen.)

  - Fixed an exception when CPPPATH or LIBPATH is a null string.
    (Bug reported by Richard Kiss.)

  - Add a --profile=FILE option to make profiling SCons easier.

  - Modify the new DVI builder to create .dvi files from LaTeX (.ltx
    and .latex) files.

  - Add support for Aliases (phony targets).

  - Add a WhereIs() method for searching for path names to executables.

  - Add PDF and PostScript document builders.

  - Add support for compiling Fortran programs from a variety of
    suffixes (a la GNU Make):  .f, .F, .for, .FOR, .fpp and .FPP

  - Support a CPPFLAGS variable on all default commands that use the
    C preprocessor.

  From Steve Leblanc:

  - Add support for the -U option.

  - Allow CPPPATH, LIBPATH and LIBS to be specified as white-space
    separated strings.

  - Add a document builder to create .dvi files from TeX (.tex) files.

  From Anthony Roach:

  - Fix:  Construction variables with values of 0 were incorrectly
    interpolated as ''.

  - Support env['VAR'] to fetch construction variable values.

  - Man page:  document Precious().



RELEASE 0.05 - Thu, 21 Feb 2002 16:50:03 -0600

  From Chad Austin:

  - Set PROGSUFFIX to .exe under Cygwin.

  From Charles Crain:

  - Allow a library to specified as a command-line source file, not just
    in the LIBS construction variable.

  - Compensate for a bug in os.path.normpath() that returns '' for './'
    on WIN32.

  - More performance optimizations:  cache #include lines from files,
    eliminate unnecessary calls.

  - If a prefix or suffix contains white space, treat the resulting
    concatenation as separate arguments.

  - Fix irregularities in the way we fetch DevStudio information from
    the Windows registry, and in our registry error handling.

  From Steven Knight:

  - Flush stdout after print so it intermixes correctly with stderr
    when redirected.

  - Allow Scanners to return a list of strings, and document how to
    write your own Scanners.

  - Look up implicit (scanned) dependencies relative to the directory
    of file being scanned.

  - Make writing .sconsign files more robust by first trying to write
    to a temp file that gets renamed.

  - Create all of the directories for a list of targets before trying
    to build any of the targets.

  - WIN32 portability fixes in tests.

  - Allow the list of variables exported to an SConscript file to be
    a UserList, too.

  - Document the overlooked LIBPATH construction variable.
    (Bug reported by Eicke Godehardt.)

  - Fix so that Ignore() ignores indirect, implicit dependencies
    (included files), not just direct dependencies.

  - Put the man page in the Debian distribution.

  - Run HTML docs through tidy to clean up the HTML (for Konqueror).

  - Add preliminary support for Unicode strings.

  - Efficiency:  don't scan dependencies more than once during the
    walk of a tree.

  - Fix the -c option so it doesn't stop removing targets if one doesn't
    already exist.
    (Bug reported by Paul Connell.)

  - Fix the --debug=pdb option when run on Windows NT.
    (Bug reported by Paul Connell.)

  - Add support for the -q option.

  From Steve Leblanc:

  - Add support for the -u option.

  - Add .cc and .hh file suffixes to the C Scanner.

  From Anthony Roach:

  - Make the scons script return an error code on failures.

  - Add support for using code to generate a command to build a target.



RELEASE 0.04 - Wed, 30 Jan 2002 11:09:42 -0600

  From Charles Crain:

  - Significant performance improvements in the Node.FS and
    Scanner subsystems.

  - Fix signatures of binary files on Win32 systems.

  - Allow LIBS and LIBPATH to be strings, not just arrays.

  - Print a traceback if a Python-function builder throws an exception.

  From Steven Knight:

  - Fix using a directory as a Default(), and allow Default() to
    support white space in file names for strings in arrays.

  - Man page updates:  corrected some mistakes, documented various
    missing Environment methods, alphabetized the construction
    variables and other functions, defined begin and end macros for
    the example sections, regularized white space separation, fixed
    the use of Export() in the Multiple Variants example.

  - Function action fixes:  None is now a successful return value.
    Exceptions are now reported.  Document function actions.

  - Add 'Action' and 'Scanner' to the global keywords so SConscript
    files can use them too.

  - Removed the Wrapper class between Nodes and Walkers.

  - Add examples using Library, LIBS, and LIBPATH.

  - The C Scanner now always returns a sorted list of dependencies
    so order changes don't cause unnecessary rebuilds.

  - Strip $(-$) bracketed text from command lines.  Use this to
    surround $_INCDIRS and $_LIBDIRS so we don't rebuild in response
    to changes to -I or -L options.

  - Add the Ignore() method to ignore dependencies.

  - Provide an error message when a nonexistent target is specified
    on the command line.

  - Remove targets before building them, and add an Environment
    Precious() method to override that.

  - Eliminate redundant calls to the same builder when the target is a
    list of targets:  Add a ListBuilder class that wraps Builders to
    handle lists atomically.  Extend the Task class to support building
    and updating multiple targets in a single Task.  Simplify the
    interface between Task and Taskmaster.

  - Add a --debug=pdb option to re-run SCons under the Python debugger.

  - Only compute a build signature once for each node.

  - Changes to our sys.path[] manipulation to support installation into
    an arbitrary --prefix value.

  From Steve Leblanc:

  - Add var=value command-line arguments.



RELEASE 0.03 - Fri, 11 Jan 2002 01:09:30 -0600

  From Charles Crain:

  - Performance improvements in the Node.FS and Sig.Calculator classes.

  - Add the InstallAs() method.

  - Execute commands through an external interpreter (sh, cmd.exe, or
    command.com) to handle redirection metacharacters.

  - Allow the user to supply a command handler.

  From Steven Knight:

  - Search both /usr/lib and /usr/local/lib for scons directories by
    adding them both to sys.path, with whichever is in sys.prefix first.

  - Fix interpreting strings of multiple white-space separated file names
    as separate file names, allowing prefixes and suffixes to be appended
    to each individually.

  - Refactor to move CompositeBuilder initialization logic from the
    factory wrapper to the __init__() method, and allow a Builder to
    have both an action and a src_builder (or array of them).

  - Refactor BuilderBase.__call__() to separate Node creation/lookup
    from initialization of the Node's builder information.

  - Add a CFile Builder object that supports turning lex (.l) and
    yacc (.y) files into .c files.

  - Document: variable interpretation attributes; how to propogate
    the user's environment variables to executed commands; how to
    build variants in multiple BuildDirs.

  - Collect String, Dict, and List type-checking in common utility
    routines so we can accept User{String,Dict,List}s all over.

  - Put the Action factory and classes into their own module.

  - Use one CPlusPlusAction in the Object Builder's action dictionary,
    instead of letting it create multiple identical instances.

  - Document the Install() and InstallAs() methods.

  From Steve Leblanc:

  - Require that a Builder be given a name argument, supplying a
    useful error message when it isn't.

  From Anthony Roach:

  - Add a "duplicate" keyword argument to BuildDir() that can be set
    to prevent linking/copying source files into build directories.

  - Add a "--debug=tree" option to print an ASCII dependency tree.

  - Fetch the location of the Microsoft Visual C++ compiler(s) from
    the Registry, instead of hard-coding the location.

  - Made Scanner objects take Nodes, not path names.

  - Have the C Scanner cache the #include file names instead of
    (re-)scanning the file each time it's called.

  - Created a separate class for parent "nodes" of file system roots,
    eliminating the need for separate is-parent-null checks everywhere.

  - Removed defined __hash__() and __cmp() methods from FS.Entry, in
    favor of Python's more efficient built-in identity comparisons.



RELEASE 0.02 - Sun, 23 Dec 2001 19:05:09 -0600

  From Charles Crain:

  - Added the Install(), BuildDir(), and Export() methods.

  - Fix the -C option by delaying setting the top of the FS tree.

  - Avoid putting the directory path on the libraries in the LIBS
    construction variable.

  - Added a GetBuildPath() method to return the full path to the
    Node for a specified string.

  - Fixed variable substitution in CPPPATH and LIBPATH.

  From Steven Knight:

  - Fixed the version comment in the scons.bat (the UNIX geek used
    # instead of @rem).

  - Fix to setup.py so it doesn't require a sys.argv[1] argument.

  - Provide make-like warning message for "command not found" and
    similar errors.

  - Added an EXAMPLES section to the man page.

  - Make Default() targets properly relative to their SConscript
    file's subdirectory.

  From Anthony Roach:

  - Documented CXXFLAGS, CXXCOM, and CPPPATH.

  - Fixed SCONS_LIB_DIR to work as documented.

  - Made Default() accept Nodes as arguments.

  - Changed Export() to make it easier to use.

  - Added the Import() and Return() methods.



RELEASE 0.01 - Thu Dec 13 19:25:23 CST 2001

A brief overview of important functionality available in release 0.01:

  - C and C++ compilation on POSIX and Windows NT.

  - Automatic scanning of C/C++ source files for #include dependencies.

  - Support for building libraries; setting construction variables
    allows creation of shared libraries.

  - Library and C preprocessor search paths.

  - File changes detected using MD5 signatures.

  - User-definable Builder objects for building files.

  - User-definable Scanner objects for scanning for dependencies.

  - Parallel build (-j) support.

  - Dependency cycles detected.

  - Linux packages available in RPM and Debian format.

  - Windows installer available.<|MERGE_RESOLUTION|>--- conflicted
+++ resolved
@@ -95,13 +95,10 @@
       would fail with an exception if called with a module which is
       not found.  It will now return None.  Updated manpage entry and
       docstring..
-<<<<<<< HEAD
     - Doc update: standardized on the use of a new entity &MSVC; to
       describe the Microsoft C++ compiler. Update the version table slightly.
       Amplified the usage of MSVC_VERSION.
-=======
     - Improve SharedLibrary docs a bit.
->>>>>>> 73dcba0e
 
 
 RELEASE 4.6.0 -  Sun, 19 Nov 2023 17:22:20 -0700
