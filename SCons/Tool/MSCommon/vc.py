--- conflicted
+++ resolved
@@ -84,7 +84,9 @@
 class MSVCScriptNotFound(VisualCException):
     pass
 
-<<<<<<< HEAD
+class MSVCUseSettingsError(VisualCException):
+    pass
+
 class MSVCVersionNotFound(VisualCException):
     pass
 
@@ -111,11 +113,6 @@
         _MSVC_NOTFOUND_POLICY_SYMBOLS_DICT[symbol.lower()] = value
         _MSVC_NOTFOUND_POLICY_SYMBOLS_DICT[symbol.upper()] = value
 
-=======
-class MSVCUseSettingsError(VisualCException):
-    pass
-
->>>>>>> e80f2071
 # Dict to 'canonalize' the arch
 _ARCH_TO_CANONICAL = {
     "amd64"     : "amd64",
@@ -1431,9 +1428,8 @@
 
         _msvc_notfound_policy_handler(env, msg)
 
-<<<<<<< HEAD
     return d
-=======
+
 _undefined = None
 
 def get_use_script_use_settings(env):
@@ -1464,8 +1460,6 @@
 
     # use script undefined, use_settings undefined or None
     return (True, None)
-
->>>>>>> e80f2071
 
 def msvc_setup_env(env):
     debug('called')
