# MIT License
#
# Copyright The SCons Foundation
#
# Permission is hereby granted, free of charge, to any person obtaining
# a copy of this software and associated documentation files (the
# "Software"), to deal in the Software without restriction, including
# without limitation the rights to use, copy, modify, merge, publish,
# distribute, sublicense, and/or sell copies of the Software, and to
# permit persons to whom the Software is furnished to do so, subject to
# the following conditions:
#
# The above copyright notice and this permission notice shall be included
# in all copies or substantial portions of the Software.
#
# THE SOFTWARE IS PROVIDED "AS IS", WITHOUT WARRANTY OF ANY
# KIND, EXPRESS OR IMPLIED, INCLUDING BUT NOT LIMITED TO THE
# WARRANTIES OF MERCHANTABILITY, FITNESS FOR A PARTICULAR PURPOSE AND
# NONINFRINGEMENT. IN NO EVENT SHALL THE AUTHORS OR COPYRIGHT HOLDERS BE
# LIABLE FOR ANY CLAIM, DAMAGES OR OTHER LIABILITY, WHETHER IN AN ACTION
# OF CONTRACT, TORT OR OTHERWISE, ARISING FROM, OUT OF OR IN CONNECTION
# WITH THE SOFTWARE OR THE USE OR OTHER DEALINGS IN THE SOFTWARE.

"""SCons platform selection.

Looks for modules that define a callable object that can modify a
construction environment as appropriate for a given platform.

Note that we take a more simplistic view of "platform" than Python does.
We're looking for a single string that determines a set of
tool-independent variables with which to initialize a construction
environment.  Consequently, we'll examine both sys.platform and os.name
(and anything else that might come in to play) in order to return some
specification which is unique enough for our purposes.

Note that because this subsystem just *selects* a callable that can
modify a construction environment, it's possible for people to define
their own "platform specification" in an arbitrary callable function.
No one needs to use or tie in to this subsystem in order to roll
their own platform definition.
"""

import SCons.compat

import atexit
import importlib
import os
import sys
import tempfile
import locale

import SCons.Action
import SCons.Errors
import SCons.Platform
import SCons.Subst
import SCons.Tool
import SCons.Util


def platform_default():
    r"""Return the platform string for our execution environment.

    The returned value should map to one of the SCons/Platform/\*.py
    files.  Since scons is architecture independent, though, we don't
    care about the machine architecture.
    """
    osname = os.name
    if osname == 'java':
        osname = os._osType
    if osname == 'posix':
        if sys.platform == 'cygwin':
            return 'cygwin'
        elif sys.platform.find('irix') != -1:
            return 'irix'
        elif sys.platform.find('sunos') != -1:
            return 'sunos'
        elif sys.platform.find('hp-ux') != -1:
            return 'hpux'
        elif sys.platform.find('aix') != -1:
            return 'aix'
        elif sys.platform.find('darwin') != -1:
            return 'darwin'
        else:
            return 'posix'
    elif os.name == 'os2':
        return 'os2'
    else:
        return sys.platform


def platform_module(name=platform_default()):
    """Return the imported module for the platform.

    This looks for a module name that matches the specified argument.
    If the name is unspecified, we fetch the appropriate default for
    our execution environment.
    """
    full_name = 'SCons.Platform.' + name
    try:
        return sys.modules[full_name]
    except KeyError:
        try:
            # the specific platform module is a relative import
            mod = importlib.import_module("." + name, __name__)
        except ModuleNotFoundError:
            try:
                # This support was added to enable running inside
                # a py2exe bundle a long time ago - unclear if it's
                # still needed. It is *not* intended to load individual
                # platform modules stored in a zipfile.
                import zipimport

                platform = sys.modules['SCons.Platform'].__path__[0]
                importer = zipimport.zipimporter(platform)
                if not hasattr(importer, 'find_spec'):
                    # zipimport only added find_spec, exec_module in 3.10,
                    # unlike importlib, where they've been around since 3.4.
                    # If we don't have 'em, use the old way.
                    mod = importer.load_module(full_name)
                else:
                    spec = importer.find_spec(full_name)
                    mod = importlib.util.module_from_spec(spec)
                    importer.exec_module(mod)
                sys.modules[full_name] = mod
            except zipimport.ZipImportError:
                raise SCons.Errors.UserError("No platform named '%s'" % name)

        setattr(SCons.Platform, name, mod)
        return mod


def DefaultToolList(platform, env):
    """Select a default tool list for the specified platform."""
    return SCons.Tool.tool_list(platform, env)


class PlatformSpec:
    def __init__(self, name, generate) -> None:
        self.name = name
        self.generate = generate

    def __call__(self, *args, **kw):
        return self.generate(*args, **kw)

    def __str__(self) -> str:
        return self.name


class TempFileMunge:
    """Convert long command lines to use a temporary file.

    You can set an Environment variable (usually ``TEMPFILE``) to this,
    then call it with a string argument, and it will perform temporary
    file substitution on it.  This is used to circumvent limitations on
    the length of command lines. Example::

        env["TEMPFILE"] = TempFileMunge
        env["LINKCOM"] = "${TEMPFILE('$LINK $TARGET $SOURCES', '$LINKCOMSTR')}"

    By default, the name of the temporary file used begins with a
    prefix of '@'.  This may be configured for other tool chains by
    setting the ``TEMPFILEPREFIX`` variable. Example::

        env["TEMPFILEPREFIX"] = '-@'        # diab compiler
        env["TEMPFILEPREFIX"] = '-via'      # arm tool chain
        env["TEMPFILEPREFIX"] = ''          # (the empty string) PC Lint

    You can configure the extension of the temporary file through the
    ``TEMPFILESUFFIX`` variable, which defaults to '.lnk' (see comments
    in the code below). Example::

        env["TEMPFILESUFFIX"] = '.lnt'   # PC Lint

    Entries in the temporary file are separated by the value of the
    ``TEMPFILEARGJOIN`` variable, which defaults to an OS-appropriate value.

    A default argument escape function is ``SCons.Subst.quote_spaces``.
    If you need to apply extra operations on a command argument before
    writing to a temporary file(fix Windows slashes, normalize paths, etc.),
    please set `TEMPFILEARGESCFUNC` variable to a custom function. Example::

        import sys
        import re
        from SCons.Subst import quote_spaces

        WINPATHSEP_RE = re.compile(r"\\([^\"'\\]|$)")


        def tempfile_arg_esc_func(arg):
            arg = quote_spaces(arg)
            if sys.platform != "win32":
                return arg
            # GCC requires double Windows slashes, let's use UNIX separator
            return WINPATHSEP_RE.sub(r"/\1", arg)


        env["TEMPFILEARGESCFUNC"] = tempfile_arg_esc_func

    """
    def __init__(self, cmd, cmdstr = None) -> None:
        self.cmd = cmd
        self.cmdstr = cmdstr

    def __call__(self, target, source, env, for_signature):
        if for_signature:
            # If we're being called for signature calculation, it's
            # because we're being called by the string expansion in
            # Subst.py, which has the logic to strip any $( $) that
            # may be in the command line we squirreled away.  So we
            # just return the raw command line and let the upper
            # string substitution layers do their thing.
            return self.cmd

        # Now we're actually being called because someone is actually
        # going to try to execute the command, so we have to do our
        # own expansion.
        cmd = env.subst_list(self.cmd, SCons.Subst.SUBST_CMD, target, source)[0]
        try:
            maxline = int(env.subst('$MAXLINELENGTH'))
        except ValueError:
            maxline = 2048

        length = 0
        for c in cmd:
            length += len(c)
        length += len(cmd) - 1
        if length <= maxline:
            return self.cmd

        # Check if we already created the temporary file for this target
        # It should have been previously done by Action.strfunction() call
        if SCons.Util.is_List(target):
            node = target[0]
        else:
            node = target

        cmdlist = None

        if SCons.Util.is_List(self.cmd):
            cmdlist_key = tuple(self.cmd)
        else:
            cmdlist_key = self.cmd

        if node and hasattr(node.attributes, 'tempfile_cmdlist'):
            cmdlist = node.attributes.tempfile_cmdlist.get(cmdlist_key, None)
        if cmdlist is not None:
            return cmdlist

        # Default to the .lnk suffix for the benefit of the Phar Lap
        # linkloc linker, which likes to append an .lnk suffix if
        # none is given.
        if 'TEMPFILESUFFIX' in env:
            suffix = env.subst('$TEMPFILESUFFIX')
        else:
            suffix = '.lnk'

        if 'TEMPFILEDIR' in env:
            tempfile_dir = env.subst('$TEMPFILEDIR')
            os.makedirs(tempfile_dir, exist_ok=True)
        else:
            tempfile_dir = None

        # default is binary - encode the tempfile contents later
        fd, tmp = tempfile.mkstemp(suffix, dir=tempfile_dir)
        native_tmp = SCons.Util.get_native_path(tmp)

        # arrange for cleanup on exit:

        def tmpfile_cleanup(file) -> None:
            os.remove(file)

        atexit.register(tmpfile_cleanup, tmp)

        if env.get('SHELL', None) == 'sh':
            # The sh shell will try to escape the backslashes in the
            # path, so unescape them.
            native_tmp = native_tmp.replace('\\', r'\\\\')

        if 'TEMPFILEPREFIX' in env:
            prefix = env.subst('$TEMPFILEPREFIX')
        else:
            prefix = "@"

        tempfile_esc_func = env.get('TEMPFILEARGESCFUNC', SCons.Subst.quote_spaces)
        args = [tempfile_esc_func(arg) for arg in cmd[1:]]
        join_char = env.get('TEMPFILEARGJOIN', ' ')
<<<<<<< HEAD
        encoding = env.get('TEMPFILEENCODING', 'utf-8')
        os.write(fd, bytes(join_char.join(args) + "\n", encoding=encoding))
=======
        os.write(fd, bytearray(join_char.join(args) + "\n", encoding=locale.getpreferredencoding(False)))
>>>>>>> 0e29e4fc
        os.close(fd)

        # XXX Using the SCons.Action.print_actions value directly
        # like this is bogus, but expedient.  This class should
        # really be rewritten as an Action that defines the
        # __call__() and strfunction() methods and lets the
        # normal action-execution logic handle whether or not to
        # print/execute the action.  The problem, though, is all
        # of that is decided before we execute this method as
        # part of expanding the $TEMPFILE construction variable.
        # Consequently, refactoring this will have to wait until
        # we get more flexible with allowing Actions to exist
        # independently and get strung together arbitrarily like
        # Ant tasks.  In the meantime, it's going to be more
        # user-friendly to not let obsession with architectural
        # purity get in the way of just being helpful, so we'll
        # reach into SCons.Action directly.
        if SCons.Action.print_actions:
            cmdstr = (
                env.subst(self.cmdstr, SCons.Subst.SUBST_RAW, target, source)
                if self.cmdstr is not None
                else ''
            )
            # Print our message only if XXXCOMSTR returns an empty string
            if not cmdstr:
                cmdstr = (
                    f"Using tempfile {native_tmp} for command line:\n"
                    f'{cmd[0]} {" ".join(args)}'
                )
                self._print_cmd_str(target, source, env, cmdstr)

        cmdlist = [cmd[0], prefix + native_tmp]

        # Store the temporary file command list into the target Node.attributes
        # to avoid creating two temporary files one for print and one for execute.
        if node is not None:
            try:
                # Storing in tempfile_cmdlist by self.cmd provided when intializing
                # $TEMPFILE{} fixes issue raised in PR #3140 and #3553
                node.attributes.tempfile_cmdlist[cmdlist_key] = cmdlist
            except AttributeError:
                node.attributes.tempfile_cmdlist = {cmdlist_key: cmdlist}

        return cmdlist

    def _print_cmd_str(self, target, source, env, cmdstr) -> None:
        # check if the user has specified a cmd line print function
        print_func = None
        try:
            get = env.get
        except AttributeError:
            pass
        else:
            print_func = get('PRINT_CMD_LINE_FUNC')

        # use the default action cmd line print if user did not supply one
        if not print_func:
            action = SCons.Action._ActionAction()
            action.print_cmd_line(cmdstr, target, source, env)
        else:
            print_func(cmdstr, target, source, env)


def Platform(name = platform_default()):
    """Select a canned Platform specification."""

    module = platform_module(name)
    spec = PlatformSpec(name, module.generate)
    return spec

# Local Variables:
# tab-width:4
# indent-tabs-mode:nil
# End:
# vim: set expandtab tabstop=4 shiftwidth=4:<|MERGE_RESOLUTION|>--- conflicted
+++ resolved
@@ -284,12 +284,8 @@
         tempfile_esc_func = env.get('TEMPFILEARGESCFUNC', SCons.Subst.quote_spaces)
         args = [tempfile_esc_func(arg) for arg in cmd[1:]]
         join_char = env.get('TEMPFILEARGJOIN', ' ')
-<<<<<<< HEAD
         encoding = env.get('TEMPFILEENCODING', 'utf-8')
         os.write(fd, bytes(join_char.join(args) + "\n", encoding=encoding))
-=======
-        os.write(fd, bytearray(join_char.join(args) + "\n", encoding=locale.getpreferredencoding(False)))
->>>>>>> 0e29e4fc
         os.close(fd)
 
         # XXX Using the SCons.Action.print_actions value directly
