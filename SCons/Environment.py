--- conflicted
+++ resolved
@@ -681,11 +681,7 @@
     def lvars(self):
         return {}
 
-<<<<<<< HEAD
-    def subst(self, string, raw: int=0, target=None, source=None, conv=None, executor=None, overrides: Optional[dict] = None):
-=======
     def subst(self, string, raw: int=0, target=None, source=None, conv=None, executor: Optional[ExecutorType] = None, overrides: Optional[dict] = None):
->>>>>>> 73dcba0e
         """Recursively interpolates construction variables from the
         Environment into the specified string, returning the expanded
         result.  Construction variables are specified by a $ prefix
@@ -711,11 +707,7 @@
             nkw[k] = v
         return nkw
 
-<<<<<<< HEAD
-    def subst_list(self, string, raw: int=0, target=None, source=None, conv=None, executor=None, overrides: Optional[dict] = None):
-=======
     def subst_list(self, string, raw: int=0, target=None, source=None, conv=None, executor: Optional[ExecutorType] = None, overrides: Optional[dict] = None):
->>>>>>> 73dcba0e
         """Calls through to SCons.Subst.scons_subst_list().
 
         See the documentation for that function.
