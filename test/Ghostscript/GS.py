#!/usr/bin/env python
#
# __COPYRIGHT__
#
# Permission is hereby granted, free of charge, to any person obtaining
# a copy of this software and associated documentation files (the
# "Software"), to deal in the Software without restriction, including
# without limitation the rights to use, copy, modify, merge, publish,
# distribute, sublicense, and/or sell copies of the Software, and to
# permit persons to whom the Software is furnished to do so, subject to
# the following conditions:
#
# The above copyright notice and this permission notice shall be included
# in all copies or substantial portions of the Software.
#
# THE SOFTWARE IS PROVIDED "AS IS", WITHOUT WARRANTY OF ANY
# KIND, EXPRESS OR IMPLIED, INCLUDING BUT NOT LIMITED TO THE
# WARRANTIES OF MERCHANTABILITY, FITNESS FOR A PARTICULAR PURPOSE AND
# NONINFRINGEMENT. IN NO EVENT SHALL THE AUTHORS OR COPYRIGHT HOLDERS BE
# LIABLE FOR ANY CLAIM, DAMAGES OR OTHER LIABILITY, WHETHER IN AN ACTION
# OF CONTRACT, TORT OR OTHERWISE, ARISING FROM, OUT OF OR IN CONNECTION
# WITH THE SOFTWARE OR THE USE OR OTHER DEALINGS IN THE SOFTWARE.
#

__revision__ = "__FILE__ __REVISION__ __DATE__ __DEVELOPER__"

import os
import sys

import TestSCons

_python_ = TestSCons._python_

test = TestSCons.TestSCons()



test.write('mygs.py', r"""
import os
import sys
outfile = open(sys.argv[1], 'w')
infile = open(sys.argv[2], 'r')
for l in infile.readlines():
    if l[:3] != b'#ps':
        outfile.write(l)
sys.exit(0)
""")

test.write('SConstruct', """
env = Environment(GS = r'%(_python_)s mygs.py',
                  GSCOM = r'$GS $TARGET $SOURCE',
                  tools=['gs'])
env.PDF(target = 'test1.pdf', source = 'test1.ps')
env.Gs(target = 'test2.pdf', source = 'test1.ps')
""" % locals())

test.write('test1.ps', r"""This is a .ps test.
#ps
""")

test.run(arguments = '.', stderr = None)

<<<<<<< HEAD
test.fail_test(test.read('test1.pdf') != b"This is a .ps test.\n")
test.fail_test(test.read('test2.pdf') != b"This is a .ps test.\n")
=======
test.must_match('test1.pdf', "This is a .ps test.\n", mode='r')
test.must_match('test2.pdf', "This is a .ps test.\n", mode='r')
>>>>>>> 3b23df1f



if sys.platform == 'win32':
    gs_executable = 'gswin32c'
elif sys.platform == 'os2':
    gs_executable = 'gsos2'
else:
    gs_executable = 'gs'
gs = test.where_is(gs_executable)

if gs:

    test.write("wrapper.py", """\
import os
import sys
cmd = " ".join(sys.argv[1:])
open('%s', 'a').write("%%s\\n" %% cmd)
os.system(cmd)
""" % test.workpath('wrapper.out').replace('\\', '\\\\'))

    test.write('SConstruct', """\
import os
foo = Environment(ENV = { 'PATH' : os.environ['PATH'] })
gs = foo.Dictionary('GS')
bar = Environment(ENV = { 'PATH' : os.environ['PATH'] },
                  GS = r'%(_python_)s wrapper.py ' + gs)
foo.PDF(target = 'foo.pdf', source = 'foo.ps')
bar.PDF(target = 'bar.pdf', source = 'bar.ps')
""" % locals())

    input = """\
%!PS-Adobe
100 100 moveto /Times-Roman findfont 24 scalefont (Hello, world!) show showpage
"""

    test.write('foo.ps', input)

    test.write('bar.ps', input)

    test.run(arguments = 'foo.pdf', stderr = None)

    test.fail_test(os.path.exists(test.workpath('wrapper.out')))

    test.fail_test(not os.path.exists(test.workpath('foo.pdf')))

    test.run(arguments = 'bar.pdf', stderr = None)

    test.must_match('wrapper.out', "%s -dNOPAUSE -dBATCH -sDEVICE=pdfwrite -sOutputFile=bar.pdf bar.ps\n" % gs_executable, mode='r')

    test.fail_test(not os.path.exists(test.workpath('bar.pdf')))

test.pass_test()

# Local Variables:
# tab-width:4
# indent-tabs-mode:nil
# End:
# vim: set expandtab tabstop=4 shiftwidth=4:<|MERGE_RESOLUTION|>--- conflicted
+++ resolved
@@ -41,7 +41,7 @@
 outfile = open(sys.argv[1], 'w')
 infile = open(sys.argv[2], 'r')
 for l in infile.readlines():
-    if l[:3] != b'#ps':
+    if l[:3] != '#ps':
         outfile.write(l)
 sys.exit(0)
 """)
@@ -60,13 +60,8 @@
 
 test.run(arguments = '.', stderr = None)
 
-<<<<<<< HEAD
-test.fail_test(test.read('test1.pdf') != b"This is a .ps test.\n")
-test.fail_test(test.read('test2.pdf') != b"This is a .ps test.\n")
-=======
 test.must_match('test1.pdf', "This is a .ps test.\n", mode='r')
 test.must_match('test2.pdf', "This is a .ps test.\n", mode='r')
->>>>>>> 3b23df1f
 
 
 
