"""SCons.Defaults

Builders and other things for the local site.  Here's where we'll
duplicate the functionality of autoconf until we move it into the
installation procedure or use something like qmconf.

The code that reads the registry to find MSVC components was borrowed
from distutils.msvccompiler.

"""

#
# __COPYRIGHT__
#
# Permission is hereby granted, free of charge, to any person obtaining
# a copy of this software and associated documentation files (the
# "Software"), to deal in the Software without restriction, including
# without limitation the rights to use, copy, modify, merge, publish,
# distribute, sublicense, and/or sell copies of the Software, and to
# permit persons to whom the Software is furnished to do so, subject to
# the following conditions:
#
# The above copyright notice and this permission notice shall be included
# in all copies or substantial portions of the Software.
#
# THE SOFTWARE IS PROVIDED "AS IS", WITHOUT WARRANTY OF ANY
# KIND, EXPRESS OR IMPLIED, INCLUDING BUT NOT LIMITED TO THE
# WARRANTIES OF MERCHANTABILITY, FITNESS FOR A PARTICULAR PURPOSE AND
# NONINFRINGEMENT. IN NO EVENT SHALL THE AUTHORS OR COPYRIGHT HOLDERS BE
# LIABLE FOR ANY CLAIM, DAMAGES OR OTHER LIABILITY, WHETHER IN AN ACTION
# OF CONTRACT, TORT OR OTHERWISE, ARISING FROM, OUT OF OR IN CONNECTION
# WITH THE SOFTWARE OR THE USE OR OTHER DEALINGS IN THE SOFTWARE.
#
from __future__ import division

__revision__ = "__FILE__ __REVISION__ __DATE__ __DEVELOPER__"


import os
import errno
import shutil
import stat
import time
import sys

import SCons.Action
import SCons.Builder
import SCons.CacheDir
import SCons.Environment
import SCons.PathList
import SCons.Subst
import SCons.Tool

# A placeholder for a default Environment (for fetching source files
# from source code management systems and the like).  This must be
# initialized later, after the top-level directory is set by the calling
# interface.
_default_env = None

# Lazily instantiate the default environment so the overhead of creating
# it doesn't apply when it's not needed.
def _fetch_DefaultEnvironment(*args, **kw):
    """
    Returns the already-created default construction environment.
    """
    global _default_env
    return _default_env

def DefaultEnvironment(*args, **kw):
    """
    Initial public entry point for creating the default construction
    Environment.

    After creating the environment, we overwrite our name
    (DefaultEnvironment) with the _fetch_DefaultEnvironment() function,
    which more efficiently returns the initialized default construction
    environment without checking for its existence.

    (This function still exists with its _default_check because someone
    else (*cough* Script/__init__.py *cough*) may keep a reference
    to this function.  So we can't use the fully functional idiom of
    having the name originally be a something that *only* creates the
    construction environment and then overwrites the name.)
    """
    global _default_env
    if not _default_env:
        import SCons.Util
        _default_env = SCons.Environment.Environment(*args, **kw)
        if SCons.Util.md5:
            _default_env.Decider('MD5')
        else:
            _default_env.Decider('timestamp-match')
        global DefaultEnvironment
        DefaultEnvironment = _fetch_DefaultEnvironment
        _default_env._CacheDir_path = None
    return _default_env

# Emitters for setting the shared attribute on object files,
# and an action for checking that all of the source files
# going into a shared library are, in fact, shared.
def StaticObjectEmitter(target, source, env):
    for tgt in target:
        tgt.attributes.shared = None
    return (target, source)

def SharedObjectEmitter(target, source, env):
    for tgt in target:
        tgt.attributes.shared = 1
    return (target, source)

def SharedFlagChecker(source, target, env):
    same = env.subst('$STATIC_AND_SHARED_OBJECTS_ARE_THE_SAME')
    if same == '0' or same == '' or same == 'False':
        for src in source:
            try:
                shared = src.attributes.shared
            except AttributeError:
                shared = None
            if not shared:
                raise SCons.Errors.UserError("Source file: %s is static and is not compatible with shared target: %s" % (src, target[0]))

SharedCheck = SCons.Action.Action(SharedFlagChecker, None)

# Some people were using these variable name before we made
# SourceFileScanner part of the public interface.  Don't break their
# SConscript files until we've given them some fair warning and a
# transition period.
CScan = SCons.Tool.CScanner
DScan = SCons.Tool.DScanner
LaTeXScan = SCons.Tool.LaTeXScanner
ObjSourceScan = SCons.Tool.SourceFileScanner
ProgScan = SCons.Tool.ProgramScanner

# These aren't really tool scanners, so they don't quite belong with
# the rest of those in Tool/__init__.py, but I'm not sure where else
# they should go.  Leave them here for now.
import SCons.Scanner.Dir
DirScanner = SCons.Scanner.Dir.DirScanner()
DirEntryScanner = SCons.Scanner.Dir.DirEntryScanner()

# Actions for common languages.
CAction = SCons.Action.Action("$CCCOM", "$CCCOMSTR")
ShCAction = SCons.Action.Action("$SHCCCOM", "$SHCCCOMSTR")
CXXAction = SCons.Action.Action("$CXXCOM", "$CXXCOMSTR")
ShCXXAction = SCons.Action.Action("$SHCXXCOM", "$SHCXXCOMSTR")

DAction = SCons.Action.Action("$DCOM", "$DCOMSTR")
ShDAction = SCons.Action.Action("$SHDCOM", "$SHDCOMSTR")

ASAction = SCons.Action.Action("$ASCOM", "$ASCOMSTR")
ASPPAction = SCons.Action.Action("$ASPPCOM", "$ASPPCOMSTR")

LinkAction = SCons.Action.Action("$LINKCOM", "$LINKCOMSTR")
ShLinkAction = SCons.Action.Action("$SHLINKCOM", "$SHLINKCOMSTR")

LdModuleLinkAction = SCons.Action.Action("$LDMODULECOM", "$LDMODULECOMSTR")

# Common tasks that we allow users to perform in platform-independent
# ways by creating ActionFactory instances.
ActionFactory = SCons.Action.ActionFactory

def get_paths_str(dest):
    # If dest is a list, we need to manually call str() on each element
    if SCons.Util.is_List(dest):
        elem_strs = []
        for element in dest:
            elem_strs.append('"' + str(element) + '"')
        return '[' + ', '.join(elem_strs) + ']'
    else:
        return '"' + str(dest) + '"'

def chmod_func(dest, mode):
    SCons.Node.FS.invalidate_node_memos(dest)
    if not SCons.Util.is_List(dest):
        dest = [dest]
    for element in dest:
        os.chmod(str(element), mode)

def chmod_strfunc(dest, mode):
    return 'Chmod(%s, 0%o)' % (get_paths_str(dest), mode)

Chmod = ActionFactory(chmod_func, chmod_strfunc)

def copy_func(dest, src, symlinks=True):
    """
    If symlinks (is true), then a symbolic link will be
    shallow copied and recreated as a symbolic link; otherwise, copying
    a symbolic link will be equivalent to copying the symbolic link's
    final target regardless of symbolic link depth.
    """

    dest = str(dest)
    src = str(src)

    SCons.Node.FS.invalidate_node_memos(dest)
    if SCons.Util.is_List(src) and os.path.isdir(dest):
        for file in src:
            shutil.copy2(file, dest)
<<<<<<< HEAD
=======
        return 0
    elif os.path.islink(src):
        linkto = os.readlink(src)
        if symlinks:
            return os.symlink(linkto, dest)
        else:
            return copy_func(dest, linkto, symlinks)
>>>>>>> 6db60dbe
    elif os.path.isfile(src):
        shutil.copy2(src, dest)
    else:
<<<<<<< HEAD
        shutil.copytree(src, dest, 1)
    return 0
=======
        return shutil.copytree(src, dest, symlinks)
>>>>>>> 6db60dbe

Copy = ActionFactory(
    copy_func,
    lambda dest, src, symlinks=True: 'Copy("%s", "%s")' % (dest, src)
)

def delete_func(dest, must_exist=0):
    SCons.Node.FS.invalidate_node_memos(dest)
    if not SCons.Util.is_List(dest):
        dest = [dest]
    for entry in dest:
        entry = str(entry)
        # os.path.exists returns False with broken links that exist
        entry_exists = os.path.exists(entry) or os.path.islink(entry)
        if not entry_exists and not must_exist:
            continue
        # os.path.isdir returns True when entry is a link to a dir
        if os.path.isdir(entry) and not os.path.islink(entry):
            shutil.rmtree(entry, 1)
            continue
        os.unlink(entry)

def delete_strfunc(dest, must_exist=0):
    return 'Delete(%s)' % get_paths_str(dest)

Delete = ActionFactory(delete_func, delete_strfunc)

def mkdir_func(dest):
    SCons.Node.FS.invalidate_node_memos(dest)
    if not SCons.Util.is_List(dest):
        dest = [dest]
    for entry in dest:
        try:
            os.makedirs(str(entry))
        except os.error as e:
            p = str(entry)
            if (e.args[0] == errno.EEXIST or
                    (sys.platform=='win32' and e.args[0]==183)) \
                    and os.path.isdir(str(entry)):
                pass            # not an error if already exists
            else:
                raise

Mkdir = ActionFactory(mkdir_func,
                      lambda dir: 'Mkdir(%s)' % get_paths_str(dir))

def move_func(dest, src):
    SCons.Node.FS.invalidate_node_memos(dest)
    SCons.Node.FS.invalidate_node_memos(src)
    shutil.move(src, dest)

Move = ActionFactory(move_func,
                     lambda dest, src: 'Move("%s", "%s")' % (dest, src),
                     convert=str)

def touch_func(dest):
    SCons.Node.FS.invalidate_node_memos(dest)
    if not SCons.Util.is_List(dest):
        dest = [dest]
    for file in dest:
        file = str(file)
        mtime = int(time.time())
        if os.path.exists(file):
            atime = os.path.getatime(file)
        else:
            open(file, 'w')
            atime = mtime
        os.utime(file, (atime, mtime))

Touch = ActionFactory(touch_func,
                      lambda file: 'Touch(%s)' % get_paths_str(file))

# Internal utility functions

def _concat(prefix, list, suffix, env, f=lambda x: x, target=None, source=None):
    """
    Creates a new list from 'list' by first interpolating each element
    in the list using the 'env' dictionary and then calling f on the
    list, and finally calling _concat_ixes to concatenate 'prefix' and
    'suffix' onto each element of the list.
    """
    if not list:
        return list

    l = f(SCons.PathList.PathList(list).subst_path(env, target, source))
    if l is not None:
        list = l

    return _concat_ixes(prefix, list, suffix, env)

def _concat_ixes(prefix, list, suffix, env):
    """
    Creates a new list from 'list' by concatenating the 'prefix' and
    'suffix' arguments onto each element of the list.  A trailing space
    on 'prefix' or leading space on 'suffix' will cause them to be put
    into separate list elements rather than being concatenated.
    """

    result = []

    # ensure that prefix and suffix are strings
    prefix = str(env.subst(prefix, SCons.Subst.SUBST_RAW))
    suffix = str(env.subst(suffix, SCons.Subst.SUBST_RAW))

    for x in list:
        if isinstance(x, SCons.Node.FS.File):
            result.append(x)
            continue
        x = str(x)
        if x:

            if prefix:
                if prefix[-1] == ' ':
                    result.append(prefix[:-1])
                elif x[:len(prefix)] != prefix:
                    x = prefix + x

            result.append(x)

            if suffix:
                if suffix[0] == ' ':
                    result.append(suffix[1:])
                elif x[-len(suffix):] != suffix:
                    result[-1] = result[-1]+suffix

    return result

def _stripixes(prefix, itms, suffix, stripprefixes, stripsuffixes, env, c=None):
    """
    This is a wrapper around _concat()/_concat_ixes() that checks for
    the existence of prefixes or suffixes on list items and strips them
    where it finds them.  This is used by tools (like the GNU linker)
    that need to turn something like 'libfoo.a' into '-lfoo'.
    """

    if not itms:
        return itms

    if not callable(c):
        env_c = env['_concat']
        if env_c != _concat and callable(env_c):
            # There's a custom _concat() method in the construction
            # environment, and we've allowed people to set that in
            # the past (see test/custom-concat.py), so preserve the
            # backwards compatibility.
            c = env_c
        else:
            c = _concat_ixes

    stripprefixes = list(map(env.subst, SCons.Util.flatten(stripprefixes)))
    stripsuffixes = list(map(env.subst, SCons.Util.flatten(stripsuffixes)))

    stripped = []
    for l in SCons.PathList.PathList(itms).subst_path(env, None, None):
        if isinstance(l, SCons.Node.FS.File):
            stripped.append(l)
            continue

        if not SCons.Util.is_String(l):
            l = str(l)

        for stripprefix in stripprefixes:
            lsp = len(stripprefix)
            if l[:lsp] == stripprefix:
                l = l[lsp:]
                # Do not strip more than one prefix
                break

        for stripsuffix in stripsuffixes:
            lss = len(stripsuffix)
            if l[-lss:] == stripsuffix:
                l = l[:-lss]
                # Do not strip more than one suffix
                break

        stripped.append(l)

    return c(prefix, stripped, suffix, env)

def processDefines(defs):
    """process defines, resolving strings, lists, dictionaries, into a list of
    strings
    """
    if SCons.Util.is_List(defs):
        l = []
        for d in defs:
            if d is None:
                continue
            elif SCons.Util.is_List(d) or isinstance(d, tuple):
                if len(d) >= 2:
                    l.append(str(d[0]) + '=' + str(d[1]))
                else:
                    l.append(str(d[0]))
            elif SCons.Util.is_Dict(d):
                for macro,value in d.items():
                    if value is not None:
                        l.append(str(macro) + '=' + str(value))
                    else:
                        l.append(str(macro))
            elif SCons.Util.is_String(d):
                l.append(str(d))
            else:
                raise SCons.Errors.UserError("DEFINE %s is not a list, dict, string or None."%repr(d))
    elif SCons.Util.is_Dict(defs):
        # The items in a dictionary are stored in random order, but
        # if the order of the command-line options changes from
        # invocation to invocation, then the signature of the command
        # line will change and we'll get random unnecessary rebuilds.
        # Consequently, we have to sort the keys to ensure a
        # consistent order...
        l = []
        for k,v in sorted(defs.items()):
            if v is None:
                l.append(str(k))
            else:
                l.append(str(k) + '=' + str(v))
    else:
        l = [str(defs)]
    return l

def _defines(prefix, defs, suffix, env, c=_concat_ixes):
    """A wrapper around _concat_ixes that turns a list or string
    into a list of C preprocessor command-line definitions.
    """

    return c(prefix, env.subst_path(processDefines(defs)), suffix, env)

class NullCmdGenerator(object):
    """This is a callable class that can be used in place of other
    command generators if you don't want them to do anything.

    The __call__ method for this class simply returns the thing
    you instantiated it with.

    Example usage:
    env["DO_NOTHING"] = NullCmdGenerator
    env["LINKCOM"] = "${DO_NOTHING('$LINK $SOURCES $TARGET')}"
    """

    def __init__(self, cmd):
        self.cmd = cmd

    def __call__(self, target, source, env, for_signature=None):
        return self.cmd

class Variable_Method_Caller(object):
    """A class for finding a construction variable on the stack and
    calling one of its methods.

    We use this to support "construction variables" in our string
    eval()s that actually stand in for methods--specifically, use
    of "RDirs" in call to _concat that should actually execute the
    "TARGET.RDirs" method.  (We used to support this by creating a little
    "build dictionary" that mapped RDirs to the method, but this got in
    the way of Memoizing construction environments, because we had to
    create new environment objects to hold the variables.)
    """
    def __init__(self, variable, method):
        self.variable = variable
        self.method = method
    def __call__(self, *args, **kw):
        try: 1//0
        except ZeroDivisionError:
            # Don't start iterating with the current stack-frame to
            # prevent creating reference cycles (f_back is safe).
            frame = sys.exc_info()[2].tb_frame.f_back
        variable = self.variable
        while frame:
            if variable in frame.f_locals:
                v = frame.f_locals[variable]
                if v:
                    method = getattr(v, self.method)
                    return method(*args, **kw)
            frame = frame.f_back
        return None

ConstructionEnvironment = {
    'BUILDERS'      : {},
    'SCANNERS'      : [],
    'CONFIGUREDIR'  : '#/.sconf_temp',
    'CONFIGURELOG'  : '#/config.log',
    'CPPSUFFIXES'   : SCons.Tool.CSuffixes,
    'DSUFFIXES'     : SCons.Tool.DSuffixes,
    'ENV'           : {},
    'IDLSUFFIXES'   : SCons.Tool.IDLSuffixes,
#    'LATEXSUFFIXES' : SCons.Tool.LaTeXSuffixes, # moved to the TeX tools generate functions
    '_concat'       : _concat,
    '_defines'      : _defines,
    '_stripixes'    : _stripixes,
    '_LIBFLAGS'     : '${_concat(LIBLINKPREFIX, LIBS, LIBLINKSUFFIX, __env__)}',
    '_LIBDIRFLAGS'  : '$( ${_concat(LIBDIRPREFIX, LIBPATH, LIBDIRSUFFIX, __env__, RDirs, TARGET, SOURCE)} $)',
    '_CPPINCFLAGS'  : '$( ${_concat(INCPREFIX, CPPPATH, INCSUFFIX, __env__, RDirs, TARGET, SOURCE)} $)',
    '_CPPDEFFLAGS'  : '${_defines(CPPDEFPREFIX, CPPDEFINES, CPPDEFSUFFIX, __env__)}',
    'TEMPFILE'      : NullCmdGenerator,
    'Dir'           : Variable_Method_Caller('TARGET', 'Dir'),
    'Dirs'          : Variable_Method_Caller('TARGET', 'Dirs'),
    'File'          : Variable_Method_Caller('TARGET', 'File'),
    'RDirs'         : Variable_Method_Caller('TARGET', 'RDirs'),
}

# Local Variables:
# tab-width:4
# indent-tabs-mode:nil
# End:
# vim: set expandtab tabstop=4 shiftwidth=4:<|MERGE_RESOLUTION|>--- conflicted
+++ resolved
@@ -196,8 +196,6 @@
     if SCons.Util.is_List(src) and os.path.isdir(dest):
         for file in src:
             shutil.copy2(file, dest)
-<<<<<<< HEAD
-=======
         return 0
     elif os.path.islink(src):
         linkto = os.readlink(src)
@@ -205,16 +203,11 @@
             return os.symlink(linkto, dest)
         else:
             return copy_func(dest, linkto, symlinks)
->>>>>>> 6db60dbe
     elif os.path.isfile(src):
         shutil.copy2(src, dest)
+        return 0
     else:
-<<<<<<< HEAD
-        shutil.copytree(src, dest, 1)
-    return 0
-=======
         return shutil.copytree(src, dest, symlinks)
->>>>>>> 6db60dbe
 
 Copy = ActionFactory(
     copy_func,
