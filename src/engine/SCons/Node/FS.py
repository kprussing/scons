"""scons.Node.FS

File system nodes.

These Nodes represent the canonical external objects that people think
of when they think of building software: files and directories.

This holds a "default_fs" variable that should be initialized with an FS
that can be used by scripts or modules looking for the canonical default.

"""

#
# __COPYRIGHT__
#
# Permission is hereby granted, free of charge, to any person obtaining
# a copy of this software and associated documentation files (the
# "Software"), to deal in the Software without restriction, including
# without limitation the rights to use, copy, modify, merge, publish,
# distribute, sublicense, and/or sell copies of the Software, and to
# permit persons to whom the Software is furnished to do so, subject to
# the following conditions:
#
# The above copyright notice and this permission notice shall be included
# in all copies or substantial portions of the Software.
#
# THE SOFTWARE IS PROVIDED "AS IS", WITHOUT WARRANTY OF ANY
# KIND, EXPRESS OR IMPLIED, INCLUDING BUT NOT LIMITED TO THE
# WARRANTIES OF MERCHANTABILITY, FITNESS FOR A PARTICULAR PURPOSE AND
# NONINFRINGEMENT. IN NO EVENT SHALL THE AUTHORS OR COPYRIGHT HOLDERS BE
# LIABLE FOR ANY CLAIM, DAMAGES OR OTHER LIABILITY, WHETHER IN AN ACTION
# OF CONTRACT, TORT OR OTHERWISE, ARISING FROM, OUT OF OR IN CONNECTION
# WITH THE SOFTWARE OR THE USE OR OTHER DEALINGS IN THE SOFTWARE.
from __future__ import print_function

__revision__ = "__FILE__ __REVISION__ __DATE__ __DEVELOPER__"

import fnmatch
import os
import re
import shutil
import stat
import sys
import time
import codecs

import SCons.Action
import SCons.Debug
from SCons.Debug import logInstanceCreation
import SCons.Errors
import SCons.Memoize
import SCons.Node
import SCons.Node.Alias
import SCons.Subst
import SCons.Util
import SCons.Warnings

from SCons.Debug import Trace

print_duplicate = 0


def sconsign_none(node):
    raise NotImplementedError

def sconsign_dir(node):
    """Return the .sconsign file info for this directory,
    creating it first if necessary."""
    if not node._sconsign:
        import SCons.SConsign
        node._sconsign = SCons.SConsign.ForDirectory(node)
    return node._sconsign

_sconsign_map = {0 : sconsign_none,
                 1 : sconsign_dir}

class EntryProxyAttributeError(AttributeError):
    """
    An AttributeError subclass for recording and displaying the name
    of the underlying Entry involved in an AttributeError exception.
    """
    def __init__(self, entry_proxy, attribute):
        AttributeError.__init__(self)
        self.entry_proxy = entry_proxy
        self.attribute = attribute
    def __str__(self):
        entry = self.entry_proxy.get()
        fmt = "%s instance %s has no attribute %s"
        return fmt % (entry.__class__.__name__,
                      repr(entry.name),
                      repr(self.attribute))

# The max_drift value:  by default, use a cached signature value for
# any file that's been untouched for more than two days.
default_max_drift = 2*24*60*60

#
# We stringify these file system Nodes a lot.  Turning a file system Node
# into a string is non-trivial, because the final string representation
# can depend on a lot of factors:  whether it's a derived target or not,
# whether it's linked to a repository or source directory, and whether
# there's duplication going on.  The normal technique for optimizing
# calculations like this is to memoize (cache) the string value, so you
# only have to do the calculation once.
#
# A number of the above factors, however, can be set after we've already
# been asked to return a string for a Node, because a Repository() or
# VariantDir() call or the like may not occur until later in SConscript
# files.  So this variable controls whether we bother trying to save
# string values for Nodes.  The wrapper interface can set this whenever
# they're done mucking with Repository and VariantDir and the other stuff,
# to let this module know it can start returning saved string values
# for Nodes.
#
Save_Strings = None

def save_strings(val):
    global Save_Strings
    Save_Strings = val

#
# Avoid unnecessary function calls by recording a Boolean value that
# tells us whether or not os.path.splitdrive() actually does anything
# on this system, and therefore whether we need to bother calling it
# when looking up path names in various methods below.
# 

do_splitdrive = None
_my_splitdrive =None

def initialize_do_splitdrive():
    global do_splitdrive
    global has_unc
    drive, path = os.path.splitdrive('X:/foo')
    has_unc = hasattr(os.path, 'splitunc')

    do_splitdrive = not not drive or has_unc

    global _my_splitdrive
    if has_unc:
        def splitdrive(p):
            if p[1:2] == ':':
                return p[:2], p[2:]
            if p[0:2] == '//':
                # Note that we leave a leading slash in the path
                # because UNC paths are always absolute.
                return '//', p[1:]
            return '', p
    else:
        def splitdrive(p):
            if p[1:2] == ':':
                return p[:2], p[2:]
            return '', p
    _my_splitdrive = splitdrive

    # Keep some commonly used values in global variables to skip to
    # module look-up costs.
    global OS_SEP
    global UNC_PREFIX
    global os_sep_is_slash
    
    OS_SEP = os.sep
    UNC_PREFIX = OS_SEP + OS_SEP
    os_sep_is_slash = OS_SEP == '/'

initialize_do_splitdrive()

# Used to avoid invoking os.path.normpath if not necessary.
needs_normpath_check = re.compile(
    r'''
      # We need to renormalize the path if it contains any consecutive
      # '/' characters.
      .*// |

      # We need to renormalize the path if it contains a '..' directory.
      # Note that we check for all the following cases:
      #
      #    a) The path is a single '..'
      #    b) The path starts with '..'. E.g. '../' or '../moredirs'
      #       but we not match '..abc/'.
      #    c) The path ends with '..'. E.g. '/..' or 'dirs/..'
      #    d) The path contains a '..' in the middle. 
      #       E.g. dirs/../moredirs

      (.*/)?\.\.(?:/|$) |

      # We need to renormalize the path if it contains a '.'
      # directory, but NOT if it is a single '.'  '/' characters. We
      # do not want to match a single '.' because this case is checked
      # for explicitly since this is common enough case.
      #
      # Note that we check for all the following cases:
      #
      #    a) We don't match a single '.'
      #    b) We match if the path starts with '.'. E.g. './' or
      #       './moredirs' but we not match '.abc/'.
      #    c) We match if the path ends with '.'. E.g. '/.' or
      #    'dirs/.'
      #    d) We match if the path contains a '.' in the middle.
      #       E.g. dirs/./moredirs

      \./|.*/\.(?:/|$)

    ''', 
    re.VERBOSE
    )
needs_normpath_match = needs_normpath_check.match

#
# SCons.Action objects for interacting with the outside world.
#
# The Node.FS methods in this module should use these actions to
# create and/or remove files and directories; they should *not* use
# os.{link,symlink,unlink,mkdir}(), etc., directly.
#
# Using these SCons.Action objects ensures that descriptions of these
# external activities are properly displayed, that the displays are
# suppressed when the -s (silent) option is used, and (most importantly)
# the actions are disabled when the the -n option is used, in which case
# there should be *no* changes to the external file system(s)...
#

if hasattr(os, 'link'):
    def _hardlink_func(fs, src, dst):
        # If the source is a symlink, we can't just hard-link to it
        # because a relative symlink may point somewhere completely
        # different.  We must disambiguate the symlink and then
        # hard-link the final destination file.
        while fs.islink(src):
            link = fs.readlink(src)
            if not os.path.isabs(link):
                src = link
            else:
                src = os.path.join(os.path.dirname(src), link)
        fs.link(src, dst)
else:
    _hardlink_func = None

if hasattr(os, 'symlink'):
    def _softlink_func(fs, src, dst):
        fs.symlink(src, dst)
else:
    _softlink_func = None

def _copy_func(fs, src, dest):
    shutil.copy2(src, dest)
    st = fs.stat(src)
    fs.chmod(dest, stat.S_IMODE(st[stat.ST_MODE]) | stat.S_IWRITE)


Valid_Duplicates = ['hard-soft-copy', 'soft-hard-copy',
                    'hard-copy', 'soft-copy', 'copy']

Link_Funcs = [] # contains the callables of the specified duplication style

def set_duplicate(duplicate):
    # Fill in the Link_Funcs list according to the argument
    # (discarding those not available on the platform).

    # Set up the dictionary that maps the argument names to the
    # underlying implementations.  We do this inside this function,
    # not in the top-level module code, so that we can remap os.link
    # and os.symlink for testing purposes.
    link_dict = {
        'hard' : _hardlink_func,
        'soft' : _softlink_func,
        'copy' : _copy_func
    }

    if not duplicate in Valid_Duplicates:
        raise SCons.Errors.InternalError("The argument of set_duplicate "
                                           "should be in Valid_Duplicates")
    global Link_Funcs
    Link_Funcs = []
    for func in duplicate.split('-'):
        if link_dict[func]:
            Link_Funcs.append(link_dict[func])

def LinkFunc(target, source, env):
    # Relative paths cause problems with symbolic links, so
    # we use absolute paths, which may be a problem for people
    # who want to move their soft-linked src-trees around. Those
    # people should use the 'hard-copy' mode, softlinks cannot be
    # used for that; at least I have no idea how ...
    src = source[0].get_abspath()
    dest = target[0].get_abspath()
    dir, file = os.path.split(dest)
    if dir and not target[0].fs.isdir(dir):
        os.makedirs(dir)
    if not Link_Funcs:
        # Set a default order of link functions.
        set_duplicate('hard-soft-copy')
    fs = source[0].fs
    # Now link the files with the previously specified order.
    for func in Link_Funcs:
        try:
            func(fs, src, dest)
            break
        except (IOError, OSError):
            # An OSError indicates something happened like a permissions
            # problem or an attempt to symlink across file-system
            # boundaries.  An IOError indicates something like the file
            # not existing.  In either case, keeping trying additional
            # functions in the list and only raise an error if the last
            # one failed.
            if func == Link_Funcs[-1]:
                # exception of the last link method (copy) are fatal
                raise
    return 0

Link = SCons.Action.Action(LinkFunc, None)
def LocalString(target, source, env):
    return 'Local copy of %s from %s' % (target[0], source[0])

LocalCopy = SCons.Action.Action(LinkFunc, LocalString)

def UnlinkFunc(target, source, env):
    t = target[0]
    t.fs.unlink(t.get_abspath())
    return 0

Unlink = SCons.Action.Action(UnlinkFunc, None)

def MkdirFunc(target, source, env):
    t = target[0]
    if not t.exists():
        t.fs.mkdir(t.get_abspath())
    return 0

Mkdir = SCons.Action.Action(MkdirFunc, None, presub=None)

MkdirBuilder = None

def get_MkdirBuilder():
    global MkdirBuilder
    if MkdirBuilder is None:
        import SCons.Builder
        import SCons.Defaults
        # "env" will get filled in by Executor.get_build_env()
        # calling SCons.Defaults.DefaultEnvironment() when necessary.
        MkdirBuilder = SCons.Builder.Builder(action = Mkdir,
                                             env = None,
                                             explain = None,
                                             is_explicit = None,
                                             target_scanner = SCons.Defaults.DirEntryScanner,
                                             name = "MkdirBuilder")
    return MkdirBuilder

class _Null(object):
    pass

_null = _Null()

DefaultSCCSBuilder = None
DefaultRCSBuilder = None

def get_DefaultSCCSBuilder():
    global DefaultSCCSBuilder
    if DefaultSCCSBuilder is None:
        import SCons.Builder
        # "env" will get filled in by Executor.get_build_env()
        # calling SCons.Defaults.DefaultEnvironment() when necessary.
        act = SCons.Action.Action('$SCCSCOM', '$SCCSCOMSTR')
        DefaultSCCSBuilder = SCons.Builder.Builder(action = act,
                                                   env = None,
                                                   name = "DefaultSCCSBuilder")
    return DefaultSCCSBuilder

def get_DefaultRCSBuilder():
    global DefaultRCSBuilder
    if DefaultRCSBuilder is None:
        import SCons.Builder
        # "env" will get filled in by Executor.get_build_env()
        # calling SCons.Defaults.DefaultEnvironment() when necessary.
        act = SCons.Action.Action('$RCS_COCOM', '$RCS_COCOMSTR')
        DefaultRCSBuilder = SCons.Builder.Builder(action = act,
                                                  env = None,
                                                  name = "DefaultRCSBuilder")
    return DefaultRCSBuilder

# Cygwin's os.path.normcase pretends it's on a case-sensitive filesystem.
_is_cygwin = sys.platform == "cygwin"
if os.path.normcase("TeSt") == os.path.normpath("TeSt") and not _is_cygwin:
    def _my_normcase(x):
        return x
else:
    def _my_normcase(x):
        return x.upper()



class DiskChecker(object):
    def __init__(self, type, do, ignore):
        self.type = type
        self.do = do
        self.ignore = ignore
        self.func = do
    def __call__(self, *args, **kw):
        return self.func(*args, **kw)
    def set(self, list):
        if self.type in list:
            self.func = self.do
        else:
            self.func = self.ignore

def do_diskcheck_match(node, predicate, errorfmt):
    result = predicate()
    try:
        # If calling the predicate() cached a None value from stat(),
        # remove it so it doesn't interfere with later attempts to
        # build this Node as we walk the DAG.  (This isn't a great way
        # to do this, we're reaching into an interface that doesn't
        # really belong to us, but it's all about performance, so
        # for now we'll just document the dependency...)
        if node._memo['stat'] is None:
            del node._memo['stat']
    except (AttributeError, KeyError):
        pass
    if result:
        raise TypeError(errorfmt % node.get_abspath())

def ignore_diskcheck_match(node, predicate, errorfmt):
    pass

def do_diskcheck_rcs(node, name):
    try:
        rcs_dir = node.rcs_dir
    except AttributeError:
        if node.entry_exists_on_disk('RCS'):
            rcs_dir = node.Dir('RCS')
        else:
            rcs_dir = None
        node.rcs_dir = rcs_dir
    if rcs_dir:
        return rcs_dir.entry_exists_on_disk(name+',v')
    return None

def ignore_diskcheck_rcs(node, name):
    return None

def do_diskcheck_sccs(node, name):
    try:
        sccs_dir = node.sccs_dir
    except AttributeError:
        if node.entry_exists_on_disk('SCCS'):
            sccs_dir = node.Dir('SCCS')
        else:
            sccs_dir = None
        node.sccs_dir = sccs_dir
    if sccs_dir:
        return sccs_dir.entry_exists_on_disk('s.'+name)
    return None

def ignore_diskcheck_sccs(node, name):
    return None

diskcheck_match = DiskChecker('match', do_diskcheck_match, ignore_diskcheck_match)
diskcheck_rcs = DiskChecker('rcs', do_diskcheck_rcs, ignore_diskcheck_rcs)
diskcheck_sccs = DiskChecker('sccs', do_diskcheck_sccs, ignore_diskcheck_sccs)

diskcheckers = [
    diskcheck_match,
    diskcheck_rcs,
    diskcheck_sccs,
]

def set_diskcheck(list):
    for dc in diskcheckers:
        dc.set(list)

def diskcheck_types():
    return [dc.type for dc in diskcheckers]



class EntryProxy(SCons.Util.Proxy):

    __str__ = SCons.Util.Delegate('__str__')

    def __get_abspath(self):
        entry = self.get()
        return SCons.Subst.SpecialAttrWrapper(entry.get_abspath(),
                                             entry.name + "_abspath")

    def __get_filebase(self):
        name = self.get().name
        return SCons.Subst.SpecialAttrWrapper(SCons.Util.splitext(name)[0],
                                             name + "_filebase")

    def __get_suffix(self):
        name = self.get().name
        return SCons.Subst.SpecialAttrWrapper(SCons.Util.splitext(name)[1],
                                             name + "_suffix")

    def __get_file(self):
        name = self.get().name
        return SCons.Subst.SpecialAttrWrapper(name, name + "_file")

    def __get_base_path(self):
        """Return the file's directory and file name, with the
        suffix stripped."""
        entry = self.get()
        return SCons.Subst.SpecialAttrWrapper(SCons.Util.splitext(entry.get_path())[0],
                                             entry.name + "_base")

    def __get_posix_path(self):
        """Return the path with / as the path separator,
        regardless of platform."""
        if os_sep_is_slash:
            return self
        else:
            entry = self.get()
            r = entry.get_path().replace(OS_SEP, '/')
            return SCons.Subst.SpecialAttrWrapper(r, entry.name + "_posix")

    def __get_windows_path(self):
        """Return the path with \ as the path separator,
        regardless of platform."""
        if OS_SEP == '\\':
            return self
        else:
            entry = self.get()
            r = entry.get_path().replace(OS_SEP, '\\')
            return SCons.Subst.SpecialAttrWrapper(r, entry.name + "_windows")

    def __get_srcnode(self):
        return EntryProxy(self.get().srcnode())

    def __get_srcdir(self):
        """Returns the directory containing the source node linked to this
        node via VariantDir(), or the directory of this node if not linked."""
        return EntryProxy(self.get().srcnode().dir)

    def __get_rsrcnode(self):
        return EntryProxy(self.get().srcnode().rfile())

    def __get_rsrcdir(self):
        """Returns the directory containing the source node linked to this
        node via VariantDir(), or the directory of this node if not linked."""
        return EntryProxy(self.get().srcnode().rfile().dir)

    def __get_dir(self):
        return EntryProxy(self.get().dir)

    dictSpecialAttrs = { "base"     : __get_base_path,
                         "posix"    : __get_posix_path,
                         "windows"  : __get_windows_path,
                         "win32"    : __get_windows_path,
                         "srcpath"  : __get_srcnode,
                         "srcdir"   : __get_srcdir,
                         "dir"      : __get_dir,
                         "abspath"  : __get_abspath,
                         "filebase" : __get_filebase,
                         "suffix"   : __get_suffix,
                         "file"     : __get_file,
                         "rsrcpath" : __get_rsrcnode,
                         "rsrcdir"  : __get_rsrcdir,
                       }

    def __getattr__(self, name):
        # This is how we implement the "special" attributes
        # such as base, posix, srcdir, etc.
        try:
            attr_function = self.dictSpecialAttrs[name]
        except KeyError:
            try:
                attr = SCons.Util.Proxy.__getattr__(self, name)
            except AttributeError as e:
                # Raise our own AttributeError subclass with an
                # overridden __str__() method that identifies the
                # name of the entry that caused the exception.
                raise EntryProxyAttributeError(self, name)
            return attr
        else:
            return attr_function(self)

class Base(SCons.Node.Node):
    """A generic class for file system entries.  This class is for
    when we don't know yet whether the entry being looked up is a file
    or a directory.  Instances of this class can morph into either
    Dir or File objects by a later, more precise lookup.

    Note: this class does not define __cmp__ and __hash__ for
    efficiency reasons.  SCons does a lot of comparing of
    Node.FS.{Base,Entry,File,Dir} objects, so those operations must be
    as fast as possible, which means we want to use Python's built-in
    object identity comparisons.
    """

    __slots__ = ['name',
                 'fs',
                 '_abspath',
                 '_labspath',
                 '_path',
                 '_tpath',
                 '_path_elements',
                 'dir',
                 'cwd',
                 'duplicate',
                 '_local',
                 'sbuilder',
                 '_proxy',
                 '_func_sconsign']

    def __init__(self, name, directory, fs):
        """Initialize a generic Node.FS.Base object.

        Call the superclass initialization, take care of setting up
        our relative and absolute paths, identify our parent
        directory, and indicate that this node should use
        signatures."""
        if SCons.Debug.track_instances: logInstanceCreation(self, 'Node.FS.Base')
        SCons.Node.Node.__init__(self)

        # Filenames and paths are probably reused and are intern'ed to
        # save some memory.

        #: Filename with extension as it was specified when the object was
        #: created; to obtain filesystem path, use Python str() function
        self.name = SCons.Util.silent_intern(name)
        self.fs = fs #: Reference to parent Node.FS object

        assert directory, "A directory must be provided"

        self._abspath = None
        self._labspath = None
        self._path = None
        self._tpath = None
        self._path_elements = None

        self.dir = directory
        self.cwd = None # will hold the SConscript directory for target nodes
        self.duplicate = directory.duplicate
        self.changed_since_last_build = 2
        self._func_sconsign = 0
        self._func_exists = 2
        self._func_rexists = 2
        self._func_get_contents = 0
        self._func_target_from_source = 1
        self.store_info = 1

    def str_for_display(self):
        return '"' + self.__str__() + '"'

    def must_be_same(self, klass):
        """
        This node, which already existed, is being looked up as the
        specified klass.  Raise an exception if it isn't.
        """
        if isinstance(self, klass) or klass is Entry:
            return
        raise TypeError("Tried to lookup %s '%s' as a %s." %\
              (self.__class__.__name__, self.get_internal_path(), klass.__name__))

    def get_dir(self):
        return self.dir

    def get_suffix(self):
        return SCons.Util.splitext(self.name)[1]

    def rfile(self):
        return self

    def __getattr__(self, attr):
        """ Together with the node_bwcomp dict defined below,
            this method provides a simple backward compatibility
            layer for the Node attributes 'abspath', 'labspath',
            'path', 'tpath', 'suffix' and 'path_elements'. These Node
            attributes used to be directly available in v2.3 and earlier, but
            have been replaced by getter methods that initialize the
            single variables lazily when required, in order to save memory.
            The redirection to the getters lets older Tools and
            SConstruct continue to work without any additional changes,
            fully transparent to the user. 
            Note, that __getattr__ is only called as fallback when the
            requested attribute can't be found, so there should be no
            speed performance penalty involved for standard builds.
        """
        if attr in node_bwcomp:
            return node_bwcomp[attr](self)
        
        raise AttributeError("%r object has no attribute %r" %
                         (self.__class__, attr))

    def __str__(self):
        """A Node.FS.Base object's string representation is its path
        name."""
        global Save_Strings
        if Save_Strings:
            return self._save_str()
        return self._get_str()

    @SCons.Memoize.CountMethodCall
    def _save_str(self):
        try:
            return self._memo['_save_str']
        except KeyError:
            pass
        result = sys.intern(self._get_str())
        self._memo['_save_str'] = result
        return result

    def _get_str(self):
        global Save_Strings
        if self.duplicate or self.is_derived():
            return self.get_path()
        srcnode = self.srcnode()
        if srcnode.stat() is None and self.stat() is not None:
            result = self.get_path()
        else:
            result = srcnode.get_path()
        if not Save_Strings:
            # We're not at the point where we're saving the string
            # representations of FS Nodes (because we haven't finished
            # reading the SConscript files and need to have str() return
            # things relative to them).  That also means we can't yet
            # cache values returned (or not returned) by stat(), since
            # Python code in the SConscript files might still create
            # or otherwise affect the on-disk file.  So get rid of the
            # values that the underlying stat() method saved.
            try: del self._memo['stat']
            except KeyError: pass
            if self is not srcnode:
                try: del srcnode._memo['stat']
                except KeyError: pass
        return result

    rstr = __str__

    @SCons.Memoize.CountMethodCall
    def stat(self):
        try: return self._memo['stat']
        except KeyError: pass
        try: result = self.fs.stat(self.get_abspath())
        except os.error: result = None
        self._memo['stat'] = result
        return result

    def exists(self):
        return SCons.Node._exists_map[self._func_exists](self)

    def rexists(self):
        return SCons.Node._rexists_map[self._func_rexists](self)

    def getmtime(self):
        st = self.stat()
        if st: return st[stat.ST_MTIME]
        else: return None

    def getsize(self):
        st = self.stat()
        if st: return st[stat.ST_SIZE]
        else: return None

    def isdir(self):
        st = self.stat()
        return st is not None and stat.S_ISDIR(st[stat.ST_MODE])

    def isfile(self):
        st = self.stat()
        return st is not None and stat.S_ISREG(st[stat.ST_MODE])

    if hasattr(os, 'symlink'):
        def islink(self):
            try: st = self.fs.lstat(self.get_abspath())
            except os.error: return 0
            return stat.S_ISLNK(st[stat.ST_MODE])
    else:
        def islink(self):
            return 0                    # no symlinks

    def is_under(self, dir):
        if self is dir:
            return 1
        else:
            return self.dir.is_under(dir)

    def set_local(self):
        self._local = 1

    def srcnode(self):
        """If this node is in a build path, return the node
        corresponding to its source file.  Otherwise, return
        ourself.
        """
        srcdir_list = self.dir.srcdir_list()
        if srcdir_list:
            srcnode = srcdir_list[0].Entry(self.name)
            srcnode.must_be_same(self.__class__)
            return srcnode
        return self

    def get_path(self, dir=None):
        """Return path relative to the current working directory of the
        Node.FS.Base object that owns us."""
        if not dir:
            dir = self.fs.getcwd()
        if self == dir:
            return '.'
        path_elems = self.get_path_elements()
        pathname = ''
        try: i = path_elems.index(dir)
        except ValueError: 
            for p in path_elems[:-1]:
                pathname += p.dirname
        else:
            for p in path_elems[i+1:-1]:
                pathname += p.dirname
        return pathname + path_elems[-1].name

    def set_src_builder(self, builder):
        """Set the source code builder for this node."""
        self.sbuilder = builder
        if not self.has_builder():
            self.builder_set(builder)

    def src_builder(self):
        """Fetch the source code builder for this node.

        If there isn't one, we cache the source code builder specified
        for the directory (which in turn will cache the value from its
        parent directory, and so on up to the file system root).
        """
        try:
            scb = self.sbuilder
        except AttributeError:
            scb = self.dir.src_builder()
            self.sbuilder = scb
        return scb

    def get_abspath(self):
        """Get the absolute path of the file."""
        return self.dir.entry_abspath(self.name)

    def get_labspath(self):
        """Get the absolute path of the file."""
        return self.dir.entry_labspath(self.name)

    def get_internal_path(self):
        if self.dir._path == '.':
            return self.name
        else:
            return self.dir.entry_path(self.name)
        
    def get_tpath(self):
        if self.dir._tpath == '.':
            return self.name
        else:
            return self.dir.entry_tpath(self.name)
        
    def get_path_elements(self):
        return self.dir._path_elements + [self]

    def for_signature(self):
        # Return just our name.  Even an absolute path would not work,
        # because that can change thanks to symlinks or remapped network
        # paths.
        return self.name

    def get_subst_proxy(self):
        try:
            return self._proxy
        except AttributeError:
            ret = EntryProxy(self)
            self._proxy = ret
            return ret

    def target_from_source(self, prefix, suffix, splitext=SCons.Util.splitext):
        """

        Generates a target entry that corresponds to this entry (usually
        a source file) with the specified prefix and suffix.

        Note that this method can be overridden dynamically for generated
        files that need different behavior.  See Tool/swig.py for
        an example.
        """
        return SCons.Node._target_from_source_map[self._func_target_from_source](self, prefix, suffix, splitext)

    def _Rfindalldirs_key(self, pathlist):
        return pathlist

    @SCons.Memoize.CountDictCall(_Rfindalldirs_key)
    def Rfindalldirs(self, pathlist):
        """
        Return all of the directories for a given path list, including
        corresponding "backing" directories in any repositories.

        The Node lookups are relative to this Node (typically a
        directory), so memoizing result saves cycles from looking
        up the same path for each target in a given directory.
        """
        try:
            memo_dict = self._memo['Rfindalldirs']
        except KeyError:
            memo_dict = {}
            self._memo['Rfindalldirs'] = memo_dict
        else:
            try:
                return memo_dict[pathlist]
            except KeyError:
                pass

        create_dir_relative_to_self = self.Dir
        result = []
        for path in pathlist:
            if isinstance(path, SCons.Node.Node):
                result.append(path)
            else:
                dir = create_dir_relative_to_self(path)
                result.extend(dir.get_all_rdirs())

        memo_dict[pathlist] = result

        return result

    def RDirs(self, pathlist):
        """Search for a list of directories in the Repository list."""
        cwd = self.cwd or self.fs._cwd
        return cwd.Rfindalldirs(pathlist)

    @SCons.Memoize.CountMethodCall
    def rentry(self):
        try:
            return self._memo['rentry']
        except KeyError:
            pass
        result = self
        if not self.exists():
            norm_name = _my_normcase(self.name)
            for dir in self.dir.get_all_rdirs():
                try:
                    node = dir.entries[norm_name]
                except KeyError:
                    if dir.entry_exists_on_disk(self.name):
                        result = dir.Entry(self.name)
                        break
        self._memo['rentry'] = result
        return result

    def _glob1(self, pattern, ondisk=True, source=False, strings=False):
        return []
    
# Dict that provides a simple backward compatibility
# layer for the Node attributes 'abspath', 'labspath',
# 'path', 'tpath' and 'path_elements'.
# @see Base.__getattr__ above
node_bwcomp = {'abspath' : Base.get_abspath,
               'labspath' : Base.get_labspath,
               'path' : Base.get_internal_path,
               'tpath' : Base.get_tpath,
               'path_elements' : Base.get_path_elements,
               'suffix' : Base.get_suffix}

class Entry(Base):
    """This is the class for generic Node.FS entries--that is, things
    that could be a File or a Dir, but we're just not sure yet.
    Consequently, the methods in this class really exist just to
    transform their associated object into the right class when the
    time comes, and then call the same-named method in the transformed
    class."""

    __slots__ = ['scanner_paths',
                 'cachedir_csig',
                 'cachesig',
                 'repositories',
                 'srcdir',
                 'entries',
                 'searched',
                 '_sconsign',
                 'variant_dirs',
                 'root',
                 'dirname',
                 'on_disk_entries',
                 'sccs_dir',
                 'rcs_dir',
                 'released_target_info',
                 'contentsig']

    def __init__(self, name, directory, fs):
        Base.__init__(self, name, directory, fs)
        self._func_exists = 3
        self._func_get_contents = 1 

    def diskcheck_match(self):
        pass

    def disambiguate(self, must_exist=None):
        """
        """
        if self.isdir():
            self.__class__ = Dir
            self._morph()
        elif self.isfile():
            self.__class__ = File
            self._morph()
            self.clear()
        else:
            # There was nothing on-disk at this location, so look in
            # the src directory.
            #
            # We can't just use self.srcnode() straight away because
            # that would create an actual Node for this file in the src
            # directory, and there might not be one.  Instead, use the
            # dir_on_disk() method to see if there's something on-disk
            # with that name, in which case we can go ahead and call
            # self.srcnode() to create the right type of entry.
            srcdir = self.dir.srcnode()
            if srcdir != self.dir and \
               srcdir.entry_exists_on_disk(self.name) and \
               self.srcnode().isdir():
                self.__class__ = Dir
                self._morph()
            elif must_exist:
                msg = "No such file or directory: '%s'" % self.get_abspath()
                raise SCons.Errors.UserError(msg)
            else:
                self.__class__ = File
                self._morph()
                self.clear()
        return self

    def rfile(self):
        """We're a generic Entry, but the caller is actually looking for
        a File at this point, so morph into one."""
        self.__class__ = File
        self._morph()
        self.clear()
        return File.rfile(self)

    def scanner_key(self):
        return self.get_suffix()

    def get_contents(self):
        """Fetch the contents of the entry.  Returns the exact binary
        contents of the file."""
        return SCons.Node._get_contents_map[self._func_get_contents](self)

    def get_text_contents(self):
        """Fetch the decoded text contents of a Unicode encoded Entry.

        Since this should return the text contents from the file
        system, we check to see into what sort of subclass we should
        morph this Entry."""
        try:
            self = self.disambiguate(must_exist=1)
        except SCons.Errors.UserError:
            # There was nothing on disk with which to disambiguate
            # this entry.  Leave it as an Entry, but return a null
            # string so calls to get_text_contents() in emitters and
            # the like (e.g. in qt.py) don't have to disambiguate by
            # hand or catch the exception.
            return ''
        else:
            return self.get_text_contents()

    def must_be_same(self, klass):
        """Called to make sure a Node is a Dir.  Since we're an
        Entry, we can morph into one."""
        if self.__class__ is not klass:
            self.__class__ = klass
            self._morph()
            self.clear()

    # The following methods can get called before the Taskmaster has
    # had a chance to call disambiguate() directly to see if this Entry
    # should really be a Dir or a File.  We therefore use these to call
    # disambiguate() transparently (from our caller's point of view).
    #
    # Right now, this minimal set of methods has been derived by just
    # looking at some of the methods that will obviously be called early
    # in any of the various Taskmasters' calling sequences, and then
    # empirically figuring out which additional methods are necessary
    # to make various tests pass.

    def exists(self):
        return SCons.Node._exists_map[self._func_exists](self)

    def rel_path(self, other):
        d = self.disambiguate()
        if d.__class__ is Entry:
            raise Exception("rel_path() could not disambiguate File/Dir")
        return d.rel_path(other)

    def new_ninfo(self):
        return self.disambiguate().new_ninfo()

    def _glob1(self, pattern, ondisk=True, source=False, strings=False):
        return self.disambiguate()._glob1(pattern, ondisk, source, strings)

    def get_subst_proxy(self):
        return self.disambiguate().get_subst_proxy()

# This is for later so we can differentiate between Entry the class and Entry
# the method of the FS class.
_classEntry = Entry


class LocalFS(object):

    # This class implements an abstraction layer for operations involving
    # a local file system.  Essentially, this wraps any function in
    # the os, os.path or shutil modules that we use to actually go do
    # anything with or to the local file system.
    #
    # Note that there's a very good chance we'll refactor this part of
    # the architecture in some way as we really implement the interface(s)
    # for remote file system Nodes.  For example, the right architecture
    # might be to have this be a subclass instead of a base class.
    # Nevertheless, we're using this as a first step in that direction.
    #
    # We're not using chdir() yet because the calling subclass method
    # needs to use os.chdir() directly to avoid recursion.  Will we
    # really need this one?
    #def chdir(self, path):
    #    return os.chdir(path)
    def chmod(self, path, mode):
        return os.chmod(path, mode)
    def copy(self, src, dst):
        return shutil.copy(src, dst)
    def copy2(self, src, dst):
        return shutil.copy2(src, dst)
    def exists(self, path):
        return os.path.exists(path)
    def getmtime(self, path):
        return os.path.getmtime(path)
    def getsize(self, path):
        return os.path.getsize(path)
    def isdir(self, path):
        return os.path.isdir(path)
    def isfile(self, path):
        return os.path.isfile(path)
    def link(self, src, dst):
        return os.link(src, dst)
    def lstat(self, path):
        return os.lstat(path)
    def listdir(self, path):
        return os.listdir(path)
    def makedirs(self, path):
        return os.makedirs(path)
    def mkdir(self, path):
        return os.mkdir(path)
    def rename(self, old, new):
        return os.rename(old, new)
    def stat(self, path):
        return os.stat(path)
    def symlink(self, src, dst):
        return os.symlink(src, dst)
    def open(self, path):
        return open(path)
    def unlink(self, path):
        return os.unlink(path)

    if hasattr(os, 'symlink'):
        def islink(self, path):
            return os.path.islink(path)
    else:
        def islink(self, path):
            return 0                    # no symlinks

    if hasattr(os, 'readlink'):
        def readlink(self, file):
            return os.readlink(file)
    else:
        def readlink(self, file):
            return ''


class FS(LocalFS):

    def __init__(self, path = None):
        """Initialize the Node.FS subsystem.

        The supplied path is the top of the source tree, where we
        expect to find the top-level build file.  If no path is
        supplied, the current directory is the default.

        The path argument must be a valid absolute path.
        """
        if SCons.Debug.track_instances: logInstanceCreation(self, 'Node.FS')

        self._memo = {}

        self.Root = {}
        self.SConstruct_dir = None
        self.max_drift = default_max_drift

        self.Top = None
        if path is None:
            self.pathTop = os.getcwd()
        else:
            self.pathTop = path
        self.defaultDrive = _my_normcase(_my_splitdrive(self.pathTop)[0])

        self.Top = self.Dir(self.pathTop)
        self.Top._path = '.'
        self.Top._tpath = '.'
        self._cwd = self.Top

        DirNodeInfo.fs = self
        FileNodeInfo.fs = self
    
    def set_SConstruct_dir(self, dir):
        self.SConstruct_dir = dir

    def get_max_drift(self):
        return self.max_drift

    def set_max_drift(self, max_drift):
        self.max_drift = max_drift

    def getcwd(self):
        if hasattr(self, "_cwd"):
           return self._cwd
        else:
           return "<no cwd>"

    def chdir(self, dir, change_os_dir=0):
        """Change the current working directory for lookups.
        If change_os_dir is true, we will also change the "real" cwd
        to match.
        """
        curr=self._cwd
        try:
            if dir is not None:
                self._cwd = dir
                if change_os_dir:
                    os.chdir(dir.get_abspath())
        except OSError:
            self._cwd = curr
            raise

    def get_root(self, drive):
        """
        Returns the root directory for the specified drive, creating
        it if necessary.
        """
        drive = _my_normcase(drive)
        try:
            return self.Root[drive]
        except KeyError:
            root = RootDir(drive, self)
            self.Root[drive] = root
            if not drive:
                self.Root[self.defaultDrive] = root
            elif drive == self.defaultDrive:
                self.Root[''] = root
            return root

    def _lookup(self, p, directory, fsclass, create=1):
        """
        The generic entry point for Node lookup with user-supplied data.

        This translates arbitrary input into a canonical Node.FS object
        of the specified fsclass.  The general approach for strings is
        to turn it into a fully normalized absolute path and then call
        the root directory's lookup_abs() method for the heavy lifting.

        If the path name begins with '#', it is unconditionally
        interpreted relative to the top-level directory of this FS.  '#'
        is treated as a synonym for the top-level SConstruct directory,
        much like '~' is treated as a synonym for the user's home
        directory in a UNIX shell.  So both '#foo' and '#/foo' refer
        to the 'foo' subdirectory underneath the top-level SConstruct
        directory.

        If the path name is relative, then the path is looked up relative
        to the specified directory, or the current directory (self._cwd,
        typically the SConscript directory) if the specified directory
        is None.
        """
        if isinstance(p, Base):
            # It's already a Node.FS object.  Make sure it's the right
            # class and return.
            p.must_be_same(fsclass)
            return p
        # str(p) in case it's something like a proxy object
        p = str(p)

        if not os_sep_is_slash:
            p = p.replace(OS_SEP, '/')

        if p[0:1] == '#':
            # There was an initial '#', so we strip it and override
            # whatever directory they may have specified with the
            # top-level SConstruct directory.
            p = p[1:]
            directory = self.Top

            # There might be a drive letter following the
            # '#'. Although it is not described in the SCons man page,
            # the regression test suite explicitly tests for that
            # syntax. It seems to mean the following thing:
            #
            #   Assuming the the SCons top dir is in C:/xxx/yyy,
            #   '#X:/toto' means X:/xxx/yyy/toto.
            #
            # i.e. it assumes that the X: drive has a directory
            # structure similar to the one found on drive C:.
            if do_splitdrive:
                drive, p = _my_splitdrive(p)
                if drive:
                    root = self.get_root(drive)
                else:
                    root = directory.root
            else:
                root = directory.root

            # We can only strip trailing after splitting the drive
            # since the drive might the UNC '//' prefix.
            p = p.strip('/')

            needs_normpath = needs_normpath_match(p)
            
            # The path is relative to the top-level SCons directory.
            if p in ('', '.'):
                p = directory.get_labspath()
            else:
                p = directory.get_labspath() + '/' + p
        else:
            if do_splitdrive:
                drive, p = _my_splitdrive(p)
                if drive and not p:
                    # This causes a naked drive letter to be treated
                    # as a synonym for the root directory on that
                    # drive.
                    p = '/'
            else:
                drive = ''

            # We can only strip trailing '/' since the drive might the
            # UNC '//' prefix.
            if p != '/':
                p = p.rstrip('/')

            needs_normpath = needs_normpath_match(p)

            if p[0:1] == '/':
                # Absolute path
                root = self.get_root(drive)
            else:
                # This is a relative lookup or to the current directory
                # (the path name is not absolute).  Add the string to the
                # appropriate directory lookup path, after which the whole
                # thing gets normalized.
                if directory:
                    if not isinstance(directory, Dir):
                        directory = self.Dir(directory)
                else:
                    directory = self._cwd

                if p in ('', '.'):
                    p = directory.get_labspath()
                else:
                    p = directory.get_labspath() + '/' + p

                if drive:
                    root = self.get_root(drive)
                else:
                    root = directory.root

        if needs_normpath is not None:
            # Normalize a pathname. Will return the same result for
            # equivalent paths.
            #
            # We take advantage of the fact that we have an absolute
            # path here for sure. In addition, we know that the
            # components of lookup path are separated by slashes at
            # this point. Because of this, this code is about 2X
            # faster than calling os.path.normpath() followed by
            # replacing os.sep with '/' again.
            ins = p.split('/')[1:]
            outs = []
            for d in ins:
                if d == '..':
                    try:
                        outs.pop()
                    except IndexError:
                        pass
                elif d not in ('', '.'):
                    outs.append(d)
            p = '/' + '/'.join(outs)

        return root._lookup_abs(p, fsclass, create)

    def Entry(self, name, directory = None, create = 1):
        """Look up or create a generic Entry node with the specified name.
        If the name is a relative path (begins with ./, ../, or a file
        name), then it is looked up relative to the supplied directory
        node, or to the top level directory of the FS (supplied at
        construction time) if no directory is supplied.
        """
        return self._lookup(name, directory, Entry, create)

    def File(self, name, directory = None, create = 1):
        """Look up or create a File node with the specified name.  If
        the name is a relative path (begins with ./, ../, or a file name),
        then it is looked up relative to the supplied directory node,
        or to the top level directory of the FS (supplied at construction
        time) if no directory is supplied.

        This method will raise TypeError if a directory is found at the
        specified path.
        """
        return self._lookup(name, directory, File, create)

    def Dir(self, name, directory = None, create = True):
        """Look up or create a Dir node with the specified name.  If
        the name is a relative path (begins with ./, ../, or a file name),
        then it is looked up relative to the supplied directory node,
        or to the top level directory of the FS (supplied at construction
        time) if no directory is supplied.

        This method will raise TypeError if a normal file is found at the
        specified path.
        """
        return self._lookup(name, directory, Dir, create)

    def VariantDir(self, variant_dir, src_dir, duplicate=1):
        """Link the supplied variant directory to the source directory
        for purposes of building files."""

        if not isinstance(src_dir, SCons.Node.Node):
            src_dir = self.Dir(src_dir)
        if not isinstance(variant_dir, SCons.Node.Node):
            variant_dir = self.Dir(variant_dir)
        if src_dir.is_under(variant_dir):
            raise SCons.Errors.UserError("Source directory cannot be under variant directory.")
        if variant_dir.srcdir:
            if variant_dir.srcdir == src_dir:
                return # We already did this.
            raise SCons.Errors.UserError("'%s' already has a source directory: '%s'."%(variant_dir, variant_dir.srcdir))
        variant_dir.link(src_dir, duplicate)

    def Repository(self, *dirs):
        """Specify Repository directories to search."""
        for d in dirs:
            if not isinstance(d, SCons.Node.Node):
                d = self.Dir(d)
            self.Top.addRepository(d)

    def variant_dir_target_climb(self, orig, dir, tail):
        """Create targets in corresponding variant directories

        Climb the directory tree, and look up path names
        relative to any linked variant directories we find.

        Even though this loops and walks up the tree, we don't memoize
        the return value because this is really only used to process
        the command-line targets.
        """
        targets = []
        message = None
        fmt = "building associated VariantDir targets: %s"
        start_dir = dir
        while dir:
            for bd in dir.variant_dirs:
                if start_dir.is_under(bd):
                    # If already in the build-dir location, don't reflect
                    return [orig], fmt % str(orig)
                p = os.path.join(bd._path, *tail)
                targets.append(self.Entry(p))
            tail = [dir.name] + tail
            dir = dir.up()
        if targets:
            message = fmt % ' '.join(map(str, targets))
        return targets, message

    def Glob(self, pathname, ondisk=True, source=True, strings=False, exclude=None, cwd=None):
        """
        Globs

        This is mainly a shim layer 
        """
        if cwd is None:
            cwd = self.getcwd()
        return cwd.glob(pathname, ondisk, source, strings, exclude)

class DirNodeInfo(SCons.Node.NodeInfoBase):
    __slots__ = ()
    # This should get reset by the FS initialization.
    current_version_id = 2

    fs = None

    def str_to_node(self, s):
        top = self.fs.Top
        root = top.root
        if do_splitdrive:
            drive, s = _my_splitdrive(s)
            if drive:
                root = self.fs.get_root(drive)
        if not os.path.isabs(s):
            s = top.get_labspath() + '/' + s
        return root._lookup_abs(s, Entry)

class DirBuildInfo(SCons.Node.BuildInfoBase):
    __slots__ = ()
    current_version_id = 2

glob_magic_check = re.compile('[*?[]')

def has_glob_magic(s):
    return glob_magic_check.search(s) is not None

class Dir(Base):
    """A class for directories in a file system.
    """

    __slots__ = ['scanner_paths',
                 'cachedir_csig',
                 'cachesig',
                 'repositories',
                 'srcdir',
                 'entries',
                 'searched',
                 '_sconsign',
                 'variant_dirs',
                 'root',
                 'dirname',
                 'on_disk_entries',
                 'sccs_dir',
                 'rcs_dir',
                 'released_target_info',
                 'contentsig']

    NodeInfo = DirNodeInfo
    BuildInfo = DirBuildInfo

    def __init__(self, name, directory, fs):
        if SCons.Debug.track_instances: logInstanceCreation(self, 'Node.FS.Dir')
        Base.__init__(self, name, directory, fs)
        self._morph()

    def _morph(self):
        """Turn a file system Node (either a freshly initialized directory
        object or a separate Entry object) into a proper directory object.

        Set up this directory's entries and hook it into the file
        system tree.  Specify that directories (this Node) don't use
        signatures for calculating whether they're current.
        """

        self.repositories = []
        self.srcdir = None

        self.entries = {}
        self.entries['.'] = self
        self.entries['..'] = self.dir
        self.cwd = self
        self.searched = 0
        self._sconsign = None
        self.variant_dirs = []
        self.root = self.dir.root
        self.changed_since_last_build = 3
        self._func_sconsign = 1
        self._func_exists = 2
        self._func_get_contents = 2
        
        self._abspath = SCons.Util.silent_intern(self.dir.entry_abspath(self.name))
        self._labspath = SCons.Util.silent_intern(self.dir.entry_labspath(self.name))
        if self.dir._path == '.':
            self._path = SCons.Util.silent_intern(self.name)
        else:
            self._path = SCons.Util.silent_intern(self.dir.entry_path(self.name))
        if self.dir._tpath == '.':
            self._tpath = SCons.Util.silent_intern(self.name)
        else:
            self._tpath = SCons.Util.silent_intern(self.dir.entry_tpath(self.name))
        self._path_elements = self.dir._path_elements + [self]

        # For directories, we make a difference between the directory
        # 'name' and the directory 'dirname'. The 'name' attribute is
        # used when we need to print the 'name' of the directory or
        # when we it is used as the last part of a path. The 'dirname'
        # is used when the directory is not the last element of the
        # path. The main reason for making that distinction is that
        # for RoorDir's the dirname can not be easily inferred from
        # the name. For example, we have to add a '/' after a drive
        # letter but not after a UNC path prefix ('//').
        self.dirname = self.name + OS_SEP

        # Don't just reset the executor, replace its action list,
        # because it might have some pre-or post-actions that need to
        # be preserved.
        #
        # But don't reset the executor if there is a non-null executor
        # attached already. The existing executor might have other
        # targets, in which case replacing the action list with a
        # Mkdir action is a big mistake.
        if not hasattr(self, 'executor'):
            self.builder = get_MkdirBuilder()
            self.get_executor().set_action_list(self.builder.action)
        else:
            # Prepend MkdirBuilder action to existing action list
            l = self.get_executor().action_list
            a = get_MkdirBuilder().action
            l.insert(0, a) 
            self.get_executor().set_action_list(l)

    def diskcheck_match(self):
        diskcheck_match(self, self.isfile,
                        "File %s found where directory expected.")

    def __clearRepositoryCache(self, duplicate=None):
        """Called when we change the repository(ies) for a directory.
        This clears any cached information that is invalidated by changing
        the repository."""

        for node in self.entries.values():
            if node != self.dir:
                if node != self and isinstance(node, Dir):
                    node.__clearRepositoryCache(duplicate)
                else:
                    node.clear()
                    try:
                        del node._srcreps
                    except AttributeError:
                        pass
                    if duplicate is not None:
                        node.duplicate=duplicate

    def __resetDuplicate(self, node):
        if node != self:
            node.duplicate = node.get_dir().duplicate

    def Entry(self, name):
        """
        Looks up or creates an entry node named 'name' relative to
        this directory.
        """
        return self.fs.Entry(name, self)

    def Dir(self, name, create=True):
        """
        Looks up or creates a directory node named 'name' relative to
        this directory.
        """
        return self.fs.Dir(name, self, create)

    def File(self, name):
        """
        Looks up or creates a file node named 'name' relative to
        this directory.
        """
        return self.fs.File(name, self)

    def link(self, srcdir, duplicate):
        """Set this directory as the variant directory for the
        supplied source directory."""
        self.srcdir = srcdir
        self.duplicate = duplicate
        self.__clearRepositoryCache(duplicate)
        srcdir.variant_dirs.append(self)

    def getRepositories(self):
        """Returns a list of repositories for this directory.
        """
        if self.srcdir and not self.duplicate:
            return self.srcdir.get_all_rdirs() + self.repositories
        return self.repositories

    @SCons.Memoize.CountMethodCall
    def get_all_rdirs(self):
        try:
            return list(self._memo['get_all_rdirs'])
        except KeyError:
            pass

        result = [self]
        fname = '.'
        dir = self
        while dir:
            for rep in dir.getRepositories():
                result.append(rep.Dir(fname))
            if fname == '.':
                fname = dir.name
            else:
                fname = dir.name + OS_SEP + fname
            dir = dir.up()

        self._memo['get_all_rdirs'] = list(result)

        return result

    def addRepository(self, dir):
        if dir != self and not dir in self.repositories:
            self.repositories.append(dir)
            dir._tpath = '.'
            self.__clearRepositoryCache()

    def up(self):
        return self.dir

    def _rel_path_key(self, other):
        return str(other)

    @SCons.Memoize.CountDictCall(_rel_path_key)
    def rel_path(self, other):
        """Return a path to "other" relative to this directory.
        """

        # This complicated and expensive method, which constructs relative
        # paths between arbitrary Node.FS objects, is no longer used
        # by SCons itself.  It was introduced to store dependency paths
        # in .sconsign files relative to the target, but that ended up
        # being significantly inefficient.
        #
        # We're continuing to support the method because some SConstruct
        # files out there started using it when it was available, and
        # we're all about backwards compatibility..

        try:
            memo_dict = self._memo['rel_path']
        except KeyError:
            memo_dict = {}
            self._memo['rel_path'] = memo_dict
        else:
            try:
                return memo_dict[other]
            except KeyError:
                pass

        if self is other:
            result = '.'

        elif not other in self._path_elements:
            try:
                other_dir = other.get_dir()
            except AttributeError:
                result = str(other)
            else:
                if other_dir is None:
                    result = other.name
                else:
                    dir_rel_path = self.rel_path(other_dir)
                    if dir_rel_path == '.':
                        result = other.name
                    else:
                        result = dir_rel_path + OS_SEP + other.name
        else:
            i = self._path_elements.index(other) + 1

            path_elems = ['..'] * (len(self._path_elements) - i) \
                         + [n.name for n in other._path_elements[i:]]
             
            result = OS_SEP.join(path_elems)

        memo_dict[other] = result

        return result

    def get_env_scanner(self, env, kw={}):
        import SCons.Defaults
        return SCons.Defaults.DirEntryScanner

    def get_target_scanner(self):
        import SCons.Defaults
        return SCons.Defaults.DirEntryScanner

    def get_found_includes(self, env, scanner, path):
        """Return this directory's implicit dependencies.

        We don't bother caching the results because the scan typically
        shouldn't be requested more than once (as opposed to scanning
        .h file contents, which can be requested as many times as the
        files is #included by other files).
        """
        if not scanner:
            return []
        # Clear cached info for this Dir.  If we already visited this
        # directory on our walk down the tree (because we didn't know at
        # that point it was being used as the source for another Node)
        # then we may have calculated build signature before realizing
        # we had to scan the disk.  Now that we have to, though, we need
        # to invalidate the old calculated signature so that any node
        # dependent on our directory structure gets one that includes
        # info about everything on disk.
        self.clear()
        return scanner(self, env, path)

    #
    # Taskmaster interface subsystem
    #

    def prepare(self):
        pass

    def build(self, **kw):
        """A null "builder" for directories."""
        global MkdirBuilder
        if self.builder is not MkdirBuilder:
            SCons.Node.Node.build(self, **kw)

    #
    #
    #

    def _create(self):
        """Create this directory, silently and without worrying about
        whether the builder is the default or not."""
        listDirs = []
        parent = self
        while parent:
            if parent.exists():
                break
            listDirs.append(parent)
            p = parent.up()
            if p is None:
                # Don't use while: - else: for this condition because
                # if so, then parent is None and has no .path attribute.
                raise SCons.Errors.StopError(parent._path)
            parent = p
        listDirs.reverse()
        for dirnode in listDirs:
            try:
                # Don't call dirnode.build(), call the base Node method
                # directly because we definitely *must* create this
                # directory.  The dirnode.build() method will suppress
                # the build if it's the default builder.
                SCons.Node.Node.build(dirnode)
                dirnode.get_executor().nullify()
                # The build() action may or may not have actually
                # created the directory, depending on whether the -n
                # option was used or not.  Delete the _exists and
                # _rexists attributes so they can be reevaluated.
                dirnode.clear()
            except OSError:
                pass

    def multiple_side_effect_has_builder(self):
        global MkdirBuilder
        return self.builder is not MkdirBuilder and self.has_builder()

    def alter_targets(self):
        """Return any corresponding targets in a variant directory.
        """
        return self.fs.variant_dir_target_climb(self, self, [])

    def scanner_key(self):
        """A directory does not get scanned."""
        return None

    def get_text_contents(self):
        """We already emit things in text, so just return the binary
        version."""
        return self.get_contents()

    def get_contents(self):
        """Return content signatures and names of all our children
        separated by new-lines. Ensure that the nodes are sorted."""
        return SCons.Node._get_contents_map[self._func_get_contents](self)

    def get_csig(self):
        """Compute the content signature for Directory nodes. In
        general, this is not needed and the content signature is not
        stored in the DirNodeInfo. However, if get_contents on a Dir
        node is called which has a child directory, the child
        directory should return the hash of its contents."""
        contents = self.get_contents()
        return SCons.Util.MD5signature(contents)

    def do_duplicate(self, src):
        pass

    def is_up_to_date(self):
        """If any child is not up-to-date, then this directory isn't,
        either."""
        if self.builder is not MkdirBuilder and not self.exists():
            return 0
        up_to_date = SCons.Node.up_to_date
        for kid in self.children():
            if kid.get_state() > up_to_date:
                return 0
        return 1

    def rdir(self):
        if not self.exists():
            norm_name = _my_normcase(self.name)
            for dir in self.dir.get_all_rdirs():
                try: node = dir.entries[norm_name]
                except KeyError: node = dir.dir_on_disk(self.name)
                if node and node.exists() and \
                    (isinstance(dir, Dir) or isinstance(dir, Entry)):
                        return node
        return self

    def sconsign(self):
        """Return the .sconsign file info for this directory. """
        return _sconsign_map[self._func_sconsign](self)

    def srcnode(self):
        """Dir has a special need for srcnode()...if we
        have a srcdir attribute set, then that *is* our srcnode."""
        if self.srcdir:
            return self.srcdir
        return Base.srcnode(self)

    def get_timestamp(self):
        """Return the latest timestamp from among our children"""
        stamp = 0
        for kid in self.children():
            if kid.get_timestamp() > stamp:
                stamp = kid.get_timestamp()
        return stamp

    def get_abspath(self):
        """Get the absolute path of the file."""
        return self._abspath

    def get_labspath(self):
        """Get the absolute path of the file."""
        return self._labspath

    def get_internal_path(self):
        return self._path
        
    def get_tpath(self):
        return self._tpath
        
    def get_path_elements(self):
        return self._path_elements

    def entry_abspath(self, name):
        return self._abspath + OS_SEP + name

    def entry_labspath(self, name):
        return self._labspath + '/' + name

    def entry_path(self, name):
        return self._path + OS_SEP + name

    def entry_tpath(self, name):
        return self._tpath + OS_SEP + name

    def entry_exists_on_disk(self, name):
        """ Searches through the file/dir entries of the current
            directory, and returns True if a physical entry with the given
            name could be found.
            
            @see rentry_exists_on_disk
        """
        try:
            d = self.on_disk_entries
        except AttributeError:
            d = {}
            try:
                entries = os.listdir(self._abspath)
            except OSError:
                pass
            else:
                for entry in map(_my_normcase, entries):
                    d[entry] = True
            self.on_disk_entries = d
        if sys.platform == 'win32' or sys.platform == 'cygwin':
            name = _my_normcase(name)
            result = d.get(name)
            if result is None:
                # Belt-and-suspenders for Windows:  check directly for
                # 8.3 file names that don't show up in os.listdir().
                result = os.path.exists(self._abspath + OS_SEP + name)
                d[name] = result
            return result
        else:
            return name in d

    def rentry_exists_on_disk(self, name):
        """ Searches through the file/dir entries of the current
            *and* all its remote directories (repos), and returns
            True if a physical entry with the given name could be found.
            The local directory (self) gets searched first, so
            repositories take a lower precedence regarding the
            searching order.
            
            @see entry_exists_on_disk
        """
        
        rentry_exists = self.entry_exists_on_disk(name)
        if not rentry_exists:
            # Search through the repository folders
            norm_name = _my_normcase(name)
            for rdir in self.get_all_rdirs():
                try:
                    node = rdir.entries[norm_name]
                    if node:
                        rentry_exists = True
                        break
                except KeyError:
                    if rdir.entry_exists_on_disk(name):
                        rentry_exists = True
                        break
        return rentry_exists

    @SCons.Memoize.CountMethodCall
    def srcdir_list(self):
        try:
            return self._memo['srcdir_list']
        except KeyError:
            pass

        result = []

        dirname = '.'
        dir = self
        while dir:
            if dir.srcdir:
                result.append(dir.srcdir.Dir(dirname))
            dirname = dir.name + OS_SEP + dirname
            dir = dir.up()

        self._memo['srcdir_list'] = result

        return result

    def srcdir_duplicate(self, name):
        for dir in self.srcdir_list():
            if self.is_under(dir):
                # We shouldn't source from something in the build path;
                # variant_dir is probably under src_dir, in which case
                # we are reflecting.
                break
            if dir.entry_exists_on_disk(name):
                srcnode = dir.Entry(name).disambiguate()
                if self.duplicate:
                    node = self.Entry(name).disambiguate()
                    node.do_duplicate(srcnode)
                    return node
                else:
                    return srcnode
        return None

    def _srcdir_find_file_key(self, filename):
        return filename

    @SCons.Memoize.CountDictCall(_srcdir_find_file_key)
    def srcdir_find_file(self, filename):
        try:
            memo_dict = self._memo['srcdir_find_file']
        except KeyError:
            memo_dict = {}
            self._memo['srcdir_find_file'] = memo_dict
        else:
            try:
                return memo_dict[filename]
            except KeyError:
                pass

        def func(node):
            if (isinstance(node, File) or isinstance(node, Entry)) and \
               (node.is_derived() or node.exists()):
                    return node
            return None

        norm_name = _my_normcase(filename)

        for rdir in self.get_all_rdirs():
            try: node = rdir.entries[norm_name]
            except KeyError: node = rdir.file_on_disk(filename)
            else: node = func(node)
            if node:
                result = (node, self)
                memo_dict[filename] = result
                return result

        for srcdir in self.srcdir_list():
            for rdir in srcdir.get_all_rdirs():
                try: node = rdir.entries[norm_name]
                except KeyError: node = rdir.file_on_disk(filename)
                else: node = func(node)
                if node:
                    result = (File(filename, self, self.fs), srcdir)
                    memo_dict[filename] = result
                    return result

        result = (None, None)
        memo_dict[filename] = result
        return result

    def dir_on_disk(self, name):
        if self.entry_exists_on_disk(name):
            try: return self.Dir(name)
            except TypeError: pass
        node = self.srcdir_duplicate(name)
        if isinstance(node, File):
            return None
        return node

    def file_on_disk(self, name):
        if self.entry_exists_on_disk(name) or \
           diskcheck_rcs(self, name) or \
           diskcheck_sccs(self, name):
            try: return self.File(name)
            except TypeError: pass
        node = self.srcdir_duplicate(name)
        if isinstance(node, Dir):
            return None
        return node

    def walk(self, func, arg):
        """
        Walk this directory tree by calling the specified function
        for each directory in the tree.

        This behaves like the os.path.walk() function, but for in-memory
        Node.FS.Dir objects.  The function takes the same arguments as
        the functions passed to os.path.walk():

                func(arg, dirname, fnames)

        Except that "dirname" will actually be the directory *Node*,
        not the string.  The '.' and '..' entries are excluded from
        fnames.  The fnames list may be modified in-place to filter the
        subdirectories visited or otherwise impose a specific order.
        The "arg" argument is always passed to func() and may be used
        in any way (or ignored, passing None is common).
        """
        entries = self.entries
        names = list(entries.keys())
        names.remove('.')
        names.remove('..')
        func(arg, self, names)
        for dirname in [n for n in names if isinstance(entries[n], Dir)]:
            entries[dirname].walk(func, arg)

    def glob(self, pathname, ondisk=True, source=False, strings=False, exclude=None):
        """
        Returns a list of Nodes (or strings) matching a specified
        pathname pattern.

        Pathname patterns follow UNIX shell semantics:  * matches
        any-length strings of any characters, ? matches any character,
        and [] can enclose lists or ranges of characters.  Matches do
        not span directory separators.

        The matches take into account Repositories, returning local
        Nodes if a corresponding entry exists in a Repository (either
        an in-memory Node or something on disk).

        By defafult, the glob() function matches entries that exist
        on-disk, in addition to in-memory Nodes.  Setting the "ondisk"
        argument to False (or some other non-true value) causes the glob()
        function to only match in-memory Nodes.  The default behavior is
        to return both the on-disk and in-memory Nodes.

        The "source" argument, when true, specifies that corresponding
        source Nodes must be returned if you're globbing in a build
        directory (initialized with VariantDir()).  The default behavior
        is to return Nodes local to the VariantDir().

        The "strings" argument, when true, returns the matches as strings,
        not Nodes.  The strings are path names relative to this directory.

        The "exclude" argument, if not None, must be a pattern or a list
        of patterns following the same UNIX shell semantics.
        Elements matching a least one pattern of this list will be excluded
        from the result.

        The underlying algorithm is adapted from the glob.glob() function
        in the Python library (but heavily modified), and uses fnmatch()
        under the covers.
        """
        dirname, basename = os.path.split(pathname)
        if not dirname:
            result = self._glob1(basename, ondisk, source, strings)
        else:
            if has_glob_magic(dirname):
                list = self.glob(dirname, ondisk, source, False, exclude)
            else:
                list = [self.Dir(dirname, create=True)]
            result = []
            for dir in list:
                r = dir._glob1(basename, ondisk, source, strings)
                if strings:
                    r = [os.path.join(str(dir), x) for x in r]
                result.extend(r)
        if exclude:
            excludes = []
            excludeList = SCons.Util.flatten(exclude)
            for x in excludeList:
                r = self.glob(x, ondisk, source, strings)
                excludes.extend(r)
            result = filter(lambda x: not any(fnmatch.fnmatch(str(x), str(e)) for e in SCons.Util.flatten(excludes)), result)
        return sorted(result, key=lambda a: str(a))

    def _glob1(self, pattern, ondisk=True, source=False, strings=False):
        """
        Globs for and returns a list of entry names matching a single
        pattern in this directory.

        This searches any repositories and source directories for
        corresponding entries and returns a Node (or string) relative
        to the current directory if an entry is found anywhere.

        TODO: handle pattern with no wildcard
        """
        search_dir_list = self.get_all_rdirs()
        for srcdir in self.srcdir_list():
            search_dir_list.extend(srcdir.get_all_rdirs())

        selfEntry = self.Entry
        names = []
        for dir in search_dir_list:
            # We use the .name attribute from the Node because the keys of
            # the dir.entries dictionary are normalized (that is, all upper
            # case) on case-insensitive systems like Windows.
            node_names = [ v.name for k, v in dir.entries.items()
                           if k not in ('.', '..') ]
            names.extend(node_names)
            if not strings:
                # Make sure the working directory (self) actually has
                # entries for all Nodes in repositories or variant dirs.
                for name in node_names: selfEntry(name)
            if ondisk:
                try:
                    disk_names = os.listdir(dir._abspath)
                except os.error:
                    continue
                names.extend(disk_names)
                if not strings:
                    # We're going to return corresponding Nodes in
                    # the local directory, so we need to make sure
                    # those Nodes exist.  We only want to create
                    # Nodes for the entries that will match the
                    # specified pattern, though, which means we
                    # need to filter the list here, even though
                    # the overall list will also be filtered later,
                    # after we exit this loop.
                    if pattern[0] != '.':
                        disk_names = [x for x in disk_names if x[0] != '.']
                    disk_names = fnmatch.filter(disk_names, pattern)
                    dirEntry = dir.Entry
                    for name in disk_names:
                        # Add './' before disk filename so that '#' at
                        # beginning of filename isn't interpreted.
                        name = './' + name
                        node = dirEntry(name).disambiguate()
                        n = selfEntry(name)
                        if n.__class__ != node.__class__:
                            n.__class__ = node.__class__
                            n._morph()

        names = set(names)
        if pattern[0] != '.':
            names = [x for x in names if x[0] != '.']
        names = fnmatch.filter(names, pattern)

        if strings:
            return names

        return [self.entries[_my_normcase(n)] for n in names]

class RootDir(Dir):
    """A class for the root directory of a file system.

    This is the same as a Dir class, except that the path separator
    ('/' or '\\') is actually part of the name, so we don't need to
    add a separator when creating the path names of entries within
    this directory.
    """
    
    __slots__ = ['_lookupDict']
    
    def __init__(self, drive, fs):
        if SCons.Debug.track_instances: logInstanceCreation(self, 'Node.FS.RootDir')
        SCons.Node.Node.__init__(self)

        # Handle all the types of drives:
        if drive == '':
            # No drive, regular UNIX root or Windows default drive.
            name = OS_SEP 
            dirname = OS_SEP
        elif drive == '//':
            # UNC path
            name = UNC_PREFIX
            dirname = UNC_PREFIX
        else:
            # Windows drive letter
            name = drive
            dirname = drive + OS_SEP

        #: Filename with extension as it was specified when the object was
        #: created; to obtain filesystem path, use Python str() function
        self.name = SCons.Util.silent_intern(name)
        self.fs = fs #: Reference to parent Node.FS object

        self._path_elements = [self]
        self.dir = self
        self._func_rexists = 2
        self._func_target_from_source = 1
        self.store_info = 1

        # Now set our paths to what we really want them to be. The
        # name should already contain any necessary separators, such
        # as the initial drive letter (the name) plus the directory
        # separator, except for the "lookup abspath," which does not
        # have the drive letter.
        self._abspath = dirname
        self._labspath = ''
        self._path = dirname
        self._tpath = dirname
        self.dirname = dirname

        self._morph()

        self.duplicate = 0
        self._lookupDict = {}

        self._lookupDict[''] = self
        self._lookupDict['/'] = self
        self.root = self
        # The // entry is necessary because os.path.normpath()
        # preserves double slashes at the beginning of a path on Posix
        # platforms.
        if not has_unc:
            self._lookupDict['//'] = self

    def _morph(self):
        """Turn a file system Node (either a freshly initialized directory
        object or a separate Entry object) into a proper directory object.

        Set up this directory's entries and hook it into the file
        system tree.  Specify that directories (this Node) don't use
        signatures for calculating whether they're current.
        """

        self.repositories = []
        self.srcdir = None

        self.entries = {}
        self.entries['.'] = self
        self.entries['..'] = self.dir
        self.cwd = self
        self.searched = 0
        self._sconsign = None
        self.variant_dirs = []
        self.changed_since_last_build = 3
        self._func_sconsign = 1
        self._func_exists = 2
        self._func_get_contents = 2
        
        # Don't just reset the executor, replace its action list,
        # because it might have some pre-or post-actions that need to
        # be preserved.
        #
        # But don't reset the executor if there is a non-null executor
        # attached already. The existing executor might have other
        # targets, in which case replacing the action list with a
        # Mkdir action is a big mistake.
        if not hasattr(self, 'executor'):
            self.builder = get_MkdirBuilder()
            self.get_executor().set_action_list(self.builder.action)
        else:
            # Prepend MkdirBuilder action to existing action list
            l = self.get_executor().action_list
            a = get_MkdirBuilder().action
            l.insert(0, a) 
            self.get_executor().set_action_list(l)
      

    def must_be_same(self, klass):
        if klass is Dir:
            return
        Base.must_be_same(self, klass)

    def _lookup_abs(self, p, klass, create=1):
        """
        Fast (?) lookup of a *normalized* absolute path.

        This method is intended for use by internal lookups with
        already-normalized path data.  For general-purpose lookups,
        use the FS.Entry(), FS.Dir() or FS.File() methods.

        The caller is responsible for making sure we're passed a
        normalized absolute path; we merely let Python's dictionary look
        up and return the One True Node.FS object for the path.

        If a Node for the specified "p" doesn't already exist, and
        "create" is specified, the Node may be created after recursive
        invocation to find or create the parent directory or directories.
        """
        k = _my_normcase(p)
        try:
            result = self._lookupDict[k]
        except KeyError:
            if not create:
                msg = "No such file or directory: '%s' in '%s' (and create is False)" % (p, str(self))
                raise SCons.Errors.UserError(msg)
            # There is no Node for this path name, and we're allowed
            # to create it.
            dir_name, file_name = p.rsplit('/',1)
            dir_node = self._lookup_abs(dir_name, Dir)
            result = klass(file_name, dir_node, self.fs)

            # Double-check on disk (as configured) that the Node we
            # created matches whatever is out there in the real world.
            result.diskcheck_match()

            self._lookupDict[k] = result
            dir_node.entries[_my_normcase(file_name)] = result
            dir_node.implicit = None
        else:
            # There is already a Node for this path name.  Allow it to
            # complain if we were looking for an inappropriate type.
            result.must_be_same(klass)
        return result

    def __str__(self):
        return self._abspath

    def entry_abspath(self, name):
        return self._abspath + name

    def entry_labspath(self, name):
        return '/' + name

    def entry_path(self, name):
        return self._path + name

    def entry_tpath(self, name):
        return self._tpath + name

    def is_under(self, dir):
        if self is dir:
            return 1
        else:
            return 0

    def up(self):
        return None

    def get_dir(self):
        return None

    def src_builder(self):
        return _null

class FileNodeInfo(SCons.Node.NodeInfoBase):
    __slots__ = ('csig', 'timestamp', 'size')
    current_version_id = 2

    field_list = ['csig', 'timestamp', 'size']

    # This should get reset by the FS initialization.
    fs = None

    def str_to_node(self, s):
        top = self.fs.Top
        root = top.root
        if do_splitdrive:
            drive, s = _my_splitdrive(s)
            if drive:
                root = self.fs.get_root(drive)
        if not os.path.isabs(s):
            s = top.get_labspath() + '/' + s
        return root._lookup_abs(s, Entry)

    def __getstate__(self):
        """
        Return all fields that shall be pickled. Walk the slots in the class
        hierarchy and add those to the state dictionary. If a '__dict__' slot is
        available, copy all entries to the dictionary. Also include the version
        id, which is fixed for all instances of a class.
        """
        state = getattr(self, '__dict__', {}).copy()
        for obj in type(self).mro():
            for name in getattr(obj,'__slots__',()):
                if hasattr(self, name):
                    state[name] = getattr(self, name)

        state['_version_id'] = self.current_version_id
        try:
            del state['__weakref__']
        except KeyError:
            pass

        return state

    def __setstate__(self, state):
        """
        Restore the attributes from a pickled state.
        """
        # TODO check or discard version
        del state['_version_id']
        for key, value in state.items():
            if key not in ('__weakref__',):
                setattr(self, key, value)

class FileBuildInfo(SCons.Node.BuildInfoBase):
    __slots__ = ()
    current_version_id = 2

    def convert_to_sconsign(self):
        """
        Converts this FileBuildInfo object for writing to a .sconsign file

        This replaces each Node in our various dependency lists with its
        usual string representation: relative to the top-level SConstruct
        directory, or an absolute path if it's outside.
        """
        if os_sep_is_slash:
            node_to_str = str
        else:
            def node_to_str(n):
                try:
                    s = n.get_internal_path()
                except AttributeError:
                    s = str(n)
                else:
                    s = s.replace(OS_SEP, '/')
                return s
        for attr in ['bsources', 'bdepends', 'bimplicit']:
            try:
                val = getattr(self, attr)
            except AttributeError:
                pass
            else:
                setattr(self, attr, list(map(node_to_str, val)))
    def convert_from_sconsign(self, dir, name):
        """
        Converts a newly-read FileBuildInfo object for in-SCons use

        For normal up-to-date checking, we don't have any conversion to
        perform--but we're leaving this method here to make that clear.
        """
        pass
    def prepare_dependencies(self):
        """
        Prepares a FileBuildInfo object for explaining what changed

        The bsources, bdepends and bimplicit lists have all been
        stored on disk as paths relative to the top-level SConstruct
        directory.  Convert the strings to actual Nodes (for use by the
        --debug=explain code and --implicit-cache).
        """
        attrs = [
            ('bsources', 'bsourcesigs'),
            ('bdepends', 'bdependsigs'),
            ('bimplicit', 'bimplicitsigs'),
        ]
        for (nattr, sattr) in attrs:
            try:
                strings = getattr(self, nattr)
                nodeinfos = getattr(self, sattr)
            except AttributeError:
                continue
            if strings is None or nodeinfos is None:
                continue
            nodes = []
            for s, ni in zip(strings, nodeinfos):
                if not isinstance(s, SCons.Node.Node):
                    s = ni.str_to_node(s)
                nodes.append(s)
            setattr(self, nattr, nodes)
    def format(self, names=0):
        result = []
        bkids = self.bsources + self.bdepends + self.bimplicit
        bkidsigs = self.bsourcesigs + self.bdependsigs + self.bimplicitsigs
        for bkid, bkidsig in zip(bkids, bkidsigs):
            result.append(str(bkid) + ': ' +
                          ' '.join(bkidsig.format(names=names)))
        if not hasattr(self,'bact'):
            self.bact = "none"
        result.append('%s [%s]' % (self.bactsig, self.bact))
        return '\n'.join(result)

class File(Base):
    """A class for files in a file system.
    """

    __slots__ = ['scanner_paths',
                 'cachedir_csig',
                 'cachesig',
                 'repositories',
                 'srcdir',
                 'entries',
                 'searched',
                 '_sconsign',
                 'variant_dirs',
                 'root',
                 'dirname',
                 'on_disk_entries',
                 'sccs_dir',
                 'rcs_dir',
                 'released_target_info',
                 'contentsig']

    NodeInfo = FileNodeInfo
    BuildInfo = FileBuildInfo

    md5_chunksize = 64

    def diskcheck_match(self):
        diskcheck_match(self, self.isdir,
                        "Directory %s found where file expected.")

    def __init__(self, name, directory, fs):
        if SCons.Debug.track_instances: logInstanceCreation(self, 'Node.FS.File')
        Base.__init__(self, name, directory, fs)
        self._morph()

    def Entry(self, name):
        """Create an entry node named 'name' relative to
        the directory of this file."""
        return self.dir.Entry(name)

    def Dir(self, name, create=True):
        """Create a directory node named 'name' relative to
        the directory of this file."""
        return self.dir.Dir(name, create=create)

    def Dirs(self, pathlist):
        """Create a list of directories relative to the SConscript
        directory of this file."""
        return [self.Dir(p) for p in pathlist]

    def File(self, name):
        """Create a file node named 'name' relative to
        the directory of this file."""
        return self.dir.File(name)

    def _morph(self):
        """Turn a file system node into a File object."""
        self.scanner_paths = {}
        if not hasattr(self, '_local'):
            self._local = 0
        if not hasattr(self, 'released_target_info'):
            self.released_target_info = False

        self.store_info = 1
        self._func_exists = 4
        self._func_get_contents = 3
        
        # Initialize this Node's decider function to decide_source() because
        # every file is a source file until it has a Builder attached...
        self.changed_since_last_build = 4
        
        # If there was already a Builder set on this entry, then
        # we need to make sure we call the target-decider function,
        # not the source-decider.  Reaching in and doing this by hand
        # is a little bogus.  We'd prefer to handle this by adding
        # an Entry.builder_set() method that disambiguates like the
        # other methods, but that starts running into problems with the
        # fragile way we initialize Dir Nodes with their Mkdir builders,
        # yet still allow them to be overridden by the user.  Since it's
        # not clear right now how to fix that, stick with what works
        # until it becomes clear...
        if self.has_builder():
            self.changed_since_last_build = 5

    def scanner_key(self):
        return self.get_suffix()

    def get_contents(self):
<<<<<<< HEAD
        if not self.rexists():
            return b'' # Should always be bytes
        fname = self.rfile().abspath
        try:
            contents = open(fname, "rb").read()
        except EnvironmentError as e:
            if not e.filename:
                e.filename = fname
            raise
        return contents
=======
        return SCons.Node._get_contents_map[self._func_get_contents](self)
>>>>>>> 9d558dd6

    # This attempts to figure out what the encoding of the text is
    # based upon the BOM bytes, and then decodes the contents so that
    # it's a valid python string.
    def get_text_contents(self):
        contents = self.get_contents()
        # The behavior of various decode() methods and functions
        # w.r.t. the initial BOM bytes is different for different
        # encodings and/or Python versions.  ('utf-8' does not strip
        # them, but has a 'utf-8-sig' which does; 'utf-16' seems to
        # strip them; etc.)  Just sidestep all the complication by
        # explicitly stripping the BOM before we decode().
        if contents.startswith(codecs.BOM_UTF8):
            return contents[len(codecs.BOM_UTF8):].decode('utf-8')
        if contents.startswith(codecs.BOM_UTF16_LE):
            return contents[len(codecs.BOM_UTF16_LE):].decode('utf-16-le')
        if contents.startswith(codecs.BOM_UTF16_BE):
            return contents[len(codecs.BOM_UTF16_BE):].decode('utf-16-be')
        return contents

    def get_content_hash(self):
        """
        Compute and return the MD5 hash for this file.
        """
        if not self.rexists():
            return SCons.Util.MD5signature('')
        fname = self.rfile().get_abspath()
        try:
            cs = SCons.Util.MD5filesignature(fname,
                chunksize=SCons.Node.FS.File.md5_chunksize*1024)
        except EnvironmentError as e:
            if not e.filename:
                e.filename = fname
            raise
        return cs
        
    @SCons.Memoize.CountMethodCall
    def get_size(self):
        try:
            return self._memo['get_size']
        except KeyError:
            pass

        if self.rexists():
            size = self.rfile().getsize()
        else:
            size = 0

        self._memo['get_size'] = size

        return size

    @SCons.Memoize.CountMethodCall
    def get_timestamp(self):
        try:
            return self._memo['get_timestamp']
        except KeyError:
            pass

        if self.rexists():
            timestamp = self.rfile().getmtime()
        else:
            timestamp = 0

        self._memo['get_timestamp'] = timestamp

        return timestamp

    convert_copy_attrs = [
        'bsources',
        'bimplicit',
        'bdepends',
        'bact',
        'bactsig',
        'ninfo',
    ]


    convert_sig_attrs = [
        'bsourcesigs',
        'bimplicitsigs',
        'bdependsigs',
    ]

    def convert_old_entry(self, old_entry):
        # Convert a .sconsign entry from before the Big Signature
        # Refactoring, doing what we can to convert its information
        # to the new .sconsign entry format.
        #
        # The old format looked essentially like this:
        #
        #   BuildInfo
        #       .ninfo (NodeInfo)
        #           .bsig
        #           .csig
        #           .timestamp
        #           .size
        #       .bsources
        #       .bsourcesigs ("signature" list)
        #       .bdepends
        #       .bdependsigs ("signature" list)
        #       .bimplicit
        #       .bimplicitsigs ("signature" list)
        #       .bact
        #       .bactsig
        #
        # The new format looks like this:
        #
        #   .ninfo (NodeInfo)
        #       .bsig
        #       .csig
        #       .timestamp
        #       .size
        #   .binfo (BuildInfo)
        #       .bsources
        #       .bsourcesigs (NodeInfo list)
        #           .bsig
        #           .csig
        #           .timestamp
        #           .size
        #       .bdepends
        #       .bdependsigs (NodeInfo list)
        #           .bsig
        #           .csig
        #           .timestamp
        #           .size
        #       .bimplicit
        #       .bimplicitsigs (NodeInfo list)
        #           .bsig
        #           .csig
        #           .timestamp
        #           .size
        #       .bact
        #       .bactsig
        #
        # The basic idea of the new structure is that a NodeInfo always
        # holds all available information about the state of a given Node
        # at a certain point in time.  The various .b*sigs lists can just
        # be a list of pointers to the .ninfo attributes of the different
        # dependent nodes, without any copying of information until it's
        # time to pickle it for writing out to a .sconsign file.
        #
        # The complicating issue is that the *old* format only stored one
        # "signature" per dependency, based on however the *last* build
        # was configured.  We don't know from just looking at it whether
        # it was a build signature, a content signature, or a timestamp
        # "signature".  Since we no longer use build signatures, the
        # best we can do is look at the length and if it's thirty two,
        # assume that it was (or might have been) a content signature.
        # If it was actually a build signature, then it will cause a
        # rebuild anyway when it doesn't match the new content signature,
        # but that's probably the best we can do.
        import SCons.SConsign
        new_entry = SCons.SConsign.SConsignEntry()
        new_entry.binfo = self.new_binfo()
        binfo = new_entry.binfo
        for attr in self.convert_copy_attrs:
            try:
                value = getattr(old_entry, attr)
            except AttributeError:
                continue
            setattr(binfo, attr, value)
            delattr(old_entry, attr)
        for attr in self.convert_sig_attrs:
            try:
                sig_list = getattr(old_entry, attr)
            except AttributeError:
                continue
            value = []
            for sig in sig_list:
                ninfo = self.new_ninfo()
                if len(sig) == 32:
                    ninfo.csig = sig
                else:
                    ninfo.timestamp = sig
                value.append(ninfo)
            setattr(binfo, attr, value)
            delattr(old_entry, attr)
        return new_entry

    @SCons.Memoize.CountMethodCall
    def get_stored_info(self):
        try:
            return self._memo['get_stored_info']
        except KeyError:
            pass

        try:
            sconsign_entry = self.dir.sconsign().get_entry(self.name)
        except (KeyError, EnvironmentError):
            import SCons.SConsign
            sconsign_entry = SCons.SConsign.SConsignEntry()
            sconsign_entry.binfo = self.new_binfo()
            sconsign_entry.ninfo = self.new_ninfo()
        else:
            if isinstance(sconsign_entry, FileBuildInfo):
                # This is a .sconsign file from before the Big Signature
                # Refactoring; convert it as best we can.
                sconsign_entry = self.convert_old_entry(sconsign_entry)
            try:
                delattr(sconsign_entry.ninfo, 'bsig')
            except AttributeError:
                pass

        self._memo['get_stored_info'] = sconsign_entry

        return sconsign_entry

    def get_stored_implicit(self):
        binfo = self.get_stored_info().binfo
        binfo.prepare_dependencies()
        try: return binfo.bimplicit
        except AttributeError: return None

    def rel_path(self, other):
        return self.dir.rel_path(other)

    def _get_found_includes_key(self, env, scanner, path):
        return (id(env), id(scanner), path)

    @SCons.Memoize.CountDictCall(_get_found_includes_key)
    def get_found_includes(self, env, scanner, path):
        """Return the included implicit dependencies in this file.
        Cache results so we only scan the file once per path
        regardless of how many times this information is requested.
        """
        memo_key = (id(env), id(scanner), path)
        try:
            memo_dict = self._memo['get_found_includes']
        except KeyError:
            memo_dict = {}
            self._memo['get_found_includes'] = memo_dict
        else:
            try:
                return memo_dict[memo_key]
            except KeyError:
                pass

        if scanner:
            result = [n.disambiguate() for n in scanner(self, env, path)]
        else:
            result = []

        memo_dict[memo_key] = result

        return result

    def _createDir(self):
        # ensure that the directories for this node are
        # created.
        self.dir._create()

    def push_to_cache(self):
        """Try to push the node into a cache
        """
        # This should get called before the Nodes' .built() method is
        # called, which would clear the build signature if the file has
        # a source scanner.
        #
        # We have to clear the local memoized values *before* we push
        # the node to cache so that the memoization of the self.exists()
        # return value doesn't interfere.
        if self.nocache:
            return
        self.clear_memoized_values()
        if self.exists():
            self.get_build_env().get_CacheDir().push(self)

    def retrieve_from_cache(self):
        """Try to retrieve the node's content from a cache

        This method is called from multiple threads in a parallel build,
        so only do thread safe stuff here. Do thread unsafe stuff in
        built().

        Returns true if the node was successfully retrieved.
        """
        if self.nocache:
            return None
        if not self.is_derived():
            return None
        return self.get_build_env().get_CacheDir().retrieve(self)

    def visited(self):
        if self.exists() and self.executor is not None:
            self.get_build_env().get_CacheDir().push_if_forced(self)

        ninfo = self.get_ninfo()

        csig = self.get_max_drift_csig()
        if csig:
            ninfo.csig = csig

        ninfo.timestamp = self.get_timestamp()
        ninfo.size      = self.get_size()

        if not self.has_builder():
            # This is a source file, but it might have been a target file
            # in another build that included more of the DAG.  Copy
            # any build information that's stored in the .sconsign file
            # into our binfo object so it doesn't get lost.
            old = self.get_stored_info()
            self.get_binfo().merge(old.binfo)

        SCons.Node.store_info_map[self.store_info](self)

    def release_target_info(self):
        """Called just after this node has been marked
         up-to-date or was built completely.
         
         This is where we try to release as many target node infos
         as possible for clean builds and update runs, in order
         to minimize the overall memory consumption.
         
         We'd like to remove a lot more attributes like self.sources
         and self.sources_set, but they might get used
         in a next build step. For example, during configuration
         the source files for a built *.o file are used to figure out
         which linker to use for the resulting Program (gcc vs. g++)!
         That's why we check for the 'keep_targetinfo' attribute,
         config Nodes and the Interactive mode just don't allow
         an early release of most variables. 

         In the same manner, we can't simply remove the self.attributes
         here. The smart linking relies on the shared flag, and some
         parts of the java Tool use it to transport information
         about nodes...
         
         @see: built() and Node.release_target_info()
         """
        if (self.released_target_info or SCons.Node.interactive):
            return
        
        if not hasattr(self.attributes, 'keep_targetinfo'):
            # Cache some required values, before releasing
            # stuff like env, executor and builder...
            self.changed(allowcache=True)
            self.get_contents_sig()
            self.get_build_env()
            # Now purge unneeded stuff to free memory...
            self.executor = None
            self._memo.pop('rfile', None)
            self.prerequisites = None
            # Cleanup lists, but only if they're empty
            if not len(self.ignore_set):
                self.ignore_set = None
            if not len(self.implicit_set):
                self.implicit_set = None
            if not len(self.depends_set):
                self.depends_set = None
            if not len(self.ignore):
                self.ignore = None
            if not len(self.depends):
                self.depends = None
            # Mark this node as done, we only have to release
            # the memory once...
            self.released_target_info = True

    def find_src_builder(self):
        if self.rexists():
            return None
        scb = self.dir.src_builder()
        if scb is _null:
            if diskcheck_sccs(self.dir, self.name):
                scb = get_DefaultSCCSBuilder()
            elif diskcheck_rcs(self.dir, self.name):
                scb = get_DefaultRCSBuilder()
            else:
                scb = None
        if scb is not None:
            try:
                b = self.builder
            except AttributeError:
                b = None
            if b is None:
                self.builder_set(scb)
        return scb

    def has_src_builder(self):
        """Return whether this Node has a source builder or not.

        If this Node doesn't have an explicit source code builder, this
        is where we figure out, on the fly, if there's a transparent
        source code builder for it.

        Note that if we found a source builder, we also set the
        self.builder attribute, so that all of the methods that actually
        *build* this file don't have to do anything different.
        """
        try:
            scb = self.sbuilder
        except AttributeError:
            scb = self.sbuilder = self.find_src_builder()
        return scb is not None

    def alter_targets(self):
        """Return any corresponding targets in a variant directory.
        """
        if self.is_derived():
            return [], None
        return self.fs.variant_dir_target_climb(self, self.dir, [self.name])

    def _rmv_existing(self):
        self.clear_memoized_values()
<<<<<<< HEAD
        if print_duplicate:
            print("dup: removing existing target %s"%self)
=======
        if SCons.Node.print_duplicate:
            print "dup: removing existing target %s"%self
>>>>>>> 9d558dd6
        e = Unlink(self, [], None)
        if isinstance(e, SCons.Errors.BuildError):
            raise e

    #
    # Taskmaster interface subsystem
    #

    def make_ready(self):
        self.has_src_builder()
        self.get_binfo()

    def prepare(self):
        """Prepare for this file to be created."""
        SCons.Node.Node.prepare(self)

        if self.get_state() != SCons.Node.up_to_date:
            if self.exists():
                if self.is_derived() and not self.precious:
                    self._rmv_existing()
            else:
                try:
                    self._createDir()
                except SCons.Errors.StopError as drive:
                    desc = "No drive `%s' for target `%s'." % (drive, self)
                    raise SCons.Errors.StopError(desc)

    #
    #
    #

    def remove(self):
        """Remove this file."""
        if self.exists() or self.islink():
            self.fs.unlink(self.get_internal_path())
            return 1
        return None

    def do_duplicate(self, src):
        self._createDir()
<<<<<<< HEAD
        if print_duplicate:
            print("dup: relinking variant '%s' from '%s'"%(self, src))
=======
        if SCons.Node.print_duplicate:
            print "dup: relinking variant '%s' from '%s'"%(self, src)
>>>>>>> 9d558dd6
        Unlink(self, None, None)
        e = Link(self, src, None)
        if isinstance(e, SCons.Errors.BuildError):
            desc = "Cannot duplicate `%s' in `%s': %s." % (src.get_internal_path(), self.dir._path, e.errstr)
            raise SCons.Errors.StopError(desc)
        self.linked = 1
        # The Link() action may or may not have actually
        # created the file, depending on whether the -n
        # option was used or not.  Delete the _exists and
        # _rexists attributes so they can be reevaluated.
        self.clear()

    @SCons.Memoize.CountMethodCall
    def exists(self):
        try:
            return self._memo['exists']
        except KeyError:
            pass
<<<<<<< HEAD
        # Duplicate from source path if we are set up to do this.
        if self.duplicate and not self.is_derived() and not self.linked:
            src = self.srcnode()
            if src is not self:
                # At this point, src is meant to be copied in a variant directory.
                src = src.rfile()
                if src.abspath != self.abspath:
                    if src.exists():
                        self.do_duplicate(src)
                        # Can't return 1 here because the duplication might
                        # not actually occur if the -n option is being used.
                    else:
                        # The source file does not exist.  Make sure no old
                        # copy remains in the variant directory.
                        if print_duplicate:
                            print("dup: no src for %s, unlinking old variant copy"%self)
                        if Base.exists(self) or self.islink():
                            self.fs.unlink(self.path)
                        # Return None explicitly because the Base.exists() call
                        # above will have cached its value if the file existed.
                        self._memo['exists'] = None
                        return None
        result = Base.exists(self)
=======
        
        result = SCons.Node._exists_map[self._func_exists](self)
>>>>>>> 9d558dd6
        self._memo['exists'] = result
        return result

    #
    # SIGNATURE SUBSYSTEM
    #

    def get_max_drift_csig(self):
        """
        Returns the content signature currently stored for this node
        if it's been unmodified longer than the max_drift value, or the
        max_drift value is 0.  Returns None otherwise.
        """
        old = self.get_stored_info()
        mtime = self.get_timestamp()

        max_drift = self.fs.max_drift
        if max_drift > 0:
            if (time.time() - mtime) > max_drift:
                try:
                    n = old.ninfo
                    if n.timestamp and n.csig and n.timestamp == mtime:
                        return n.csig
                except AttributeError:
                    pass
        elif max_drift == 0:
            try:
                return old.ninfo.csig
            except AttributeError:
                pass

        return None

    def get_csig(self):
        """
        Generate a node's content signature, the digested signature
        of its content.

        node - the node
        cache - alternate node to use for the signature cache
        returns - the content signature
        """
        ninfo = self.get_ninfo()
        try:
            return ninfo.csig
        except AttributeError:
            pass

        csig = self.get_max_drift_csig()
        if csig is None:

            try:
                if self.get_size() < SCons.Node.FS.File.md5_chunksize:
                    contents = self.get_contents()
                else:
                    csig = self.get_content_hash()
            except IOError:
                # This can happen if there's actually a directory on-disk,
                # which can be the case if they've disabled disk checks,
                # or if an action with a File target actually happens to
                # create a same-named directory by mistake.
                csig = ''
            else:
                if not csig:
                    csig = SCons.Util.MD5signature(contents)

        ninfo.csig = csig

        return csig

    #
    # DECISION SUBSYSTEM
    #

    def builder_set(self, builder):
        SCons.Node.Node.builder_set(self, builder)
        self.changed_since_last_build = 5

    def built(self):
        """Called just after this File node is successfully built.
        
         Just like for 'release_target_info' we try to release
         some more target node attributes in order to minimize the
         overall memory consumption.
         
         @see: release_target_info
        """

        SCons.Node.Node.built(self)

        if (not SCons.Node.interactive and 
            not hasattr(self.attributes, 'keep_targetinfo')):
            # Ensure that the build infos get computed and cached...        
            SCons.Node.store_info_map[self.store_info](self)
            # ... then release some more variables.
            self._specific_sources = False
            self._labspath = None
            self._save_str()
            self.cwd = None
             
            self.scanner_paths = None

    def changed(self, node=None, allowcache=False):
        """
        Returns if the node is up-to-date with respect to the BuildInfo
        stored last time it was built. 
        
        For File nodes this is basically a wrapper around Node.changed(),
        but we allow the return value to get cached after the reference
        to the Executor got released in release_target_info().
        
        @see: Node.changed()
        """
        if node is None:
            try:
                return self._memo['changed']
            except KeyError:
                pass
        
        has_changed = SCons.Node.Node.changed(self, node)
        if allowcache:
            self._memo['changed'] = has_changed
        return has_changed

    def changed_content(self, target, prev_ni):
        cur_csig = self.get_csig()
        try:
            return cur_csig != prev_ni.csig
        except AttributeError:
            return 1

    def changed_state(self, target, prev_ni):
        return self.state != SCons.Node.up_to_date

    def changed_timestamp_then_content(self, target, prev_ni):
        if not self.changed_timestamp_match(target, prev_ni):
            try:
                self.get_ninfo().csig = prev_ni.csig
            except AttributeError:
                pass
            return False
        return self.changed_content(target, prev_ni)

    def changed_timestamp_newer(self, target, prev_ni):
        try:
            return self.get_timestamp() > target.get_timestamp()
        except AttributeError:
            return 1

    def changed_timestamp_match(self, target, prev_ni):
        try:
            return self.get_timestamp() != prev_ni.timestamp
        except AttributeError:
            return 1

    def is_up_to_date(self):
        T = 0
        if T: Trace('is_up_to_date(%s):' % self)
        if not self.exists():
            if T: Trace(' not self.exists():')
            # The file doesn't exist locally...
            r = self.rfile()
            if r != self:
                # ...but there is one in a Repository...
                if not self.changed(r):
                    if T: Trace(' changed(%s):' % r)
                    # ...and it's even up-to-date...
                    if self._local:
                        # ...and they'd like a local copy.
                        e = LocalCopy(self, r, None)
                        if isinstance(e, SCons.Errors.BuildError):
                            raise 
                        SCons.Node.store_info_map[self.store_info](self)
                    if T: Trace(' 1\n')
                    return 1
            self.changed()
            if T: Trace(' None\n')
            return None
        else:
            r = self.changed()
            if T: Trace(' self.exists():  %s\n' % r)
            return not r

    @SCons.Memoize.CountMethodCall
    def rfile(self):
        try:
            return self._memo['rfile']
        except KeyError:
            pass
        result = self
        if not self.exists():
            norm_name = _my_normcase(self.name)
            for dir in self.dir.get_all_rdirs():
                try: node = dir.entries[norm_name]
                except KeyError: node = dir.file_on_disk(self.name)
                if node and node.exists() and \
                   (isinstance(node, File) or isinstance(node, Entry) \
                    or not node.is_derived()):
                        result = node
                        # Copy over our local attributes to the repository
                        # Node so we identify shared object files in the
                        # repository and don't assume they're static.
                        #
                        # This isn't perfect; the attribute would ideally
                        # be attached to the object in the repository in
                        # case it was built statically in the repository
                        # and we changed it to shared locally, but that's
                        # rarely the case and would only occur if you
                        # intentionally used the same suffix for both
                        # shared and static objects anyway.  So this
                        # should work well in practice.
                        result.attributes = self.attributes
                        break
        self._memo['rfile'] = result
        return result

    def rstr(self):
        return str(self.rfile())

    def get_cachedir_csig(self):
        """
        Fetch a Node's content signature for purposes of computing
        another Node's cachesig.

        This is a wrapper around the normal get_csig() method that handles
        the somewhat obscure case of using CacheDir with the -n option.
        Any files that don't exist would normally be "built" by fetching
        them from the cache, but the normal get_csig() method will try
        to open up the local file, which doesn't exist because the -n
        option meant we didn't actually pull the file from cachedir.
        But since the file *does* actually exist in the cachedir, we
        can use its contents for the csig.
        """
        try:
            return self.cachedir_csig
        except AttributeError:
            pass

        cachedir, cachefile = self.get_build_env().get_CacheDir().cachepath(self)
        if not self.exists() and cachefile and os.path.exists(cachefile):
            self.cachedir_csig = SCons.Util.MD5filesignature(cachefile, \
                SCons.Node.FS.File.md5_chunksize * 1024)
        else:
            self.cachedir_csig = self.get_csig()
        return self.cachedir_csig

    def get_contents_sig(self):
        """
        A helper method for get_cachedir_bsig.

        It computes and returns the signature for this
        node's contents.
        """
        
        try:
            return self.contentsig
        except AttributeError:
            pass
        
        executor = self.get_executor()

        result = self.contentsig = SCons.Util.MD5signature(executor.get_contents())
        return result

    def get_cachedir_bsig(self):
        """
        Return the signature for a cached file, including
        its children.

        It adds the path of the cached file to the cache signature,
        because multiple targets built by the same action will all
        have the same build signature, and we have to differentiate
        them somehow.
        """
        try:
            return self.cachesig
        except AttributeError:
            pass
        
        # Collect signatures for all children
        children = self.children()
        sigs = [n.get_cachedir_csig() for n in children]
        # Append this node's signature...
        sigs.append(self.get_contents_sig())
        # ...and it's path
        sigs.append(self.get_internal_path())
        # Merge this all into a single signature
        result = self.cachesig = SCons.Util.MD5collect(sigs)
        return result

default_fs = None

def get_default_fs():
    global default_fs
    if not default_fs:
        default_fs = FS()
    return default_fs

class FileFinder(object):
    """
    """

    def __init__(self):
        self._memo = {}

    def filedir_lookup(self, p, fd=None):
        """
        A helper method for find_file() that looks up a directory for
        a file we're trying to find.  This only creates the Dir Node if
        it exists on-disk, since if the directory doesn't exist we know
        we won't find any files in it...  :-)

        It would be more compact to just use this as a nested function
        with a default keyword argument (see the commented-out version
        below), but that doesn't work unless you have nested scopes,
        so we define it here just so this work under Python 1.5.2.
        """
        if fd is None:
            fd = self.default_filedir
        dir, name = os.path.split(fd)
        drive, d = _my_splitdrive(dir)
        if not name and d[:1] in ('/', OS_SEP):
            #return p.fs.get_root(drive).dir_on_disk(name)
            return p.fs.get_root(drive)
        if dir:
            p = self.filedir_lookup(p, dir)
            if not p:
                return None
        norm_name = _my_normcase(name)
        try:
            node = p.entries[norm_name]
        except KeyError:
            return p.dir_on_disk(name)
        if isinstance(node, Dir):
            return node
        if isinstance(node, Entry):
            node.must_be_same(Dir)
            return node
        return None

    def _find_file_key(self, filename, paths, verbose=None):
        return (filename, paths)
        
    @SCons.Memoize.CountDictCall(_find_file_key)
    def find_file(self, filename, paths, verbose=None):
        """
        find_file(str, [Dir()]) -> [nodes]

        filename - a filename to find
        paths - a list of directory path *nodes* to search in.  Can be
                represented as a list, a tuple, or a callable that is
                called with no arguments and returns the list or tuple.

        returns - the node created from the found file.

        Find a node corresponding to either a derived file or a file
        that exists already.

        Only the first file found is returned, and none is returned
        if no file is found.
        """
        memo_key = self._find_file_key(filename, paths)
        try:
            memo_dict = self._memo['find_file']
        except KeyError:
            memo_dict = {}
            self._memo['find_file'] = memo_dict
        else:
            try:
                return memo_dict[memo_key]
            except KeyError:
                pass

        if verbose and not callable(verbose):
            if not SCons.Util.is_String(verbose):
                verbose = "find_file"
            _verbose = u'  %s: ' % verbose
            verbose = lambda s: sys.stdout.write(_verbose + s)

        filedir, filename = os.path.split(filename)
        if filedir:
            self.default_filedir = filedir
            paths = [_f for _f in map(self.filedir_lookup, paths) if _f]

        result = None
        for dir in paths:
            if verbose:
                verbose("looking for '%s' in '%s' ...\n" % (filename, dir))
            node, d = dir.srcdir_find_file(filename)
            if node:
                if verbose:
                    verbose("... FOUND '%s' in '%s'\n" % (filename, d))
                result = node
                break

        memo_dict[memo_key] = result

        return result

find_file = FileFinder().find_file


def invalidate_node_memos(targets):
    """
    Invalidate the memoized values of all Nodes (files or directories)
    that are associated with the given entries. Has been added to
    clear the cache of nodes affected by a direct execution of an
    action (e.g.  Delete/Copy/Chmod). Existing Node caches become
    inconsistent if the action is run through Execute().  The argument
    `targets` can be a single Node object or filename, or a sequence
    of Nodes/filenames.
    """
    from traceback import extract_stack

    # First check if the cache really needs to be flushed. Only
    # actions run in the SConscript with Execute() seem to be
    # affected. XXX The way to check if Execute() is in the stacktrace
    # is a very dirty hack and should be replaced by a more sensible
    # solution.
    for f in extract_stack():
        if f[2] == 'Execute' and f[0][-14:] == 'Environment.py':
            break
    else:
        # Dont have to invalidate, so return
        return

    if not SCons.Util.is_List(targets):
        targets = [targets]
    
    for entry in targets:
        # If the target is a Node object, clear the cache. If it is a
        # filename, look up potentially existing Node object first.
        try:
            entry.clear_memoized_values()
        except AttributeError:
            # Not a Node object, try to look up Node by filename.  XXX
            # This creates Node objects even for those filenames which
            # do not correspond to an existing Node object.
            node = get_default_fs().Entry(entry)
            if node:
                node.clear_memoized_values()                        

# Local Variables:
# tab-width:4
# indent-tabs-mode:nil
# End:
# vim: set expandtab tabstop=4 shiftwidth=4:<|MERGE_RESOLUTION|>--- conflicted
+++ resolved
@@ -123,7 +123,7 @@
 # tells us whether or not os.path.splitdrive() actually does anything
 # on this system, and therefore whether we need to bother calling it
 # when looking up path names in various methods below.
-# 
+#
 
 do_splitdrive = None
 _my_splitdrive =None
@@ -158,7 +158,7 @@
     global OS_SEP
     global UNC_PREFIX
     global os_sep_is_slash
-    
+
     OS_SEP = os.sep
     UNC_PREFIX = OS_SEP + OS_SEP
     os_sep_is_slash = OS_SEP == '/'
@@ -179,7 +179,7 @@
       #    b) The path starts with '..'. E.g. '../' or '../moredirs'
       #       but we not match '..abc/'.
       #    c) The path ends with '..'. E.g. '/..' or 'dirs/..'
-      #    d) The path contains a '..' in the middle. 
+      #    d) The path contains a '..' in the middle.
       #       E.g. dirs/../moredirs
 
       (.*/)?\.\.(?:/|$) |
@@ -201,7 +201,7 @@
 
       \./|.*/\.(?:/|$)
 
-    ''', 
+    ''',
     re.VERBOSE
     )
 needs_normpath_match = needs_normpath_check.match
@@ -671,14 +671,14 @@
             single variables lazily when required, in order to save memory.
             The redirection to the getters lets older Tools and
             SConstruct continue to work without any additional changes,
-            fully transparent to the user. 
+            fully transparent to the user.
             Note, that __getattr__ is only called as fallback when the
             requested attribute can't be found, so there should be no
             speed performance penalty involved for standard builds.
         """
         if attr in node_bwcomp:
             return node_bwcomp[attr](self)
-        
+
         raise AttributeError("%r object has no attribute %r" %
                          (self.__class__, attr))
 
@@ -800,7 +800,7 @@
         path_elems = self.get_path_elements()
         pathname = ''
         try: i = path_elems.index(dir)
-        except ValueError: 
+        except ValueError:
             for p in path_elems[:-1]:
                 pathname += p.dirname
         else:
@@ -841,13 +841,13 @@
             return self.name
         else:
             return self.dir.entry_path(self.name)
-        
+
     def get_tpath(self):
         if self.dir._tpath == '.':
             return self.name
         else:
             return self.dir.entry_tpath(self.name)
-        
+
     def get_path_elements(self):
         return self.dir._path_elements + [self]
 
@@ -940,7 +940,7 @@
 
     def _glob1(self, pattern, ondisk=True, source=False, strings=False):
         return []
-    
+
 # Dict that provides a simple backward compatibility
 # layer for the Node attributes 'abspath', 'labspath',
 # 'path', 'tpath' and 'path_elements'.
@@ -980,7 +980,7 @@
     def __init__(self, name, directory, fs):
         Base.__init__(self, name, directory, fs)
         self._func_exists = 3
-        self._func_get_contents = 1 
+        self._func_get_contents = 1
 
     def diskcheck_match(self):
         pass
@@ -1199,7 +1199,7 @@
 
         DirNodeInfo.fs = self
         FileNodeInfo.fs = self
-    
+
     def set_SConstruct_dir(self, dir):
         self.SConstruct_dir = dir
 
@@ -1311,7 +1311,7 @@
             p = p.strip('/')
 
             needs_normpath = needs_normpath_match(p)
-            
+
             # The path is relative to the top-level SCons directory.
             if p in ('', '.'):
                 p = directory.get_labspath()
@@ -1470,7 +1470,7 @@
         """
         Globs
 
-        This is mainly a shim layer 
+        This is mainly a shim layer
         """
         if cwd is None:
             cwd = self.getcwd()
@@ -1556,7 +1556,7 @@
         self._func_sconsign = 1
         self._func_exists = 2
         self._func_get_contents = 2
-        
+
         self._abspath = SCons.Util.silent_intern(self.dir.entry_abspath(self.name))
         self._labspath = SCons.Util.silent_intern(self.dir.entry_labspath(self.name))
         if self.dir._path == '.':
@@ -1595,7 +1595,7 @@
             # Prepend MkdirBuilder action to existing action list
             l = self.get_executor().action_list
             a = get_MkdirBuilder().action
-            l.insert(0, a) 
+            l.insert(0, a)
             self.get_executor().set_action_list(l)
 
     def diskcheck_match(self):
@@ -1743,7 +1743,7 @@
 
             path_elems = ['..'] * (len(self._path_elements) - i) \
                          + [n.name for n in other._path_elements[i:]]
-             
+
             result = OS_SEP.join(path_elems)
 
         memo_dict[other] = result
@@ -1914,10 +1914,10 @@
 
     def get_internal_path(self):
         return self._path
-        
+
     def get_tpath(self):
         return self._tpath
-        
+
     def get_path_elements(self):
         return self._path_elements
 
@@ -1937,7 +1937,7 @@
         """ Searches through the file/dir entries of the current
             directory, and returns True if a physical entry with the given
             name could be found.
-            
+
             @see rentry_exists_on_disk
         """
         try:
@@ -1971,10 +1971,10 @@
             The local directory (self) gets searched first, so
             repositories take a lower precedence regarding the
             searching order.
-            
+
             @see entry_exists_on_disk
         """
-        
+
         rentry_exists = self.entry_exists_on_disk(name)
         if not rentry_exists:
             # Search through the repository folders
@@ -2257,9 +2257,9 @@
     add a separator when creating the path names of entries within
     this directory.
     """
-    
+
     __slots__ = ['_lookupDict']
-    
+
     def __init__(self, drive, fs):
         if SCons.Debug.track_instances: logInstanceCreation(self, 'Node.FS.RootDir')
         SCons.Node.Node.__init__(self)
@@ -2267,7 +2267,7 @@
         # Handle all the types of drives:
         if drive == '':
             # No drive, regular UNIX root or Windows default drive.
-            name = OS_SEP 
+            name = OS_SEP
             dirname = OS_SEP
         elif drive == '//':
             # UNC path
@@ -2337,7 +2337,7 @@
         self._func_sconsign = 1
         self._func_exists = 2
         self._func_get_contents = 2
-        
+
         # Don't just reset the executor, replace its action list,
         # because it might have some pre-or post-actions that need to
         # be preserved.
@@ -2353,9 +2353,9 @@
             # Prepend MkdirBuilder action to existing action list
             l = self.get_executor().action_list
             a = get_MkdirBuilder().action
-            l.insert(0, a) 
+            l.insert(0, a)
             self.get_executor().set_action_list(l)
-      
+
 
     def must_be_same(self, klass):
         if klass is Dir:
@@ -2629,11 +2629,11 @@
         self.store_info = 1
         self._func_exists = 4
         self._func_get_contents = 3
-        
+
         # Initialize this Node's decider function to decide_source() because
         # every file is a source file until it has a Builder attached...
         self.changed_since_last_build = 4
-        
+
         # If there was already a Builder set on this entry, then
         # we need to make sure we call the target-decider function,
         # not the source-decider.  Reaching in and doing this by hand
@@ -2651,20 +2651,7 @@
         return self.get_suffix()
 
     def get_contents(self):
-<<<<<<< HEAD
-        if not self.rexists():
-            return b'' # Should always be bytes
-        fname = self.rfile().abspath
-        try:
-            contents = open(fname, "rb").read()
-        except EnvironmentError as e:
-            if not e.filename:
-                e.filename = fname
-            raise
-        return contents
-=======
         return SCons.Node._get_contents_map[self._func_get_contents](self)
->>>>>>> 9d558dd6
 
     # This attempts to figure out what the encoding of the text is
     # based upon the BOM bytes, and then decodes the contents so that
@@ -2700,7 +2687,7 @@
                 e.filename = fname
             raise
         return cs
-        
+
     @SCons.Memoize.CountMethodCall
     def get_size(self):
         try:
@@ -2974,11 +2961,11 @@
     def release_target_info(self):
         """Called just after this node has been marked
          up-to-date or was built completely.
-         
+
          This is where we try to release as many target node infos
          as possible for clean builds and update runs, in order
          to minimize the overall memory consumption.
-         
+
          We'd like to remove a lot more attributes like self.sources
          and self.sources_set, but they might get used
          in a next build step. For example, during configuration
@@ -2986,18 +2973,18 @@
          which linker to use for the resulting Program (gcc vs. g++)!
          That's why we check for the 'keep_targetinfo' attribute,
          config Nodes and the Interactive mode just don't allow
-         an early release of most variables. 
+         an early release of most variables.
 
          In the same manner, we can't simply remove the self.attributes
          here. The smart linking relies on the shared flag, and some
          parts of the java Tool use it to transport information
          about nodes...
-         
+
          @see: built() and Node.release_target_info()
          """
         if (self.released_target_info or SCons.Node.interactive):
             return
-        
+
         if not hasattr(self.attributes, 'keep_targetinfo'):
             # Cache some required values, before releasing
             # stuff like env, executor and builder...
@@ -3069,13 +3056,8 @@
 
     def _rmv_existing(self):
         self.clear_memoized_values()
-<<<<<<< HEAD
-        if print_duplicate:
-            print("dup: removing existing target %s"%self)
-=======
         if SCons.Node.print_duplicate:
-            print "dup: removing existing target %s"%self
->>>>>>> 9d558dd6
+            print("dup: removing existing target {}".format(self))
         e = Unlink(self, [], None)
         if isinstance(e, SCons.Errors.BuildError):
             raise e
@@ -3100,8 +3082,7 @@
                 try:
                     self._createDir()
                 except SCons.Errors.StopError as drive:
-                    desc = "No drive `%s' for target `%s'." % (drive, self)
-                    raise SCons.Errors.StopError(desc)
+                    raise SCons.Errors.StopError("No drive `%s' for target `{}'.".format(drive, self))
 
     #
     #
@@ -3116,18 +3097,12 @@
 
     def do_duplicate(self, src):
         self._createDir()
-<<<<<<< HEAD
-        if print_duplicate:
-            print("dup: relinking variant '%s' from '%s'"%(self, src))
-=======
         if SCons.Node.print_duplicate:
-            print "dup: relinking variant '%s' from '%s'"%(self, src)
->>>>>>> 9d558dd6
+            print("dup: relinking variant '{}' from '{}'".format(self, src))
         Unlink(self, None, None)
         e = Link(self, src, None)
         if isinstance(e, SCons.Errors.BuildError):
-            desc = "Cannot duplicate `%s' in `%s': %s." % (src.get_internal_path(), self.dir._path, e.errstr)
-            raise SCons.Errors.StopError(desc)
+            raise SCons.Errors.StopError("Cannot duplicate `{}' in `{}': {}.".format(src.get_internal_path(), self.dir._path, e.errstr))
         self.linked = 1
         # The Link() action may or may not have actually
         # created the file, depending on whether the -n
@@ -3141,34 +3116,7 @@
             return self._memo['exists']
         except KeyError:
             pass
-<<<<<<< HEAD
-        # Duplicate from source path if we are set up to do this.
-        if self.duplicate and not self.is_derived() and not self.linked:
-            src = self.srcnode()
-            if src is not self:
-                # At this point, src is meant to be copied in a variant directory.
-                src = src.rfile()
-                if src.abspath != self.abspath:
-                    if src.exists():
-                        self.do_duplicate(src)
-                        # Can't return 1 here because the duplication might
-                        # not actually occur if the -n option is being used.
-                    else:
-                        # The source file does not exist.  Make sure no old
-                        # copy remains in the variant directory.
-                        if print_duplicate:
-                            print("dup: no src for %s, unlinking old variant copy"%self)
-                        if Base.exists(self) or self.islink():
-                            self.fs.unlink(self.path)
-                        # Return None explicitly because the Base.exists() call
-                        # above will have cached its value if the file existed.
-                        self._memo['exists'] = None
-                        return None
-        result = Base.exists(self)
-=======
-        
         result = SCons.Node._exists_map[self._func_exists](self)
->>>>>>> 9d558dd6
         self._memo['exists'] = result
         return result
 
@@ -3249,37 +3197,37 @@
 
     def built(self):
         """Called just after this File node is successfully built.
-        
+
          Just like for 'release_target_info' we try to release
          some more target node attributes in order to minimize the
          overall memory consumption.
-         
+
          @see: release_target_info
         """
 
         SCons.Node.Node.built(self)
 
-        if (not SCons.Node.interactive and 
+        if (not SCons.Node.interactive and
             not hasattr(self.attributes, 'keep_targetinfo')):
-            # Ensure that the build infos get computed and cached...        
+            # Ensure that the build infos get computed and cached...
             SCons.Node.store_info_map[self.store_info](self)
             # ... then release some more variables.
             self._specific_sources = False
             self._labspath = None
             self._save_str()
             self.cwd = None
-             
+
             self.scanner_paths = None
 
     def changed(self, node=None, allowcache=False):
         """
         Returns if the node is up-to-date with respect to the BuildInfo
-        stored last time it was built. 
-        
+        stored last time it was built.
+
         For File nodes this is basically a wrapper around Node.changed(),
         but we allow the return value to get cached after the reference
         to the Executor got released in release_target_info().
-        
+
         @see: Node.changed()
         """
         if node is None:
@@ -3287,7 +3235,7 @@
                 return self._memo['changed']
             except KeyError:
                 pass
-        
+
         has_changed = SCons.Node.Node.changed(self, node)
         if allowcache:
             self._memo['changed'] = has_changed
@@ -3340,7 +3288,7 @@
                         # ...and they'd like a local copy.
                         e = LocalCopy(self, r, None)
                         if isinstance(e, SCons.Errors.BuildError):
-                            raise 
+                            raise
                         SCons.Node.store_info_map[self.store_info](self)
                     if T: Trace(' 1\n')
                     return 1
@@ -3422,12 +3370,12 @@
         It computes and returns the signature for this
         node's contents.
         """
-        
+
         try:
             return self.contentsig
         except AttributeError:
             pass
-        
+
         executor = self.get_executor()
 
         result = self.contentsig = SCons.Util.MD5signature(executor.get_contents())
@@ -3447,7 +3395,7 @@
             return self.cachesig
         except AttributeError:
             pass
-        
+
         # Collect signatures for all children
         children = self.children()
         sigs = [n.get_cachedir_csig() for n in children]
@@ -3511,7 +3459,7 @@
 
     def _find_file_key(self, filename, paths, verbose=None):
         return (filename, paths)
-        
+
     @SCons.Memoize.CountDictCall(_find_file_key)
     def find_file(self, filename, paths, verbose=None):
         """
@@ -3597,7 +3545,7 @@
 
     if not SCons.Util.is_List(targets):
         targets = [targets]
-    
+
     for entry in targets:
         # If the target is a Node object, clear the cache. If it is a
         # filename, look up potentially existing Node object first.
@@ -3609,7 +3557,7 @@
             # do not correspond to an existing Node object.
             node = get_default_fs().Entry(entry)
             if node:
-                node.clear_memoized_values()                        
+                node.clear_memoized_values()
 
 # Local Variables:
 # tab-width:4
