"""scons.Node.FS

File system nodes.

These Nodes represent the canonical external objects that people think
of when they think of building software: files and directories.

This holds a "default_fs" variable that should be initialized with an FS
that can be used by scripts or modules looking for the canonical default.

"""

#
# __COPYRIGHT__
#
# Permission is hereby granted, free of charge, to any person obtaining
# a copy of this software and associated documentation files (the
# "Software"), to deal in the Software without restriction, including
# without limitation the rights to use, copy, modify, merge, publish,
# distribute, sublicense, and/or sell copies of the Software, and to
# permit persons to whom the Software is furnished to do so, subject to
# the following conditions:
#
# The above copyright notice and this permission notice shall be included
# in all copies or substantial portions of the Software.
#
# THE SOFTWARE IS PROVIDED "AS IS", WITHOUT WARRANTY OF ANY
# KIND, EXPRESS OR IMPLIED, INCLUDING BUT NOT LIMITED TO THE
# WARRANTIES OF MERCHANTABILITY, FITNESS FOR A PARTICULAR PURPOSE AND
# NONINFRINGEMENT. IN NO EVENT SHALL THE AUTHORS OR COPYRIGHT HOLDERS BE
# LIABLE FOR ANY CLAIM, DAMAGES OR OTHER LIABILITY, WHETHER IN AN ACTION
# OF CONTRACT, TORT OR OTHERWISE, ARISING FROM, OUT OF OR IN CONNECTION
# WITH THE SOFTWARE OR THE USE OR OTHER DEALINGS IN THE SOFTWARE.

__revision__ = "__FILE__ __REVISION__ __DATE__ __DEVELOPER__"

import fnmatch
import os
import re
import shutil
import stat
import sys
import time
import codecs

import SCons.Action
import SCons.Debug
from SCons.Debug import logInstanceCreation
import SCons.Errors
import SCons.Memoize
import SCons.Node
import SCons.Node.Alias
import SCons.Subst
import SCons.Util
import SCons.Warnings

from SCons.Debug import Trace

print_duplicate = 0


def sconsign_none(node):
    raise NotImplementedError

def sconsign_dir(node):
    """Return the .sconsign file info for this directory,
    creating it first if necessary."""
    if not node._sconsign:
        import SCons.SConsign
        node._sconsign = SCons.SConsign.ForDirectory(node)
    return node._sconsign

_sconsign_map = {0 : sconsign_none,
                 1 : sconsign_dir}

class EntryProxyAttributeError(AttributeError):
    """
    An AttributeError subclass for recording and displaying the name
    of the underlying Entry involved in an AttributeError exception.
    """
    def __init__(self, entry_proxy, attribute):
        AttributeError.__init__(self)
        self.entry_proxy = entry_proxy
        self.attribute = attribute
    def __str__(self):
        entry = self.entry_proxy.get()
        fmt = "%s instance %s has no attribute %s"
        return fmt % (entry.__class__.__name__,
                      repr(entry.name),
                      repr(self.attribute))

# The max_drift value:  by default, use a cached signature value for
# any file that's been untouched for more than two days.
default_max_drift = 2*24*60*60

#
# We stringify these file system Nodes a lot.  Turning a file system Node
# into a string is non-trivial, because the final string representation
# can depend on a lot of factors:  whether it's a derived target or not,
# whether it's linked to a repository or source directory, and whether
# there's duplication going on.  The normal technique for optimizing
# calculations like this is to memoize (cache) the string value, so you
# only have to do the calculation once.
#
# A number of the above factors, however, can be set after we've already
# been asked to return a string for a Node, because a Repository() or
# VariantDir() call or the like may not occur until later in SConscript
# files.  So this variable controls whether we bother trying to save
# string values for Nodes.  The wrapper interface can set this whenever
# they're done mucking with Repository and VariantDir and the other stuff,
# to let this module know it can start returning saved string values
# for Nodes.
#
Save_Strings = None

def save_strings(val):
    global Save_Strings
    Save_Strings = val

#
# Avoid unnecessary function calls by recording a Boolean value that
# tells us whether or not os.path.splitdrive() actually does anything
# on this system, and therefore whether we need to bother calling it
# when looking up path names in various methods below.
# 

do_splitdrive = None
_my_splitdrive =None

def initialize_do_splitdrive():
    global do_splitdrive
    global has_unc
    drive, path = os.path.splitdrive('X:/foo')
    has_unc = hasattr(os.path, 'splitunc')

    do_splitdrive = not not drive or has_unc

    global _my_splitdrive
    if has_unc:
        def splitdrive(p):
            if p[1:2] == ':':
                return p[:2], p[2:]
            if p[0:2] == '//':
                # Note that we leave a leading slash in the path
                # because UNC paths are always absolute.
                return '//', p[1:]
            return '', p
    else:
        def splitdrive(p):
            if p[1:2] == ':':
                return p[:2], p[2:]
            return '', p
    _my_splitdrive = splitdrive

    # Keep some commonly used values in global variables to skip to
    # module look-up costs.
    global OS_SEP
    global UNC_PREFIX
    global os_sep_is_slash
    
    OS_SEP = os.sep
    UNC_PREFIX = OS_SEP + OS_SEP
    os_sep_is_slash = OS_SEP == '/'

initialize_do_splitdrive()

# Used to avoid invoking os.path.normpath if not necessary.
needs_normpath_check = re.compile(
    r'''
      # We need to renormalize the path if it contains any consecutive
      # '/' characters.
      .*// |

      # We need to renormalize the path if it contains a '..' directory.
      # Note that we check for all the following cases:
      #
      #    a) The path is a single '..'
      #    b) The path starts with '..'. E.g. '../' or '../moredirs'
      #       but we not match '..abc/'.
      #    c) The path ends with '..'. E.g. '/..' or 'dirs/..'
      #    d) The path contains a '..' in the middle. 
      #       E.g. dirs/../moredirs

      (.*/)?\.\.(?:/|$) |

      # We need to renormalize the path if it contains a '.'
      # directory, but NOT if it is a single '.'  '/' characters. We
      # do not want to match a single '.' because this case is checked
      # for explicitely since this is common enough case.
      #
      # Note that we check for all the following cases:
      #
      #    a) We don't match a single '.'
      #    b) We match if the path starts with '.'. E.g. './' or
      #       './moredirs' but we not match '.abc/'.
      #    c) We match if the path ends with '.'. E.g. '/.' or
      #    'dirs/.'
      #    d) We match if the path contains a '.' in the middle.
      #       E.g. dirs/./moredirs

      \./|.*/\.(?:/|$)

    ''', 
    re.VERBOSE
    )
needs_normpath_match = needs_normpath_check.match

#
# SCons.Action objects for interacting with the outside world.
#
# The Node.FS methods in this module should use these actions to
# create and/or remove files and directories; they should *not* use
# os.{link,symlink,unlink,mkdir}(), etc., directly.
#
# Using these SCons.Action objects ensures that descriptions of these
# external activities are properly displayed, that the displays are
# suppressed when the -s (silent) option is used, and (most importantly)
# the actions are disabled when the the -n option is used, in which case
# there should be *no* changes to the external file system(s)...
#

if hasattr(os, 'link'):
    def _hardlink_func(fs, src, dst):
        # If the source is a symlink, we can't just hard-link to it
        # because a relative symlink may point somewhere completely
        # different.  We must disambiguate the symlink and then
        # hard-link the final destination file.
        while fs.islink(src):
            link = fs.readlink(src)
            if not os.path.isabs(link):
                src = link
            else:
                src = os.path.join(os.path.dirname(src), link)
        fs.link(src, dst)
else:
    _hardlink_func = None

if hasattr(os, 'symlink'):
    def _softlink_func(fs, src, dst):
        fs.symlink(src, dst)
else:
    _softlink_func = None

def _copy_func(fs, src, dest):
    shutil.copy2(src, dest)
    st = fs.stat(src)
    fs.chmod(dest, stat.S_IMODE(st[stat.ST_MODE]) | stat.S_IWRITE)


Valid_Duplicates = ['hard-soft-copy', 'soft-hard-copy',
                    'hard-copy', 'soft-copy', 'copy']

Link_Funcs = [] # contains the callables of the specified duplication style

def set_duplicate(duplicate):
    # Fill in the Link_Funcs list according to the argument
    # (discarding those not available on the platform).

    # Set up the dictionary that maps the argument names to the
    # underlying implementations.  We do this inside this function,
    # not in the top-level module code, so that we can remap os.link
    # and os.symlink for testing purposes.
    link_dict = {
        'hard' : _hardlink_func,
        'soft' : _softlink_func,
        'copy' : _copy_func
    }

    if not duplicate in Valid_Duplicates:
        raise SCons.Errors.InternalError("The argument of set_duplicate "
                                           "should be in Valid_Duplicates")
    global Link_Funcs
    Link_Funcs = []
    for func in duplicate.split('-'):
        if link_dict[func]:
            Link_Funcs.append(link_dict[func])

def LinkFunc(target, source, env):
    # Relative paths cause problems with symbolic links, so
    # we use absolute paths, which may be a problem for people
    # who want to move their soft-linked src-trees around. Those
    # people should use the 'hard-copy' mode, softlinks cannot be
    # used for that; at least I have no idea how ...
    src = source[0].get_abspath()
    dest = target[0].get_abspath()
    dir, file = os.path.split(dest)
    if dir and not target[0].fs.isdir(dir):
        os.makedirs(dir)
    if not Link_Funcs:
        # Set a default order of link functions.
        set_duplicate('hard-soft-copy')
    fs = source[0].fs
    # Now link the files with the previously specified order.
    for func in Link_Funcs:
        try:
            func(fs, src, dest)
            break
        except (IOError, OSError):
            # An OSError indicates something happened like a permissions
            # problem or an attempt to symlink across file-system
            # boundaries.  An IOError indicates something like the file
            # not existing.  In either case, keeping trying additional
            # functions in the list and only raise an error if the last
            # one failed.
            if func == Link_Funcs[-1]:
                # exception of the last link method (copy) are fatal
                raise
    return 0

Link = SCons.Action.Action(LinkFunc, None)
def LocalString(target, source, env):
    return 'Local copy of %s from %s' % (target[0], source[0])

LocalCopy = SCons.Action.Action(LinkFunc, LocalString)

def UnlinkFunc(target, source, env):
    t = target[0]
    t.fs.unlink(t.get_abspath())
    return 0

Unlink = SCons.Action.Action(UnlinkFunc, None)

def MkdirFunc(target, source, env):
    t = target[0]
    if not t.exists():
        t.fs.mkdir(t.get_abspath())
    return 0

Mkdir = SCons.Action.Action(MkdirFunc, None, presub=None)

MkdirBuilder = None

def get_MkdirBuilder():
    global MkdirBuilder
    if MkdirBuilder is None:
        import SCons.Builder
        import SCons.Defaults
        # "env" will get filled in by Executor.get_build_env()
        # calling SCons.Defaults.DefaultEnvironment() when necessary.
        MkdirBuilder = SCons.Builder.Builder(action = Mkdir,
                                             env = None,
                                             explain = None,
                                             is_explicit = None,
                                             target_scanner = SCons.Defaults.DirEntryScanner,
                                             name = "MkdirBuilder")
    return MkdirBuilder

class _Null(object):
    pass

_null = _Null()

DefaultSCCSBuilder = None
DefaultRCSBuilder = None

def get_DefaultSCCSBuilder():
    global DefaultSCCSBuilder
    if DefaultSCCSBuilder is None:
        import SCons.Builder
        # "env" will get filled in by Executor.get_build_env()
        # calling SCons.Defaults.DefaultEnvironment() when necessary.
        act = SCons.Action.Action('$SCCSCOM', '$SCCSCOMSTR')
        DefaultSCCSBuilder = SCons.Builder.Builder(action = act,
                                                   env = None,
                                                   name = "DefaultSCCSBuilder")
    return DefaultSCCSBuilder

def get_DefaultRCSBuilder():
    global DefaultRCSBuilder
    if DefaultRCSBuilder is None:
        import SCons.Builder
        # "env" will get filled in by Executor.get_build_env()
        # calling SCons.Defaults.DefaultEnvironment() when necessary.
        act = SCons.Action.Action('$RCS_COCOM', '$RCS_COCOMSTR')
        DefaultRCSBuilder = SCons.Builder.Builder(action = act,
                                                  env = None,
                                                  name = "DefaultRCSBuilder")
    return DefaultRCSBuilder

# Cygwin's os.path.normcase pretends it's on a case-sensitive filesystem.
_is_cygwin = sys.platform == "cygwin"
if os.path.normcase("TeSt") == os.path.normpath("TeSt") and not _is_cygwin:
    def _my_normcase(x):
        return x
else:
    def _my_normcase(x):
        return x.upper()



class DiskChecker(object):
    def __init__(self, type, do, ignore):
        self.type = type
        self.do = do
        self.ignore = ignore
        self.func = do
    def __call__(self, *args, **kw):
        return self.func(*args, **kw)
    def set(self, list):
        if self.type in list:
            self.func = self.do
        else:
            self.func = self.ignore

def do_diskcheck_match(node, predicate, errorfmt):
    result = predicate()
    try:
        # If calling the predicate() cached a None value from stat(),
        # remove it so it doesn't interfere with later attempts to
        # build this Node as we walk the DAG.  (This isn't a great way
        # to do this, we're reaching into an interface that doesn't
        # really belong to us, but it's all about performance, so
        # for now we'll just document the dependency...)
        if node._memo['stat'] is None:
            del node._memo['stat']
    except (AttributeError, KeyError):
        pass
    if result:
        raise TypeError(errorfmt % node.get_abspath())

def ignore_diskcheck_match(node, predicate, errorfmt):
    pass

def do_diskcheck_rcs(node, name):
    try:
        rcs_dir = node.rcs_dir
    except AttributeError:
        if node.entry_exists_on_disk('RCS'):
            rcs_dir = node.Dir('RCS')
        else:
            rcs_dir = None
        node.rcs_dir = rcs_dir
    if rcs_dir:
        return rcs_dir.entry_exists_on_disk(name+',v')
    return None

def ignore_diskcheck_rcs(node, name):
    return None

def do_diskcheck_sccs(node, name):
    try:
        sccs_dir = node.sccs_dir
    except AttributeError:
        if node.entry_exists_on_disk('SCCS'):
            sccs_dir = node.Dir('SCCS')
        else:
            sccs_dir = None
        node.sccs_dir = sccs_dir
    if sccs_dir:
        return sccs_dir.entry_exists_on_disk('s.'+name)
    return None

def ignore_diskcheck_sccs(node, name):
    return None

diskcheck_match = DiskChecker('match', do_diskcheck_match, ignore_diskcheck_match)
diskcheck_rcs = DiskChecker('rcs', do_diskcheck_rcs, ignore_diskcheck_rcs)
diskcheck_sccs = DiskChecker('sccs', do_diskcheck_sccs, ignore_diskcheck_sccs)

diskcheckers = [
    diskcheck_match,
    diskcheck_rcs,
    diskcheck_sccs,
]

def set_diskcheck(list):
    for dc in diskcheckers:
        dc.set(list)

def diskcheck_types():
    return [dc.type for dc in diskcheckers]



class EntryProxy(SCons.Util.Proxy):

    __str__ = SCons.Util.Delegate('__str__')

    def __get_abspath(self):
        entry = self.get()
        return SCons.Subst.SpecialAttrWrapper(entry.get_abspath(),
                                             entry.name + "_abspath")

    def __get_filebase(self):
        name = self.get().name
        return SCons.Subst.SpecialAttrWrapper(SCons.Util.splitext(name)[0],
                                             name + "_filebase")

    def __get_suffix(self):
        name = self.get().name
        return SCons.Subst.SpecialAttrWrapper(SCons.Util.splitext(name)[1],
                                             name + "_suffix")

    def __get_file(self):
        name = self.get().name
        return SCons.Subst.SpecialAttrWrapper(name, name + "_file")

    def __get_base_path(self):
        """Return the file's directory and file name, with the
        suffix stripped."""
        entry = self.get()
        return SCons.Subst.SpecialAttrWrapper(SCons.Util.splitext(entry.get_path())[0],
                                             entry.name + "_base")

    def __get_posix_path(self):
        """Return the path with / as the path separator,
        regardless of platform."""
        if os_sep_is_slash:
            return self
        else:
            entry = self.get()
            r = entry.get_path().replace(OS_SEP, '/')
            return SCons.Subst.SpecialAttrWrapper(r, entry.name + "_posix")

    def __get_windows_path(self):
        """Return the path with \ as the path separator,
        regardless of platform."""
        if OS_SEP == '\\':
            return self
        else:
            entry = self.get()
            r = entry.get_path().replace(OS_SEP, '\\')
            return SCons.Subst.SpecialAttrWrapper(r, entry.name + "_windows")

    def __get_srcnode(self):
        return EntryProxy(self.get().srcnode())

    def __get_srcdir(self):
        """Returns the directory containing the source node linked to this
        node via VariantDir(), or the directory of this node if not linked."""
        return EntryProxy(self.get().srcnode().dir)

    def __get_rsrcnode(self):
        return EntryProxy(self.get().srcnode().rfile())

    def __get_rsrcdir(self):
        """Returns the directory containing the source node linked to this
        node via VariantDir(), or the directory of this node if not linked."""
        return EntryProxy(self.get().srcnode().rfile().dir)

    def __get_dir(self):
        return EntryProxy(self.get().dir)

    dictSpecialAttrs = { "base"     : __get_base_path,
                         "posix"    : __get_posix_path,
                         "windows"  : __get_windows_path,
                         "win32"    : __get_windows_path,
                         "srcpath"  : __get_srcnode,
                         "srcdir"   : __get_srcdir,
                         "dir"      : __get_dir,
                         "abspath"  : __get_abspath,
                         "filebase" : __get_filebase,
                         "suffix"   : __get_suffix,
                         "file"     : __get_file,
                         "rsrcpath" : __get_rsrcnode,
                         "rsrcdir"  : __get_rsrcdir,
                       }

    def __getattr__(self, name):
        # This is how we implement the "special" attributes
        # such as base, posix, srcdir, etc.
        try:
            attr_function = self.dictSpecialAttrs[name]
        except KeyError:
            try:
                attr = SCons.Util.Proxy.__getattr__(self, name)
            except AttributeError, e:
                # Raise our own AttributeError subclass with an
                # overridden __str__() method that identifies the
                # name of the entry that caused the exception.
                raise EntryProxyAttributeError(self, name)
            return attr
        else:
            return attr_function(self)

class Base(SCons.Node.Node):
    """A generic class for file system entries.  This class is for
    when we don't know yet whether the entry being looked up is a file
    or a directory.  Instances of this class can morph into either
    Dir or File objects by a later, more precise lookup.

    Note: this class does not define __cmp__ and __hash__ for
    efficiency reasons.  SCons does a lot of comparing of
    Node.FS.{Base,Entry,File,Dir} objects, so those operations must be
    as fast as possible, which means we want to use Python's built-in
    object identity comparisons.
    """

    __slots__ = ['name',
                 'fs',
                 '_abspath',
                 '_labspath',
                 '_path',
                 '_tpath',
                 '_path_elements',
                 'dir',
                 'cwd',
                 'duplicate',
                 '_local',
                 'sbuilder',
                 '_proxy',
                 '_func_sconsign']

    def __init__(self, name, directory, fs):
        """Initialize a generic Node.FS.Base object.

        Call the superclass initialization, take care of setting up
        our relative and absolute paths, identify our parent
        directory, and indicate that this node should use
        signatures."""
        if SCons.Debug.track_instances: logInstanceCreation(self, 'Node.FS.Base')
        SCons.Node.Node.__init__(self)

        # Filenames and paths are probably reused and are intern'ed to
        # save some memory.

        #: Filename with extension as it was specified when the object was
        #: created; to obtain filesystem path, use Python str() function
        self.name = SCons.Util.silent_intern(name)
        self.fs = fs #: Reference to parent Node.FS object

        assert directory, "A directory must be provided"

        self._abspath = None
        self._labspath = None
        self._path = None
        self._tpath = None
        self._path_elements = None

        self.dir = directory
        self.cwd = None # will hold the SConscript directory for target nodes
        self.duplicate = directory.duplicate
        self.changed_since_last_build = 2
        self._func_sconsign = 0
        self._func_exists = 2
        self._func_rexists = 2
        self._func_get_contents = 0
        self._func_target_from_source = 1
        self.store_info = 1

    def str_for_display(self):
        return '"' + self.__str__() + '"'

    def must_be_same(self, klass):
        """
        This node, which already existed, is being looked up as the
        specified klass.  Raise an exception if it isn't.
        """
        if isinstance(self, klass) or klass is Entry:
            return
        raise TypeError("Tried to lookup %s '%s' as a %s." %\
              (self.__class__.__name__, self.get_internal_path(), klass.__name__))

    def get_dir(self):
        return self.dir

    def get_suffix(self):
        return SCons.Util.splitext(self.name)[1]

    def rfile(self):
        return self

    def __getattr__(self, attr):
        """ Together with the node_bwcomp dict defined below,
            this method provides a simple backward compatibility
            layer for the Node attributes 'abspath', 'labspath',
            'path', 'tpath' and 'path_elements'. These Node attributes
            used to be directly available in v2.3 and earlier, but
            have been replaced by getter methods that initialize the
            single variables lazily when required, in order to save memory.
            The redirection to the getters lets older Tools and
            SConstruct continue to work without any additional changes,
            fully transparent to the user. 
            Note, that __getattr__ is only called as fallback when the
            requested attribute can't be found, so there should be no
            speed performance penalty involved for standard builds.
        """
        if attr in node_bwcomp:
            return node_bwcomp[attr](self)
        
        raise AttributeError("%r object has no attribute %r" %
                         (self.__class__, attr))

    def __str__(self):
        """A Node.FS.Base object's string representation is its path
        name."""
        global Save_Strings
        if Save_Strings:
            return self._save_str()
        return self._get_str()

    @SCons.Memoize.CountMethodCall
    def _save_str(self):
        try:
            return self._memo['_save_str']
        except KeyError:
            pass
        result = sys.intern(self._get_str())
        self._memo['_save_str'] = result
        return result

    def _get_str(self):
        global Save_Strings
        if self.duplicate or self.is_derived():
            return self.get_path()
        srcnode = self.srcnode()
        if srcnode.stat() is None and self.stat() is not None:
            result = self.get_path()
        else:
            result = srcnode.get_path()
        if not Save_Strings:
            # We're not at the point where we're saving the string
            # representations of FS Nodes (because we haven't finished
            # reading the SConscript files and need to have str() return
            # things relative to them).  That also means we can't yet
            # cache values returned (or not returned) by stat(), since
            # Python code in the SConscript files might still create
            # or otherwise affect the on-disk file.  So get rid of the
            # values that the underlying stat() method saved.
            try: del self._memo['stat']
            except KeyError: pass
            if self is not srcnode:
                try: del srcnode._memo['stat']
                except KeyError: pass
        return result

    rstr = __str__

    @SCons.Memoize.CountMethodCall
    def stat(self):
        try: return self._memo['stat']
        except KeyError: pass
        try: result = self.fs.stat(self.get_abspath())
        except os.error: result = None
        self._memo['stat'] = result
        return result

    def exists(self):
        return SCons.Node._exists_map[self._func_exists](self)

    def rexists(self):
        return SCons.Node._rexists_map[self._func_rexists](self)

    def getmtime(self):
        st = self.stat()
        if st: return st[stat.ST_MTIME]
        else: return None

    def getsize(self):
        st = self.stat()
        if st: return st[stat.ST_SIZE]
        else: return None

    def isdir(self):
        st = self.stat()
        return st is not None and stat.S_ISDIR(st[stat.ST_MODE])

    def isfile(self):
        st = self.stat()
        return st is not None and stat.S_ISREG(st[stat.ST_MODE])

    if hasattr(os, 'symlink'):
        def islink(self):
            try: st = self.fs.lstat(self.get_abspath())
            except os.error: return 0
            return stat.S_ISLNK(st[stat.ST_MODE])
    else:
        def islink(self):
            return 0                    # no symlinks

    def is_under(self, dir):
        if self is dir:
            return 1
        else:
            return self.dir.is_under(dir)

    def set_local(self):
        self._local = 1

    def srcnode(self):
        """If this node is in a build path, return the node
        corresponding to its source file.  Otherwise, return
        ourself.
        """
        srcdir_list = self.dir.srcdir_list()
        if srcdir_list:
            srcnode = srcdir_list[0].Entry(self.name)
            srcnode.must_be_same(self.__class__)
            return srcnode
        return self

    def get_path(self, dir=None):
        """Return path relative to the current working directory of the
        Node.FS.Base object that owns us."""
        if not dir:
            dir = self.fs.getcwd()
        if self == dir:
            return '.'
        path_elems = self.get_path_elements()
        pathname = ''
        try: i = path_elems.index(dir)
        except ValueError: 
            for p in path_elems[:-1]:
                pathname += p.dirname
        else:
            for p in path_elems[i+1:-1]:
                pathname += p.dirname
        return pathname + path_elems[-1].name

    def set_src_builder(self, builder):
        """Set the source code builder for this node."""
        self.sbuilder = builder
        if not self.has_builder():
            self.builder_set(builder)

    def src_builder(self):
        """Fetch the source code builder for this node.

        If there isn't one, we cache the source code builder specified
        for the directory (which in turn will cache the value from its
        parent directory, and so on up to the file system root).
        """
        try:
            scb = self.sbuilder
        except AttributeError:
            scb = self.dir.src_builder()
            self.sbuilder = scb
        return scb

    def get_abspath(self):
        """Get the absolute path of the file."""
        return self.dir.entry_abspath(self.name)

    def get_labspath(self):
        """Get the absolute path of the file."""
        return self.dir.entry_labspath(self.name)

    def get_internal_path(self):
        if self.dir._path == '.':
            return self.name
        else:
            return self.dir.entry_path(self.name)
        
    def get_tpath(self):
        if self.dir._tpath == '.':
            return self.name
        else:
            return self.dir.entry_tpath(self.name)
        
    def get_path_elements(self):
        return self.dir._path_elements + [self]

    def for_signature(self):
        # Return just our name.  Even an absolute path would not work,
        # because that can change thanks to symlinks or remapped network
        # paths.
        return self.name

    def get_subst_proxy(self):
        try:
            return self._proxy
        except AttributeError:
            ret = EntryProxy(self)
            self._proxy = ret
            return ret

    def target_from_source(self, prefix, suffix, splitext=SCons.Util.splitext):
        """

        Generates a target entry that corresponds to this entry (usually
        a source file) with the specified prefix and suffix.

        Note that this method can be overridden dynamically for generated
        files that need different behavior.  See Tool/swig.py for
        an example.
        """
        return SCons.Node._target_from_source_map[self._func_target_from_source](self, prefix, suffix, splitext)

    def _Rfindalldirs_key(self, pathlist):
        return pathlist

    @SCons.Memoize.CountDictCall(_Rfindalldirs_key)
    def Rfindalldirs(self, pathlist):
        """
        Return all of the directories for a given path list, including
        corresponding "backing" directories in any repositories.

        The Node lookups are relative to this Node (typically a
        directory), so memoizing result saves cycles from looking
        up the same path for each target in a given directory.
        """
        try:
            memo_dict = self._memo['Rfindalldirs']
        except KeyError:
            memo_dict = {}
            self._memo['Rfindalldirs'] = memo_dict
        else:
            try:
                return memo_dict[pathlist]
            except KeyError:
                pass

        create_dir_relative_to_self = self.Dir
        result = []
        for path in pathlist:
            if isinstance(path, SCons.Node.Node):
                result.append(path)
            else:
                dir = create_dir_relative_to_self(path)
                result.extend(dir.get_all_rdirs())

        memo_dict[pathlist] = result

        return result

    def RDirs(self, pathlist):
        """Search for a list of directories in the Repository list."""
        cwd = self.cwd or self.fs._cwd
        return cwd.Rfindalldirs(pathlist)

    @SCons.Memoize.CountMethodCall
    def rentry(self):
        try:
            return self._memo['rentry']
        except KeyError:
            pass
        result = self
        if not self.exists():
            norm_name = _my_normcase(self.name)
            for dir in self.dir.get_all_rdirs():
                try:
                    node = dir.entries[norm_name]
                except KeyError:
                    if dir.entry_exists_on_disk(self.name):
                        result = dir.Entry(self.name)
                        break
        self._memo['rentry'] = result
        return result

    def _glob1(self, pattern, ondisk=True, source=False, strings=False):
        return []
    
# Dict that provides a simple backward compatibility
# layer for the Node attributes 'abspath', 'labspath',
# 'path', 'tpath' and 'path_elements'.
# @see Base.__getattr__ above
node_bwcomp = {'abspath' : Base.get_abspath,
               'labspath' : Base.get_labspath,
               'path' : Base.get_internal_path,
               'tpath' : Base.get_tpath,
               'path_elements' : Base.get_path_elements}

class Entry(Base):
    """This is the class for generic Node.FS entries--that is, things
    that could be a File or a Dir, but we're just not sure yet.
    Consequently, the methods in this class really exist just to
    transform their associated object into the right class when the
    time comes, and then call the same-named method in the transformed
    class."""

    __slots__ = ['scanner_paths',
                 'cachedir_csig',
                 'cachesig',
                 'repositories',
                 'srcdir',
                 'entries',
                 'searched',
                 '_sconsign',
                 'variant_dirs',
                 'root',
                 'dirname',
                 'on_disk_entries',
                 'sccs_dir',
                 'rcs_dir',
                 'released_target_info',
                 'contentsig']

    def __init__(self, name, directory, fs):
        Base.__init__(self, name, directory, fs)
        self._func_exists = 3
        self._func_get_contents = 1 

    def diskcheck_match(self):
        pass

    def disambiguate(self, must_exist=None):
        """
        """
        if self.isdir():
            self.__class__ = Dir
            self._morph()
        elif self.isfile():
            self.__class__ = File
            self._morph()
            self.clear()
        else:
            # There was nothing on-disk at this location, so look in
            # the src directory.
            #
            # We can't just use self.srcnode() straight away because
            # that would create an actual Node for this file in the src
            # directory, and there might not be one.  Instead, use the
            # dir_on_disk() method to see if there's something on-disk
            # with that name, in which case we can go ahead and call
            # self.srcnode() to create the right type of entry.
            srcdir = self.dir.srcnode()
            if srcdir != self.dir and \
               srcdir.entry_exists_on_disk(self.name) and \
               self.srcnode().isdir():
                self.__class__ = Dir
                self._morph()
            elif must_exist:
                msg = "No such file or directory: '%s'" % self.get_abspath()
                raise SCons.Errors.UserError(msg)
            else:
                self.__class__ = File
                self._morph()
                self.clear()
        return self

    def rfile(self):
        """We're a generic Entry, but the caller is actually looking for
        a File at this point, so morph into one."""
        self.__class__ = File
        self._morph()
        self.clear()
        return File.rfile(self)

    def scanner_key(self):
        return self.get_suffix()

    def get_contents(self):
        """Fetch the contents of the entry.  Returns the exact binary
        contents of the file."""
        return SCons.Node._get_contents_map[self._func_get_contents](self)

    def get_text_contents(self):
        """Fetch the decoded text contents of a Unicode encoded Entry.

        Since this should return the text contents from the file
        system, we check to see into what sort of subclass we should
        morph this Entry."""
        try:
            self = self.disambiguate(must_exist=1)
        except SCons.Errors.UserError:
            # There was nothing on disk with which to disambiguate
            # this entry.  Leave it as an Entry, but return a null
            # string so calls to get_text_contents() in emitters and
            # the like (e.g. in qt.py) don't have to disambiguate by
            # hand or catch the exception.
            return ''
        else:
            return self.get_text_contents()

    def must_be_same(self, klass):
        """Called to make sure a Node is a Dir.  Since we're an
        Entry, we can morph into one."""
        if self.__class__ is not klass:
            self.__class__ = klass
            self._morph()
            self.clear()

    # The following methods can get called before the Taskmaster has
    # had a chance to call disambiguate() directly to see if this Entry
    # should really be a Dir or a File.  We therefore use these to call
    # disambiguate() transparently (from our caller's point of view).
    #
    # Right now, this minimal set of methods has been derived by just
    # looking at some of the methods that will obviously be called early
    # in any of the various Taskmasters' calling sequences, and then
    # empirically figuring out which additional methods are necessary
    # to make various tests pass.

    def exists(self):
        return SCons.Node._exists_map[self._func_exists](self)

    def rel_path(self, other):
        d = self.disambiguate()
        if d.__class__ is Entry:
            raise Exception("rel_path() could not disambiguate File/Dir")
        return d.rel_path(other)

    def new_ninfo(self):
        return self.disambiguate().new_ninfo()

    def _glob1(self, pattern, ondisk=True, source=False, strings=False):
        return self.disambiguate()._glob1(pattern, ondisk, source, strings)

    def get_subst_proxy(self):
        return self.disambiguate().get_subst_proxy()

# This is for later so we can differentiate between Entry the class and Entry
# the method of the FS class.
_classEntry = Entry


class LocalFS(object):

    # This class implements an abstraction layer for operations involving
    # a local file system.  Essentially, this wraps any function in
    # the os, os.path or shutil modules that we use to actually go do
    # anything with or to the local file system.
    #
    # Note that there's a very good chance we'll refactor this part of
    # the architecture in some way as we really implement the interface(s)
    # for remote file system Nodes.  For example, the right architecture
    # might be to have this be a subclass instead of a base class.
    # Nevertheless, we're using this as a first step in that direction.
    #
    # We're not using chdir() yet because the calling subclass method
    # needs to use os.chdir() directly to avoid recursion.  Will we
    # really need this one?
    #def chdir(self, path):
    #    return os.chdir(path)
    def chmod(self, path, mode):
        return os.chmod(path, mode)
    def copy(self, src, dst):
        return shutil.copy(src, dst)
    def copy2(self, src, dst):
        return shutil.copy2(src, dst)
    def exists(self, path):
        return os.path.exists(path)
    def getmtime(self, path):
        return os.path.getmtime(path)
    def getsize(self, path):
        return os.path.getsize(path)
    def isdir(self, path):
        return os.path.isdir(path)
    def isfile(self, path):
        return os.path.isfile(path)
    def link(self, src, dst):
        return os.link(src, dst)
    def lstat(self, path):
        return os.lstat(path)
    def listdir(self, path):
        return os.listdir(path)
    def makedirs(self, path):
        return os.makedirs(path)
    def mkdir(self, path):
        return os.mkdir(path)
    def rename(self, old, new):
        return os.rename(old, new)
    def stat(self, path):
        return os.stat(path)
    def symlink(self, src, dst):
        return os.symlink(src, dst)
    def open(self, path):
        return open(path)
    def unlink(self, path):
        return os.unlink(path)

    if hasattr(os, 'symlink'):
        def islink(self, path):
            return os.path.islink(path)
    else:
        def islink(self, path):
            return 0                    # no symlinks

    if hasattr(os, 'readlink'):
        def readlink(self, file):
            return os.readlink(file)
    else:
        def readlink(self, file):
            return ''


#class RemoteFS:
#    # Skeleton for the obvious methods we might need from the
#    # abstraction layer for a remote filesystem.
#    def upload(self, local_src, remote_dst):
#        pass
#    def download(self, remote_src, local_dst):
#        pass


class FS(LocalFS):

    def __init__(self, path = None):
        """Initialize the Node.FS subsystem.

        The supplied path is the top of the source tree, where we
        expect to find the top-level build file.  If no path is
        supplied, the current directory is the default.

        The path argument must be a valid absolute path.
        """
        if SCons.Debug.track_instances: logInstanceCreation(self, 'Node.FS')

        self._memo = {}

        self.Root = {}
        self.SConstruct_dir = None
        self.max_drift = default_max_drift

        self.Top = None
        if path is None:
            self.pathTop = os.getcwd()
        else:
            self.pathTop = path
        self.defaultDrive = _my_normcase(_my_splitdrive(self.pathTop)[0])

        self.Top = self.Dir(self.pathTop)
        self.Top._path = '.'
        self.Top._tpath = '.'
        self._cwd = self.Top

        DirNodeInfo.fs = self
        FileNodeInfo.fs = self
    
    def set_SConstruct_dir(self, dir):
        self.SConstruct_dir = dir

    def get_max_drift(self):
        return self.max_drift

    def set_max_drift(self, max_drift):
        self.max_drift = max_drift

    def getcwd(self):
        if hasattr(self, "_cwd"):
           return self._cwd
        else:
           return "<no cwd>"

    def chdir(self, dir, change_os_dir=0):
        """Change the current working directory for lookups.
        If change_os_dir is true, we will also change the "real" cwd
        to match.
        """
        curr=self._cwd
        try:
            if dir is not None:
                self._cwd = dir
                if change_os_dir:
                    os.chdir(dir.get_abspath())
        except OSError:
            self._cwd = curr
            raise

    def get_root(self, drive):
        """
        Returns the root directory for the specified drive, creating
        it if necessary.
        """
        drive = _my_normcase(drive)
        try:
            return self.Root[drive]
        except KeyError:
            root = RootDir(drive, self)
            self.Root[drive] = root
            if not drive:
                self.Root[self.defaultDrive] = root
            elif drive == self.defaultDrive:
                self.Root[''] = root
            return root

    def _lookup(self, p, directory, fsclass, create=1):
        """
        The generic entry point for Node lookup with user-supplied data.

        This translates arbitrary input into a canonical Node.FS object
        of the specified fsclass.  The general approach for strings is
        to turn it into a fully normalized absolute path and then call
        the root directory's lookup_abs() method for the heavy lifting.

        If the path name begins with '#', it is unconditionally
        interpreted relative to the top-level directory of this FS.  '#'
        is treated as a synonym for the top-level SConstruct directory,
        much like '~' is treated as a synonym for the user's home
        directory in a UNIX shell.  So both '#foo' and '#/foo' refer
        to the 'foo' subdirectory underneath the top-level SConstruct
        directory.

        If the path name is relative, then the path is looked up relative
        to the specified directory, or the current directory (self._cwd,
        typically the SConscript directory) if the specified directory
        is None.
        """
        if isinstance(p, Base):
            # It's already a Node.FS object.  Make sure it's the right
            # class and return.
            p.must_be_same(fsclass)
            return p
        # str(p) in case it's something like a proxy object
        p = str(p)

        if not os_sep_is_slash:
            p = p.replace(OS_SEP, '/')

        if p[0:1] == '#':
            # There was an initial '#', so we strip it and override
            # whatever directory they may have specified with the
            # top-level SConstruct directory.
            p = p[1:]
            directory = self.Top

            # There might be a drive letter following the
            # '#'. Although it is not described in the SCons man page,
            # the regression test suite explicitly tests for that
            # syntax. It seems to mean the following thing:
            #
            #   Assuming the the SCons top dir is in C:/xxx/yyy,
            #   '#X:/toto' means X:/xxx/yyy/toto.
            #
            # i.e. it assumes that the X: drive has a directory
            # structure similar to the one found on drive C:.
            if do_splitdrive:
                drive, p = _my_splitdrive(p)
                if drive:
                    root = self.get_root(drive)
                else:
                    root = directory.root
            else:
                root = directory.root

            # We can only strip trailing after splitting the drive
            # since the drive might the UNC '//' prefix.
            p = p.strip('/')

            needs_normpath = needs_normpath_match(p)
            
            # The path is relative to the top-level SCons directory.
            if p in ('', '.'):
                p = directory.get_labspath()
            else:
                p = directory.get_labspath() + '/' + p
        else:
            if do_splitdrive:
                drive, p = _my_splitdrive(p)
                if drive and not p:
                    # This causes a naked drive letter to be treated
                    # as a synonym for the root directory on that
                    # drive.
                    p = '/'
            else:
                drive = ''

            # We can only strip trailing '/' since the drive might the
            # UNC '//' prefix.
            if p != '/':
                p = p.rstrip('/')

            needs_normpath = needs_normpath_match(p)

            if p[0:1] == '/':
                # Absolute path
                root = self.get_root(drive)
            else:
                # This is a relative lookup or to the current directory
                # (the path name is not absolute).  Add the string to the
                # appropriate directory lookup path, after which the whole
                # thing gets normalized.
                if directory:
                    if not isinstance(directory, Dir):
                        directory = self.Dir(directory)
                else:
                    directory = self._cwd

                if p in ('', '.'):
                    p = directory.get_labspath()
                else:
                    p = directory.get_labspath() + '/' + p

                if drive:
                    root = self.get_root(drive)
                else:
                    root = directory.root

        if needs_normpath is not None:
            # Normalize a pathname. Will return the same result for
            # equivalent paths.
            #
            # We take advantage of the fact that we have an absolute
            # path here for sure. In addition, we know that the
            # components of lookup path are separated by slashes at
            # this point. Because of this, this code is about 2X
            # faster than calling os.path.normpath() followed by
            # replacing os.sep with '/' again.
            ins = p.split('/')[1:]
            outs = []
            for d in ins:
                if d == '..':
                    try:
                        outs.pop()
                    except IndexError:
                        pass
                elif d not in ('', '.'):
                    outs.append(d)
            p = '/' + '/'.join(outs)

        return root._lookup_abs(p, fsclass, create)

    def Entry(self, name, directory = None, create = 1):
        """Look up or create a generic Entry node with the specified name.
        If the name is a relative path (begins with ./, ../, or a file
        name), then it is looked up relative to the supplied directory
        node, or to the top level directory of the FS (supplied at
        construction time) if no directory is supplied.
        """
        return self._lookup(name, directory, Entry, create)

    def File(self, name, directory = None, create = 1):
        """Look up or create a File node with the specified name.  If
        the name is a relative path (begins with ./, ../, or a file name),
        then it is looked up relative to the supplied directory node,
        or to the top level directory of the FS (supplied at construction
        time) if no directory is supplied.

        This method will raise TypeError if a directory is found at the
        specified path.
        """
        return self._lookup(name, directory, File, create)

    def Dir(self, name, directory = None, create = True):
        """Look up or create a Dir node with the specified name.  If
        the name is a relative path (begins with ./, ../, or a file name),
        then it is looked up relative to the supplied directory node,
        or to the top level directory of the FS (supplied at construction
        time) if no directory is supplied.

        This method will raise TypeError if a normal file is found at the
        specified path.
        """
        return self._lookup(name, directory, Dir, create)

    def VariantDir(self, variant_dir, src_dir, duplicate=1):
        """Link the supplied variant directory to the source directory
        for purposes of building files."""

        if not isinstance(src_dir, SCons.Node.Node):
            src_dir = self.Dir(src_dir)
        if not isinstance(variant_dir, SCons.Node.Node):
            variant_dir = self.Dir(variant_dir)
        if src_dir.is_under(variant_dir):
            raise SCons.Errors.UserError("Source directory cannot be under variant directory.")
        if variant_dir.srcdir:
            if variant_dir.srcdir == src_dir:
                return # We already did this.
            raise SCons.Errors.UserError("'%s' already has a source directory: '%s'."%(variant_dir, variant_dir.srcdir))
        variant_dir.link(src_dir, duplicate)

    def Repository(self, *dirs):
        """Specify Repository directories to search."""
        for d in dirs:
            if not isinstance(d, SCons.Node.Node):
                d = self.Dir(d)
            self.Top.addRepository(d)

    def variant_dir_target_climb(self, orig, dir, tail):
        """Create targets in corresponding variant directories

        Climb the directory tree, and look up path names
        relative to any linked variant directories we find.

        Even though this loops and walks up the tree, we don't memoize
        the return value because this is really only used to process
        the command-line targets.
        """
        targets = []
        message = None
        fmt = "building associated VariantDir targets: %s"
        start_dir = dir
        while dir:
            for bd in dir.variant_dirs:
                if start_dir.is_under(bd):
                    # If already in the build-dir location, don't reflect
                    return [orig], fmt % str(orig)
                p = os.path.join(bd._path, *tail)
                targets.append(self.Entry(p))
            tail = [dir.name] + tail
            dir = dir.up()
        if targets:
            message = fmt % ' '.join(map(str, targets))
        return targets, message

    def Glob(self, pathname, ondisk=True, source=True, strings=False, exclude=None, cwd=None):
        """
        Globs

        This is mainly a shim layer 
        """
        if cwd is None:
            cwd = self.getcwd()
        return cwd.glob(pathname, ondisk, source, strings, exclude)

class DirNodeInfo(SCons.Node.NodeInfoBase):
    __slots__ = ()
    # This should get reset by the FS initialization.
    current_version_id = 2

    fs = None

    def str_to_node(self, s):
        top = self.fs.Top
        root = top.root
        if do_splitdrive:
            drive, s = _my_splitdrive(s)
            if drive:
                root = self.fs.get_root(drive)
        if not os.path.isabs(s):
            s = top.get_labspath() + '/' + s
        return root._lookup_abs(s, Entry)

class DirBuildInfo(SCons.Node.BuildInfoBase):
    __slots__ = ()
    current_version_id = 2

glob_magic_check = re.compile('[*?[]')

def has_glob_magic(s):
    return glob_magic_check.search(s) is not None

class Dir(Base):
    """A class for directories in a file system.
    """

    __slots__ = ['scanner_paths',
                 'cachedir_csig',
                 'cachesig',
                 'repositories',
                 'srcdir',
                 'entries',
                 'searched',
                 '_sconsign',
                 'variant_dirs',
                 'root',
                 'dirname',
                 'on_disk_entries',
                 'sccs_dir',
                 'rcs_dir',
                 'released_target_info',
                 'contentsig']

    NodeInfo = DirNodeInfo
    BuildInfo = DirBuildInfo

    def __init__(self, name, directory, fs):
        if SCons.Debug.track_instances: logInstanceCreation(self, 'Node.FS.Dir')
        Base.__init__(self, name, directory, fs)
        self._morph()

    def _morph(self):
        """Turn a file system Node (either a freshly initialized directory
        object or a separate Entry object) into a proper directory object.

        Set up this directory's entries and hook it into the file
        system tree.  Specify that directories (this Node) don't use
        signatures for calculating whether they're current.
        """

        self.repositories = []
        self.srcdir = None

        self.entries = {}
        self.entries['.'] = self
        self.entries['..'] = self.dir
        self.cwd = self
        self.searched = 0
        self._sconsign = None
        self.variant_dirs = []
        self.root = self.dir.root
        self.changed_since_last_build = 3
        self._func_sconsign = 1
        self._func_exists = 2
        self._func_get_contents = 2
        
        self._abspath = SCons.Util.silent_intern(self.dir.entry_abspath(self.name))
        self._labspath = SCons.Util.silent_intern(self.dir.entry_labspath(self.name))
        if self.dir._path == '.':
            self._path = SCons.Util.silent_intern(self.name)
        else:
            self._path = SCons.Util.silent_intern(self.dir.entry_path(self.name))
        if self.dir._tpath == '.':
            self._tpath = SCons.Util.silent_intern(self.name)
        else:
            self._tpath = SCons.Util.silent_intern(self.dir.entry_tpath(self.name))
        self._path_elements = self.dir._path_elements + [self]

        # For directories, we make a difference between the directory
        # 'name' and the directory 'dirname'. The 'name' attribute is
        # used when we need to print the 'name' of the directory or
        # when we it is used as the last part of a path. The 'dirname'
        # is used when the directory is not the last element of the
        # path. The main reason for making that distinction is that
        # for RoorDir's the dirname can not be easily inferred from
        # the name. For example, we have to add a '/' after a drive
        # letter but not after a UNC path prefix ('//').
        self.dirname = self.name + OS_SEP

        # Don't just reset the executor, replace its action list,
        # because it might have some pre-or post-actions that need to
        # be preserved.
        #
        # But don't reset the executor if there is a non-null executor
        # attached already. The existing executor might have other
        # targets, in which case replacing the action list with a
        # Mkdir action is a big mistake.
        if not hasattr(self, 'executor'):
            self.builder = get_MkdirBuilder()
            self.get_executor().set_action_list(self.builder.action)
        else:
            # Prepend MkdirBuilder action to existing action list
            l = self.get_executor().action_list
            a = get_MkdirBuilder().action
            l.insert(0, a) 
            self.get_executor().set_action_list(l)

    def diskcheck_match(self):
        diskcheck_match(self, self.isfile,
                        "File %s found where directory expected.")

    def __clearRepositoryCache(self, duplicate=None):
        """Called when we change the repository(ies) for a directory.
        This clears any cached information that is invalidated by changing
        the repository."""

        for node in self.entries.values():
            if node != self.dir:
                if node != self and isinstance(node, Dir):
                    node.__clearRepositoryCache(duplicate)
                else:
                    node.clear()
                    try:
                        del node._srcreps
                    except AttributeError:
                        pass
                    if duplicate is not None:
                        node.duplicate=duplicate

    def __resetDuplicate(self, node):
        if node != self:
            node.duplicate = node.get_dir().duplicate

    def Entry(self, name):
        """
        Looks up or creates an entry node named 'name' relative to
        this directory.
        """
        return self.fs.Entry(name, self)

    def Dir(self, name, create=True):
        """
        Looks up or creates a directory node named 'name' relative to
        this directory.
        """
        return self.fs.Dir(name, self, create)

    def File(self, name):
        """
        Looks up or creates a file node named 'name' relative to
        this directory.
        """
        return self.fs.File(name, self)

    def link(self, srcdir, duplicate):
        """Set this directory as the variant directory for the
        supplied source directory."""
        self.srcdir = srcdir
        self.duplicate = duplicate
        self.__clearRepositoryCache(duplicate)
        srcdir.variant_dirs.append(self)

    def getRepositories(self):
        """Returns a list of repositories for this directory.
        """
        if self.srcdir and not self.duplicate:
            return self.srcdir.get_all_rdirs() + self.repositories
        return self.repositories

    @SCons.Memoize.CountMethodCall
    def get_all_rdirs(self):
        try:
            return list(self._memo['get_all_rdirs'])
        except KeyError:
            pass

        result = [self]
        fname = '.'
        dir = self
        while dir:
            for rep in dir.getRepositories():
                result.append(rep.Dir(fname))
            if fname == '.':
                fname = dir.name
            else:
                fname = dir.name + OS_SEP + fname
            dir = dir.up()

        self._memo['get_all_rdirs'] = list(result)

        return result

    def addRepository(self, dir):
        if dir != self and not dir in self.repositories:
            self.repositories.append(dir)
            dir._tpath = '.'
            self.__clearRepositoryCache()

    def up(self):
        return self.dir

    def _rel_path_key(self, other):
        return str(other)

    @SCons.Memoize.CountDictCall(_rel_path_key)
    def rel_path(self, other):
        """Return a path to "other" relative to this directory.
        """

        # This complicated and expensive method, which constructs relative
        # paths between arbitrary Node.FS objects, is no longer used
        # by SCons itself.  It was introduced to store dependency paths
        # in .sconsign files relative to the target, but that ended up
        # being significantly inefficient.
        #
        # We're continuing to support the method because some SConstruct
        # files out there started using it when it was available, and
        # we're all about backwards compatibility..

        try:
            memo_dict = self._memo['rel_path']
        except KeyError:
            memo_dict = {}
            self._memo['rel_path'] = memo_dict
        else:
            try:
                return memo_dict[other]
            except KeyError:
                pass

        if self is other:
            result = '.'

        elif not other in self._path_elements:
            try:
                other_dir = other.get_dir()
            except AttributeError:
                result = str(other)
            else:
                if other_dir is None:
                    result = other.name
                else:
                    dir_rel_path = self.rel_path(other_dir)
                    if dir_rel_path == '.':
                        result = other.name
                    else:
                        result = dir_rel_path + OS_SEP + other.name
        else:
            i = self._path_elements.index(other) + 1

            path_elems = ['..'] * (len(self._path_elements) - i) \
                         + [n.name for n in other._path_elements[i:]]
             
            result = OS_SEP.join(path_elems)

        memo_dict[other] = result

        return result

    def get_env_scanner(self, env, kw={}):
        import SCons.Defaults
        return SCons.Defaults.DirEntryScanner

    def get_target_scanner(self):
        import SCons.Defaults
        return SCons.Defaults.DirEntryScanner

    def get_found_includes(self, env, scanner, path):
        """Return this directory's implicit dependencies.

        We don't bother caching the results because the scan typically
        shouldn't be requested more than once (as opposed to scanning
        .h file contents, which can be requested as many times as the
        files is #included by other files).
        """
        if not scanner:
            return []
        # Clear cached info for this Dir.  If we already visited this
        # directory on our walk down the tree (because we didn't know at
        # that point it was being used as the source for another Node)
        # then we may have calculated build signature before realizing
        # we had to scan the disk.  Now that we have to, though, we need
        # to invalidate the old calculated signature so that any node
        # dependent on our directory structure gets one that includes
        # info about everything on disk.
        self.clear()
        return scanner(self, env, path)

    #
    # Taskmaster interface subsystem
    #

    def prepare(self):
        pass

    def build(self, **kw):
        """A null "builder" for directories."""
        global MkdirBuilder
        if self.builder is not MkdirBuilder:
            SCons.Node.Node.build(self, **kw)

    #
    #
    #

    def _create(self):
        """Create this directory, silently and without worrying about
        whether the builder is the default or not."""
        listDirs = []
        parent = self
        while parent:
            if parent.exists():
                break
            listDirs.append(parent)
            p = parent.up()
            if p is None:
                # Don't use while: - else: for this condition because
                # if so, then parent is None and has no .path attribute.
                raise SCons.Errors.StopError(parent._path)
            parent = p
        listDirs.reverse()
        for dirnode in listDirs:
            try:
                # Don't call dirnode.build(), call the base Node method
                # directly because we definitely *must* create this
                # directory.  The dirnode.build() method will suppress
                # the build if it's the default builder.
                SCons.Node.Node.build(dirnode)
                dirnode.get_executor().nullify()
                # The build() action may or may not have actually
                # created the directory, depending on whether the -n
                # option was used or not.  Delete the _exists and
                # _rexists attributes so they can be reevaluated.
                dirnode.clear()
            except OSError:
                pass

    def multiple_side_effect_has_builder(self):
        global MkdirBuilder
        return self.builder is not MkdirBuilder and self.has_builder()

    def alter_targets(self):
        """Return any corresponding targets in a variant directory.
        """
        return self.fs.variant_dir_target_climb(self, self, [])

    def scanner_key(self):
        """A directory does not get scanned."""
        return None

    def get_text_contents(self):
        """We already emit things in text, so just return the binary
        version."""
        return self.get_contents()

    def get_contents(self):
        """Return content signatures and names of all our children
        separated by new-lines. Ensure that the nodes are sorted."""
        return SCons.Node._get_contents_map[self._func_get_contents](self)

    def get_csig(self):
        """Compute the content signature for Directory nodes. In
        general, this is not needed and the content signature is not
        stored in the DirNodeInfo. However, if get_contents on a Dir
        node is called which has a child directory, the child
        directory should return the hash of its contents."""
        contents = self.get_contents()
        return SCons.Util.MD5signature(contents)

    def do_duplicate(self, src):
        pass

    def is_up_to_date(self):
        """If any child is not up-to-date, then this directory isn't,
        either."""
        if self.builder is not MkdirBuilder and not self.exists():
            return 0
        up_to_date = SCons.Node.up_to_date
        for kid in self.children():
            if kid.get_state() > up_to_date:
                return 0
        return 1

    def rdir(self):
        if not self.exists():
            norm_name = _my_normcase(self.name)
            for dir in self.dir.get_all_rdirs():
                try: node = dir.entries[norm_name]
                except KeyError: node = dir.dir_on_disk(self.name)
                if node and node.exists() and \
                    (isinstance(dir, Dir) or isinstance(dir, Entry)):
                        return node
        return self

    def sconsign(self):
        """Return the .sconsign file info for this directory. """
        return _sconsign_map[self._func_sconsign](self)

    def srcnode(self):
        """Dir has a special need for srcnode()...if we
        have a srcdir attribute set, then that *is* our srcnode."""
        if self.srcdir:
            return self.srcdir
        return Base.srcnode(self)

    def get_timestamp(self):
        """Return the latest timestamp from among our children"""
        stamp = 0
        for kid in self.children():
            if kid.get_timestamp() > stamp:
                stamp = kid.get_timestamp()
        return stamp

    def get_abspath(self):
        """Get the absolute path of the file."""
        return self._abspath

    def get_labspath(self):
        """Get the absolute path of the file."""
        return self._labspath

    def get_internal_path(self):
        return self._path
        
    def get_tpath(self):
        return self._tpath
        
    def get_path_elements(self):
        return self._path_elements

    def entry_abspath(self, name):
        return self._abspath + OS_SEP + name

    def entry_labspath(self, name):
        return self._labspath + '/' + name

    def entry_path(self, name):
        return self._path + OS_SEP + name

    def entry_tpath(self, name):
        return self._tpath + OS_SEP + name

    def entry_exists_on_disk(self, name):
        """ Searches through the file/dir entries of the current
            directory, and returns True if a physical entry with the given
            name could be found.
            
            @see rentry_exists_on_disk
        """
        try:
            d = self.on_disk_entries
        except AttributeError:
            d = {}
            try:
                entries = os.listdir(self._abspath)
            except OSError:
                pass
            else:
                for entry in map(_my_normcase, entries):
                    d[entry] = True
            self.on_disk_entries = d
        if sys.platform == 'win32' or sys.platform == 'cygwin':
            name = _my_normcase(name)
            result = d.get(name)
            if result is None:
                # Belt-and-suspenders for Windows:  check directly for
                # 8.3 file names that don't show up in os.listdir().
                result = os.path.exists(self._abspath + OS_SEP + name)
                d[name] = result
            return result
        else:
            return name in d

    def rentry_exists_on_disk(self, name):
        """ Searches through the file/dir entries of the current
            *and* all its remote directories (repos), and returns
            True if a physical entry with the given name could be found.
            The local directory (self) gets searched first, so
            repositories take a lower precedence regarding the
            searching order.
            
            @see entry_exists_on_disk
        """
        
        rentry_exists = self.entry_exists_on_disk(name)
        if not rentry_exists:
            # Search through the repository folders
            norm_name = _my_normcase(name)
            for rdir in self.get_all_rdirs():
                try:
                    node = rdir.entries[norm_name]
                    if node:
                        rentry_exists = True
                        break
                except KeyError:
                    if rdir.entry_exists_on_disk(name):
                        rentry_exists = True
                        break
        return rentry_exists

    @SCons.Memoize.CountMethodCall
    def srcdir_list(self):
        try:
            return self._memo['srcdir_list']
        except KeyError:
            pass

        result = []

        dirname = '.'
        dir = self
        while dir:
            if dir.srcdir:
                result.append(dir.srcdir.Dir(dirname))
            dirname = dir.name + OS_SEP + dirname
            dir = dir.up()

        self._memo['srcdir_list'] = result

        return result

    def srcdir_duplicate(self, name):
        for dir in self.srcdir_list():
            if self.is_under(dir):
                # We shouldn't source from something in the build path;
                # variant_dir is probably under src_dir, in which case
                # we are reflecting.
                break
            if dir.entry_exists_on_disk(name):
                srcnode = dir.Entry(name).disambiguate()
                if self.duplicate:
                    node = self.Entry(name).disambiguate()
                    node.do_duplicate(srcnode)
                    return node
                else:
                    return srcnode
        return None

    def _srcdir_find_file_key(self, filename):
        return filename

    @SCons.Memoize.CountDictCall(_srcdir_find_file_key)
    def srcdir_find_file(self, filename):
        try:
            memo_dict = self._memo['srcdir_find_file']
        except KeyError:
            memo_dict = {}
            self._memo['srcdir_find_file'] = memo_dict
        else:
            try:
                return memo_dict[filename]
            except KeyError:
                pass

        def func(node):
            if (isinstance(node, File) or isinstance(node, Entry)) and \
               (node.is_derived() or node.exists()):
                    return node
            return None

        norm_name = _my_normcase(filename)

        for rdir in self.get_all_rdirs():
            try: node = rdir.entries[norm_name]
            except KeyError: node = rdir.file_on_disk(filename)
            else: node = func(node)
            if node:
                result = (node, self)
                memo_dict[filename] = result
                return result

        for srcdir in self.srcdir_list():
            for rdir in srcdir.get_all_rdirs():
                try: node = rdir.entries[norm_name]
                except KeyError: node = rdir.file_on_disk(filename)
                else: node = func(node)
                if node:
                    result = (File(filename, self, self.fs), srcdir)
                    memo_dict[filename] = result
                    return result

        result = (None, None)
        memo_dict[filename] = result
        return result

    def dir_on_disk(self, name):
        if self.entry_exists_on_disk(name):
            try: return self.Dir(name)
            except TypeError: pass
        node = self.srcdir_duplicate(name)
        if isinstance(node, File):
            return None
        return node

    def file_on_disk(self, name):
        if self.entry_exists_on_disk(name) or \
           diskcheck_rcs(self, name) or \
           diskcheck_sccs(self, name):
            try: return self.File(name)
            except TypeError: pass
        node = self.srcdir_duplicate(name)
        if isinstance(node, Dir):
            return None
        return node

    def walk(self, func, arg):
        """
        Walk this directory tree by calling the specified function
        for each directory in the tree.

        This behaves like the os.path.walk() function, but for in-memory
        Node.FS.Dir objects.  The function takes the same arguments as
        the functions passed to os.path.walk():

                func(arg, dirname, fnames)

        Except that "dirname" will actually be the directory *Node*,
        not the string.  The '.' and '..' entries are excluded from
        fnames.  The fnames list may be modified in-place to filter the
        subdirectories visited or otherwise impose a specific order.
        The "arg" argument is always passed to func() and may be used
        in any way (or ignored, passing None is common).
        """
        entries = self.entries
        names = list(entries.keys())
        names.remove('.')
        names.remove('..')
        func(arg, self, names)
        for dirname in [n for n in names if isinstance(entries[n], Dir)]:
            entries[dirname].walk(func, arg)

    def glob(self, pathname, ondisk=True, source=False, strings=False, exclude=None):
        """
        Returns a list of Nodes (or strings) matching a specified
        pathname pattern.

        Pathname patterns follow UNIX shell semantics:  * matches
        any-length strings of any characters, ? matches any character,
        and [] can enclose lists or ranges of characters.  Matches do
        not span directory separators.

        The matches take into account Repositories, returning local
        Nodes if a corresponding entry exists in a Repository (either
        an in-memory Node or something on disk).

        By defafult, the glob() function matches entries that exist
        on-disk, in addition to in-memory Nodes.  Setting the "ondisk"
        argument to False (or some other non-true value) causes the glob()
        function to only match in-memory Nodes.  The default behavior is
        to return both the on-disk and in-memory Nodes.

        The "source" argument, when true, specifies that corresponding
        source Nodes must be returned if you're globbing in a build
        directory (initialized with VariantDir()).  The default behavior
        is to return Nodes local to the VariantDir().

        The "strings" argument, when true, returns the matches as strings,
        not Nodes.  The strings are path names relative to this directory.

        The "exclude" argument, if not None, must be a pattern or a list
        of patterns following the same UNIX shell semantics.
        Elements matching a least one pattern of this list will be excluded
        from the result.

        The underlying algorithm is adapted from the glob.glob() function
        in the Python library (but heavily modified), and uses fnmatch()
        under the covers.
        """
        dirname, basename = os.path.split(pathname)
        if not dirname:
            result = self._glob1(basename, ondisk, source, strings)
        else:
<<<<<<< HEAD
            if has_glob_magic(dirname):
                list = self.glob(dirname, ondisk, source, False, exclude)
            else:
                list = [self.Dir(dirname, create=True)]
            result = []
            for dir in list:
                r = dir._glob1(basename, ondisk, source, strings)
                if strings:
                    r = [os.path.join(str(dir), x) for x in r]
                result.extend(r)
        if exclude:
            result = filter(lambda x: not any(fnmatch.fnmatch(str(x), e) for e in SCons.Util.flatten(exclude)), result)
        return sorted(result, key=lambda a: str(a))
=======
            list = [self.Dir(dirname, create=True)]
        result = []
        for dir in list:
            r = dir._glob1(basename, ondisk, source, strings)
            if strings:
                r = [os.path.join(str(dir), x) for x in r]
            result.extend(r)
>>>>>>> 2dd44370

        return sorted(result, key=lambda a: str(a))
        
    def _glob1(self, pattern, ondisk=True, source=False, strings=False):
        """
        Globs for and returns a list of entry names matching a single
        pattern in this directory.

        This searches any repositories and source directories for
        corresponding entries and returns a Node (or string) relative
        to the current directory if an entry is found anywhere.

        TODO: handle pattern with no wildcard
        """
        search_dir_list = self.get_all_rdirs()
        for srcdir in self.srcdir_list():
            search_dir_list.extend(srcdir.get_all_rdirs())

        selfEntry = self.Entry
        names = []
        for dir in search_dir_list:
            # We use the .name attribute from the Node because the keys of
            # the dir.entries dictionary are normalized (that is, all upper
            # case) on case-insensitive systems like Windows.
            node_names = [ v.name for k, v in dir.entries.items()
                           if k not in ('.', '..') ]
            names.extend(node_names)
            if not strings:
                # Make sure the working directory (self) actually has
                # entries for all Nodes in repositories or variant dirs.
                for name in node_names: selfEntry(name)
            if ondisk:
                try:
                    disk_names = os.listdir(dir._abspath)
                except os.error:
                    continue
                names.extend(disk_names)
                if not strings:
                    # We're going to return corresponding Nodes in
                    # the local directory, so we need to make sure
                    # those Nodes exist.  We only want to create
                    # Nodes for the entries that will match the
                    # specified pattern, though, which means we
                    # need to filter the list here, even though
                    # the overall list will also be filtered later,
                    # after we exit this loop.
                    if pattern[0] != '.':
                        #disk_names = [ d for d in disk_names if d[0] != '.' ]
                        disk_names = [x for x in disk_names if x[0] != '.']
                    disk_names = fnmatch.filter(disk_names, pattern)
                    dirEntry = dir.Entry
                    for name in disk_names:
                        # Add './' before disk filename so that '#' at
                        # beginning of filename isn't interpreted.
                        name = './' + name
                        node = dirEntry(name).disambiguate()
                        n = selfEntry(name)
                        if n.__class__ != node.__class__:
                            n.__class__ = node.__class__
                            n._morph()

        names = set(names)
        if pattern[0] != '.':
            names = [x for x in names if x[0] != '.']
        names = fnmatch.filter(names, pattern)

        if strings:
            return names

        return [self.entries[_my_normcase(n)] for n in names]

class RootDir(Dir):
    """A class for the root directory of a file system.

    This is the same as a Dir class, except that the path separator
    ('/' or '\\') is actually part of the name, so we don't need to
    add a separator when creating the path names of entries within
    this directory.
    """
    
    __slots__ = ['_lookupDict']
    
    def __init__(self, drive, fs):
        if SCons.Debug.track_instances: logInstanceCreation(self, 'Node.FS.RootDir')
        SCons.Node.Node.__init__(self)

        # Handle all the types of drives:
        if drive == '':
            # No drive, regular UNIX root or Windows default drive.
            name = OS_SEP 
            dirname = OS_SEP
        elif drive == '//':
            # UNC path
            name = UNC_PREFIX
            dirname = UNC_PREFIX
        else:
            # Windows drive letter
            name = drive
            dirname = drive + OS_SEP

        #: Filename with extension as it was specified when the object was
        #: created; to obtain filesystem path, use Python str() function
        self.name = SCons.Util.silent_intern(name)
        self.fs = fs #: Reference to parent Node.FS object

        self._path_elements = [self]
        self.dir = self
        self._func_rexists = 2
        self._func_target_from_source = 1
        self.store_info = 1

        # Now set our paths to what we really want them to be. The
        # name should already contain any necessary separators, such
        # as the initial drive letter (the name) plus the directory
        # separator, except for the "lookup abspath," which does not
        # have the drive letter.
        self._abspath = dirname
        self._labspath = ''
        self._path = dirname
        self._tpath = dirname
        self.dirname = dirname

        self._morph()

        self.duplicate = 0
        self._lookupDict = {}

        self._lookupDict[''] = self
        self._lookupDict['/'] = self
        self.root = self
        # The // entry is necessary because os.path.normpath()
        # preserves double slashes at the beginning of a path on Posix
        # platforms.
        if not has_unc:
            self._lookupDict['//'] = self

    def _morph(self):
        """Turn a file system Node (either a freshly initialized directory
        object or a separate Entry object) into a proper directory object.

        Set up this directory's entries and hook it into the file
        system tree.  Specify that directories (this Node) don't use
        signatures for calculating whether they're current.
        """

        self.repositories = []
        self.srcdir = None

        self.entries = {}
        self.entries['.'] = self
        self.entries['..'] = self.dir
        self.cwd = self
        self.searched = 0
        self._sconsign = None
        self.variant_dirs = []
        self.changed_since_last_build = 3
        self._func_sconsign = 1
        self._func_exists = 2
        self._func_get_contents = 2
        
        # Don't just reset the executor, replace its action list,
        # because it might have some pre-or post-actions that need to
        # be preserved.
        #
        # But don't reset the executor if there is a non-null executor
        # attached already. The existing executor might have other
        # targets, in which case replacing the action list with a
        # Mkdir action is a big mistake.
        if not hasattr(self, 'executor'):
            self.builder = get_MkdirBuilder()
            self.get_executor().set_action_list(self.builder.action)
        else:
            # Prepend MkdirBuilder action to existing action list
            l = self.get_executor().action_list
            a = get_MkdirBuilder().action
            l.insert(0, a) 
            self.get_executor().set_action_list(l)
      

    def must_be_same(self, klass):
        if klass is Dir:
            return
        Base.must_be_same(self, klass)

    def _lookup_abs(self, p, klass, create=1):
        """
        Fast (?) lookup of a *normalized* absolute path.

        This method is intended for use by internal lookups with
        already-normalized path data.  For general-purpose lookups,
        use the FS.Entry(), FS.Dir() or FS.File() methods.

        The caller is responsible for making sure we're passed a
        normalized absolute path; we merely let Python's dictionary look
        up and return the One True Node.FS object for the path.

        If a Node for the specified "p" doesn't already exist, and
        "create" is specified, the Node may be created after recursive
        invocation to find or create the parent directory or directories.
        """
        k = _my_normcase(p)
        try:
            result = self._lookupDict[k]
        except KeyError:
            if not create:
                msg = "No such file or directory: '%s' in '%s' (and create is False)" % (p, str(self))
                raise SCons.Errors.UserError(msg)
            # There is no Node for this path name, and we're allowed
            # to create it.
            dir_name, file_name = p.rsplit('/',1)
            dir_node = self._lookup_abs(dir_name, Dir)
            result = klass(file_name, dir_node, self.fs)

            # Double-check on disk (as configured) that the Node we
            # created matches whatever is out there in the real world.
            result.diskcheck_match()

            self._lookupDict[k] = result
            dir_node.entries[_my_normcase(file_name)] = result
            dir_node.implicit = None
        else:
            # There is already a Node for this path name.  Allow it to
            # complain if we were looking for an inappropriate type.
            result.must_be_same(klass)
        return result

    def __str__(self):
        return self._abspath

    def entry_abspath(self, name):
        return self._abspath + name

    def entry_labspath(self, name):
        return '/' + name

    def entry_path(self, name):
        return self._path + name

    def entry_tpath(self, name):
        return self._tpath + name

    def is_under(self, dir):
        if self is dir:
            return 1
        else:
            return 0

    def up(self):
        return None

    def get_dir(self):
        return None

    def src_builder(self):
        return _null

class FileNodeInfo(SCons.Node.NodeInfoBase):
    __slots__ = ('csig', 'timestamp', 'size')
    current_version_id = 2

    field_list = ['csig', 'timestamp', 'size']

    # This should get reset by the FS initialization.
    fs = None

    def str_to_node(self, s):
        top = self.fs.Top
        root = top.root
        if do_splitdrive:
            drive, s = _my_splitdrive(s)
            if drive:
                root = self.fs.get_root(drive)
        if not os.path.isabs(s):
            s = top.get_labspath() + '/' + s
        return root._lookup_abs(s, Entry)

    def __getstate__(self):
        """
        Return all fields that shall be pickled. Walk the slots in the class
        hierarchy and add those to the state dictionary. If a '__dict__' slot is
        available, copy all entries to the dictionary. Also include the version
        id, which is fixed for all instances of a class.
        """
        state = getattr(self, '__dict__', {}).copy()
        for obj in type(self).mro():
            for name in getattr(obj,'__slots__',()):
                if hasattr(self, name):
                    state[name] = getattr(self, name)

        state['_version_id'] = self.current_version_id
        try:
            del state['__weakref__']
        except KeyError:
            pass

        return state

    def __setstate__(self, state):
        """
        Restore the attributes from a pickled state.
        """
        # TODO check or discard version
        del state['_version_id']
        for key, value in state.items():
            if key not in ('__weakref__',):
                setattr(self, key, value)

class FileBuildInfo(SCons.Node.BuildInfoBase):
    __slots__ = ()
    current_version_id = 2

    def convert_to_sconsign(self):
        """
        Converts this FileBuildInfo object for writing to a .sconsign file

        This replaces each Node in our various dependency lists with its
        usual string representation: relative to the top-level SConstruct
        directory, or an absolute path if it's outside.
        """
        if os_sep_is_slash:
            node_to_str = str
        else:
            def node_to_str(n):
                try:
                    s = n.get_internal_path()
                except AttributeError:
                    s = str(n)
                else:
                    s = s.replace(OS_SEP, '/')
                return s
        for attr in ['bsources', 'bdepends', 'bimplicit']:
            try:
                val = getattr(self, attr)
            except AttributeError:
                pass
            else:
                setattr(self, attr, list(map(node_to_str, val)))
    def convert_from_sconsign(self, dir, name):
        """
        Converts a newly-read FileBuildInfo object for in-SCons use

        For normal up-to-date checking, we don't have any conversion to
        perform--but we're leaving this method here to make that clear.
        """
        pass
    def prepare_dependencies(self):
        """
        Prepares a FileBuildInfo object for explaining what changed

        The bsources, bdepends and bimplicit lists have all been
        stored on disk as paths relative to the top-level SConstruct
        directory.  Convert the strings to actual Nodes (for use by the
        --debug=explain code and --implicit-cache).
        """
        attrs = [
            ('bsources', 'bsourcesigs'),
            ('bdepends', 'bdependsigs'),
            ('bimplicit', 'bimplicitsigs'),
        ]
        for (nattr, sattr) in attrs:
            try:
                strings = getattr(self, nattr)
                nodeinfos = getattr(self, sattr)
            except AttributeError:
                continue
            if strings is None or nodeinfos is None:
                continue
            nodes = []
            for s, ni in zip(strings, nodeinfos):
                if not isinstance(s, SCons.Node.Node):
                    s = ni.str_to_node(s)
                nodes.append(s)
            setattr(self, nattr, nodes)
    def format(self, names=0):
        result = []
        bkids = self.bsources + self.bdepends + self.bimplicit
        bkidsigs = self.bsourcesigs + self.bdependsigs + self.bimplicitsigs
        for bkid, bkidsig in zip(bkids, bkidsigs):
            result.append(str(bkid) + ': ' +
                          ' '.join(bkidsig.format(names=names)))
        if not hasattr(self,'bact'):
            self.bact = "none"
        result.append('%s [%s]' % (self.bactsig, self.bact))
        return '\n'.join(result)

class File(Base):
    """A class for files in a file system.
    """

    __slots__ = ['scanner_paths',
                 'cachedir_csig',
                 'cachesig',
                 'repositories',
                 'srcdir',
                 'entries',
                 'searched',
                 '_sconsign',
                 'variant_dirs',
                 'root',
                 'dirname',
                 'on_disk_entries',
                 'sccs_dir',
                 'rcs_dir',
                 'released_target_info',
                 'contentsig']

    NodeInfo = FileNodeInfo
    BuildInfo = FileBuildInfo

    md5_chunksize = 64

    def diskcheck_match(self):
        diskcheck_match(self, self.isdir,
                        "Directory %s found where file expected.")

    def __init__(self, name, directory, fs):
        if SCons.Debug.track_instances: logInstanceCreation(self, 'Node.FS.File')
        Base.__init__(self, name, directory, fs)
        self._morph()

    def Entry(self, name):
        """Create an entry node named 'name' relative to
        the directory of this file."""
        return self.dir.Entry(name)

    def Dir(self, name, create=True):
        """Create a directory node named 'name' relative to
        the directory of this file."""
        return self.dir.Dir(name, create=create)

    def Dirs(self, pathlist):
        """Create a list of directories relative to the SConscript
        directory of this file."""
        return [self.Dir(p) for p in pathlist]

    def File(self, name):
        """Create a file node named 'name' relative to
        the directory of this file."""
        return self.dir.File(name)

    #def generate_build_dict(self):
    #    """Return an appropriate dictionary of values for building
    #    this File."""
    #    return {'Dir' : self.Dir,
    #            'File' : self.File,
    #            'RDirs' : self.RDirs}

    def _morph(self):
        """Turn a file system node into a File object."""
        self.scanner_paths = {}
        if not hasattr(self, '_local'):
            self._local = 0
        if not hasattr(self, 'released_target_info'):
            self.released_target_info = False

        self.store_info = 1
        self._func_exists = 4
        self._func_get_contents = 3
        
        # Initialize this Node's decider function to decide_source() because
        # every file is a source file until it has a Builder attached...
        self.changed_since_last_build = 4
        
        # If there was already a Builder set on this entry, then
        # we need to make sure we call the target-decider function,
        # not the source-decider.  Reaching in and doing this by hand
        # is a little bogus.  We'd prefer to handle this by adding
        # an Entry.builder_set() method that disambiguates like the
        # other methods, but that starts running into problems with the
        # fragile way we initialize Dir Nodes with their Mkdir builders,
        # yet still allow them to be overridden by the user.  Since it's
        # not clear right now how to fix that, stick with what works
        # until it becomes clear...
        if self.has_builder():
            self.changed_since_last_build = 5

    def scanner_key(self):
        return self.get_suffix()

    def get_contents(self):
        return SCons.Node._get_contents_map[self._func_get_contents](self)

    # This attempts to figure out what the encoding of the text is
    # based upon the BOM bytes, and then decodes the contents so that
    # it's a valid python string.
    def get_text_contents(self):
        contents = self.get_contents()
        # The behavior of various decode() methods and functions
        # w.r.t. the initial BOM bytes is different for different
        # encodings and/or Python versions.  ('utf-8' does not strip
        # them, but has a 'utf-8-sig' which does; 'utf-16' seems to
        # strip them; etc.)  Just sidestep all the complication by
        # explicitly stripping the BOM before we decode().
        if contents.startswith(codecs.BOM_UTF8):
            return contents[len(codecs.BOM_UTF8):].decode('utf-8')
        if contents.startswith(codecs.BOM_UTF16_LE):
            return contents[len(codecs.BOM_UTF16_LE):].decode('utf-16-le')
        if contents.startswith(codecs.BOM_UTF16_BE):
            return contents[len(codecs.BOM_UTF16_BE):].decode('utf-16-be')
        return contents

    def get_content_hash(self):
        """
        Compute and return the MD5 hash for this file.
        """
        if not self.rexists():
            return SCons.Util.MD5signature('')
        fname = self.rfile().get_abspath()
        try:
            cs = SCons.Util.MD5filesignature(fname,
                chunksize=SCons.Node.FS.File.md5_chunksize*1024)
        except EnvironmentError, e:
            if not e.filename:
                e.filename = fname
            raise
        return cs
        
    @SCons.Memoize.CountMethodCall
    def get_size(self):
        try:
            return self._memo['get_size']
        except KeyError:
            pass

        if self.rexists():
            size = self.rfile().getsize()
        else:
            size = 0

        self._memo['get_size'] = size

        return size

    @SCons.Memoize.CountMethodCall
    def get_timestamp(self):
        try:
            return self._memo['get_timestamp']
        except KeyError:
            pass

        if self.rexists():
            timestamp = self.rfile().getmtime()
        else:
            timestamp = 0

        self._memo['get_timestamp'] = timestamp

        return timestamp

    convert_copy_attrs = [
        'bsources',
        'bimplicit',
        'bdepends',
        'bact',
        'bactsig',
        'ninfo',
    ]


    convert_sig_attrs = [
        'bsourcesigs',
        'bimplicitsigs',
        'bdependsigs',
    ]

    def convert_old_entry(self, old_entry):
        # Convert a .sconsign entry from before the Big Signature
        # Refactoring, doing what we can to convert its information
        # to the new .sconsign entry format.
        #
        # The old format looked essentially like this:
        #
        #   BuildInfo
        #       .ninfo (NodeInfo)
        #           .bsig
        #           .csig
        #           .timestamp
        #           .size
        #       .bsources
        #       .bsourcesigs ("signature" list)
        #       .bdepends
        #       .bdependsigs ("signature" list)
        #       .bimplicit
        #       .bimplicitsigs ("signature" list)
        #       .bact
        #       .bactsig
        #
        # The new format looks like this:
        #
        #   .ninfo (NodeInfo)
        #       .bsig
        #       .csig
        #       .timestamp
        #       .size
        #   .binfo (BuildInfo)
        #       .bsources
        #       .bsourcesigs (NodeInfo list)
        #           .bsig
        #           .csig
        #           .timestamp
        #           .size
        #       .bdepends
        #       .bdependsigs (NodeInfo list)
        #           .bsig
        #           .csig
        #           .timestamp
        #           .size
        #       .bimplicit
        #       .bimplicitsigs (NodeInfo list)
        #           .bsig
        #           .csig
        #           .timestamp
        #           .size
        #       .bact
        #       .bactsig
        #
        # The basic idea of the new structure is that a NodeInfo always
        # holds all available information about the state of a given Node
        # at a certain point in time.  The various .b*sigs lists can just
        # be a list of pointers to the .ninfo attributes of the different
        # dependent nodes, without any copying of information until it's
        # time to pickle it for writing out to a .sconsign file.
        #
        # The complicating issue is that the *old* format only stored one
        # "signature" per dependency, based on however the *last* build
        # was configured.  We don't know from just looking at it whether
        # it was a build signature, a content signature, or a timestamp
        # "signature".  Since we no longer use build signatures, the
        # best we can do is look at the length and if it's thirty two,
        # assume that it was (or might have been) a content signature.
        # If it was actually a build signature, then it will cause a
        # rebuild anyway when it doesn't match the new content signature,
        # but that's probably the best we can do.
        import SCons.SConsign
        new_entry = SCons.SConsign.SConsignEntry()
        new_entry.binfo = self.new_binfo()
        binfo = new_entry.binfo
        for attr in self.convert_copy_attrs:
            try:
                value = getattr(old_entry, attr)
            except AttributeError:
                continue
            setattr(binfo, attr, value)
            delattr(old_entry, attr)
        for attr in self.convert_sig_attrs:
            try:
                sig_list = getattr(old_entry, attr)
            except AttributeError:
                continue
            value = []
            for sig in sig_list:
                ninfo = self.new_ninfo()
                if len(sig) == 32:
                    ninfo.csig = sig
                else:
                    ninfo.timestamp = sig
                value.append(ninfo)
            setattr(binfo, attr, value)
            delattr(old_entry, attr)
        return new_entry

    @SCons.Memoize.CountMethodCall
    def get_stored_info(self):
        try:
            return self._memo['get_stored_info']
        except KeyError:
            pass

        try:
            sconsign_entry = self.dir.sconsign().get_entry(self.name)
        except (KeyError, EnvironmentError):
            import SCons.SConsign
            sconsign_entry = SCons.SConsign.SConsignEntry()
            sconsign_entry.binfo = self.new_binfo()
            sconsign_entry.ninfo = self.new_ninfo()
        else:
            if isinstance(sconsign_entry, FileBuildInfo):
                # This is a .sconsign file from before the Big Signature
                # Refactoring; convert it as best we can.
                sconsign_entry = self.convert_old_entry(sconsign_entry)
            try:
                delattr(sconsign_entry.ninfo, 'bsig')
            except AttributeError:
                pass

        self._memo['get_stored_info'] = sconsign_entry

        return sconsign_entry

    def get_stored_implicit(self):
        binfo = self.get_stored_info().binfo
        binfo.prepare_dependencies()
        try: return binfo.bimplicit
        except AttributeError: return None

    def rel_path(self, other):
        return self.dir.rel_path(other)

    def _get_found_includes_key(self, env, scanner, path):
        return (id(env), id(scanner), path)

    @SCons.Memoize.CountDictCall(_get_found_includes_key)
    def get_found_includes(self, env, scanner, path):
        """Return the included implicit dependencies in this file.
        Cache results so we only scan the file once per path
        regardless of how many times this information is requested.
        """
        memo_key = (id(env), id(scanner), path)
        try:
            memo_dict = self._memo['get_found_includes']
        except KeyError:
            memo_dict = {}
            self._memo['get_found_includes'] = memo_dict
        else:
            try:
                return memo_dict[memo_key]
            except KeyError:
                pass

        if scanner:
            # result = [n.disambiguate() for n in scanner(self, env, path)]
            result = scanner(self, env, path)
            result = [N.disambiguate() for N in result]
        else:
            result = []

        memo_dict[memo_key] = result

        return result

    def _createDir(self):
        # ensure that the directories for this node are
        # created.
        self.dir._create()

    def push_to_cache(self):
        """Try to push the node into a cache
        """
        # This should get called before the Nodes' .built() method is
        # called, which would clear the build signature if the file has
        # a source scanner.
        #
        # We have to clear the local memoized values *before* we push
        # the node to cache so that the memoization of the self.exists()
        # return value doesn't interfere.
        if self.nocache:
            return
        self.clear_memoized_values()
        if self.exists():
            self.get_build_env().get_CacheDir().push(self)

    def retrieve_from_cache(self):
        """Try to retrieve the node's content from a cache

        This method is called from multiple threads in a parallel build,
        so only do thread safe stuff here. Do thread unsafe stuff in
        built().

        Returns true if the node was successfully retrieved.
        """
        if self.nocache:
            return None
        if not self.is_derived():
            return None
        return self.get_build_env().get_CacheDir().retrieve(self)

    def visited(self):
        if self.exists() and self.executor is not None:
            self.get_build_env().get_CacheDir().push_if_forced(self)

        ninfo = self.get_ninfo()

        csig = self.get_max_drift_csig()
        if csig:
            ninfo.csig = csig

        ninfo.timestamp = self.get_timestamp()
        ninfo.size      = self.get_size()

        if not self.has_builder():
            # This is a source file, but it might have been a target file
            # in another build that included more of the DAG.  Copy
            # any build information that's stored in the .sconsign file
            # into our binfo object so it doesn't get lost.
            old = self.get_stored_info()
            self.get_binfo().merge(old.binfo)

        SCons.Node.store_info_map[self.store_info](self)

    def release_target_info(self):
        """Called just after this node has been marked
         up-to-date or was built completely.
         
         This is where we try to release as many target node infos
         as possible for clean builds and update runs, in order
         to minimize the overall memory consumption.
         
         We'd like to remove a lot more attributes like self.sources
         and self.sources_set, but they might get used
         in a next build step. For example, during configuration
         the source files for a built *.o file are used to figure out
         which linker to use for the resulting Program (gcc vs. g++)!
         That's why we check for the 'keep_targetinfo' attribute,
         config Nodes and the Interactive mode just don't allow
         an early release of most variables. 

         In the same manner, we can't simply remove the self.attributes
         here. The smart linking relies on the shared flag, and some
         parts of the java Tool use it to transport information
         about nodes...
         
         @see: built() and Node.release_target_info()
         """
        if (self.released_target_info or SCons.Node.interactive):
            return
        
        if not hasattr(self.attributes, 'keep_targetinfo'):
            # Cache some required values, before releasing
            # stuff like env, executor and builder...
            self.changed(allowcache=True)
            self.get_contents_sig()
            self.get_build_env()
            # Now purge unneeded stuff to free memory...
            self.executor = None
            self._memo.pop('rfile', None)
            self.prerequisites = None
            # Cleanup lists, but only if they're empty
            if not len(self.ignore_set):
                self.ignore_set = None
            if not len(self.implicit_set):
                self.implicit_set = None
            if not len(self.depends_set):
                self.depends_set = None
            if not len(self.ignore):
                self.ignore = None
            if not len(self.depends):
                self.depends = None
            # Mark this node as done, we only have to release
            # the memory once...
            self.released_target_info = True

    def find_src_builder(self):
        if self.rexists():
            return None
        scb = self.dir.src_builder()
        if scb is _null:
            if diskcheck_sccs(self.dir, self.name):
                scb = get_DefaultSCCSBuilder()
            elif diskcheck_rcs(self.dir, self.name):
                scb = get_DefaultRCSBuilder()
            else:
                scb = None
        if scb is not None:
            try:
                b = self.builder
            except AttributeError:
                b = None
            if b is None:
                self.builder_set(scb)
        return scb

    def has_src_builder(self):
        """Return whether this Node has a source builder or not.

        If this Node doesn't have an explicit source code builder, this
        is where we figure out, on the fly, if there's a transparent
        source code builder for it.

        Note that if we found a source builder, we also set the
        self.builder attribute, so that all of the methods that actually
        *build* this file don't have to do anything different.
        """
        try:
            scb = self.sbuilder
        except AttributeError:
            scb = self.sbuilder = self.find_src_builder()
        return scb is not None

    def alter_targets(self):
        """Return any corresponding targets in a variant directory.
        """
        if self.is_derived():
            return [], None
        return self.fs.variant_dir_target_climb(self, self.dir, [self.name])

    def _rmv_existing(self):
        self.clear_memoized_values()
        if SCons.Node.print_duplicate:
            print "dup: removing existing target %s"%self
        e = Unlink(self, [], None)
        if isinstance(e, SCons.Errors.BuildError):
            raise e

    #
    # Taskmaster interface subsystem
    #

    def make_ready(self):
        self.has_src_builder()
        self.get_binfo()

    def prepare(self):
        """Prepare for this file to be created."""
        SCons.Node.Node.prepare(self)

        if self.get_state() != SCons.Node.up_to_date:
            if self.exists():
                if self.is_derived() and not self.precious:
                    self._rmv_existing()
            else:
                try:
                    self._createDir()
                except SCons.Errors.StopError, drive:
                    desc = "No drive `%s' for target `%s'." % (drive, self)
                    raise SCons.Errors.StopError(desc)

    #
    #
    #

    def remove(self):
        """Remove this file."""
        if self.exists() or self.islink():
            self.fs.unlink(self.get_internal_path())
            return 1
        return None

    def do_duplicate(self, src):
        self._createDir()
        if SCons.Node.print_duplicate:
            print "dup: relinking variant '%s' from '%s'"%(self, src)
        Unlink(self, None, None)
        e = Link(self, src, None)
        if isinstance(e, SCons.Errors.BuildError):
            desc = "Cannot duplicate `%s' in `%s': %s." % (src.get_internal_path(), self.dir._path, e.errstr)
            raise SCons.Errors.StopError(desc)
        self.linked = 1
        # The Link() action may or may not have actually
        # created the file, depending on whether the -n
        # option was used or not.  Delete the _exists and
        # _rexists attributes so they can be reevaluated.
        self.clear()

    @SCons.Memoize.CountMethodCall
    def exists(self):
        try:
            return self._memo['exists']
        except KeyError:
            pass
        
        result = SCons.Node._exists_map[self._func_exists](self)
        self._memo['exists'] = result
        return result

    #
    # SIGNATURE SUBSYSTEM
    #

    def get_max_drift_csig(self):
        """
        Returns the content signature currently stored for this node
        if it's been unmodified longer than the max_drift value, or the
        max_drift value is 0.  Returns None otherwise.
        """
        old = self.get_stored_info()
        mtime = self.get_timestamp()

        max_drift = self.fs.max_drift
        if max_drift > 0:
            if (time.time() - mtime) > max_drift:
                try:
                    n = old.ninfo
                    if n.timestamp and n.csig and n.timestamp == mtime:
                        return n.csig
                except AttributeError:
                    pass
        elif max_drift == 0:
            try:
                return old.ninfo.csig
            except AttributeError:
                pass

        return None

    def get_csig(self):
        """
        Generate a node's content signature, the digested signature
        of its content.

        node - the node
        cache - alternate node to use for the signature cache
        returns - the content signature
        """
        ninfo = self.get_ninfo()
        try:
            return ninfo.csig
        except AttributeError:
            pass

        csig = self.get_max_drift_csig()
        if csig is None:

            try:
                if self.get_size() < SCons.Node.FS.File.md5_chunksize:
                    contents = self.get_contents()
                else:
                    csig = self.get_content_hash()
            except IOError:
                # This can happen if there's actually a directory on-disk,
                # which can be the case if they've disabled disk checks,
                # or if an action with a File target actually happens to
                # create a same-named directory by mistake.
                csig = ''
            else:
                if not csig:
                    csig = SCons.Util.MD5signature(contents)

        ninfo.csig = csig

        return csig

    #
    # DECISION SUBSYSTEM
    #

    def builder_set(self, builder):
        SCons.Node.Node.builder_set(self, builder)
        self.changed_since_last_build = 5

    def built(self):
        """Called just after this File node is successfully built.
        
         Just like for 'release_target_info' we try to release
         some more target node attributes in order to minimize the
         overall memory consumption.
         
         @see: release_target_info
        """

        SCons.Node.Node.built(self)

        if (not SCons.Node.interactive and 
            not hasattr(self.attributes, 'keep_targetinfo')):
            # Ensure that the build infos get computed and cached...        
            SCons.Node.store_info_map[self.store_info](self)
            # ... then release some more variables.
            self._specific_sources = False
            self._labspath = None
            self._save_str()
            self.cwd = None
             
            self.scanner_paths = None

    def changed(self, node=None, allowcache=False):
        """
        Returns if the node is up-to-date with respect to the BuildInfo
        stored last time it was built. 
        
        For File nodes this is basically a wrapper around Node.changed(),
        but we allow the return value to get cached after the reference
        to the Executor got released in release_target_info().
        
        @see: Node.changed()
        """
        if node is None:
            try:
                return self._memo['changed']
            except KeyError:
                pass
        
        has_changed = SCons.Node.Node.changed(self, node)
        if allowcache:
            self._memo['changed'] = has_changed
        return has_changed

    def changed_content(self, target, prev_ni):
        cur_csig = self.get_csig()
        try:
            return cur_csig != prev_ni.csig
        except AttributeError:
            return 1

    def changed_state(self, target, prev_ni):
        return self.state != SCons.Node.up_to_date

    def changed_timestamp_then_content(self, target, prev_ni):
        if not self.changed_timestamp_match(target, prev_ni):
            try:
                self.get_ninfo().csig = prev_ni.csig
            except AttributeError:
                pass
            return False
        return self.changed_content(target, prev_ni)

    def changed_timestamp_newer(self, target, prev_ni):
        try:
            return self.get_timestamp() > target.get_timestamp()
        except AttributeError:
            return 1

    def changed_timestamp_match(self, target, prev_ni):
        try:
            return self.get_timestamp() != prev_ni.timestamp
        except AttributeError:
            return 1

    def is_up_to_date(self):
        T = 0
        if T: Trace('is_up_to_date(%s):' % self)
        if not self.exists():
            if T: Trace(' not self.exists():')
            # The file doesn't exist locally...
            r = self.rfile()
            if r != self:
                # ...but there is one in a Repository...
                if not self.changed(r):
                    if T: Trace(' changed(%s):' % r)
                    # ...and it's even up-to-date...
                    if self._local:
                        # ...and they'd like a local copy.
                        e = LocalCopy(self, r, None)
                        if isinstance(e, SCons.Errors.BuildError):
                            raise 
                        SCons.Node.store_info_map[self.store_info](self)
                    if T: Trace(' 1\n')
                    return 1
            self.changed()
            if T: Trace(' None\n')
            return None
        else:
            r = self.changed()
            if T: Trace(' self.exists():  %s\n' % r)
            return not r

    @SCons.Memoize.CountMethodCall
    def rfile(self):
        try:
            return self._memo['rfile']
        except KeyError:
            pass
        result = self
        if not self.exists():
            norm_name = _my_normcase(self.name)
            for dir in self.dir.get_all_rdirs():
                try: node = dir.entries[norm_name]
                except KeyError: node = dir.file_on_disk(self.name)
                if node and node.exists() and \
                   (isinstance(node, File) or isinstance(node, Entry) \
                    or not node.is_derived()):
                        result = node
                        # Copy over our local attributes to the repository
                        # Node so we identify shared object files in the
                        # repository and don't assume they're static.
                        #
                        # This isn't perfect; the attribute would ideally
                        # be attached to the object in the repository in
                        # case it was built statically in the repository
                        # and we changed it to shared locally, but that's
                        # rarely the case and would only occur if you
                        # intentionally used the same suffix for both
                        # shared and static objects anyway.  So this
                        # should work well in practice.
                        result.attributes = self.attributes
                        break
        self._memo['rfile'] = result
        return result

    def rstr(self):
        return str(self.rfile())

    def get_cachedir_csig(self):
        """
        Fetch a Node's content signature for purposes of computing
        another Node's cachesig.

        This is a wrapper around the normal get_csig() method that handles
        the somewhat obscure case of using CacheDir with the -n option.
        Any files that don't exist would normally be "built" by fetching
        them from the cache, but the normal get_csig() method will try
        to open up the local file, which doesn't exist because the -n
        option meant we didn't actually pull the file from cachedir.
        But since the file *does* actually exist in the cachedir, we
        can use its contents for the csig.
        """
        try:
            return self.cachedir_csig
        except AttributeError:
            pass

        cachedir, cachefile = self.get_build_env().get_CacheDir().cachepath(self)
        if not self.exists() and cachefile and os.path.exists(cachefile):
            self.cachedir_csig = SCons.Util.MD5filesignature(cachefile, \
                SCons.Node.FS.File.md5_chunksize * 1024)
        else:
            self.cachedir_csig = self.get_csig()
        return self.cachedir_csig

    def get_contents_sig(self):
        """
        A helper method for get_cachedir_bsig.

        It computes and returns the signature for this
        node's contents.
        """
        
        try:
            return self.contentsig
        except AttributeError:
            pass
        
        executor = self.get_executor()

        result = self.contentsig = SCons.Util.MD5signature(executor.get_contents())
        return result

    def get_cachedir_bsig(self):
        """
        Return the signature for a cached file, including
        its children.

        It adds the path of the cached file to the cache signature,
        because multiple targets built by the same action will all
        have the same build signature, and we have to differentiate
        them somehow.
        """
        try:
            return self.cachesig
        except AttributeError:
            pass
        
        # Collect signatures for all children
        children = self.children()
        sigs = [n.get_cachedir_csig() for n in children]
        # Append this node's signature...
        sigs.append(self.get_contents_sig())
        # ...and it's path
        sigs.append(self.get_internal_path())
        # Merge this all into a single signature
        result = self.cachesig = SCons.Util.MD5collect(sigs)
        return result

default_fs = None

def get_default_fs():
    global default_fs
    if not default_fs:
        default_fs = FS()
    return default_fs

class FileFinder(object):
    """
    """

    def __init__(self):
        self._memo = {}

    def filedir_lookup(self, p, fd=None):
        """
        A helper method for find_file() that looks up a directory for
        a file we're trying to find.  This only creates the Dir Node if
        it exists on-disk, since if the directory doesn't exist we know
        we won't find any files in it...  :-)

        It would be more compact to just use this as a nested function
        with a default keyword argument (see the commented-out version
        below), but that doesn't work unless you have nested scopes,
        so we define it here just so this work under Python 1.5.2.
        """
        if fd is None:
            fd = self.default_filedir
        dir, name = os.path.split(fd)
        drive, d = _my_splitdrive(dir)
        if not name and d[:1] in ('/', OS_SEP):
            #return p.fs.get_root(drive).dir_on_disk(name)
            return p.fs.get_root(drive)
        if dir:
            p = self.filedir_lookup(p, dir)
            if not p:
                return None
        norm_name = _my_normcase(name)
        try:
            node = p.entries[norm_name]
        except KeyError:
            return p.dir_on_disk(name)
        if isinstance(node, Dir):
            return node
        if isinstance(node, Entry):
            node.must_be_same(Dir)
            return node
        return None

    def _find_file_key(self, filename, paths, verbose=None):
        return (filename, paths)
        
    @SCons.Memoize.CountDictCall(_find_file_key)
    def find_file(self, filename, paths, verbose=None):
        """
        find_file(str, [Dir()]) -> [nodes]

        filename - a filename to find
        paths - a list of directory path *nodes* to search in.  Can be
                represented as a list, a tuple, or a callable that is
                called with no arguments and returns the list or tuple.

        returns - the node created from the found file.

        Find a node corresponding to either a derived file or a file
        that exists already.

        Only the first file found is returned, and none is returned
        if no file is found.
        """
        memo_key = self._find_file_key(filename, paths)
        try:
            memo_dict = self._memo['find_file']
        except KeyError:
            memo_dict = {}
            self._memo['find_file'] = memo_dict
        else:
            try:
                return memo_dict[memo_key]
            except KeyError:
                pass

        if verbose and not callable(verbose):
            if not SCons.Util.is_String(verbose):
                verbose = "find_file"
            _verbose = u'  %s: ' % verbose
            verbose = lambda s: sys.stdout.write(_verbose + s)

        filedir, filename = os.path.split(filename)
        if filedir:
            # More compact code that we can't use until we drop
            # support for Python 1.5.2:
            #
            #def filedir_lookup(p, fd=filedir):
            #    """
            #    A helper function that looks up a directory for a file
            #    we're trying to find.  This only creates the Dir Node
            #    if it exists on-disk, since if the directory doesn't
            #    exist we know we won't find any files in it...  :-)
            #    """
            #    dir, name = os.path.split(fd)
            #    if dir:
            #        p = filedir_lookup(p, dir)
            #        if not p:
            #            return None
            #    norm_name = _my_normcase(name)
            #    try:
            #        node = p.entries[norm_name]
            #    except KeyError:
            #        return p.dir_on_disk(name)
            #    if isinstance(node, Dir):
            #        return node
            #    if isinstance(node, Entry):
            #        node.must_be_same(Dir)
            #        return node
            #    if isinstance(node, Dir) or isinstance(node, Entry):
            #        return node
            #    return None
            #paths = [_f for _f in map(filedir_lookup, paths) if _f]

            self.default_filedir = filedir
            paths = [_f for _f in map(self.filedir_lookup, paths) if _f]

        result = None
        for dir in paths:
            if verbose:
                verbose("looking for '%s' in '%s' ...\n" % (filename, dir))
            node, d = dir.srcdir_find_file(filename)
            if node:
                if verbose:
                    verbose("... FOUND '%s' in '%s'\n" % (filename, d))
                result = node
                break

        memo_dict[memo_key] = result

        return result

find_file = FileFinder().find_file


def invalidate_node_memos(targets):
    """
    Invalidate the memoized values of all Nodes (files or directories)
    that are associated with the given entries. Has been added to
    clear the cache of nodes affected by a direct execution of an
    action (e.g.  Delete/Copy/Chmod). Existing Node caches become
    inconsistent if the action is run through Execute().  The argument
    `targets` can be a single Node object or filename, or a sequence
    of Nodes/filenames.
    """
    from traceback import extract_stack

    # First check if the cache really needs to be flushed. Only
    # actions run in the SConscript with Execute() seem to be
    # affected. XXX The way to check if Execute() is in the stacktrace
    # is a very dirty hack and should be replaced by a more sensible
    # solution.
    for f in extract_stack():
        if f[2] == 'Execute' and f[0][-14:] == 'Environment.py':
            break
    else:
        # Dont have to invalidate, so return
        return

    if not SCons.Util.is_List(targets):
        targets = [targets]
    
    for entry in targets:
        # If the target is a Node object, clear the cache. If it is a
        # filename, look up potentially existing Node object first.
        try:
            entry.clear_memoized_values()
        except AttributeError:
            # Not a Node object, try to look up Node by filename.  XXX
            # This creates Node objects even for those filenames which
            # do not correspond to an existing Node object.
            node = get_default_fs().Entry(entry)
            if node:
                node.clear_memoized_values()                        

# Local Variables:
# tab-width:4
# indent-tabs-mode:nil
# End:
# vim: set expandtab tabstop=4 shiftwidth=4:<|MERGE_RESOLUTION|>--- conflicted
+++ resolved
@@ -2170,7 +2170,6 @@
         if not dirname:
             result = self._glob1(basename, ondisk, source, strings)
         else:
-<<<<<<< HEAD
             if has_glob_magic(dirname):
                 list = self.glob(dirname, ondisk, source, False, exclude)
             else:
@@ -2184,18 +2183,7 @@
         if exclude:
             result = filter(lambda x: not any(fnmatch.fnmatch(str(x), e) for e in SCons.Util.flatten(exclude)), result)
         return sorted(result, key=lambda a: str(a))
-=======
-            list = [self.Dir(dirname, create=True)]
-        result = []
-        for dir in list:
-            r = dir._glob1(basename, ondisk, source, strings)
-            if strings:
-                r = [os.path.join(str(dir), x) for x in r]
-            result.extend(r)
->>>>>>> 2dd44370
-
-        return sorted(result, key=lambda a: str(a))
-        
+
     def _glob1(self, pattern, ondisk=True, source=False, strings=False):
         """
         Globs for and returns a list of entry names matching a single
