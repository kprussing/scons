--- conflicted
+++ resolved
@@ -140,13 +140,9 @@
                                  stdout = subprocess.PIPE)
     if pipe.wait() != 0: return
 
-<<<<<<< HEAD
-    out = SCons.Util.to_str (pipe.stdout.read())
-    match = re.search(r'SWIG Version\s+(\S+)$', out, re.MULTILINE)
-=======
+    # MAYBE:   out = SCons.Util.to_str (pipe.stdout.read())
     out = pipe.stdout.read()
     match = re.search(r'SWIG Version\s+(\S+).*', out, re.MULTILINE)
->>>>>>> 9d558dd6
     if match:
         if verbose: print "Version is:%s"%match.group(1)
         return match.group(1)
