"""SCons.Tool

SCons tool selection.

This looks for modules that define a callable object that can modify
a construction environment as appropriate for a given tool (or tool
chain).

Note that because this subsystem just *selects* a callable that can
modify a construction environment, it's possible for people to define
their own "tool specification" in an arbitrary callable function.  No
one needs to use or tie in to this subsystem in order to roll their own
tool definition.
"""

#
# __COPYRIGHT__
#
# Permission is hereby granted, free of charge, to any person obtaining
# a copy of this software and associated documentation files (the
# "Software"), to deal in the Software without restriction, including
# without limitation the rights to use, copy, modify, merge, publish,
# distribute, sublicense, and/or sell copies of the Software, and to
# permit persons to whom the Software is furnished to do so, subject to
# the following conditions:
#
# The above copyright notice and this permission notice shall be included
# in all copies or substantial portions of the Software.
#
# THE SOFTWARE IS PROVIDED "AS IS", WITHOUT WARRANTY OF ANY
# KIND, EXPRESS OR IMPLIED, INCLUDING BUT NOT LIMITED TO THE
# WARRANTIES OF MERCHANTABILITY, FITNESS FOR A PARTICULAR PURPOSE AND
# NONINFRINGEMENT. IN NO EVENT SHALL THE AUTHORS OR COPYRIGHT HOLDERS BE
# LIABLE FOR ANY CLAIM, DAMAGES OR OTHER LIABILITY, WHETHER IN AN ACTION
# OF CONTRACT, TORT OR OTHERWISE, ARISING FROM, OUT OF OR IN CONNECTION
# WITH THE SOFTWARE OR THE USE OR OTHER DEALINGS IN THE SOFTWARE.
from __future__ import print_function

__revision__ = "__FILE__ __REVISION__ __DATE__ __DEVELOPER__"

import imp
import sys
import re
import os
import shutil

import SCons.Builder
import SCons.Errors
import SCons.Node.FS
import SCons.Scanner
import SCons.Scanner.C
import SCons.Scanner.D
import SCons.Scanner.LaTeX
import SCons.Scanner.Prog

DefaultToolpath=[]

CScanner = SCons.Scanner.C.CScanner()
DScanner = SCons.Scanner.D.DScanner()
LaTeXScanner = SCons.Scanner.LaTeX.LaTeXScanner()
PDFLaTeXScanner = SCons.Scanner.LaTeX.PDFLaTeXScanner()
ProgramScanner = SCons.Scanner.Prog.ProgramScanner()
SourceFileScanner = SCons.Scanner.Base({}, name='SourceFileScanner')

CSuffixes = [".c", ".C", ".cxx", ".cpp", ".c++", ".cc",
             ".h", ".H", ".hxx", ".hpp", ".hh",
             ".F", ".fpp", ".FPP",
             ".m", ".mm",
             ".S", ".spp", ".SPP", ".sx"]

DSuffixes = ['.d']

IDLSuffixes = [".idl", ".IDL"]

LaTeXSuffixes = [".tex", ".ltx", ".latex"]

for suffix in CSuffixes:
    SourceFileScanner.add_scanner(suffix, CScanner)

for suffix in DSuffixes:
    SourceFileScanner.add_scanner(suffix, DScanner)

# FIXME: what should be done here? Two scanners scan the same extensions,
# but look for different files, e.g., "picture.eps" vs. "picture.pdf".
# The builders for DVI and PDF explicitly reference their scanners
# I think that means this is not needed???
for suffix in LaTeXSuffixes:
    SourceFileScanner.add_scanner(suffix, LaTeXScanner)
    SourceFileScanner.add_scanner(suffix, PDFLaTeXScanner)

class Tool(object):
    def __init__(self, name, toolpath=[], **kw):
        self.name = name
        self.toolpath = toolpath + DefaultToolpath
        # remember these so we can merge them into the call
        self.init_kw = kw

        module = self._tool_module()
        self.generate = module.generate
        self.exists = module.exists
        if hasattr(module, 'options'):
            self.options = module.options

    def _tool_module(self):
        # TODO: Interchange zipimport with normal initilization for better error reporting
        oldpythonpath = sys.path
        sys.path = self.toolpath + sys.path

        try:
            try:
                file, path, desc = imp.find_module(self.name, self.toolpath)
                try:
                    return imp.load_module(self.name, file, path, desc)
                finally:
                    if file:
                        file.close()
            except ImportError as e:
                if not str(e).startswith ("No module"):
                    raise SCons.Errors.EnvironmentError(e)
                try:
                    import zipimport
                except ImportError:
                    pass
                else:
                    for aPath in self.toolpath:
                        try:
                            importer = zipimport.zipimporter(aPath)
                            return importer.load_module(self.name)
                        except ImportError as e:
                            pass
        finally:
            sys.path = oldpythonpath

        full_name = 'SCons.Tool.' + self.name
        try:
            return sys.modules[full_name]
        except KeyError:
            try:
                smpath = sys.modules['SCons.Tool'].__path__
                try:
                    file, path, desc = imp.find_module(self.name, smpath)
                    module = imp.load_module(full_name, file, path, desc)
                    setattr(SCons.Tool, self.name, module)
                    if file:
                        file.close()
                    return module
                except ImportError as e:
                    if not str(e).startswith("No module"):
                        raise SCons.Errors.EnvironmentError(e)
                    try:
                        import zipimport
                        importer = zipimport.zipimporter( sys.modules['SCons.Tool'].__path__[0] )
                        module = importer.load_module(full_name)
                        setattr(SCons.Tool, self.name, module)
                        return module
                    except ImportError as e:
                        m = "No tool named '%s': %s" % (self.name, e)
                        raise SCons.Errors.EnvironmentError(m)
            except ImportError as e:
                m = "No tool named '%s': %s" % (self.name, e)
                raise SCons.Errors.EnvironmentError(m)

    def __call__(self, env, *args, **kw):
        if self.init_kw is not None:
            # Merge call kws into init kws;
            # but don't bash self.init_kw.
            if kw is not None:
                call_kw = kw
                kw = self.init_kw.copy()
                kw.update(call_kw)
            else:
                kw = self.init_kw
        env.Append(TOOLS = [ self.name ])
        if hasattr(self, 'options'):
            import SCons.Variables
            if 'options' not in env:
                from SCons.Script import ARGUMENTS
                env['options']=SCons.Variables.Variables(args=ARGUMENTS)
            opts=env['options']

            self.options(opts)
            opts.Update(env)

        self.generate(env, *args, **kw)

    def __str__(self):
        return self.name

##########################################################################
#  Create common executable program / library / object builders

def createProgBuilder(env):
    """This is a utility function that creates the Program
    Builder in an Environment if it is not there already.

    If it is already there, we return the existing one.
    """

    try:
        program = env['BUILDERS']['Program']
    except KeyError:
        import SCons.Defaults
        program = SCons.Builder.Builder(action = SCons.Defaults.LinkAction,
                                        emitter = '$PROGEMITTER',
                                        prefix = '$PROGPREFIX',
                                        suffix = '$PROGSUFFIX',
                                        src_suffix = '$OBJSUFFIX',
                                        src_builder = 'Object',
                                        target_scanner = ProgramScanner)
        env['BUILDERS']['Program'] = program

    return program

def createStaticLibBuilder(env):
    """This is a utility function that creates the StaticLibrary
    Builder in an Environment if it is not there already.

    If it is already there, we return the existing one.
    """

    try:
        static_lib = env['BUILDERS']['StaticLibrary']
    except KeyError:
        action_list = [ SCons.Action.Action("$ARCOM", "$ARCOMSTR") ]
        if env.Detect('ranlib'):
            ranlib_action = SCons.Action.Action("$RANLIBCOM", "$RANLIBCOMSTR")
            action_list.append(ranlib_action)

        static_lib = SCons.Builder.Builder(action = action_list,
                                           emitter = '$LIBEMITTER',
                                           prefix = '$LIBPREFIX',
                                           suffix = '$LIBSUFFIX',
                                           src_suffix = '$OBJSUFFIX',
                                           src_builder = 'StaticObject')
        env['BUILDERS']['StaticLibrary'] = static_lib
        env['BUILDERS']['Library'] = static_lib

    return static_lib

def VersionShLibLinkNames(version, libname, env):
    """Generate names of symlinks to the versioned shared library"""
    Verbose = False
    platform = env.subst('$PLATFORM')
    shlib_suffix = env.subst('$SHLIBSUFFIX')
    shlink_flags = SCons.Util.CLVar(env.subst('$SHLINKFLAGS'))

    linknames = []
    if version.count(".") != 2:
        # We need a version string of the form x.y.z to proceed
        # Several changes need to be made to support versions like x.y
        raise ValueError

    if platform == 'darwin':
        # For libfoo.x.y.z.dylib, linknames libfoo.so
        suffix_re = re.escape('.' + version + shlib_suffix)
        linkname = re.sub(suffix_re, shlib_suffix, libname)
        if Verbose:
            print("VersionShLibLinkNames: linkname = ",linkname)
        linknames.append(linkname)
    elif platform == 'posix':
        if sys.platform.startswith('openbsd'):
            # OpenBSD uses x.y shared library versioning numbering convention
            # and doesn't use symlinks to backwards-compatible libraries
            return []
        # For libfoo.so.x.y.z, linknames libfoo.so libfoo.so.x.y libfoo.so.x
        suffix_re = re.escape(shlib_suffix + '.' + version)
        # First linkname has no version number
        linkname = re.sub(suffix_re, shlib_suffix, libname)
        if Verbose:
            print("VersionShLibLinkNames: linkname = ",linkname)
        linknames.append(linkname)
        versionparts = version.split('.')
        major_name = linkname + "." + versionparts[0]
        minor_name = major_name + "." + versionparts[1]
        #Only add link for major_name
        #for linkname in [major_name, minor_name]:
        for linkname in [major_name, ]:
            if Verbose:
                print("VersionShLibLinkNames: linkname ",linkname, ", target ",libname)
            linknames.append(linkname)
    # note: no Windows case here (win32 or cygwin);
    # MSVC doesn't support this type of versioned shared libs.
    # (could probably do something for MinGW though)
    return linknames

def VersionedSharedLibrary(target = None, source= None, env=None):
    """Build a shared library. If the environment has SHLIBVERSION
defined make a versioned shared library and create the appropriate
symlinks for the platform we are on"""
    Verbose = False
    try:
        version = env.subst('$SHLIBVERSION')
    except KeyError:
        version = None

    # libname includes the version number if one was given
    libname = target[0].name
    platform = env.subst('$PLATFORM')
    shlib_suffix = env.subst('$SHLIBSUFFIX')
    shlink_flags = SCons.Util.CLVar(env.subst('$SHLINKFLAGS'))
    if Verbose:
        print("VersionShLib: libname      = ",libname)
        print("VersionShLib: platform     = ",platform)
        print("VersionShLib: shlib_suffix = ",shlib_suffix)
        print("VersionShLib: target = ",str(target[0]))

    if version:
        # set the shared library link flags
        if platform == 'posix':
<<<<<<< HEAD
            suffix_re = re.escape(shlib_suffix + '.' + version)
            (major, age, revision) = version.split(".")
            # soname will have only the major version number in it
            soname = re.sub(suffix_re, shlib_suffix, libname) + '.' + major
            shlink_flags += [ '-Wl,-Bsymbolic', '-Wl,-soname=%s' % soname ]
            if Verbose:
                print(" soname ",soname,", shlink_flags ",shlink_flags)
=======
            shlink_flags += [ '-Wl,-Bsymbolic' ]
            # OpenBSD doesn't usually use SONAME for libraries
            if not sys.platform.startswith('openbsd'):
                # continue setup of shlink flags for all other POSIX systems
                suffix_re = re.escape(shlib_suffix + '.' + version)
                (major, age, revision) = version.split(".")
                # soname will have only the major version number in it
                soname = re.sub(suffix_re, shlib_suffix, libname) + '.' + major
                shlink_flags += [ '-Wl,-soname=%s' % soname ]
                if Verbose:
                    print " soname ",soname,", shlink_flags ",shlink_flags
>>>>>>> cb442105
        elif platform == 'cygwin':
            shlink_flags += [ '-Wl,-Bsymbolic',
                              '-Wl,--out-implib,${TARGET.base}.a' ]
        elif platform == 'darwin':
            shlink_flags += [ '-current_version', '%s' % version,
                              '-compatibility_version', '%s' % version,
                              '-undefined', 'dynamic_lookup' ]
        if Verbose:
            print("VersionShLib: shlink_flags = ",shlink_flags)
        envlink = env.Clone()
        envlink['SHLINKFLAGS'] = shlink_flags
    else:
        envlink = env

    result = SCons.Defaults.ShLinkAction(target, source, envlink)

    if version:
        # here we need the full pathname so the links end up in the right directory
        libname = target[0].path
        linknames = VersionShLibLinkNames(version, libname, env)
        if Verbose:
            print("VerShLib: linknames ",linknames)
        # Here we just need the file name w/o path as the target of the link
        lib_ver = target[0].name
        # make symlink of adjacent names in linknames
        for count in range(len(linknames)):
            linkname = linknames[count]
            if count > 0:
                try:
                    os.remove(lastlinkname)
                except:
                    pass
                os.symlink(os.path.basename(linkname),lastlinkname)
                if Verbose:
                    print("VerShLib: made sym link of %s -> %s" % (lastlinkname,linkname))
            lastlinkname = linkname
        # finish chain of sym links with link to the actual library
        if len(linknames)>0:
            try:
                os.remove(lastlinkname)
            except:
                pass
            os.symlink(lib_ver,lastlinkname)
            if Verbose:
                print("VerShLib: made sym link of %s -> %s" % (linkname, lib_ver))
    return result

# Fix http://scons.tigris.org/issues/show_bug.cgi?id=2903 :
# Ensure we still depend on SCons.Defaults.ShLinkAction command line which is $SHLINKCOM.
# This was tricky because we don't want changing LIBPATH to cause a rebuild, but
# changing other link args should.  LIBPATH has $( ... $) around it but until this
# fix, when the varlist was added to the build sig those ignored parts weren't getting
# ignored.
ShLibAction = SCons.Action.Action(VersionedSharedLibrary, None, varlist=['SHLINKCOM'])

def createSharedLibBuilder(env):
    """This is a utility function that creates the SharedLibrary
    Builder in an Environment if it is not there already.

    If it is already there, we return the existing one.
    """

    try:
        shared_lib = env['BUILDERS']['SharedLibrary']
    except KeyError:
        import SCons.Defaults
        action_list = [ SCons.Defaults.SharedCheck,
                        ShLibAction ]
        shared_lib = SCons.Builder.Builder(action = action_list,
                                           emitter = "$SHLIBEMITTER",
                                           prefix = '$SHLIBPREFIX',
                                           suffix = '$SHLIBSUFFIX',
                                           target_scanner = ProgramScanner,
                                           src_suffix = '$SHOBJSUFFIX',
                                           src_builder = 'SharedObject')
        env['BUILDERS']['SharedLibrary'] = shared_lib

    return shared_lib

def createLoadableModuleBuilder(env):
    """This is a utility function that creates the LoadableModule
    Builder in an Environment if it is not there already.

    If it is already there, we return the existing one.
    """

    try:
        ld_module = env['BUILDERS']['LoadableModule']
    except KeyError:
        import SCons.Defaults
        action_list = [ SCons.Defaults.SharedCheck,
                        SCons.Defaults.LdModuleLinkAction ]
        ld_module = SCons.Builder.Builder(action = action_list,
                                          emitter = "$LDMODULEEMITTER",
                                          prefix = '$LDMODULEPREFIX',
                                          suffix = '$LDMODULESUFFIX',
                                          target_scanner = ProgramScanner,
                                          src_suffix = '$SHOBJSUFFIX',
                                          src_builder = 'SharedObject')
        env['BUILDERS']['LoadableModule'] = ld_module

    return ld_module

def createObjBuilders(env):
    """This is a utility function that creates the StaticObject
    and SharedObject Builders in an Environment if they
    are not there already.

    If they are there already, we return the existing ones.

    This is a separate function because soooo many Tools
    use this functionality.

    The return is a 2-tuple of (StaticObject, SharedObject)
    """


    try:
        static_obj = env['BUILDERS']['StaticObject']
    except KeyError:
        static_obj = SCons.Builder.Builder(action = {},
                                           emitter = {},
                                           prefix = '$OBJPREFIX',
                                           suffix = '$OBJSUFFIX',
                                           src_builder = ['CFile', 'CXXFile'],
                                           source_scanner = SourceFileScanner,
                                           single_source = 1)
        env['BUILDERS']['StaticObject'] = static_obj
        env['BUILDERS']['Object'] = static_obj

    try:
        shared_obj = env['BUILDERS']['SharedObject']
    except KeyError:
        shared_obj = SCons.Builder.Builder(action = {},
                                           emitter = {},
                                           prefix = '$SHOBJPREFIX',
                                           suffix = '$SHOBJSUFFIX',
                                           src_builder = ['CFile', 'CXXFile'],
                                           source_scanner = SourceFileScanner,
                                           single_source = 1)
        env['BUILDERS']['SharedObject'] = shared_obj

    return (static_obj, shared_obj)

def createCFileBuilders(env):
    """This is a utility function that creates the CFile/CXXFile
    Builders in an Environment if they
    are not there already.

    If they are there already, we return the existing ones.

    This is a separate function because soooo many Tools
    use this functionality.

    The return is a 2-tuple of (CFile, CXXFile)
    """

    try:
        c_file = env['BUILDERS']['CFile']
    except KeyError:
        c_file = SCons.Builder.Builder(action = {},
                                       emitter = {},
                                       suffix = {None:'$CFILESUFFIX'})
        env['BUILDERS']['CFile'] = c_file

        env.SetDefault(CFILESUFFIX = '.c')

    try:
        cxx_file = env['BUILDERS']['CXXFile']
    except KeyError:
        cxx_file = SCons.Builder.Builder(action = {},
                                         emitter = {},
                                         suffix = {None:'$CXXFILESUFFIX'})
        env['BUILDERS']['CXXFile'] = cxx_file
        env.SetDefault(CXXFILESUFFIX = '.cc')

    return (c_file, cxx_file)

##########################################################################
#  Create common Java builders

def CreateJarBuilder(env):
    try:
        java_jar = env['BUILDERS']['Jar']
    except KeyError:
        fs = SCons.Node.FS.get_default_fs()
        jar_com = SCons.Action.Action('$JARCOM', '$JARCOMSTR')
        java_jar = SCons.Builder.Builder(action = jar_com,
                                         suffix = '$JARSUFFIX',
                                         src_suffix = '$JAVACLASSSUFIX',
                                         src_builder = 'JavaClassFile',
                                         source_factory = fs.Entry)
        env['BUILDERS']['Jar'] = java_jar
    return java_jar

def CreateJavaHBuilder(env):
    try:
        java_javah = env['BUILDERS']['JavaH']
    except KeyError:
        fs = SCons.Node.FS.get_default_fs()
        java_javah_com = SCons.Action.Action('$JAVAHCOM', '$JAVAHCOMSTR')
        java_javah = SCons.Builder.Builder(action = java_javah_com,
                                           src_suffix = '$JAVACLASSSUFFIX',
                                           target_factory = fs.Entry,
                                           source_factory = fs.File,
                                           src_builder = 'JavaClassFile')
        env['BUILDERS']['JavaH'] = java_javah
    return java_javah

def CreateJavaClassFileBuilder(env):
    try:
        java_class_file = env['BUILDERS']['JavaClassFile']
    except KeyError:
        fs = SCons.Node.FS.get_default_fs()
        javac_com = SCons.Action.Action('$JAVACCOM', '$JAVACCOMSTR')
        java_class_file = SCons.Builder.Builder(action = javac_com,
                                                emitter = {},
                                                #suffix = '$JAVACLASSSUFFIX',
                                                src_suffix = '$JAVASUFFIX',
                                                src_builder = ['JavaFile'],
                                                target_factory = fs.Entry,
                                                source_factory = fs.File)
        env['BUILDERS']['JavaClassFile'] = java_class_file
    return java_class_file

def CreateJavaClassDirBuilder(env):
    try:
        java_class_dir = env['BUILDERS']['JavaClassDir']
    except KeyError:
        fs = SCons.Node.FS.get_default_fs()
        javac_com = SCons.Action.Action('$JAVACCOM', '$JAVACCOMSTR')
        java_class_dir = SCons.Builder.Builder(action = javac_com,
                                               emitter = {},
                                               target_factory = fs.Dir,
                                               source_factory = fs.Dir)
        env['BUILDERS']['JavaClassDir'] = java_class_dir
    return java_class_dir

def CreateJavaFileBuilder(env):
    try:
        java_file = env['BUILDERS']['JavaFile']
    except KeyError:
        java_file = SCons.Builder.Builder(action = {},
                                          emitter = {},
                                          suffix = {None:'$JAVASUFFIX'})
        env['BUILDERS']['JavaFile'] = java_file
        env['JAVASUFFIX'] = '.java'
    return java_file

class ToolInitializerMethod(object):
    """
    This is added to a construction environment in place of a
    method(s) normally called for a Builder (env.Object, env.StaticObject,
    etc.).  When called, it has its associated ToolInitializer
    object search the specified list of tools and apply the first
    one that exists to the construction environment.  It then calls
    whatever builder was (presumably) added to the construction
    environment in place of this particular instance.
    """
    def __init__(self, name, initializer):
        """
        Note:  we store the tool name as __name__ so it can be used by
        the class that attaches this to a construction environment.
        """
        self.__name__ = name
        self.initializer = initializer

    def get_builder(self, env):
        """
	Returns the appropriate real Builder for this method name
	after having the associated ToolInitializer object apply
	the appropriate Tool module.
        """
        builder = getattr(env, self.__name__)

        self.initializer.apply_tools(env)

        builder = getattr(env, self.__name__)
        if builder is self:
            # There was no Builder added, which means no valid Tool
            # for this name was found (or possibly there's a mismatch
            # between the name we were called by and the Builder name
            # added by the Tool module).
            return None

        self.initializer.remove_methods(env)

        return builder

    def __call__(self, env, *args, **kw):
        """
        """
        builder = self.get_builder(env)
        if builder is None:
            return [], []
        return builder(*args, **kw)

class ToolInitializer(object):
    """
    A class for delayed initialization of Tools modules.

    Instances of this class associate a list of Tool modules with
    a list of Builder method names that will be added by those Tool
    modules.  As part of instantiating this object for a particular
    construction environment, we also add the appropriate
    ToolInitializerMethod objects for the various Builder methods
    that we want to use to delay Tool searches until necessary.
    """
    def __init__(self, env, tools, names):
        if not SCons.Util.is_List(tools):
            tools = [tools]
        if not SCons.Util.is_List(names):
            names = [names]
        self.env = env
        self.tools = tools
        self.names = names
        self.methods = {}
        for name in names:
            method = ToolInitializerMethod(name, self)
            self.methods[name] = method
            env.AddMethod(method)

    def remove_methods(self, env):
        """
        Removes the methods that were added by the tool initialization
        so we no longer copy and re-bind them when the construction
        environment gets cloned.
        """
        for method in self.methods.values():
            env.RemoveMethod(method)

    def apply_tools(self, env):
        """
	Searches the list of associated Tool modules for one that
	exists, and applies that to the construction environment.
        """
        for t in self.tools:
            tool = SCons.Tool.Tool(t)
            if tool.exists(env):
                env.Tool(tool)
                return

	# If we fall through here, there was no tool module found.
	# This is where we can put an informative error message
	# about the inability to find the tool.   We'll start doing
	# this as we cut over more pre-defined Builder+Tools to use
	# the ToolInitializer class.

def Initializers(env):
    ToolInitializer(env, ['install'], ['_InternalInstall', '_InternalInstallAs', '_InternalInstallVersionedLib'])
    def Install(self, *args, **kw):
        return self._InternalInstall(*args, **kw)
    def InstallAs(self, *args, **kw):
        return self._InternalInstallAs(*args, **kw)
    def InstallVersionedLib(self, *args, **kw):
        return self._InternalInstallVersionedLib(*args, **kw)
    env.AddMethod(Install)
    env.AddMethod(InstallAs)
    env.AddMethod(InstallVersionedLib)

def FindTool(tools, env):
    for tool in tools:
        t = Tool(tool)
        if t.exists(env):
            return tool
    return None

def FindAllTools(tools, env):
    def ToolExists(tool, env=env):
        return Tool(tool).exists(env)
    return list(filter (ToolExists, tools))

def tool_list(platform, env):

    other_plat_tools=[]
    # XXX this logic about what tool to prefer on which platform
    #     should be moved into either the platform files or
    #     the tool files themselves.
    # The search orders here are described in the man page.  If you
    # change these search orders, update the man page as well.
    if str(platform) == 'win32':
        "prefer Microsoft tools on Windows"
        linkers = ['mslink', 'gnulink', 'ilink', 'linkloc', 'ilink32' ]
        c_compilers = ['msvc', 'mingw', 'gcc', 'intelc', 'icl', 'icc', 'cc', 'bcc32' ]
        cxx_compilers = ['msvc', 'intelc', 'icc', 'g++', 'c++', 'bcc32' ]
        assemblers = ['masm', 'nasm', 'gas', '386asm' ]
        fortran_compilers = ['gfortran', 'g77', 'ifl', 'cvf', 'f95', 'f90', 'fortran']
        ars = ['mslib', 'ar', 'tlib']
        other_plat_tools=['msvs','midl']
    elif str(platform) == 'os2':
        "prefer IBM tools on OS/2"
        linkers = ['ilink', 'gnulink', ]#'mslink']
        c_compilers = ['icc', 'gcc',]# 'msvc', 'cc']
        cxx_compilers = ['icc', 'g++',]# 'msvc', 'c++']
        assemblers = ['nasm',]# 'masm', 'gas']
        fortran_compilers = ['ifl', 'g77']
        ars = ['ar',]# 'mslib']
    elif str(platform) == 'irix':
        "prefer MIPSPro on IRIX"
        linkers = ['sgilink', 'gnulink']
        c_compilers = ['sgicc', 'gcc', 'cc']
        cxx_compilers = ['sgic++', 'g++', 'c++']
        assemblers = ['as', 'gas']
        fortran_compilers = ['f95', 'f90', 'f77', 'g77', 'fortran']
        ars = ['sgiar']
    elif str(platform) == 'sunos':
        "prefer Forte tools on SunOS"
        linkers = ['sunlink', 'gnulink']
        c_compilers = ['suncc', 'gcc', 'cc']
        cxx_compilers = ['sunc++', 'g++', 'c++']
        assemblers = ['as', 'gas']
        fortran_compilers = ['sunf95', 'sunf90', 'sunf77', 'f95', 'f90', 'f77',
                             'gfortran', 'g77', 'fortran']
        ars = ['sunar']
    elif str(platform) == 'hpux':
        "prefer aCC tools on HP-UX"
        linkers = ['hplink', 'gnulink']
        c_compilers = ['hpcc', 'gcc', 'cc']
        cxx_compilers = ['hpc++', 'g++', 'c++']
        assemblers = ['as', 'gas']
        fortran_compilers = ['f95', 'f90', 'f77', 'g77', 'fortran']
        ars = ['ar']
    elif str(platform) == 'aix':
        "prefer AIX Visual Age tools on AIX"
        linkers = ['aixlink', 'gnulink']
        c_compilers = ['aixcc', 'gcc', 'cc']
        cxx_compilers = ['aixc++', 'g++', 'c++']
        assemblers = ['as', 'gas']
        fortran_compilers = ['f95', 'f90', 'aixf77', 'g77', 'fortran']
        ars = ['ar']
    elif str(platform) == 'darwin':
        "prefer GNU tools on Mac OS X, except for some linkers and IBM tools"
        linkers = ['applelink', 'gnulink']
        c_compilers = ['gcc', 'cc']
        cxx_compilers = ['g++', 'c++']
        assemblers = ['as']
        fortran_compilers = ['gfortran', 'f95', 'f90', 'g77']
        ars = ['ar']
    elif str(platform) == 'cygwin':
        "prefer GNU tools on Cygwin, except for a platform-specific linker"
        linkers = ['cyglink', 'mslink', 'ilink']
        c_compilers = ['gcc', 'msvc', 'intelc', 'icc', 'cc']
        cxx_compilers = ['g++', 'msvc', 'intelc', 'icc', 'c++']
        assemblers = ['gas', 'nasm', 'masm']
        fortran_compilers = ['gfortran', 'g77', 'ifort', 'ifl', 'f95', 'f90', 'f77']
        ars = ['ar', 'mslib']
    else:
        "prefer GNU tools on all other platforms"
        linkers = ['gnulink', 'mslink', 'ilink']
        c_compilers = ['gcc', 'msvc', 'intelc', 'icc', 'cc']
        cxx_compilers = ['g++', 'msvc', 'intelc', 'icc', 'c++']
        assemblers = ['gas', 'nasm', 'masm']
        fortran_compilers = ['gfortran', 'g77', 'ifort', 'ifl', 'f95', 'f90', 'f77']
        ars = ['ar', 'mslib']

    c_compiler = FindTool(c_compilers, env) or c_compilers[0]

    # XXX this logic about what tool provides what should somehow be
    #     moved into the tool files themselves.
    if c_compiler and c_compiler == 'mingw':
        # MinGW contains a linker, C compiler, C++ compiler,
        # Fortran compiler, archiver and assembler:
        cxx_compiler = None
        linker = None
        assembler = None
        fortran_compiler = None
        ar = None
    else:
        # Don't use g++ if the C compiler has built-in C++ support:
        if c_compiler in ('msvc', 'intelc', 'icc'):
            cxx_compiler = None
        else:
            cxx_compiler = FindTool(cxx_compilers, env) or cxx_compilers[0]
        linker = FindTool(linkers, env) or linkers[0]
        assembler = FindTool(assemblers, env) or assemblers[0]
        fortran_compiler = FindTool(fortran_compilers, env) or fortran_compilers[0]
        ar = FindTool(ars, env) or ars[0]

    other_tools = FindAllTools(other_plat_tools + [
                               'dmd',
                               #TODO: merge 'install' into 'filesystem' and
                               # make 'filesystem' the default
                               'filesystem',
                               'm4',
                               'wix', #'midl', 'msvs',
                               # Parser generators
                               'lex', 'yacc',
                               # Foreign function interface
                               'rpcgen', 'swig',
                               # Java
                               'jar', 'javac', 'javah', 'rmic',
                               # TeX
                               'dvipdf', 'dvips', 'gs',
                               'tex', 'latex', 'pdflatex', 'pdftex',
                               # Archivers
                               'tar', 'zip', 'rpm',
                               # SourceCode factories
                               'BitKeeper', 'CVS', 'Perforce',
                               'RCS', 'SCCS', # 'Subversion',
                               ], env)

    tools = ([linker, c_compiler, cxx_compiler,
              fortran_compiler, assembler, ar]
             + other_tools)

    return [x for x in tools if x]

# Local Variables:
# tab-width:4
# indent-tabs-mode:nil
# End:
# vim: set expandtab tabstop=4 shiftwidth=4:
<|MERGE_RESOLUTION|>--- conflicted
+++ resolved
@@ -307,15 +307,6 @@
     if version:
         # set the shared library link flags
         if platform == 'posix':
-<<<<<<< HEAD
-            suffix_re = re.escape(shlib_suffix + '.' + version)
-            (major, age, revision) = version.split(".")
-            # soname will have only the major version number in it
-            soname = re.sub(suffix_re, shlib_suffix, libname) + '.' + major
-            shlink_flags += [ '-Wl,-Bsymbolic', '-Wl,-soname=%s' % soname ]
-            if Verbose:
-                print(" soname ",soname,", shlink_flags ",shlink_flags)
-=======
             shlink_flags += [ '-Wl,-Bsymbolic' ]
             # OpenBSD doesn't usually use SONAME for libraries
             if not sys.platform.startswith('openbsd'):
@@ -326,8 +317,7 @@
                 soname = re.sub(suffix_re, shlib_suffix, libname) + '.' + major
                 shlink_flags += [ '-Wl,-soname=%s' % soname ]
                 if Verbose:
-                    print " soname ",soname,", shlink_flags ",shlink_flags
->>>>>>> cb442105
+                    print(" soname ",soname,", shlink_flags ",shlink_flags)
         elif platform == 'cygwin':
             shlink_flags += [ '-Wl,-Bsymbolic',
                               '-Wl,--out-implib,${TARGET.base}.a' ]
