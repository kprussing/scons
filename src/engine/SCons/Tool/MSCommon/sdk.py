#
# __COPYRIGHT__
#
# Permission is hereby granted, free of charge, to any person obtaining
# a copy of this software and associated documentation files (the
# "Software"), to deal in the Software without restriction, including
# without limitation the rights to use, copy, modify, merge, publish,
# distribute, sublicense, and/or sell copies of the Software, and to
# permit persons to whom the Software is furnished to do so, subject to
# the following conditions:
#
# The above copyright notice and this permission notice shall be included
# in all copies or substantial portions of the Software.
#
# THE SOFTWARE IS PROVIDED "AS IS", WITHOUT WARRANTY OF ANY
# KIND, EXPRESS OR IMPLIED, INCLUDING BUT NOT LIMITED TO THE
# WARRANTIES OF MERCHANTABILITY, FITNESS FOR A PARTICULAR PURPOSE AND
# NONINFRINGEMENT. IN NO EVENT SHALL THE AUTHORS OR COPYRIGHT HOLDERS BE
# LIABLE FOR ANY CLAIM, DAMAGES OR OTHER LIABILITY, WHETHER IN AN ACTION
# OF CONTRACT, TORT OR OTHERWISE, ARISING FROM, OUT OF OR IN CONNECTION
# WITH THE SOFTWARE OR THE USE OR OTHER DEALINGS IN THE SOFTWARE.


__revision__ = "__FILE__ __REVISION__ __DATE__ __DEVELOPER__"

__doc__ = """Module to detect the Platform/Windows SDK

PSDK 2003 R1 is the earliest version detected.
"""

import os

import SCons.Errors
import SCons.Util

from . import common

debug = common.debug

# SDK Checks. This is of course a mess as everything else on MS platforms. Here
# is what we do to detect the SDK:
#
# For Windows SDK >= 6.0: just look into the registry entries:
#   HKLM\Software\Microsoft\Microsoft SDKs\Windows
# All the keys in there are the available versions.
#
# For Platform SDK before 6.0 (2003 server R1 and R2, etc...), there does not
# seem to be any sane registry key, so the precise location is hardcoded.
#
# For versions below 2003R1, it seems the PSDK is included with Visual Studio?
#
# Also, per the following:
#     http://benjamin.smedbergs.us/blog/tag/atl/
# VC++ Professional comes with the SDK, VC++ Express does not.

# Location of the SDK (checked for 6.1 only)
_CURINSTALLED_SDK_HKEY_ROOT = \
        r"Software\Microsoft\Microsoft SDKs\Windows\CurrentInstallFolder"


class SDKDefinition(object):
    """
    An abstract base class for trying to find installed SDK directories.
    """
    def __init__(self, version, **kw):
        self.version = version
        self.__dict__.update(kw)

    def find_sdk_dir(self):
        """Try to find the MS SDK from the registry.

        Return None if failed or the directory does not exist.
        """
        if not SCons.Util.can_read_reg:
            debug('find_sdk_dir(): can not read registry')
            return None

        hkey = self.HKEY_FMT % self.hkey_data
        debug('find_sdk_dir(): checking registry:%s'%hkey)

        try:
            sdk_dir = common.read_reg(hkey)
<<<<<<< HEAD
        except WindowsError as e:
=======
        except SCons.Util.WinError, e:
>>>>>>> 9d558dd6
            debug('find_sdk_dir(): no SDK registry key %s' % repr(hkey))
            return None

        debug('find_sdk_dir(): Trying SDK Dir: %s'%sdk_dir)

        if not os.path.exists(sdk_dir):
            debug('find_sdk_dir():  %s not on file system' % sdk_dir)
            return None

        ftc = os.path.join(sdk_dir, self.sanity_check_file)
        if not os.path.exists(ftc):
            debug("find_sdk_dir(): sanity check %s not found" % ftc)
            return None

        return sdk_dir

    def get_sdk_dir(self):
        """Return the MSSSDK given the version string."""
        try:
            return self._sdk_dir
        except AttributeError:
            sdk_dir = self.find_sdk_dir()
            self._sdk_dir = sdk_dir
            return sdk_dir
        
    def get_sdk_vc_script(self,host_arch, target_arch):
        """ Return the script to initialize the VC compiler installed by SDK
        """

        if (host_arch == 'amd64' and target_arch == 'x86'):
            # No cross tools needed compiling 32 bits on 64 bit machine
            host_arch=target_arch
        
        arch_string=target_arch
        if (host_arch != target_arch):
            arch_string='%s_%s'%(host_arch,target_arch)
            
        debug("sdk.py: get_sdk_vc_script():arch_string:%s host_arch:%s target_arch:%s"%(arch_string,
                                                           host_arch,
                                                           target_arch))
        file=self.vc_setup_scripts.get(arch_string,None)
        debug("sdk.py: get_sdk_vc_script():file:%s"%file)
        return file

class WindowsSDK(SDKDefinition):
    """
    A subclass for trying to find installed Windows SDK directories.
    """
    HKEY_FMT = r'Software\Microsoft\Microsoft SDKs\Windows\v%s\InstallationFolder'
    def __init__(self, *args, **kw):
        SDKDefinition.__init__(self, *args, **kw)
        self.hkey_data = self.version

class PlatformSDK(SDKDefinition):
    """
    A subclass for trying to find installed Platform SDK directories.
    """
    HKEY_FMT = r'Software\Microsoft\MicrosoftSDK\InstalledSDKS\%s\Install Dir'
    def __init__(self, *args, **kw):
        SDKDefinition.__init__(self, *args, **kw)
        self.hkey_data = self.uuid

#
# The list of VC initialization scripts installed by the SDK
# These should be tried if the vcvarsall.bat TARGET_ARCH fails
preSDK61VCSetupScripts = { 'x86'      : r'bin\vcvars32.bat',
                           'amd64'    : r'bin\vcvarsamd64.bat',
                           'x86_amd64': r'bin\vcvarsx86_amd64.bat',
                           'x86_ia64' : r'bin\vcvarsx86_ia64.bat',
                           'ia64'     : r'bin\vcvarsia64.bat'}

SDK61VCSetupScripts = {'x86'      : r'bin\vcvars32.bat',
                       'amd64'    : r'bin\amd64\vcvarsamd64.bat',
                       'x86_amd64': r'bin\x86_amd64\vcvarsx86_amd64.bat',
                       'x86_ia64' : r'bin\x86_ia64\vcvarsx86_ia64.bat',
                       'ia64'     : r'bin\ia64\vcvarsia64.bat'}

SDK70VCSetupScripts =    { 'x86'      : r'bin\vcvars32.bat',
                           'amd64'    : r'bin\vcvars64.bat',
                           'x86_amd64': r'bin\vcvarsx86_amd64.bat',
                           'x86_ia64' : r'bin\vcvarsx86_ia64.bat',
                           'ia64'     : r'bin\vcvarsia64.bat'}

# The list of support SDKs which we know how to detect.
#
# The first SDK found in the list is the one used by default if there
# are multiple SDKs installed.  Barring good reasons to the contrary,
# this means we should list SDKs from most recent to oldest.
#
# If you update this list, update the documentation in Tool/mssdk.xml.
SupportedSDKList = [
    WindowsSDK('7.1',
               sanity_check_file=r'bin\SetEnv.Cmd',
               include_subdir='include',
               lib_subdir={
                   'x86'       : ['lib'],
                   'x86_64'    : [r'lib\x64'],
                   'ia64'      : [r'lib\ia64'],
               },
               vc_setup_scripts = SDK70VCSetupScripts,
              ),
    WindowsSDK('7.0A',
               sanity_check_file=r'bin\SetEnv.Cmd',
               include_subdir='include',
               lib_subdir={
                   'x86'       : ['lib'],
                   'x86_64'    : [r'lib\x64'],
                   'ia64'      : [r'lib\ia64'],
               },
               vc_setup_scripts = SDK70VCSetupScripts,
              ),
    WindowsSDK('7.0',
               sanity_check_file=r'bin\SetEnv.Cmd',
               include_subdir='include',
               lib_subdir={
                   'x86'       : ['lib'],
                   'x86_64'    : [r'lib\x64'],
                   'ia64'      : [r'lib\ia64'],
               },
               vc_setup_scripts = SDK70VCSetupScripts,
              ),
    WindowsSDK('6.1',
               sanity_check_file=r'bin\SetEnv.Cmd',
               include_subdir='include',
               lib_subdir={
                   'x86'       : ['lib'],
                   'x86_64'    : [r'lib\x64'],
                   'ia64'      : [r'lib\ia64'],
               },
               vc_setup_scripts = SDK61VCSetupScripts,
              ),

    WindowsSDK('6.0A',
               sanity_check_file=r'include\windows.h',
               include_subdir='include',
               lib_subdir={
                   'x86'       : ['lib'],
                   'x86_64'    : [r'lib\x64'],
                   'ia64'      : [r'lib\ia64'],
               },
               vc_setup_scripts = preSDK61VCSetupScripts,
              ),

    WindowsSDK('6.0',
               sanity_check_file=r'bin\gacutil.exe',
               include_subdir='include',
               lib_subdir='lib',
               vc_setup_scripts = preSDK61VCSetupScripts,
              ),

    PlatformSDK('2003R2',
                sanity_check_file=r'SetEnv.Cmd',
                uuid="D2FF9F89-8AA2-4373-8A31-C838BF4DBBE1",
                vc_setup_scripts = preSDK61VCSetupScripts,
               ),

    PlatformSDK('2003R1',
                sanity_check_file=r'SetEnv.Cmd',
                uuid="8F9E5EF3-A9A5-491B-A889-C58EFFECE8B3",
                vc_setup_scripts = preSDK61VCSetupScripts,
               ),
]

SupportedSDKMap = {}
for sdk in SupportedSDKList:
    SupportedSDKMap[sdk.version] = sdk


# Finding installed SDKs isn't cheap, because it goes not only to the
# registry but also to the disk to sanity-check that there is, in fact,
# an SDK installed there and that the registry entry isn't just stale.
# Find this information once, when requested, and cache it.

InstalledSDKList = None
InstalledSDKMap = None

def get_installed_sdks():
    global InstalledSDKList
    global InstalledSDKMap
    debug('sdk.py:get_installed_sdks()')
    if InstalledSDKList is None:
        InstalledSDKList = []
        InstalledSDKMap = {}
        for sdk in SupportedSDKList:
            debug('MSCommon/sdk.py: trying to find SDK %s' % sdk.version)
            if sdk.get_sdk_dir():
                debug('MSCommon/sdk.py:found SDK %s' % sdk.version)
                InstalledSDKList.append(sdk)
                InstalledSDKMap[sdk.version] = sdk
    return InstalledSDKList


# We may be asked to update multiple construction environments with
# SDK information.  When doing this, we check on-disk for whether
# the SDK has 'mfc' and 'atl' subdirectories.  Since going to disk
# is expensive, cache results by directory.

SDKEnvironmentUpdates = {}

def set_sdk_by_directory(env, sdk_dir):
    global SDKEnvironmentUpdates
    debug('set_sdk_by_directory: Using dir:%s'%sdk_dir)
    try:
        env_tuple_list = SDKEnvironmentUpdates[sdk_dir]
    except KeyError:
        env_tuple_list = []
        SDKEnvironmentUpdates[sdk_dir] = env_tuple_list

        include_path = os.path.join(sdk_dir, 'include')
        mfc_path = os.path.join(include_path, 'mfc')
        atl_path = os.path.join(include_path, 'atl')

        if os.path.exists(mfc_path):
            env_tuple_list.append(('INCLUDE', mfc_path))
        if os.path.exists(atl_path):
            env_tuple_list.append(('INCLUDE', atl_path))
        env_tuple_list.append(('INCLUDE', include_path))

        env_tuple_list.append(('LIB', os.path.join(sdk_dir, 'lib')))
        env_tuple_list.append(('LIBPATH', os.path.join(sdk_dir, 'lib')))
        env_tuple_list.append(('PATH', os.path.join(sdk_dir, 'bin')))

    for variable, directory in env_tuple_list:
        env.PrependENVPath(variable, directory)

<<<<<<< HEAD

# TODO(sgk):  currently unused; remove?
def get_cur_sdk_dir_from_reg():
    """Try to find the platform sdk directory from the registry.

    Return None if failed or the directory does not exist"""
    if not SCons.Util.can_read_reg:
        debug('SCons cannot read registry')
        return None

    try:
        val = common.read_reg(_CURINSTALLED_SDK_HKEY_ROOT)
        debug("Found current sdk dir in registry: %s" % val)
    except WindowsError as e:
        debug("Did not find current sdk in registry")
        return None

    if not os.path.exists(val):
        debug("Current sdk dir %s not on fs" % val)
        return None

    return val

=======
>>>>>>> 9d558dd6
def get_sdk_by_version(mssdk):
    if mssdk not in SupportedSDKMap:
        msg = "SDK version %s is not supported" % repr(mssdk)
        raise SCons.Errors.UserError(msg)
    get_installed_sdks()
    return InstalledSDKMap.get(mssdk)

def get_default_sdk():
    """Set up the default Platform/Windows SDK."""
    get_installed_sdks()
    if not InstalledSDKList:
        return None
    return InstalledSDKList[0]

def mssdk_setup_env(env):
    debug('sdk.py:mssdk_setup_env()')
    if 'MSSDK_DIR' in env:
        sdk_dir = env['MSSDK_DIR']
        if sdk_dir is None:
            return
        sdk_dir = env.subst(sdk_dir)
        debug('sdk.py:mssdk_setup_env: Using MSSDK_DIR:%s'%sdk_dir)
    elif 'MSSDK_VERSION' in env:
        sdk_version = env['MSSDK_VERSION']
        if sdk_version is None:
            msg = "SDK version is specified as None"  
            raise SCons.Errors.UserError(msg)
        sdk_version = env.subst(sdk_version)
        mssdk = get_sdk_by_version(sdk_version)
        if mssdk is None:
            msg = "SDK version %s is not installed" % sdk_version 
            raise SCons.Errors.UserError(msg)
        sdk_dir = mssdk.get_sdk_dir()
        debug('sdk.py:mssdk_setup_env: Using MSSDK_VERSION:%s'%sdk_dir)
    elif 'MSVS_VERSION' in env:
        msvs_version = env['MSVS_VERSION']
        debug('sdk.py:mssdk_setup_env:Getting MSVS_VERSION from env:%s'%msvs_version)
        if msvs_version is None:
            debug('sdk.py:mssdk_setup_env thinks msvs_version is None')
            return
        msvs_version = env.subst(msvs_version)
        from . import vs
        msvs = vs.get_vs_by_version(msvs_version)
        debug('sdk.py:mssdk_setup_env:msvs is :%s'%msvs)
        if not msvs:
            debug('sdk.py:mssdk_setup_env: no VS version detected, bailingout:%s'%msvs)
            return
        sdk_version = msvs.sdk_version
        debug('sdk.py:msvs.sdk_version is %s'%sdk_version)
        if not sdk_version:
            return
        mssdk = get_sdk_by_version(sdk_version)
        if not mssdk:
            mssdk = get_default_sdk()
            if not mssdk:
                return
        sdk_dir = mssdk.get_sdk_dir()
        debug('sdk.py:mssdk_setup_env: Using MSVS_VERSION:%s'%sdk_dir)
    else:
        mssdk = get_default_sdk()
        if not mssdk:
            return
        sdk_dir = mssdk.get_sdk_dir()
        debug('sdk.py:mssdk_setup_env: not using any env values. sdk_dir:%s'%sdk_dir)

    set_sdk_by_directory(env, sdk_dir)

    #print "No MSVS_VERSION: this is likely to be a bug"

def mssdk_exists(version=None):
    sdks = get_installed_sdks()
    if version is None:
        return len(sdks) > 0
    return version in sdks

# Local Variables:
# tab-width:4
# indent-tabs-mode:nil
# End:
# vim: set expandtab tabstop=4 shiftwidth=4:<|MERGE_RESOLUTION|>--- conflicted
+++ resolved
@@ -76,27 +76,23 @@
             return None
 
         hkey = self.HKEY_FMT % self.hkey_data
-        debug('find_sdk_dir(): checking registry:%s'%hkey)
+        debug('find_sdk_dir(): checking registry:{}'.format(hkey))
 
         try:
             sdk_dir = common.read_reg(hkey)
-<<<<<<< HEAD
-        except WindowsError as e:
-=======
-        except SCons.Util.WinError, e:
->>>>>>> 9d558dd6
-            debug('find_sdk_dir(): no SDK registry key %s' % repr(hkey))
+        except SCons.Util.WinError as e:
+            debug('find_sdk_dir(): no SDK registry key {}'.format(repr(hkey)))
             return None
 
-        debug('find_sdk_dir(): Trying SDK Dir: %s'%sdk_dir)
+        debug('find_sdk_dir(): Trying SDK Dir: {}'.format(sdk_dir))
 
         if not os.path.exists(sdk_dir):
-            debug('find_sdk_dir():  %s not on file system' % sdk_dir)
+            debug('find_sdk_dir():  {} not on file system'.format(sdk_dir))
             return None
 
         ftc = os.path.join(sdk_dir, self.sanity_check_file)
         if not os.path.exists(ftc):
-            debug("find_sdk_dir(): sanity check %s not found" % ftc)
+            debug("find_sdk_dir(): sanity check {} not found".format(ftc))
             return None
 
         return sdk_dir
@@ -109,7 +105,7 @@
             sdk_dir = self.find_sdk_dir()
             self._sdk_dir = sdk_dir
             return sdk_dir
-        
+
     def get_sdk_vc_script(self,host_arch, target_arch):
         """ Return the script to initialize the VC compiler installed by SDK
         """
@@ -117,11 +113,11 @@
         if (host_arch == 'amd64' and target_arch == 'x86'):
             # No cross tools needed compiling 32 bits on 64 bit machine
             host_arch=target_arch
-        
+
         arch_string=target_arch
         if (host_arch != target_arch):
             arch_string='%s_%s'%(host_arch,target_arch)
-            
+
         debug("sdk.py: get_sdk_vc_script():arch_string:%s host_arch:%s target_arch:%s"%(arch_string,
                                                            host_arch,
                                                            target_arch))
@@ -310,36 +306,9 @@
     for variable, directory in env_tuple_list:
         env.PrependENVPath(variable, directory)
 
-<<<<<<< HEAD
-
-# TODO(sgk):  currently unused; remove?
-def get_cur_sdk_dir_from_reg():
-    """Try to find the platform sdk directory from the registry.
-
-    Return None if failed or the directory does not exist"""
-    if not SCons.Util.can_read_reg:
-        debug('SCons cannot read registry')
-        return None
-
-    try:
-        val = common.read_reg(_CURINSTALLED_SDK_HKEY_ROOT)
-        debug("Found current sdk dir in registry: %s" % val)
-    except WindowsError as e:
-        debug("Did not find current sdk in registry")
-        return None
-
-    if not os.path.exists(val):
-        debug("Current sdk dir %s not on fs" % val)
-        return None
-
-    return val
-
-=======
->>>>>>> 9d558dd6
 def get_sdk_by_version(mssdk):
     if mssdk not in SupportedSDKMap:
-        msg = "SDK version %s is not supported" % repr(mssdk)
-        raise SCons.Errors.UserError(msg)
+        raise SCons.Errors.UserError("SDK version {} is not supported".format(repr(mssdk)))
     get_installed_sdks()
     return InstalledSDKMap.get(mssdk)
 
@@ -357,16 +326,16 @@
         if sdk_dir is None:
             return
         sdk_dir = env.subst(sdk_dir)
-        debug('sdk.py:mssdk_setup_env: Using MSSDK_DIR:%s'%sdk_dir)
+        debug('sdk.py:mssdk_setup_env: Using MSSDK_DIR:{}'.format(sdk_dir))
     elif 'MSSDK_VERSION' in env:
         sdk_version = env['MSSDK_VERSION']
         if sdk_version is None:
-            msg = "SDK version is specified as None"  
+            msg = "SDK version is specified as None"
             raise SCons.Errors.UserError(msg)
         sdk_version = env.subst(sdk_version)
         mssdk = get_sdk_by_version(sdk_version)
         if mssdk is None:
-            msg = "SDK version %s is not installed" % sdk_version 
+            msg = "SDK version %s is not installed" % sdk_version
             raise SCons.Errors.UserError(msg)
         sdk_dir = mssdk.get_sdk_dir()
         debug('sdk.py:mssdk_setup_env: Using MSSDK_VERSION:%s'%sdk_dir)
