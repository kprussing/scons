--- conflicted
+++ resolved
@@ -65,13 +65,10 @@
     - Accommodate VS 2017 Express - it's got a more liberal license then VS
       Community, so some people prefer it (from 2019, no more Express)
     - vswhere call should also now work even if programs aren't on the C: drive.
-<<<<<<< HEAD
     - Add an alternate warning message cl.exe is not found and msvc config
       cache is in use (SCONS_CACHE_MSVC_CONFIG was given) - config cache
       may be out of date.
-=======
     - Script/Main.py now uses importlib instead of imp module.
->>>>>>> 82df0777
 
 
 RELEASE 3.1.2 - Mon, 17 Dec 2019 02:06:27 +0000
