--- conflicted
+++ resolved
@@ -138,12 +138,9 @@
       time.clock deprecated since py3.3, due to remove in 3.8. deprecation
       warnings from py3.7 were failing a bunch of tests on Windows since they
       mess up expected stderr.
-<<<<<<< HEAD
-    - updated the test-framework.rst documentation.
-=======
+    - Updated the test-framework.rst documentation.
     - Remove obsoleted internal implementaiton of OrderedDict.
     - Test for tar packaging fixups
->>>>>>> 8dbecac1
     
   From Hao Wu
     - typo in customized decider example in user guide 
