--- conflicted
+++ resolved
@@ -88,7 +88,7 @@
     - Fixed PCHPDBFLAGS causing a deprecation warning on MSVC v8 and later when
       using PCHs and PDBs together.
 
-<<<<<<< HEAD
+
   From Richard West:
     - Added nested / namespace tool support
     - Added a small fix to the python3 tool loader when loading a tool as a package
@@ -105,10 +105,9 @@
       tools, must now include the ar tool to get this builder as is required for
       other compiler tools.
     - Add clang and clang++ tools based on Paweł Tomulik's work.
-=======
+ 
   From Tom Tanner:
     - Allow nested $( ... $) sections
->>>>>>> 98c4c1c7
 
 RELEASE 2.5.1 - Mon, 03 Nov 2016 13:37:42 -0400
 
@@ -379,22 +378,6 @@
       and integrated with the C and C++ linking. NOTE: This is only tested
       with D v2. Support for D v1 is now deprecated.
 
-<<<<<<< HEAD
-=======
-  From Paweł Tomulik:
-    - Fix SConf tests that write output
-
-  From Gary Oberbrunner:
-    - get default RPM architecture more robustly when building RPMs
-
-  From Shane Gannon:
-    - Support for Visual Studio 2013 (12.0)
-
-  From Sye van der Veen:
-    - Support for Visual Studio 12.0Exp, and fixes for earlier MSVS
-      versions.
-
->>>>>>> 98c4c1c7
   From Anatoly Techtonik:
     - Several improvements for running scons.py from source:
       * engine files form source directory take priority over all other
