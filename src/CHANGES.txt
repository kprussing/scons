

                 SCons - a software construction tool

                            Change Log

NOTE: The 4.0.0 Release of SCons will drop Python 2.7 Support

RELEASE  VERSION/DATE TO BE FILLED IN LATER

  From John Doe:

    - Whatever John Doe did.


RELEASE 3.1.2 - Mon, 17 Dec 2019 02:06:27 +0000

  From Edoardo Bezzeccheri
    - Added debug option "action_timestamps" which outputs to stdout the absolute start and end time for each target.

  From Rob Boehne
    - Fix suncxx tool (Oracle Studio compiler) when using Python 3.  Previously would throw an exception.
      Resolved by properly handling tool version string output as unicode.

  From Tim Gates
    - Resolved a typo in engine.SCons.Tool

  From Adam Gross:
<<<<<<< HEAD
    - Added new module SCons.Scanner.Python to allow scanning .py files.
=======
    - Resolved a race condition in multithreaded Windows builds with Python 2
      in the case where a child process is spawned while a Python action has a
      file open. Original author: Ryan Beasley.

  From Jason Kenny
    - Update Command() function to accept target_scanner, source_factory, and target_factory arguments.
      This makes Command act more like a one-off builder.
>>>>>>> 06fecd63

  From Ivan Kravets
    - Added support for "-imacros" to ParseFlags

  From Jacek Kuczera:
    - Fix CheckFunc detection code for Visual 2019. Some functions
      (e.g. memmove) were incorrectly recognized as not available.

  From Jakub Kulik
    - Fix stacktrace when using SCons with Python 3.5+ and SunOS/Solaris related tools.	

  From Philipp Maierhöfer:
    - Avoid crash with UnicodeDecodeError on Python 3 when a Latex log file in
      non-UTF-8 encoding (e.g. containing umlauts in Latin-1 encoding when
      the fontenc package is included with \usepackage[T1]{fontenc}) is read.

  From Mathew Robinson:
    - Improved threading performance by ensuring NodeInfo is shared
      across threads. Results in ~13% improvement for parallel builds
      (-j# > 1) with many shared nodes.
    - Improve performance of Entry.disambiguate() by making check for
      most common case first, preventing unnecessary IO.
    - Improved DAG walk performance by reducing unnecessary work when
      there are no un-visited children.

  From Mats Wichmann
    - Replace instances of string find method with "in" checks where
      the index from find() was not used.
    - CmdStringHolder fix from issue #3428
    - Turn previously deprecated debug options into failures:
      --debug=tree, --debug=dtree, --debug=stree, --debug=nomemoizer.
    - Experimental New Feature: Enable caching MSVC configuration
      If SCONS_CACHE_MSVC_CONFIG shell environment variable is set,
      SCons will cache the results of past calls to vcvarsall.bat to
      a file; integrates with existing memoizing of such vars.
      On vs2019 saves 5+ seconds per SCons invocation, which really
      helps test suite runs.
    - Remove deprecated SourceSignatures, TargetSignatures
    - Remove deprecated Builder keywords: overrides and scanner
    - Remove deprecated env.Copy
    - Remove deprecated BuildDir plus SConscript keyword build_dir
    - A number of documentation improvements.


RELEASE 3.1.1 - Mon, 07 Aug 2019 20:09:12 -0500

  From William Deegan:
    - Remove obsoleted references to DeciderNeedsNode which could cause crash when using --debug=explain

  From Jason Kenny
    - Add Fix and test for crash in 3.1.0 when using Decider('MD5-timestamp') and --debug=explain

  From Ben Reed:
    - Added -fmerge-all-constants to flags that get included in both CCFLAGS and LINKFLAGS.

  From Mathew Robinson:
    - Fix issue #3415 - Update remaining usages of EnvironmentError to SConsEnvironmentError
      this patch fixes issues introduced in 3.1.0 where any of the
      following would cause SCons to error and exit:
        - CacheDir not write-able
        - JSON encoding errors for CacheDir config
        - JSON decoding errors for CacheDir config


RELEASE 3.1.0 - Mon, 20 Jul 2019 16:59:23 -0700

  From Joseph Brill:
    - Code to supply correct version-specifier argument to vswhere for
      VS version selection.

  From William Deegan:
    - Enhanced --debug=explain output. Now the separate components of the dependency list are split up
      as follows:

      scons: rebuilding `file3' because:
           the dependency order changed:
           ->Sources
           Old:xxx	New:zzz
           Old:yyy	New:yyy
           Old:zzz	New:xxx
           ->Depends
           ->Implicit
           Old:/usr/bin/python	New:/usr/bin/python
    - Fix Issue #3350 - SCons Exception EnvironmentError is conflicting with Python's EnvironmentError.
    - Fix spurious rebuilds on second build for cases where builder has > 1 target and the source file
      is generated. This was causing the > 1th target to not have it's implicit list cleared when the source
      file was actually built, leaving an implicit list similar to follows for 2nd and higher target
              ['/usr/bin/python', 'xxx', 'yyy', 'zzz']
      This was getting persisted to SConsign and on rebuild it would be corrected to be similar to this
              ['zzz', 'yyy', 'xxx', '/usr/bin/python']
      Which would trigger a rebuild because the order changed.
      The fix involved added logic to mark all shared targets as peers and then ensure they're implicit
      list is all cleared together.
    - Fix Issue #3349 - SCons Exception EnvironmentError is conflicting with Python's EnvironmentError.
      Renamed to SConsEnvironmentError
    - Fix Issue #3350 - mslink failing when too many objects.  This is resolved by adding TEMPFILEARGJOIN variable
      which specifies what character to join all the argements output into the tempfile. The default remains a space
      when mslink, msvc, or mslib tools are loaded they change the TEMPFILEARGJOIN to be a line separator (\r\n on win32)
    - Fix performance degradation for MD5-timestamp decider.  NOTE: This changes the Decider() function arguments.
      From:
          def my_decider(dependency, target, prev_ni):
      To:
          def my_decider(dependency, target, prev_ni, repo_node):
      Where repo_node is the repository (or other) node to use to check if the node is out of date instead of dependency.

  From Peter Diener:
    - Additional fix to issue #3135 - Also handle 'pure' and 'elemental' type bound procedures
    - Fix issue #3135 - Handle Fortran submodules and type bound procedures

  From Adam Gross:
    - Upgraded and improved Visual Studio solution/project generation code using the MSVSProject builder.
      - Added support for Visual Studio 2017 and 2019.
      - Added support for the following per-variant parameters to the builder:
        - cpppaths: Provides per-variant include paths.
        - cppdefines: Provides per-variant preprocessor definitions.

  From Michael Hartmann:
    - Fix handling of Visual Studio Compilers to properly reject any unknown HOST_PLATFORM or TARGET_PLATFORM

  From Bert Huijben:
    - Added support for Visual Studio 2019 toolset.

  From Mathew Robinson:
    - Update cache debug output to include cache hit rate.
    - No longer unintentionally hide exceptions in Action.py
    - Allow builders and pseudo-builders to inherit from OverrideEnvironments

  From Leonard de Ruijter:
    - Add logic to derive correct version argument to vswhere

  From Lukas Schrangl:
    - Enable LaTeX scanner to find more than one include per line

  From Mats Wichmann:
    - scons-time takes more care closing files and uses safer mkdtemp to avoid
      possible races on multi-job runs.
    - Use importlib to dynamically load tool and platform modules instead of imp module
    - sconsign: default to .sconsign.dblite if no filename is specified.
      Be more informative in case of unsupported pickle protocol (py2 only).
    - Fix issue #3336 - on Windows, paths were being added to PATH even if
      tools were not found in those paths.
    - More fixes for newer Java versions (since 9): handle new jdk directory
      naming (jdk-X.Y instead of jdkX.Y) on Windows; handle two-digit major
      version. Docstrings improved.
    - Fixups for pylint: exception types, redefined functions,
      globals, etc.  Some old code removed to resolve issues (hashlib is
      always present on modern Pythons; no longer need the code for
      2.5-and-earlier optparse). cmp is not a builtin function in Py3,
      drop one (unused) use; replace one.  Fix another instance of
      renaming to SConsEnvironmentError. Trailing whitespace.
      Consistently use not is/in (if not x is y -> if x is not y).
    - Add a PY3-only function for setting up the cachedir that should be less
      prone to races. Add a hack to the PY2 version (from Issue #3351) to
      be less prone to a race in the check for old-style cache.
    - Fix coding error in docbook tool only exercised when using python lxml
    - Recognize two additional GNU compiler header directory options in
      ParseFlags: -iquote and -idirafter.
    - Fix more re patterns that contain \ but not specified as raw strings
      (affects scanners for D, LaTeX, swig)


RELEASE 3.0.5 - Mon, 26 Mar 2019 15:04:42 -0700

  From William Deegan:

    - Fix Issue #3283 - Handle using --config=force in combination with Decider('MD5-timestamp').
      3.0.2 in fix for issue #2980 added that deciders can throw DeciderNeedsNode exception.
      The Configure logic directly calls the decider when using --config=force but wasn't handling
      that exception.  This would yield minimally configure tests using TryLink() not running and
      leaving TypeError Nonetype exception in config.log
    - Fix Issue #3303 - Handle --config=force overwriting the Environment passed into Configure()'s
      Decider and not clearing it when the configure context is completed.
    - Add default paths for yacc tool on windows to include cygwin, mingw, and chocolatey
    - Fix issue #2799 - Fix mingw tool to respect SHCCCOMSTR, SHLINKCOMSTR and LDMODULECOMSTR
    - Fix Issue #3329 - Add support for MS SDK V10.0A (which is commonly installed with VS2017)
    - Fix Issue #3333 - Add support for finding vswhere under 32 bit windows installs.

  From Maciej Kumorek:
    - Update the MSVC tool to include the nologo flag by default in RCFLAGS

From Daniel Moody:
    - Change the default for AppendENVPath to delete_existing=0, so path
      order will not be changed, unless explicitly set (Issue #3276)
    - Fixed bug which threw error when running SCons on windows system with no MSVC installed.
    - Update link tool to convert target to node before accessing node member
    - Update mingw tool to remove MSVC like nologo CCFLAG
    - Add default paths for lex tool on windows to include cygwin, mingw, and chocolatey
    - Add lex construction variable LEXUNISTD for turning off unix headers on windows
    - Update lex tool to use win_flex on windows if available

  From Mats Wichmann:
    - Quiet open file ResourceWarnings on Python >= 3.6 caused by
      not using a context manager around Popen.stdout
    - Add the textfile tool to the default tool list
    - Fix syntax on is/is not clauses: should not use with a literal
    - Properly retrieve exit code when catching SystemExit
    - scons-time now uses context managers around file opens
    - Fix regex patterns that were not specified as raw strings

  From Bernhard M. Wiedemann:
    - Do not store build host+user name if reproducible builds are wanted


RELEASE 3.0.4 - Mon, 20 Jan 2019 22:49:27 +0000

  From Mats Wichmann:
    - Improve finding of Microsoft compiler: add a 'products' wildcard
      in case 2017 Build Tools only is installed as it is considered a separate
      product from the default Visual Studio
    - Add TEMPFILESUFFIX to allow a customizable filename extension, as
      described in the patch attached to issue #2431.
    - scons.py and sconsign.py stopped working if script called as a symlink
      to location in scons-local location.
    - Fix issue running scons using a symlink to scons.py in an scons-local dir
    - Doc updates around Default(), and the various *TARGETS variables.

  From Daniel Moody:
    - Improved support for VC14.1 and Visual Studio 2017, as well as arm and arm64 targets.
      Issues #3268 & Issue #3222
    - Initial support for ARM targets with Visual Studio 2017 - Issue #3182 (You must set TARGET_ARCH for this to work)
    - Update TempFileMunge class to use PRINT_CMD_LINE_FUNC

  From Tobias Herzog
    - Enhance cpp scanner regex logic to detect if/elif expressions without whitespaces but
      parenthesis like "#if(defined FOO)" or "#elif!(BAR)" correctly.


RELEASE 3.0.3 - Mon, 07 Jan 2019 20:05:22 -0400
  NOTE: 3.0.2 release was dropped because there was a packaging bug. Please consider all 3.0.2
        content.

  From William Deegan:
    - Fixes to packaging logic.  Ensuring the SCons.Tool.clangCommon module is added
      to the release packages.
    - Modify scons.bat script to check for scons python script without .py extension if no file
      scons.py exists. This enables an all platform wheel to work.

  From Mats Wichmann:
    - Update doc examples to work with Python 3.5+:  map() now returns an iterable instead of a list.


RELEASE 3.0.2 - Mon, 31 Dec 2018 16:00:12 -0700

  From Bernard Blackham:
    - Fixed handling of side-effects in task master (fixes #3013).

  From William Deegan:
    - Remove long deprecated SCons.Options code and tests.  This removes BoolOption,EnumOption,
      ListOption,PackageOption, and PathOption which have been replaced by *Variable() many years ago.
    - Re-Enable parallel SCons (-j) when running via Pypy
    - Move SCons test framework files to testing/framework and remove all references to QMtest.
      QMTest has not been used by SCons for some time now.
    - Updated logic for mingw and clang on win32 to search default tool install paths if not
      found in normal SCons PATH.  If the user specifies PATH or tool specific paths they
      will be used and the default paths below will be ignored.
      - Default path for clang/clangxx : C:\Program Files\LLVM\bin
      - Default path for mingw         : C:\MinGW\bin and/or  C:\mingw-w64\*\mingw64\bin
      - Key program to locate mingw    : mingw32-make (as the gcc with mingw prefix has no fixed name)
    - Fixed issue causing stack trace when python Action function contains a unicode string when being
      run with Python 2.7
    - Add alternate path to QT install for Centos in qt tool: /usr/lib64/qt-3.3/bin
    - Fix Java tools to search reasonable default paths for Win32, Linux, macOS.  Add required paths
      for swig and java native interface to JAVAINCLUDES.  You should add these to your CPPPATH if you need
      to compile with them.  This handles spaces in paths in default Java paths on windows.
    - Added more java paths to match install for Centos 7 of openjdk
    - Fix new logic which populates JAVAINCLUDES to handle the case where javac is not found.
    - Fix GH Issue #2580 - # in FRAMEWORKPATH doesn't get properly expanded. The # is left in the
      command line.
    - Fix issue #2980 with credit to Piotr Bartosik (and William Blevins).  This is an issue where using
      TimeStamp-MD5 Decider and CacheDir can yield incorrect md5's being written into the .sconsign.
      The difference between Piotr Bartosik's patch and the current code is that the more complicated
      creation of file to csig map is only done when the count of children for the current node doesn't
      match the previous count which is loaded from the sconsign.
    - Fix issue # 3106 MSVC if using MSVC_BATCH and target dir had a space would fail due to quirk in
      MSVC's handling of escaped targetdirs when batch compiling.
    - Fix GH Issue #3141 unicode string in a TryAction() with python 2.7 crashes.
    - Fix GH Issue #3212 - Use of Py3 and CacheDir + Configure's TryCompile (or likely and Python Value Nodes)
      yielded trying to combine strings and bytes which threw exception.
    - Fix GH Issue #3225 SCons.Util.Flatten() doesn't handle MappingView's produced by dictionary as return
      values from dict().{items(), keys(), values()}.
    - Fix GH Issue #3241 - Properly support versioned shared libraries for MacOS.  We've also introduced two
      new env variables APPLELINK_CURRENT_VERSION and APPLELINK_COMPATIBILITY_VERSION which will specify
      what is passed to the linkers -current_version and -compatibility_version flags.  If not specified
      they will be derived from SHLIBVERSION as such:
      - APPLELINK_CURRENT_VERSION = SHLIBVERSION
      - APPLELINK_COMPATIBILITY_VERSION = all but the last digit in SHLIBVERSION with .0 appended.
      Note that the values of the above will be validated. Valid format for either APPLELINK variable is
      X[.Y[.Z]] where 0 <= X <= 65535, 0 <= Y <= 255, 0 <= Z <= 255.
      The new variables have been added to the documents and should show up in user guide and manpage.
    - Fix GH Issue #3136 no longer wrap io.{BufferedReader,BufferedWriter,BufferedRWPair,BufferedRandom,TextIOWrapper
      with logic to set HANDLE_FLAG_INHERIT flag on the file handle.  Python 3.4+ automatically sets this according
      to Python docs: https://docs.python.org/3/library/os.html#fd-inheritance

  From Ray Donnelly:
    - Fix the PATH created by scons.bat (and other .bat files) to provide a normalized
      PATH.  Some pythons in the 3.6 series are no longer able to handle paths which
      have ".." in them and end up crashing.  This is done by cd'ing into the directory
      we want to add to the path and then using %CD% to give us the normalized directory
      See bug filed under Python 3.6: https://bugs.python.org/issue32457.
      Note: On Win32 PATH's which have not been normalized may cause undefined behavior
      by other executables being run by SCons (or any subprocesses of executables being run by SCons).
      Resolving this issue should eliminate that possibility going forward.

  From Andrew Featherstone
    - Removed unused --warn options from the man page and source code.

  From Arda Fu
    - Fix cpp scanner regex logic to treat ifndef for py3.5+. Previously it was
      not properly differentiating between if, ifdef, and ifndef.

  From Philipp Maierhöfer
    - Added a __hash__ method to the class Scons.Subst.Literal. Required when substituting Literal
      objects when SCons runs with Python 3.
    - Added missing FORTRANMODDIRPREFIX to the gfortran tool.

  From Matthew Marinets:
    - Fixed an issue that caused the Java emitter to incorrectly parse arguments to constructors that
      implemented a class.

  From Fredrik Medley:
    - Fix exception when printing of EnviromentError messages.
      Specifically, this fixes error reporting of the race condition when
      initializing the cache which error previously was hidden.

  From Daniel Moody:
    - Updated Jar builder to handle nodes and directories better
    - Updated Jar builder to flatten source list which could contain embedded lists
    - Removed some magic numbers from jar.py on behalf of Mats Wichmann (mats@linux.com)
    - Set the pickling protocal back to highest which was causing issues
      with variant dir tests. This will cause issues if reading sconsigns
      pickled with the previous lower protocal.
    - Updated swig to setup default paths for windows
    - Updated gettext tools to setup default paths for windows with Cygwin/MinGW setups
    - Add common location for default paths for cygwin and mingw in Platform modules
    - Updated YACC tool to work on windows with Cygwin/MinGW setups
    - Set the pickling protocal back to highest which was causing issues
      with variant dir tests. This will cause issues if reading sconsigns
      pickled with the previous lower protocal.
    - Updated FS.py to handle removal of splitunc function from python 3.7
    - Updated the vc.py to ignore MSVS versions where not compiler could be found

  From Gary Oberbrunner:
    - Fix bug when Installing multiple subdirs outside the source tree
    - fix to_str to handle None without raising exception
    - Fix -jN for python 3.7

  From Jonathon Reinhart:
    - Replace all instances of `int main()` in C code with `int main(void)`.
      Specifically, this fixes the test cases use by Configure.CheckCC() which
      would fail when using -Wstrict-prototypes.

  From Zachary Tessler:
    - Fix calculation of signatures for FunctionActions that contain list (or set,...)
      comprehensions whose expressions involve constant literals. Those constants had
      been ignored in signatures, so changing them did not cause targets to be rebuilt.

  From Paweł Tomulik:
    - In the testing framework, module TestCommon, fixed must_contain(),
      must_not_contain(), and related methods of TestCommon class to work with
      substrings located at zero offset.
    - Added virtualenv support. A new function Virtualenv() determines whether
      SCons runs in a virtualenv. The search PATH may also be extended to
      prefer executables from the current virtualenv over the ones provided by
      base environment. New option --enable-virtualenv provided to import some
      virtualenv-related variables to SCons and extend every env['ENV']['PATH']
      automatically. New option --ignore-virtualenv disables this. Two
      environment variables, SCONS_ENABLE_VIRTUALENV and
      SCONS_IGNORE_VIRTUALENV are supported for the same purpose.

  From Richard West:
    - Add SConstruct.py, Sconstruct.py, sconstruct.py to the search path for the root SConstruct file.
      Allows easier debugging within Visual Studio
    - Change setup.py to change the install directory (via  pip, or setup.py install) from scons-#.#.#
      to scons (Yielding <pythondir>/lib/scons/SCons/ instead of <pythondir>/lib/scons/SCons-#.#.#/).
      This changes SCons to better comply with normal Python installation practices.

  From Mats Wichmann:
    - Recognize new java 9, 10, 11 (as 9.0 and 10.0, 11.0)
    - Updated manpage scons.xml to fix a nested list problem
    - Updated doc terminiology: use prepend instead of append as appropriate
    - XML validity fixes from SConstruct.py change
    - Update wiki links to new github location
    - Update bug links to new github location
    - Make it easier for SConscript() call to fail on missing script.
      It was possible to call SCons.Warnings.warningAsException
      (not documented as a user API) to make all warnings fail. Now
      SConscript can take an optional must_exist flag which if true fails
      if the script does not exist.  Not failing on missing script is
      now considered deprecated, and the first instance will print a
      deprecation message.  It is now also possible to flip the scons
      behavior (which still defaults to warn, not fail) by calling
      SCons.Script.set_missing_sconscript_error, which is also not a
      documented interface at the moment.
    - Convert TestCmd.read to use with statement on open (quiets 17 py3 warnings)
    - Quiet py3 warning in UtilTests.py
    - Fix tests specifying octal constants for py3
    - Fix must_contain tests for py3
    - RPM package generation:
       - Fix supplying a build architecture
       - Disable auto debug package generation on certain rpmbuild versions
       - Adjust some tests to only supply build-id file on certain rpmbuild versions
       - Tests now use a file fixture for the repeated (trivial) main.c program.
       - Document and comment cleanup.
       - Added new Environment Value X_RPM_EXTRADEFS to supply custom settings
         to the specfile without adding specific logic for each one to scons.
    - The test for Python.h needed by swig tests is moved to get_python_platform
      so it does not have to be repeated in every test; picks up one failure
      which did not make the (previously needed) check. Windows version
      of get_python_platform needed some rework in case running in virtualenv.
    - If test opens os.devnull, register with atexit so file opens do not leak.
    - Fix bugs in Win32 process spawn logic to handle OSError exception correctly.
    - Use time.perf_counter instead of time.clock if it exists.
      time.clock deprecated since py3.3, due to remove in 3.8. deprecation
      warnings from py3.7 were failing a bunch of tests on Windows since they
      mess up expected stderr.
    - Prefer Py3's inspect.getfullargspec over deprecated inspect.getargspec.
      Switched to "new" (standard in Py2.7) usage of receiving a namedtuple -
      we were unpacking to a four-tuple, two of the items of which were unused;
      getfullargspec returns a named tuple with seven elements so it is a
      cleaner drop-in replacement using the namedtuple.
    - Updated the test-framework.rst documentation.
    - Remove obsoleted internal implementaiton of OrderedDict.
    - Test for tar packaging fixups
    - Stop using deprecated unittest asserts
    - messages in strip-install-dir test now os-neutral
    - Add xz compression format to packaging choices.
    - Syntax cleanups - trailing blanks, use "is" to compare with None, etc.
      Three uses of variables not defined are changed.
    - Some script changes in trying to find scons engine
    - Update (pep8) configure-cache script, add a --show option.
    - Fix for a couple of "what if tool not found" exceptions in framework.
    - Add Textfile/Substfile to default environment. (issue #3147)
    - sconsign: a couple of python3 fixes; be more tolerant of implicit
      entries which have no signatures; minor PEP8 changes.
    - Fix a couple of type mistakes (list-> string, filter type -> list)
    - Fix a couple of type mistakes in packaging tools: list-> string in msi,
      filter type -> list in ipk

  From Bernhard M. Wiedemann:
    - Update SCons' internal scons build logic to allow overriding build date
      with SOURCE_DATE_EPOCH for SCons itself.
    - Change the datestamps in SCons' docs and embedded in code use ISO 8601 format and UTC

  From Hao Wu
    - Typo in customized decider example in user guide
    - Replace usage of unittest.TestSuite with unittest.main() (fix #3113)

RELEASE 3.0.1 - Mon, 12 Nov 2017 15:31:33 -0700

  From Daniel Moody:
    - Jar can take multiple targets, and will make a duplicate jar from the sources for each target
    - Added some warnings in case the Jar builder makes an implicit target
    - Added Jar method and changed jar build to be more specific. Jar method will take in
      directories or classes as source. Added more tests to JAR to ensure the jar was
      packaged with the correct compiled class files.
    - Added a No result test case to handle bug which seems unrelated to java in the
      swig-dependencies.py test, more info here: http://scons.tigris.org/issues/show_bug.cgi?id=2907
    - Added a travis script to test on ubuntu trusty now that the project is on github
      so that Continuus Integration tests can be run automatically. It tests most case and considers
      no result a pass as well. Improving this script can install more dependincies allowing for more
      tests to be run.

  From Daniel Moody:
    - Updated the Jar Builder tool in Tool/__init__.py so that is doesn't force class files as
      sources, allowing directories to be passed, which was causing test/Java/JAR.py to fail.

  From William Deegan:
    - Fix issue where code in utility routine to_String_for_subst() had code whose result was never
      properly returned.
      (Found by: James Rinkevich https://pairlist4.pair.net/pipermail/scons-users/2017-October/006358.html )
    - Fixed Variables.GenerateHelpText() to now use the sort parameter. Due to incorrect 2to3 fixer changes
      8 years ago it was being used as a boolean parameter.  Now you can specify sort to be a callable, or boolean
      value. (True = normal sort). Manpage also updated.
    - Fixed Tool loading logic from exploding sys.path with many site_scons/site_tools prepended on py3.
    - Added additional output with time to process each SConscript file when using --debug=time.

  From Thomas Berg:
    - Fixed a regression in scons-3.0.0 where "from __future__ import print_function" was imposed
      on the scope where SConstruct is executed, breaking existing builds using PY 2.7.

  From William Deegan:
    - Fix broken subst logic where a string with "$$(abc)" was being treated as "$(abc) and the
      logic for removing the signature escapes was then failing because there was no closing "$)".
      This was introduced by a pull request to allow recursive variable evaluations to yield a string
      such as "$( $( some stuff $) $)".

  From Zachary Tessler:
    - Fix incorrect warning for repeated identical builder calls that use overrides


RELEASE 3.0.0 - Mon, 18 Sep 2017 08:32:04 -0700

NOTE: This is a major release.  You should expect that some targets may rebuild when upgrading.
Significant changes in some python action signatures. Also switching between PY 2.7 and PY 3.5, 3.6
will cause rebuilds.


  From William Blevins:
    - Updated D language scanner support to latest: 2.071.1. (PR #1924)
      https://dlang.org/spec/module.html accessed 11 August 2016
      - Enhancements:
        - Added support for selective imports: "import A : B, C;" -> A
        - Added support for renamed imports. "import B = A;" -> A
        - Supports valid combinations: "import A, B, CCC = C, DDD = D : EEE = FFF;" -> A, B, C, D
      - Notes:
        - May find new (previously missed) Dlang dependencies.
        - May cause rebuild after upgrade due to dependency changes.
    - Updated Fortran-related tests to pass under GCC 5/6.
    - Fixed SCons.Tool.Packaging.rpm.package source nondeterminism across builds.

  From William Deegan:
    - Removed deprecated tools CVS, Perforce, BitKeeper, RCS, SCCS, Subversion.
    - Removed deprecated module SCons.Sig
    - Added prioritized list of xsltproc tools to docbook. The order will now be as
      follows: xsltproc, saxon, saxon-xslt, xalan  (with first being highest priority, first
      tool found is used)
    - Fixed MSVSProject example code (http://scons.tigris.org/issues/show_bug.cgi?id=2979)
    - Defined MS SDK 10.0 and Changed VS 2015 to use SDK 10.0
    - Changes to Action Function and Action Class signiture creation.  NOTE: This will cause rebuilds
      for many builds when upgrading to SCons 3.0
    - Fixed Bug #3027 - "Cross Compiling issue: cannot override ranlib"
    - Fixed Bug #3020 - "Download link in user guide wrong. python setup.py install --version-lib broken"
    - Fixed Bug #2486 - Added SetOption('silent',True) - Previously this value was not allowed to be set.
    - Fixed Bug #3040 - Non-unicode character in CHANGES.txt
    - Fixed Bug #2622 - AlwaysBuild + MSVC regression.
    - Fixed Bug #3025 - (Credit to Florian : User flow86 on tigris) - Fix typo JAVACLASSSUFIX should have been
                        JAVACLASSSUFFIX


  From Ibrahim Esmat:
    - Added the capability to build Windows Store Compatible libraries that can be used
      with Universal Windows Platform (UWP) Apps and published to the store

  From Daniel Holth:
    - Add basic support for PyPy (by deleting __slots__ from Node with a
      metaclass on PyPy); wrap most-used open() calls in 'with' statements to
      avoid too many open files.
    - Add __main__.py for `python -m SCons` in case it is on PYTHONPATH.
    - Always use highest available pickle protocol for efficiency.
    - Remove unused command line fallback for the zip tool.

  From Gaurav Juvekar:
    - Fix issue #2832: Expand construction variables in 'chdir' argument of builders. (PR #463)
    - Fix issue #2910: Make --tree=all handle Unicode. (PR #427)
    - Fix issue #2788: Fix typo in documentation example for sconf. (PR #388)

  From Alexey Klimkin:
    - Use memoization to optimize PATH evaluation across all dependencies per
      node. (PR #345)
    - Use set() where it is applicable (PR #344)

  From M. Limber:
    - Fixed msvs.py for Visual Studio Express editions that would report
      "Error  : ValueError: invalid literal for float(): 10.0Exp".

  From Rick Lupton:
    - Update LaTeX scanner to understand \import and related commands

  From Steve Robinson:
    - Add support for Visual Studio 2017.  This support requires vswhere.exe a helper
      tool installed with newer installs of 2017. SCons expects it to be located at
      "C:\Program Files (x86)\Microsoft Visual Studio\Installer\vswhere.exe"
      It can be downloaded separately at
      https://github.com/Microsoft/vswhere

  From Tom Tanner:
    - Allow nested $( ... $) sections

  From Paweł Tomulik:
    - Fixed the issue with LDMODULEVERSIONFLAGS reported by Tim Jenness
      (https://pairlist4.pair.net/pipermail/scons-users/2016-May/004893.html).
      An error was causing "-Wl,Bsymbolic" being added to linker's command-line
      even when there was no specified value in LDMODULEVERSION and thus no
      need for the flags to be specified.
    - Added LoadableModule to the list of global functions (DefaultEnvironment
      builders).

  From Manish Vachharajani:
    - Update debian rules, compat, and control to not use features
      deprecated or obsolete in later versions of debhelpers
    - Update python version to 2.7 in debian/control

  From Richard Viney:
    - Fixed PCHPDBFLAGS causing a deprecation warning on MSVC v8 and later when
      using PCHs and PDBs together.


  From Richard West:
    - Added nested / namespace tool support
    - Added a small fix to the python3 tool loader when loading a tool as a package
    - Added additional documentation to the user manual on using toolpaths with the environment
      This includes the use of sys.path to search for tools installed via pip or package managers
    - Added support for a PyPackageDir function for use with the toolpath

  From Russel Winder:
    - Reordered the default D tools from "dmd, gdc, ldc" to "dmd, ldc, gdc".
    - Add a ProgramAllAtOnce builder to the dmd, ldc, and gdc tools. (PR #448)
    - Remove a file name exception for very old Fedora LDC installation.
    - gdc can now handle building shared objects (tested for version 6.3.0).
    - Remove establishing the SharedLibrary builder in the dmd, ldc, and gdc
      tools, must now include the ar tool to get this builder as is required for
      other compiler tools.
    - Add clang and clang++ tools based on Paweł Tomulik's work.

RELEASE 2.5.1 - Mon, 03 Nov 2016 13:37:42 -0400

  From William Deegan:
    - Add scons-configure-cache.py to packaging. It was omitted

  From Alexey Klimkin:
    - Use memoization to optimize PATH evaluation across all dependencies per
      node. (PR #345)

RELEASE 2.5.0 - Mon, 09 Apr 2016 11:27:42 -0700

  From Dirk Baechle:
    - Removed a lot of compatibility methods and workarounds
      for Python versions < 2.7, in order to prepare the work
      towards a combined 2.7/3.x version. (PR #284)
      Also fixed the default arguments for the print_tree and
      render_tree methods. (PR #284, too)

  From William Blevins:
    - Added support for cross-language dependency scanning;
      SCons now respects scanner keys for implicit dependencies.
      - Notes for SCons users with heterogeneous systems.
        - May find new (previously missed) dependencies.
        - May cause rebuild after upgrade due to dependency changes.
        - May find new dependency errors (EG. cycles).
          - Discovered in some of the SCons QT tests.
    - Resolved missing cross-language dependencies for
      SWIG bindings (fixes #2264).
    - Corrected typo in User Guide for Scanner keyword. (PR #2959)
    - Install builder interacts with scanner found in SCANNERS differently.
      - Previous: Install builder recursively scanned implicit dependencies
        for scanners from SCANNER, but not for built-in (default) scanners.
      - Current: Install builder will not scan for implicit dependencies via
        either scanner source. This optimizes some Install builder behavior
        and brings orthogonality to Install builder scanning behavior.

  From William Deegan:
    - Add better messaging when two environments have
      different actions for the same target (Bug #2024)
    - Fix issue only with MSVC and Always build where targets
      marked AlwaysBuild wouldn't make it into CHANGED_SOURCES
      and thus yield an empty compile command line. (Bug #2622)
    - Fix posix platform escaping logic to properly handle paths
      with parens in them "()".  (Bug #2225)

  From Jakub Pola:
    - Intel Compiler 2016 (Linux/Mac) update for tool directories.

  From Adarsh Sanjeev:
    - Fix for issue #2494: Added string support for Chmod function.

  From Tom Tanner:
    - change cache to use 2 character subdirectories, rather than one character,
      so as not to give huge directories for large caches, a situation which
      causes issues for NFS.
      For existing caches, you will need to run the scons-configure-cache.py
      script to update them to the new format. You will get a warning every time
      you build until you co this.
    - Fix a bunch of unit tests on windows

RELEASE 2.4.1 - Mon, 07 Nov 2015 10:37:21 -0700

  From Arfrever Frehtes Taifersar Arahesis:
    - Fix for Bug # 2791 - Setup.py fails unnecessarily under Jython.

  From Dirk Baechle:
    - Fixed license of SVG titlepage files in the context of Debian
      packaging, such that they allow for commercial use too (#2985).

  From William Blevins:
    - InstallVersionedLib now available in the DefaultEnvironment context.
    - Improves orthogonality of use cases between different Install functions.

  From Carnë Draug:
    - Added new configure check, CheckProg, to check for
      existence of a program.

  From Andrew Featherstone:
    - Fix for issue #2840 - Fix for two environments specifying same target with different
      actions not throwing hard error. Instead SCons was incorrectly issuing a warning
      and continuing.

  From Hiroaki Itoh :
    - Add support `Microsoft Visual C++ Compiler for Python 2.7'
      Compiler can be obtained at: https://www.microsoft.com/en-us/download/details.aspx?id=44266

  From Florian Miedniak:
    - Fixed tigris issue #3011: Glob() excludes didn't work when used with VariantDir(duplicate=0)

  From William Roberts:
    - Fix bug 2831 and allow Help() text to be appended to AddOption() help.

  From Paweł Tomulik:
    - Reimplemented versioning for shared libraries, with the following effects
    - Fixed tigris issues #3001, #3006.
    - Fixed several other issues not reported to tigris, including:
      issues with versioned libraries in subdirectories with tricky names,
      issues with versioned libraries and variant directories,
      issue with soname not being injected to library when using D linkers,
    - Switched to direct symlinks instead of daisy-chained ones -- soname and
      development symlinks point directly to the versioned shared library now),
      for rationale see:
      https://www.debian.org/doc/debian-policy/ch-sharedlibs.html
      https://fedoraproject.org/wiki/Packaging:Guidelines#Devel_Packages
      https://bitbucket.org/scons/scons/pull-requests/247/new-versioned-libraries-gnulink-cyglink/diff#comment-10063929
    - New construction variables to allow override default behavior: SONAME,
      SHLIBVERSIONFLAGS, _SHLIBVERSIONFLAGS, SHLIBNOVERSIONSYMLINKS,
      LDMODULEVERSION, LDMODULEVERSIONFLAGS, _LDMODULEVERSIONFLAGS,
      LDMODULENOVERSIONSYMLINKS.
    - Changed logic used to configure the versioning machinery from
      platform-centric to linker-oriented.
    - The SHLIBVERSION/LDMODULEVERSION variables are no longer validated by
      SCons (more freedom to users).
    - InstallVersionedLib() doesn't use SHLIBVERSION anymore.
    - Enchanced docs for the library versioning stuff.
    - New tests for versioned libraries.
    - Library versioning is currently implemented for the following linker
      tools: 'cyglink', 'gnulink', 'sunlink'.
    - Fix to swig tool - pick-up 'swig', 'swig3.0' and 'swig2.0' (in order).
    - Fix to swig tool - respect env['SWIG'] provided by user.



RELEASE 2.4.0 - Mon, 21 Sep 2015 08:56:00 -0700

  From Dirk Baechle:
    - Switched several core classes to use "slots", to
      reduce the overall memory consumption in large
      projects (fixes #2180, #2178, #2198)
    - Memoizer counting uses decorators now, instead of
      the old metaclasses approach.

  From Andrew Featherstone
    - Fixed typo in SWIGPATH description

RELEASE 2.3.6 - Mon, 31 Jul 2015 14:35:03 -0700

  From Rob Smith:
    - Added support for Visual Studio 2015

RELEASE 2.3.5 - Mon, 17 Jun 2015 21:07:32 -0700

  From Stephen Pollard:
    - Documentation fixes for libraries.xml and
      builders-writing.xml (#2989 and #2990)

  From William Deegan:
    - Extended docs for InstallVersionedLib/SharedLibrary,
      and added SKIP_WIN_PACKAGES argument to build script
      bootstrap.py (PR #230, #3002).

  From William Blevins:
    - Fixed symlink support (PR #227, #2395).
    - Updated debug-count test case (PR #229).

  From Alexey Klimkin:
    - Fixed incomplete LIBS flattening and substitution in
      Program scanner(PR #205, #2954).

  From Dirk Baechle:
    - Added new method rentry_exists_on_disk to Node.FS (PR #193).

  From Russel Winder:
    - Fixed several D tests under the different OS.
    - Add support for f08 file extensions for Fortran 2008 code.

  From Anatoly Techtonik:
    - Show --config choices if no argument is specified (PR #202).
    - Fixed build crash when XML toolchain isn't installed, and
      activated compression for ZIP archives.

  From Alexandre Feblot:
    - Fix for VersionedSharedLibrary under 'sunos' platform.
    - Fixed dll link with precompiled headers on MSVC 2012
    - Added an 'exclude' parameter to Glob()

  From Laurent Marchelli:
    - Support for multiple cmdargs (one per variant) in VS project files.
    - Various improvements for TempFileMunge class.
    - Added an implementation for Visual Studio users files (PR #209).

  From Dan Pidcock:
    - Added support for the 'PlatformToolset' tag in VS project files (#2978).

  From James McCoy:
    - Added support for '-isystem' to ParseFlags.

RELEASE 2.3.4 - Mon, 27 Sep 2014 12:50:35 -0400

  From Bernhard Walle and Dirk Baechle:
    - Fixed the interactive mode, in connection with
      Configure contexts (#2971).

  From Anatoly Techtonik:
    - Fix EnsureSConsVersion warning when running packaged version

  From Russel Winder:
    - Fix D tools for building shared libraries

RELEASE 2.3.3 - Sun, 24 Aug 2014 21:08:33 -0400

  From Roland Stark:
    - Fixed false line length calculation in the TempFileMunge class (#2970).

  From Gary Oberbrunner:
    - Improve SWIG detection

  From Russel Winder:
    - Fix regression on Windows in D language update

  From Neal Becker and Stefan Zimmermann:
    - Python 3 port and compatibility

  From Anatoly Techtonik:
    - Do not fail on EnsureSConsVersion when running from checkout

  From Kendrick Boyd and Rob Managan:
    - Fixed the newglossary action to work with VariantDir (LaTeX).

  From Manuel Francisco Naranjo:
    - Added a default for the BUILDERS environment variable,
      to prevent not defined exception on a Clone().

  From Andrew Featherstone:
    - Added description of CheckTypeSize method (#1991).
    - Fixed handling of CPPDEFINE var in Append()
      for several list-dict combinations (#2900).

  From William Blevins:
    - Added test for Java derived-source dependency tree generation.
    - Added Copy Action symlink soft-copy support (#2395).
    - Various contributions to the documentation (UserGuide).

RELEASE 2.3.2

  From Dirk Baechle:
    - Update XML doc editor configuration
    - Fix: Allow varlist to be specified as list of strings for Actions (#2754)

  From veon on bitbucket:
    - Fixed handling of nested ifs in CPP scanner PreProcessor class.

  From Shane Gannon:
    - Support for Visual Studio 2013 (12.0)

  From Michael Haubenwallner:
    - Respect user's CC/CXX values; don't always overwrite in generate()
    - Delegate linker Tool.exists() to CC/CXX Tool.exists().

  From Rob Managan:
    - Updated the TeX builder to support use of the -synctex=1
      option and the files it creates.
    - Updated the TeX builder to correctly clean auxiliary files when
      the biblatex package is used.

  From Gary Oberbrunner:
    - get default RPM architecture more robustly when building RPMs

  From Amir Szekely:
    - Fixed NoClean() for multi-target builders (#2353).

  From Paweł Tomulik:
    - Fix SConf tests that write output

  From Russel Winder:
    - Revamp of the D language support. Tools for DMD, GDC and LDC provided
      and integrated with the C and C++ linking. NOTE: This is only tested
      with D v2. Support for D v1 is now deprecated.

  From Anatoly Techtonik:
    - Several improvements for running scons.py from source:
      * engine files form source directory take priority over all other
        importable versions
      * message about scons.py running from source is removed to fix tests
        that were failing because of this extra line in the output
      * error message when SCons import fails now lists lookup paths
    - Remove support for QMTest harness from runtest.py
    - Remove RPM and m4 from default tools on Windows
    - BitKeeper, CVS, Perforce, RCS, SCCS are deprecated from default
      tools and will be removed in future SCons versions to speed up
      SCons initialization (it will still be possible to use these tools
      explicitly)

  From Sye van der Veen:
    - Support for Visual Studio 12.0Exp, and fixes for earlier MSVS
      versions.


RELEASE 2.3.1

  From Andrew Featherstone:
    - Added support for EPUB output format to the DocBook tool.

  From Tom Tanner:
    - Stop leaking file handles to subprocesses by switching to using subprocess
      always.
    - Allow multiple options to be specified with --debug=a,b,c
    - Add support for a readonly cache (--cache-readonly)
    - Always print stats if requested
    - Generally try harder to print out a message on build errors
    - Adds a switch to warn on missing targets
    - Add Pseudo command to mark targets which should not exist after
      they are built.

  From Bogdan Tenea:
    - Check for 8.3 filenames on cygwin as well as win32 to make variant_dir work properly.

  From Alexandre Feblot:
    - Make sure SharedLibrary depends on all dependent libs (by depending on SHLINKCOM)

  From Stefan Sperling:
    - Fixed the setup of linker flags for a versioned SharedLibrary
      under OpenBSD (#2916).

  From Antonio Cavallo:
    - Improve error if Visual Studio bat file not found.

  From Manuel Francisco Naranjo:
    - Allow Subst.Literal string objects to be compared with each other,
      so they work better in AddUnique() and Remove().

  From David Rothenberger:
    - Added cyglink linker that uses Cygwin naming conventions for
      shared libraries and automatically generates import libraries.

  From Dirk Baechle:
    - Update bootstrap.py so it can be used from any dir, to run
      SCons from a source (non-installed) dir.
    - Count statistics of instances are now collected only when
      the --debug=count command-line option is used (#2922).
    - Added release_target_info() to File nodes, which helps to
      reduce memory consumption in clean builds and update runs
      of large projects.
    - Fixed the handling of long options in the command-line
      parsing (#2929).
    - Fixed misspelled variable in intelc.py (#2928).

  From Gary Oberbrunner:
    - Test harness: fail_test() can now print a message to help debugging.

  From Anatoly Techtonik:
    - Require rpmbuild when building SCons package.
    - Print full stack on certain errors, for debugging.
    - Improve documentation for Textfile builder.

  From William Deegan:
    - VS2012 & VS2010 Resolve initialization issues by adding path to reg.exe
      in shell used to run batch files.
    - MSVC Support fixed defaulting TARGET_ARCH to HOST_ARCH. It should be
      None if not explicitly set.
    - MSVC Fixed issue where if more than one Architectures compilers are
      detected, it would take the last one found, and not the first.

  From Philipp Kraus:
    - Added optional ZIPROOT to Zip tool.

  From Dirk Baechle:
    - Replaced old SGML-based documentation toolchain with a more modern
      approach, that also requires less external dependencies (programs and
      Python packages). Added a customized Docbook XSD for strict validation of
      all input XML files.

  From Luca Falavigna:
    - Fixed spelling errors in MAN pages (#2897).

  From Michael McDougall:
    - Fixed description of ignore_case for EnumVariable in the
      MAN page (#2774).

RELEASE 2.3.0 - Mon, 02 Mar 2013 13:22:29 -0400

  From Anatoly Techtonik:
    - Added ability to run scripts/scons.py directly from source checkout
    - Hide deprecated --debug={dtree,stree,tree} from --help output
    - Error messages from option parser now include hints about valid choices
    - Cleaned up some Python 1.5 and pre-2.3 code, so don't expect SCons
      to run on anything less than Python 2.4 anymore
    - Several fixes for runtest.py:
      * exit with an error if no tests were found
      * removed --noqmtest option - this behavior is by default
      * replaced `-o FILE --xml` combination with `--xml FILE`
      * changed `-o, --output FILE` option to capture stdout/stderr output
        from runtest.py
    - Remove os_spawnv_fix.diff patch required to enable parallel builds
      support prior to Python 2.2

  From Juan Lang:
    - Fix WiX Tool to use .wixobj rather than .wxiobj for compiler output
    - Support building with WiX releases after 2.0

  From Alexey Klimkin:
    - Fix nested LIBPATH expansion by flattening sequences in subst_path.

  From eyan on Bitbucket:
    - Print target name with command execution time with --debug=time

  From Thomas Berg and Evgeny Podjachev:
    - Fix subprocess spawning on Windows.  Work around a Windows
      bug that can crash python occasionally when using -jN. (#2449)

  From Dirk Baechle:
    - Updated test framework to support dir and file fixtures and
      added ability to test external (out-of-tree) tools (#2862).
      See doc in QMTest/test-framework.rst.
    - Fixed several errors in the test suite (Java paths, MSVS version
      detection, Tool import), additionally
      * provided MinGW command-line support for the CXX, AS and
        Fortran tests,
      * refactored the detection of the gcc version and the according
        Fortran startup library,
      * provided a new module rpmutils.py, wrapping the RPM naming rules
        for target files and further hardware-dependent info (compatibility,
        compiler flags, ...),
      * added new test methods must_exist_one_of() and
        must_not_exist_any_of() and
      * removed Aegis support from runtest.py. (#2872)

  From Gary Oberbrunner:
    - Add -jN support to runtest.py to run tests in parallel
    - Add MSVC10 and MSVC11 support to get_output low-level bat script runner.
    - Fix MSVS solution generation for VS11, and fixed tests.

  From Rob Managan:
    - Updated the TeX builder to support the \newglossary command
      in LaTeX's glossaries package and the files it creates.
    - Improve support for new versions of biblatex in the TeX builder
      so biber is called automatically if biblatex requires it.
    - Add SHLIBVERSION as an option that tells SharedLibrary to build
      a versioned shared library and create the required symlinks.
      Add builder InstallVersionedLib to create the required symlinks
      installing a versioned shared library.

RELEASE 2.2.0 - Mon, 05 Aug 2012 15:37:48 +0000

  From dubcanada on Bitbucket:
    - Fix 32-bit Visual Express C++ on 64-bit Windows (generate 32-bit code)

  From Paweł Tomulik:
    - Added gettext toolset
    - Fixed FindSourceFiles to find final sources (leaf nodes).

  From Greg Ward:
    - Allow Node objects in Java path (#2825)

  From Joshua Hughes:
    - Make Windows not redefine builtin file as un-inheritable (#2857)
    - Fix WINDOWS_INSERT_DEF on MinGW (Windows) (#2856)

  From smallbub on Bitbucket:
    - Fix LINKCOMSTR, SHLINKCOMSTR, and LDMODULECOMSTR on Windows (#2833).

  From Mortoray:
    - Make -s (silent mode) be silent about entering subdirs (#2976).
    - Fix cloning of builders when cloning environment (#2821).

  From Gary Oberbrunner:
    - Show valid Visual Studio architectures in error message
       when user passes invalid arch.

  From Alexey Petruchik:
    - Support for Microsoft Visual Studio 11 (both using it
      and generating MSVS11 solution files).

  From Alexey Klimkin:
    - Fixed the Taskmaster, curing spurious build failures in
      multi-threaded runs (#2720).

  From Dirk Baechle:
    - Improved documentation of command-line variables (#2809).
    - Fixed scons-doc.py to properly convert main XML files (#2812).

  From Rob Managan:
    - Updated the TeX builder to support LaTeX's multibib package.
    - Updated the TeX builder to support LaTeX's biblatex package.
    - Added support for using biber instead of bibtex by setting
      env['BIBTEX'] = 'biber'

  From Arve Knudsen:
    - Test for FORTRANPPFILESUFFIXES (#2129).


RELEASE 2.1.0 - Mon, 09 Sep 2011 20:54:57 -0700

  From Anton Lazarev:
    - Fix Windows resource compiler scanner to accept DOS line endings.

  From Matthias:
    - Update MSVS documents to remove note indicating that only one
      project is currently supported per solution file.

  From Grzegorz Bizoń:
    - Fix long compile lines in batch mode by using TEMPFILE
    - Fix MSVC_BATCH=False (was treating it as true)

  From Justin Gullingsrud:
    - support -std=c++0x and related CXXFLAGS in pkgconfig (ParseFlags)

  From Vincent Beffara:
    - Support -dylib_file in pkgconfig (ParseFlags)

  From Gary Oberbrunner and Sohail Somani:
    - new construction variable WINDOWS_EMBED_MANIFEST to automatically
      embed manifests in Windows EXEs and DLLs.

  From Gary Oberbrunner:
    - Fix Visual Studio project generation when CPPPATH contains Dir nodes
    - Ensure Visual Studio project is regenerated when CPPPATH or CPPDEFINES change
    - Fix unicode error when using non-ASCII filenames with Copy or Install
    - Put RPATH in LINKCOM rather than LINKFLAGS so resetting
      LINKFLAGS doesn't kill RPATH
    - Fix precompiled headers on Windows when variant dir name has spaces.
    - Adding None to an Action no longer fails (just returns original action)
    - New --debug=prepare option to show each target as it's being
      prepared, whether or not anything needs to be done for it.
    - New debug option --debug=duplicate to print a line for each
      unlink/relink (or copy) of a variant file from its source file.
    - Improve error message for EnumVariables to show legal values.
    - Fix Intel compiler to sort versions >9 correctly (esp. on Linux)
    - Fix Install() when the source and target are directories and the
      target directory exists.

  From David Garcia Garzon:
    - Fix Delete to be able to delete broken symlinks and dir
      symlinks.

  From Imran Fanaswala and Robert Lehr:
    - Handle .output file generated by bison/yacc properly. Cleaning it
      when necessary.

  From Antoine Dechaume:
    - Handle SWIG file where there is whitespace after the module name
      properly. Previously the generated files would include
      the whitespace.

  From Dmitry R.:
    - Handle Environment in case __semi_deepcopy is None

  From Benoit Belley:

    - Much improved support for Windows UNC paths (\\SERVERNAME).

  From Jean-Baptiste Lab:

    - Fix problems with appending CPPDEFINES that contain
      dictionaries, and related issues with Parse/MergeFlags and
      CPPDEFINES.

  From Allen Weeks:

    - Fix for an issue with implicit-cache with multiple targets
      when dependencies are removed on disk.

  From Evgeny Podjachev and Alexey Petruchick:

    - Support generation of Microsoft Visual Studio 2008 (9.0)
      and 2010 (10.0) project and solution files.

  From Ken Deeter:

    - Fix a problem when FS Entries which are actually Dirs have builders.

  From Luca Falavigna:

    - Support Fortran 03

  From Gary Oberbrunner:

    - Print the path to the SCons package in scons --version

  From Jean-Franï¿½ois Colson:

    - Improve Microsoft Visual Studio Solution generation, and fix
      various errors in the generated solutions especially when using
      MSVS_SCC_PROVIDER, and when generating multiple projects.  The
      construction variable MSVS_SCC_PROJECT_BASE_PATH, which never
      worked properly, is removed.  Users can use the new variable
      MSVS_SCC_CONNECTION_ROOT instead if desired.

  From Anatoly Techtonik:

    - Use subprocess in bootstrap.py instead of os.execve to avoid
      losing output control on Windows (http://bugs.python.org/issue9148)

    - Revert patch for adding SCons to App Paths, because standard cmd
      shell doesn't search there. This is confusing, because `scons` can
      be executed from explorer, but fail to start from console.

    - Fix broken installation with easy_install on Windows (issue #2051)
      SCons traditionally installed in a way that allowed to run multiple
      versions side by side. This custom logic was incompatible with
      easy_install way of doing things.

    - Use epydoc module for generating API docs in HTML if command line
      utility is not found in PATH. Actual for Windows.

  From Alexander Goomenyuk:

    - Add .sx to assembly source scanner list so .sx files
      get their header file dependencies detected.

  From Arve Knudsen:

    - Set module metadata when loading site_scons/site_init.py
      so it is treated as a proper module; __doc__, __file__ and
      __name__ now refer to the site_init.py file.

  From Russel Winder:

    - Users Guide updates explaining that Tools can be packages as
      well as python modules.

  From Gary Oberbrunner:

    - New systemwide and per-user site_scons dirs.

  From Dirk Baechle:

    - XML fixes in User's Guide.
    - Fixed the detection of 'jar' and 'rmic' during
      the initialization of the respective Tools (#2730).
    - Improved docs for custom Decider functions and
      custom Scanner objects (#2711, #2713).
    - Corrected SWIG module names for generated *.i files (#2707).

  From Joe Zuntz:

    - Fixed a case-sensitivity problem with Fortran modules.

  From Bauke Conijn:

    - Added Users Guide example for auto-generated source code

  From Steven Knight:

    - Fix explicit dependencies (Depends()) on Nodes that don't have
      attached Builders.

    - Fix use of the global Alias() function with command actions.

  From Matt Hughes:

    - Fix the ability to append to default $*FLAGS values (which are
      implemented as CLVar instances) in a copied construction environment
      without affecting the original construction environment's value.

  From Rob Managan:

    - Updated the TeX command strings to include a /D on Windows in
      case the new directory is on a different drive letter.

    - Fixed the LaTeX scanner so dependencies are found in commands that
      are broken across lines with a comment or have embedded spaces.

    - The TeX builders should now work with tex files that are generated
      by another program. Thanks to Hans-Martin von Gaudecker for
      isolating the cause of this bug.

    - Added support for INDEXSTYLE environment variable so makeindex can
      find style files.

    - Added support for the bibunits package so we call bibtex on all
      the bu*.aux files.

    - Add support of finding path information on OSX for TeX applications
      MacPorts and Fink paths need to be added by the user

  From Russel Winder:

    - Add support for DMD version 2 (the phobos2 library).

  From William Deegan:

    - Add initial support for VS/VC 2010 (express and non-express versions)
    - Remove warning for not finding MS VC/VS install.
      "scons: warning: No version of Visual Studio compiler found
        - C/C++ compilers most likely not set correctly"
    - Add support for Linux 3.0


RELEASE 2.0.1 - Mon, 15 Aug 2010 15:46:32 -0700

  From Dirk Baechle:

    - Fix XML in documentation.

  From Joe Zuntz:

    - Fixed a case-sensitivity problem with Fortran modules.

  From Bauke Conijn:

    - Added Users Guide example for auto-generated source code

  From Steven Knight:

    - Fix explicit dependencies (Depends()) on Nodes that don't have
      attached Builders.

  From Matt Hughes:

    - Fix the ability to append to default $*FLAGS values (which are
      implemented as CLVar instances) in a copied construction environment
      without affecting the original construction environment's value.

  From Rob Managan:

    - Updated the TeX command strings to include a /D on Windows in
      case the new directory is on a different drive letter.

    - Fixed the LaTeX scanner so dependencies are found in commands that
      are broken across lines with a comment or have embedded spaces.


RELEASE 2.0.0.final.0 - Mon, 14 Jun 2010 22:01:37 -0700

  From Dirk Baechle:

    - Fix XML in documentation.

  From Steven Knight:

    - Provide forward compatibility for the 'profile' module.

    - Provide forward compatibility for the 'pickle' module.

    - Provide forward compatibility for the 'io' module.

    - Provide forward compatibility for the 'queue' module.

    - Provide forward compatibility for the 'collections' module.

    - Provide forward compatibility for the 'builtins' module.

    - Provide forward compatibility for 'sys.intern()'.

    - Convert to os.walk() from of os.path.walk().

    - Remove compatibility logic no longer needed.

    - Add a '-3' option to runtest to print 3.x incompatibility warnings.

    - Convert old-style classes into new-style classes.

    - Fix "Ignoring corrupt sconsign entry" warnings when building
      in a tree with a pre-2.0 .sconsign file.

    - Fix propagation from environment of VS*COMNTOOLS to resolve issues
      initializing MSVC/MSVS/SDK issues.

    - Handle detecting Visual C++ on Python verions with upper-case
      platform architectures like 'AMD64'.

  From W. Trevor King:

    - Revisions to README.

  From Greg Noel:

    - Apply numerous Python fixers to update code to more modern idioms.
      Find where fixers should be applied to code in test strings and
      apply the fixers there, too.

    - Write a fixer to convert string functions to string methods.

    - Modify the 'dict' fixer to be less conservative.

    - Modify the 'apply' fixer to handle more cases.

    - Create a modified 'types' fixer that converts types to 2.x
      equivalents rather than 3.x equivalents.

    - Write a 'division' fixer to highlight uses of the old-style
      division operator.  Correct usage where needed.

    - Add forward compatibility for the new 'memoryview' function
      (which replaces the 'buffer' function).

    - Add forward compatibility for the 'winreg' module.

    - Remove no-longer-needed 'platform' module.

    - Run tests with the '-3' option to Python 2.6 and clear up
      various reported incompatibilities.

    - Comb out code paths specialized to Pythons older than 2.4.

    - Update deprecation warnings; most now become mandatory.

    - Start deprecation cycle for BuildDir() and build_dir.

    - Start deprecation cycle for SourceCode() and related factories

    - Fixed a problem with is_Dict() not identifying some objects derived
      from UserDict.

  From Jim Randall:

    - Document the AllowSubstExceptions() function in the User's Guide.

  From William Deegan:

    - Migrate MSVC/MSVS/SDK improvements from 1.3 branch.


RELEASE 1.3.0 - Tue, 23 Mar 2010 21:44:19 -0400

  From Steven Knight:

    - Update man page and documentation.

  From William Deegan (plus minor patch from Gary Oberbrunner):

    - Support Visual Studio 8.0 Express

RELEASE 1.2.0.d20100306 - Sat, 06 Mar 2010 16:18:33 -0800

  From Luca Falavigna:

    - Fix typos in the man page.

  From Gottfried Ganssauge:

    - Support execution when SCons is installed via easy_install.

  From Steven Knight:

    - Make the messages for Configure checks of compilers consistent.

    - Issue an error message if a BUILDERS entry is not a Builder
      object or a callable wrapper.

  From Rob Managan:

    - Update tex builder to handle the case where a \input{foo}
      command tries to work with a directory named foo instead of the
      file foo.tex. The builder now ignores a directory and continues
      searching to find the correct file. Thanks to Lennart Sauerbeck
      for the test case and initial patch

      Also allow the \include of files in subdirectories when variantDir
      is used with duplicate=0. Previously latex would crash since
      the directory in which the .aux file is written was not created.
      Thanks to Stefan Hepp for finding this and part of the solution.

  From James Teh:
    - Patches to fix some issues using MS SDK V7.0

  From William Deegan:
    - Lots of testing and minor patches to handle mixed MS VC and SDK
      installations, as well as having only the SDK installed.


RELEASE 1.2.0.d20100117 - Sun, 17 Jan 2010 14:26:59 -0800

  From Jim Randall:
    - Fixed temp filename race condition on Windows with long cmd lines.

  From David Cournapeau:
    - Fixed tryRun when sconf directory is in a variant dir.
    - Do not add -fPIC for ifort tool on non-posix platforms (darwin and
      windows).
    - Fix bug 2294 (spurious CheckCC failures).
    - Fix scons bootstrap process on windows 64 (wrong wininst name)

  From William Deegan:
    - Final merge from vs_revamp branch to main

    - Added definition and usage of HOST_OS, HOST_ARCH, TARGET_OS,
      TARGET_ARCH, currently only defined/used by Visual Studio
      Compilers. This will be rolled out to other platforms/tools
      in the future.

    - Add check for python >= 3.0.0 and exit gracefully.
      For 1.3 python >= 1.5.2 and < 3.0.0 are supported

    - Fix bug 1944 - Handle non-existent .i file in swig emitter, previously
      it would crash with an IOError exception. Now it will try to make an
      educated guess on the module name based on the filename.

  From Lukas Erlinghagen:

    - Have AddOption() remove variables from the list of
      seen-but-unknown variables (which are reported later).

    - An option name and aliases can now be specified as a tuple.

  From Hartmut Goebel:

    - Textfile builder.

  From Jared Grubb:

    - use "is/is not" in comparisons with None instead of "==" or "!=".

  From Jim Hunziker:

    - Avoid adding -gphobos to a command line multiple times
      when initializing use of the DMD compiler.

  From Jason Kenney:

    - Sugguested HOST/TARGET OS/ARCH separation.

  From Steven Knight:

    - Fix the -n option when used with VariantDir(duplicate=1)
      and the variant directory doesn't already exist.

    - Fix scanning of Unicode files for both UTF-16 endian flavors.

    - Fix a TypeError on #include of file names with Unicode characters.

    - Fix an exception if a null command-line argument is passed in.

    - Evaluate Requires() prerequisites before a Node's direct children
      (sources and dependencies).

  From Greg Noel:

    - Remove redundant __metaclass__ initializations in Environment.py.

    - Correct the documentation of text returned by sconf.Result().

    - Document that filenames with '.' as the first character are
      ignored by Glob() by default (matching UNIX glob semantics).

    - Fix SWIG testing infrastructure to work on Mac OS X.

    - Restructure a test that occasionally hung so that the test would
      detect when it was stuck and fail instead.

    - Substfile builder.

  From Gary Oberbrunner:

    - When reporting a target that SCons doesn't know how to make,
      specify whether it's a File, Dir, etc.

  From Ben Webb:

    - Fix use of $SWIGOUTDIR when generating Python wrappers.

    - Add $SWIGDIRECTORSUFFIX and $SWIGVERSION construction variables.

  From Rob Managan:

    - Add -recorder flag to Latex commands and updated internals to
      use the output to find files TeX creates. This allows the MiKTeX
      installations to find the created files

    - Notify user of Latex errors that would get buried in the
      Latex output

    - Remove LATEXSUFFIXES from environments that don't initialize Tex.

    - Add support for the glossaries package for glossaries and acronyms

    - Fix problem that pdftex, latex, and pdflatex tools by themselves did
      not create the actions for bibtex, makeindex,... by creating them
      and other environment settings in one routine called by all four
      tex tools.

    - Fix problem with filenames of sideeffects when the user changes
      the name of the output file from the latex default

    - Add scanning of files included in Latex by means of \lstinputlisting{}
      Patch from Stefan Hepp.

    - Change command line for epstopdf to use --outfile= instead of -o
      since this works on all platforms.
      Patch from Stefan Hepp.

    - Change scanner to properly search for included file from the
      directory of the main file instead of the file it is included from.
      Also update the emitter to add the .aux file associated with
      \include{filename} commands. This makes sure the required directories
      if any are created for variantdir cases.
      Half of the patch from Stefan Hepp.

RELEASE 1.2.0.d20090223 - Mon, 23 Feb 2009 08:41:06 -0800

  From Stanislav Baranov:

    - Make suffix-matching for scanners case-insensitive on Windows.

  From David Cournapeau:

    - Change the way SCons finds versions of Visual C/C++ and Visual
      Studio to find and use the Microsoft v*vars.bat files.

  From Robert P. J. Day:

    - User's Guide updates.

  From Dan Eaton:

    - Fix generation of Visual Studio 8 project files on x64 platforms.

  From Allan Erskine:

    - Set IncludeSearchPath and PreprocessorDefinitions in generated
      Visual Studio 8 project files, to help IntelliSense work.

  From Mateusz Gruca:

    - Fix deletion of broken symlinks by the --clean option.

  From Steven Knight:

    - Fix the error message when use of a non-existent drive on Windows
      is detected.

    - Add sources for files whose targets don't exist in $CHANGED_SOURCES.

    - Detect implicit dependencies on commands even when the command is
      quoted.

    - Fix interaction of $CHANGED_SOURCES with the --config=force option.

    - Fix finding #include files when the string contains escaped
      backslashes like "C:\\some\\include.h".

    - Pass $CCFLAGS to Visual C/C++ precompiled header compilation.

    - Remove unnecessary nested $( $) around $_LIBDIRFLAGS on link lines
      for the Microsoft linker, the OS/2 ilink linker and the Phar Lap
      linkloc linker.

    - Spell the Windows environment variables consistently "SystemDrive"
      and "SystemRoot" instead of "SYSTEMDRIVE" and "SYSTEMROOT".



RELEASE 1.2.0.d20090113 - Tue, 13 Jan 2009 02:50:30 -0800

  From Stanislav Baranov, Ted Johnson and Steven Knight:

    - Add support for batch compilation of Visual Studio C/C++ source
      files, controlled by a new $MSVC_BATCH construction variable.

  From Steven Knight:

    - Print the message, "scons: Build interrupted." on error output,
      not standard output.

    - Add a --warn=future-deprecated option for advance warnings about
      deprecated features that still have warnings hidden by default.

    - Fix use of $SOURCE and $SOURCES attributes when there are no
      sources specified in the Builder call.

    - Add support for new $CHANGED_SOURCES, $CHANGED_TARGETS,
      $UNCHANGED_SOURCES and $UNCHANGED_TARGETS variables.

    - Add general support for batch builds through new batch_key= and
      targets= keywords to Action object creation.

  From Arve Knudsen:

    - Make linker tools differentiate properly between SharedLibrary
      and LoadableModule.

    - Document TestCommon.shobj_prefix variable.

    - Support $SWIGOUTDIR values with spaces.

  From Rob Managan:

    - Don't automatically try to build .pdf graphics files for
      .eps files in \includegraphics{} calls in TeX/LaTeX files
      when building with the PDF builder (and thus using pdflatex).

  From Gary Oberbrunner:

    - Allow AppendENVPath() and PrependENVPath() to interpret '#'
      for paths relative to the top-level SConstruct directory.

    - Use the Borland ilink -e option to specify the output file name.

    - Document that the msvc Tool module uses $PCH, $PCHSTOP and $PDB.

    - Allow WINDOWS_INSERT_DEF=0 to disable --output-def when linking
      under MinGW.

  From Zia Sobhani:

    - Fix typos in the User's Guide.

  From Greg Spencer:

    - Support implicit dependency scanning of files encoded in utf-8
      and utf-16.

  From Roberto de Vecchi:

    - Remove $CCFLAGS from the the default definitions of $CXXFLAGS for
      Visual C/C++ and MIPSpro C++ on SGI so, they match other tools
      and avoid flag duplication on C++ command lines.

  From Ben Webb:

    - Handle quoted module names in SWIG source files.

    - Emit *_wrap.h when SWIG generates header file for directors

  From Matthew Wesley:

    - Copy file attributes so we identify, and can link a shared library
      from, shared object files in a Repository.



RELEASE 1.2.0 - Sat, 20 Dec 2008 22:47:29 -0800

  From Steven Knight:

    - Don't fail if can't import a _subprocess module on Windows.

    - Add warnings for use of the deprecated Options object.



RELEASE 1.1.0.d20081207 - Sun, 07 Dec 2008 19:17:23 -0800

  From Benoit Belley:

    - Improve the robustness of GetBuildFailures() by refactoring
      SCons exception handling (especially BuildError exceptions).

    - Have the --taskmastertrace= option print information about
      individual Task methods, not just the Taskmaster control flow.

    - Eliminate some spurious dependency cycles by being more aggressive
      about pruning pending children from the Taskmaster walk.

    - Suppress mistaken reports of a dependency cycle when a child
      left on the pending list is a single Node in EXECUTED state.

  From David Cournapeau:

    - Fix $FORTRANMODDIRPREFIX for the ifort (Intel Fortran) tool.

  From Brad Fitzpatrick:

    - Don't pre-generate an exception message (which will likely be
      ignored anyway) when an EntryProxy re-raises an AttributeError.

  From Jared Grubb:

    - Clean up coding style and white space in Node/FS.py.

    - Fix a typo in the documentation for $_CPPDEFFLAGS.

    - Issue 2401: Fix usage of comparisons with None.

  From Ludwig Hï¿½hne:

    - Handle Java inner classes declared within a method.

  From Steven Knight:

    - Fix label placement by the "scons-time.py func" subcommand
      when a profile value was close to (or equal to) 0.0.

    - Fix env.Append() and env.Prepend()'s ability to add a string to
      list-like variables like $CCFLAGS under Python 2.6.

    - Other Python2.6 portability:  don't use "as" (a Python 2.6 keyword).
      Don't use the deprecated Exception.message attribute.

    - Support using the -f option to search for a different top-level
      file name when walking up with the -D, -U or -u options.

    - Fix use of VariantDir when the -n option is used and doesn't,
      therefore, actually create the variant directory.

    - Fix a stack trace from the --debug=includes option when passed a
      static or shared library as an argument.

    - Speed up the internal find_file() function (used for searching
      CPPPATH, LIBPATH, etc.).

    - Add support for using the Python "in" keyword on construction
      environments (for example, if "CPPPATH" in env: ...).

    - Fix use of Glob() when a repository or source directory contains
      an in-memory Node without a corresponding on-disk file or directory.

    - Add a warning about future reservation of $CHANGED_SOURCES,
      $CHANGED_TARGETS, $UNCHANGED_SOURCES and $UNCHANGED_TARGETS.

    - Enable by default the existing warnings about setting the resource
      $SOURCE, $SOURCES, $TARGET and $TARGETS variable.

  From Rob Managan:

    - Scan for TeX files in the paths specified in the $TEXINPUTS
      construction variable and the $TEXINPUTS environment variable.

    - Configure the PDF() and PostScript() Builders as single_source so
      they know each source file generates a separate target file.

    - Add $EPSTOPDF, $EPSTOPDFFLAGS and $EPSTOPDFCOM

    - Add .tex as a valid extension for the PDF() builder.

    - Add regular expressions to find \input, \include and
      \includegraphics.

    - Support generating a .pdf file from a .eps source.

    - Recursive scan included input TeX files.

    - Handle requiring searched-for TeX input graphics files to have
      extensions (to avoid trying to build a .eps from itself, e.g.).

  From Greg Noel:

    - Make the Action() function handle positional parameters consistently.

    - Clarify use of Configure.CheckType().

    - Make the File.{Dir,Entry,File}() methods create their entries
      relative to the calling File's directory, not the SConscript
      directory.

    - Use the Python os.devnull variable to discard error output when
      looking for the $CC or $CXX version.

    - Mention LoadableModule() in the SharedLibrary() documentation.

  From Gary Oberbrunner:

    - Update the User's Guide to clarify use of the site_scons/
      directory and the site_init.py module.

    - Make env.AppendUnique() and env.PrependUnique remove duplicates
      within a passed-in list being added, too.

  From Randall Spangler:

    - Fix Glob() so an on-disk file or directory beginning with '#'
      doesn't throw an exception.



RELEASE 1.1.0 - Thu, 09 Oct 2008 08:33:47 -0700

  From Chris AtLee

    - Use the specified environment when checking for the GCC compiler
      version.

  From Ian P. Cardenas:

    - Fix Glob() polluting LIBPATH by returning copy of list

  From David Cournapeau:

    - Add CheckCC, CheckCXX, CheckSHCC and CheckSHCXX tests to
      configuration contexts.

    - Have the --profile= argument use the much faster cProfile module
      (if it's available in the running Python version).

    - Reorder MSVC compilation arguments so the /Fo is first.

  From Bill Deegan:

    - Add scanning Windows resource (.rc) files for implicit dependencies.

  From John Gozde:

    - When scanning for a #include file, don't use a directory that
      has the same name as the file.

  From Ralf W. Grosse-Kunstleve

    - Suppress error output when checking for the GCC compiler version.

  From Jared Grubb:

    - Fix VariantDir duplication of #included files in subdirectories.

  From Ludwig Hï¿½hne:

    - Reduce memory usage when a directory is used as a dependency of
      another Node (such as an Alias) by returning a concatenation
      of the children's signatures + names, not the children's contents,
      as the directory contents.

    - Raise AttributeError, not KeyError, when a Builder can't be found.

    - Invalidate cached Node information (such as the contenst returned
      by the get_contents() method) when calling actions with Execute().

    - Avoid object reference cycles from frame objects.

    - Reduce memory usage from Null Executor objects.

    - Compute MD5 checksums of large files without reading the entire
      file contents into memory.  Add a new --md5-chunksize option to
      control the size of each chunk read into memory.

  From Steven Knight:

    - Fix the ability of the add_src_builder() method to add a new
      source builder to any other builder.

    - Avoid an infinite loop on non-Windows systems trying to find the
      SCons library directory if the Python library directory does not
      begin with the string "python".

    - Search for the SCons library directory in "scons-local" (with
      no version number) after "scons-local-{VERSION}".

  From Rob Managan:

    - Fix the user's ability to interrupt the TeX build chain.

    - Fix the TeX builder's allowing the user to specify the target name,
      instead of always using its default output name based on the source.

    - Iterate building TeX output files until all warning are gone
      and the auxiliary files stop changing, or until we reach the
      (configurable) maximum number of retries.

    - Add TeX scanner support for:  glossaries, nomenclatures, lists of
      figures, lists of tables, hyperref and beamer.

    - Use the $BIBINPUTS, $BSTINPUTS, $TEXINPUTS and $TEXPICTS construction
      variables as search paths for the relevant types of input file.

    - Fix building TeX with VariantDir(duplicate=0) in effect.

    - Fix the LaTeX scanner to search for graphics on the TEXINPUTS path.

    - Have the PDFLaTeX scanner search for .gif files as well.

  From Greg Noel:

    - Fix typos and format bugs in the man page.

    - Add a first draft of a wrapper module for Python's subprocess
      module.

    - Refactor use of the SCons.compat module so other modules don't
      have to import it individually.

    - Add .sx as a suffix for assembly language files that use the
      C preprocessor.

  From Gary Oberbrunner:

    - Make Glob() sort the returned list of Files or Nodes
      to prevent spurious rebuilds.

    - Add a delete_existing keyword argument to the AppendENVPath()
      and PrependENVPath() Environment methods.

    - Add ability to use "$SOURCE" when specifying a target to a builder

  From Damyan Pepper:

    - Add a test case to verify that SConsignFile() files can be
      created in previously non-existent subdirectories.

  From Jim Randall:

    - Make the subdirectory in which the SConsignFile() file will
      live, if the subdirectory doesn't already exist.

  From Ali Tofigh:

    - Add a test to verify duplication of files in VariantDir subdirectories.



RELEASE 1.0.1 - Sat, 06 Sep 2008 07:29:34 -0700

  From Greg Noel:

    - Add a FindFile() section to the User's Guide.

    - Fix the FindFile() documentation in the man page.

    - Fix formatting errors in the Package() description in the man page.

    - Escape parentheses that appear within variable names when spawning
      command lines using os.system().



RELEASE 1.0.0 - XXX

  From Jared Grubb:

    - Clear the Node state when turning a generic Entry into a Dir.

  From Ludwig Hï¿½hne:

    - Fix sporadic output-order failures in test/GetBuildFailures/parallel.py.

    - Document the ParseDepends() function in the User's Guide.

  From khomenko:

    - Create a separate description and long_description for RPM packages.

  From Steven Knight:

    - Document the GetLaunchDir() function in the User's Guide.

    - Have the env.Execute() method print an error message if the
      executed command fails.

    - Add a script for creating a standard SCons development system on
      Ubuntu Hardy.  Rewrite subsidiary scripts for install Python and
      SCons versions in Python (from shell).

  From Greg Noel:

    - Handle yacc/bison on newer Mac OS X versions creating file.hpp,
      not file.cpp.h.

    - In RPCGEN tests, ignore stderr messages from older versions of
      rpcgen on some versions of Mac OS X.

    - Fix typos in man page descriptions of Tag() and Package(), and in
      the scons-time man page.

    - Fix documentation of SConf.CheckLibWithHeader and other SConf methods.

    - Update documentation of SConscript(variant_dir) usage.

    - Fix SWIG tests for (some versions of) Mac OS X.

  From Jonas Olsson:

    - Print the warning about -j on Windows being potentially unreliable if
      the pywin32 extensions are unavailable or lack file handle operations.

  From Jim Randall:

    - Fix the env.WhereIs() method to expand construction variables.

  From Rogier Schouten:

    - Enable building of shared libraries with the Bordand ilink32 linker.



RELEASE 1.0.0 - Sat, 09 Aug 2008 12:19:44 -0700

  From Luca Falavigna:

    - Fix SCons man page indentation under Debian's man page macros.

  From Steven Knight:

    - Clarify the man page description of the SConscript(src_dir) argument.

    - User's Guide updates:

       -  Document the BUILD_TARGETS, COMMAND_LINE_TARGETS and
          DEFAULT_TARGETS variables.

       -  Document the AddOption(), GetOption() and SetOption() functions.

       -  Document the Requires() function; convert to the Variables
          object, its UnknownOptions() method, and its associated
          BoolVariable(), EnumVariable(), ListVariable(), PackageVariable()
          and PathVariable() functions.

       -  Document the Progress() function.

       -  Reorganize the chapter and sections describing the different
          types of environments and how they interact.  Document the
          SetDefault() method.  Document the PrependENVPath() and
          AppendENVPath() functions.

       -  Reorganize the command-line arguments chapter.  Document the
          ARGLIST variable.

       -  Collect some miscellaneous sections into a chapter about
          configuring build output.

    - Man page updates:

       -  Document suggested use of the Visual C/C++ /FC option to fix
          the ability to double-click on file names in compilation error
          messages.

       -  Document the need to use Clean() for any SideEffect() files that
          must be explicitly removed when their targets are removed.

       -  Explicitly document use of Node lists as input to Dependency().

  From Greg Noel:

    - Document MergeFlags(), ParseConfig(), ParseFlags() and SideEffect()
      in the User's Guide.

  From Gary Oberbrunner:

    - Document use of the GetBuildFailures() function in the User's Guide.

  From Adam Simpkins:

    - Add man page text clarifying the behavior of AddPreAction() and
      AddPostAction() when called with multiple targets.

  From Alexey Zezukin:

    - Fix incorrectly swapped man page descriptions of the --warn= options
      for duplicate-environment and missing-sconscript.



RELEASE 0.98.5 - Sat, 07 Jun 2008 08:20:35 -0700

  From Benoit Belley:

  - Fix the Intel C++ compiler ABI specification for EMT64 processors.

  From David Cournapeau:

  - Issue a (suppressable) warning, not an error, when trying to link
    C++ and Fortran object files into the same executable.

  From Steven Knight:

  - Update the scons.bat file so that it returns the real exit status
    from SCons, even though it uses setlocal + endlocal.

  - Fix the --interactive post-build messages so it doesn't get stuck
    mistakenly reporting failures after any individual build fails.

  - Fix calling File() as a File object method in some circumstances.

  - Fix setup.py installation on Mac OS X so SCons gets installed
    under /usr/lcoal by default, not in the Mac OS X Python framework.



RELEASE 0.98.4 - Sat, 17 May 2008 22:14:46 -0700

  From Benoit Belley:

  - Fix calculation of signatures for Python function actions with
    closures in Python versions before 2.5.

  From David Cournapeau:

  - Fix the initialization of $SHF77FLAGS so it includes $F77FLAGS.

  From Jonas Olsson:

  - Fix a syntax error in the Intel C compiler support on Windows.

  From Steven Knight:

  - Change how we represent Python Value Nodes when printing and when
    stored in .sconsign files (to avoid blowing out memory by storing
    huge strings in .sconsign files after multiple runs using Configure
    contexts cause the Value strings to be re-escaped each time).

  - Fix a regression in not executing configuration checks after failure
    of any configuration check that used the same compiler or other tool.

  - Handle multiple destinations in Visual Studio 8 settings for the
    analogues to the INCLUDE, LIBRARY and PATH variables.

  From Greg Noel:

  - Update man page text for VariantDir().



RELEASE 0.98.3 - Tue, 29 Apr 2008 22:40:12 -0700

  From Greg Noel:

  - Fix use of $CXXFLAGS when building C++ shared object files.

  From Steven Knight:

  - Fix a regression when a Builder's source_scanner doesn't select
    a more specific scanner for the suffix of a specified source file.

  - Fix the Options object backwards compatibility so people can still
    "import SCons.Options.{Bool,Enum,List,Package,Path}Option" submodules.

  - Fix searching for implicit dependencies when an Entry Node shows up
    in the search path list.

  From Stefano:

  - Fix expansion of $FORTRANMODDIR in the default Fortran command line(s)
    when it's set to something like ${TARGET.dir}.



RELEASE 0.98.2 - Sun, 20 Apr 2008 23:38:56 -0700

  From Steven Knight:

  - Fix a bug in Fortran suffix computation that would cause SCons to
    run out of memory on Windows systems.

  - Fix being able to specify --interactive mode command lines with
    \ (backslash) path name separators on Windows.

  From Gary Oberbrunner:

  - Document Glob() in the User's Guide.



RELEASE 0.98.1 - Fri, 18 Apr 2008 19:11:58 -0700

  From Benoit Belley:

  - Speed up the SCons.Util.to_string*() functions.

  - Optimize various Node intialization and calculations.

  - Optimize Executor scanning code.

  - Optimize Taskmaster execution, including dependency-cycle checking.

  - Fix the --debug=stree option so it prints its tree once, not twice.

  From Johan Boulï¿½:

  - Fix the ability to use LoadableModule() under MinGW.

  From David Cournapeau:

  - Various missing Fortran-related construction variables have been added.

  - SCons now uses the program specified in the $FORTRAN construction
    variable to link Fortran object files.

  - Fortran compilers on Linux (Intel, g77 and gfortran) now add the -fPIC
    option by default when compilling shared objects.

  - New 'sunf77', 'sunf90' and 'sunf95' Tool modules have been added to
    support Sun Fortran compilers.  On Solaris, the Sun Fortran compilers
    are used in preference to other compilers by default.

  - Fortran support now uses gfortran in preference to g77.

  - Fortran file suffixes are now configurable through the
    $F77FILESUFFIXES, $F90FILESUFFIXES, $F95FILESUFFIXES and
    $FORTRANFILESUFFIXES variables.

  From Steven Knight:

  - Make the -d, -e, -w and --no-print-directory options "Ignored for
    compatibility."  (We're not going to implement them.)

  - Fix a serious inefficiency in how SCons checks for whether any source
    files are missing when a Builder call creates many targets from many
    input source files.

  - In Java projects, make the target .class files depend only on the
    specific source .java files where the individual classes are defined.

  - Don't store duplicate source file entries  in the .sconsign file so
    we don't endlessly rebuild the target(s) for no reason.

  - Add a Variables object as the first step towards deprecating the
    Options object name.  Similarly, add BoolVariable(), EnumVariable(),
    ListVariable(), PackageVariable() and PathVariable() functions
    as first steps towards replacing BoolOption(), EnumOption(),
    ListOption(), PackageOption() and PathOption().

  - Change the options= keyword argument to the Environment() function
    to variables=, to avoid confusion with SCons command-line options.
    Continue supporting the options= keyword for backwards compatibility.

  - When $SWIGFLAGS contains the -python flag, expect the generated .py
    file to be in the same (sub)directory as the target.

  - When compiling C++ files, allow $CCFLAGS settings to show up on the
    command line even when $CXXFLAGS has been redefined.

  - Fix --interactive with -u/-U/-D when a VariantDir() is used.

  From Anatoly Techtonik:

  - Have the scons.bat file add the script execution directory to its
    local %PATH% on Windows, so the Python executable can be found.

  From Mike Wake:

  - Fix passing variable names as a list to the Return() function.

  From Matthew Wesley:

  - Add support for the GDC 'D' language compiler.



RELEASE 0.98 - Sun, 30 Mar 2008 23:33:05 -0700

  From Benoit Belley:

  - Fix the --keep-going flag so it builds all possible targets even when
    a later top-level target depends on a child that failed its build.

  - Fix being able to use $PDB and $WINDWOWS_INSERT_MANIFEST together.

  - Don't crash if un-installing the Intel C compiler leaves left-over,
    dangling entries in the Windows registry.

  - Improve support for non-standard library prefixes and suffixes by
    stripping all prefixes/suffixes from file name string as appropriate.

  - Reduce the default stack size for -j worker threads to 256 Kbytes.
    Provide user control over this value by adding --stack-size and
    --warn=stack-size options, and a SetOption('stack_size') function.

  - Fix a crash on Linux systems when trying to use the Intel C compiler
    and no /opt/intel_cc_* directories are found.

  - Improve using Python functions as actions by incorporating into
    a FunctionAction's signature:
      - literal values referenced by the byte code.
      - values of default arguments
      - code of nested functions
      - values of variables captured by closures
      - names of referenced global variables and functions

  - Fix the closing message when --clean and --keep-going are both
    used and no errors occur.

  - Add support for the Intel C compiler on Mac OS X.

  - Speed up reading SConscript files by about 20% (for some
    configurations) by:  1) optimizing the SCons.Util.is_*() and
    SCons.Util.flatten() functions; 2) avoiding unnecessary os.stat()
    calls by using a File's .suffix attribute directly instead of
    stringifying it.

  From JÃ©rÃ´me Berger:

  - Have the D language scanner search for .di files as well as .d files.

  - Add a find_include_names() method to the Scanner.Classic class to
    abstract out how included names can be generated by subclasses.

  - Allow the D language scanner to detect multiple modules imported by
    a single statement.

  From Konstantin Bozhikov:

  - Support expansion of construction variables that contain or refer
    to lists of other variables or Nodes within expansions like $CPPPATH.

  - Change variable substitution (the env.subst() method) so that an
    input sequence (list or tuple) is preserved as a list in the output.

  From David Cournapeau:

  - Add a CheckDeclaration() call to configure contexts.

  - Improve the CheckTypeSize() code.

  - Add a Define() call to configure contexts, to add arbitrary #define
    lines to a generated configure header file.

  - Add a "gfortran" Tool module for the GNU F95/F2003 compiler.

  - Avoid use of -rpath with the Mac OS X linker.

  - Add comment lines to the generated config.h file to describe what
    the various #define/#undef lines are doing.

  From Steven Knight:

  - Support the ability to subclass the new-style "str" class as input
    to Builders.

  - Improve the performance of our type-checking by using isinstance()
    with new-style classes.

  - Fix #include (and other $*PATH variables searches) of files with
    absolute path names.  Don't die if they don't exist (due to being
    #ifdef'ed out or the like).

  - Fix --interactive mode when Default(None) is used.

  - Fix --debug=memoizer to work around a bug in base Python 2.2 metaclass
    initialization (by just not allowing Memoization in Python versions
    that have the bug).

  - Have the "scons-time time" subcommand handle empty log files, and
    log files that contain no results specified by the --which option.

  - Fix the max Y of vertical bars drawn by "scons-time --fmt=gnuplot".

  - On Mac OS X, account for the fact that the header file generated
    from a C++ file will be named (e.g.) file.cpp.h, not file.hpp.

  - Fix floating-point numbers confusing the Java parser about
    generated .class file names in some configurations.

  - Document (nearly) all the values you can now fetch with GetOption().

  - Fix use of file names containing strings of multiple spaces when
    using ActionFactory instances like the Copy() or Move() function.

  - Fix a 0.97 regression when using a variable expansion (like
    $OBJSUFFIX) in a source file name to a builder with attached source
    builders that match suffix (like Program()+Object()).

  - Have the Java parser recognize generics (surrounded by angle brackets)
    so they don't interfere with identifying anonymous inner classes.

  - Avoid an infinite loop when trying to use saved copies of the
    env.Install() or env.InstallAs() after replacing the method
    attributes.

  - Improve the performance of setting construction variables.

  - When cloning a construction environment, avoid over-writing an
    attribute for an added method if the user explicitly replaced it.

  - Add a warning about deprecated support for Python 1.5, 2.0 and 2.1.

  - Fix being able to SetOption('warn', ...) in SConscript files.

  - Add a warning about env.Copy() being deprecated.

  - Add warnings about the --debug={dtree,stree,tree} options
    being deprecated.

  - Add VariantDir() as the first step towards deprecating BuildDir().
    Add the keyword argument "variant_dir" as the replacement for
    "build_dir".

  - Add warnings about the {Target,Source}Signatures() methods and
    functions being deprecated.

  From Rob Managan:

  - Enhance TeX and LaTeX support to work with BuildDir(duplicate=0).

  - Re-run LaTeX when it issues a package warning that it must be re-run.

  From Leanid Nazdrynau:

  - Have the Copy() action factory preserve file modes and times
    when copying individual files.

  From Jan Nijtmans:

  - If $JARCHDIR isn't set explicitly, use the .java_classdir attribute
    that was set when the Java() Builder built the .class files.

  From Greg Noel:

  - Document the Dir(), File() and Entry() methods of Dir and File Nodes.

  - Add the parse_flags option when creating Environments

  From Gary Oberbrunner:

  - Make File(), Dir() and Entry() return a list of Nodes when passed
    a list of names, instead of trying to make a string from the name
    list and making a Node from that string.

  - Fix the ability to build an Alias in --interactive mode.

  - Fix the ability to hash the contents of actions for nested Python
    functions on Python versions where the inability to pickle them
    returns a TypeError (instead of the documented PicklingError).

  From Jonas Olsson:

  - Fix use of the Intel C compiler when the top compiler directory,
    but not the compiler version, is specified.

  - Handle Intel C compiler network license files (port@system).

  From Jim Randall:

  - Fix how Python Value Nodes are printed in --debug=explain output.

  From Adam Simpkins:

  - Add a --interactive option that starts a session for building (or
    cleaning) targets without re-reading the SConscript files every time.

  - Fix use of readline command-line editing in --interactive mode.

  - Have the --interactive mode "build" command with no arguments
    build the specified Default() targets.

  - Fix the Chmod(), Delete(), Mkdir() and Touch() Action factories to
    take a list (of Nodes or strings) as arguments.

  From Vaclav Smilauer:

  - Fix saving and restoring an Options value of 'all' on Python
    versions where all() is a builtin function.

  From Daniel Svensson:

  - Code correction in SCons.Util.is_List().

  From Ben Webb:

  - Support the SWIG %module statement with following modifiers in
    parenthese (e.g., '%module(directors="1")').



RELEASE 0.97.0d20071212 - Wed, 12 Dec 2007 09:29:32 -0600

  From Benoit Belley:

  - Fix occasional spurious rebuilds and inefficiency when using
    --implicit-cache and Builders that produce multiple targets.

  - Allow SCons to not have to know about the builders of generated
    files when BuildDir(duplicate=0) is used, potentially allowing some
    SConscript files to be ignored for smaller builds.

  From David Cournapeau:

  - Add a CheckTypeSize() call to configure contexts.

  From Ken Deeter:

  - Make the "contents" of Alias Nodes a concatenation of the children's
    content signatures (MD5 checksums), not a concatenation of the
    children's contents, to avoid using large amounts of memory during
    signature calculation.

  From Malte Helmert:

  - Fix a lot of typos in the man page and User's Guide.

  From Geoffrey Irving:

  - Speed up conversion of paths in .sconsign files to File or Dir Nodes.

  From Steven Knight:

  - Add an Options.UnknownOptions() method that returns any settings
    (from the command line, or whatever dictionary was passed in)
    that aren't known to the Options object.

  - Add a Glob() function.

  - When removing targets with the -c option, use the absolute path (to
    avoid problems interpreting BuildDir() when the top-level directory
    is the source directory).

  - Fix problems with Install() and InstallAs() when called through a
    clone (of a clone, ...) of a cloned construction environment.

  - When executing a file containing Options() settings, add the file's
    directory to sys.path (so modules can be imported from there) and
    explicity set __name__ to the name of the file so the statement's
    in the file can deduce the location if they need to.

  - Fix an O(n^2) performance problem when adding sources to a target
    through calls to a multi Builder (including Aliases).

  - Redefine the $WINDOWSPROGMANIFESTSUFFIX and
    $WINDOWSSHLIBMANIFESTSUFFIX variables so they pick up changes to
    the underlying $SHLIBSUFFIX and $PROGSUFFIX variables.

  - Add a GetBuildFailures() function that can be called from functions
    registered with the Python atexit module to print summary information
    about any failures encountered while building.

  - Return a NodeList object, not a Python list, when a single_source
    Builder like Object() is called with more than one file.

  - When searching for implicit dependency files in the directories
    in a $*PATH list, don't create Dir Nodes for directories that
    don't actually exist on-disk.

  - Add a Requires() function to allow the specification of order-only
    prerequisites, which will be updated before specified "downstream"
    targets but which don't actually cause the target to be rebuilt.

  - Restore the FS.{Dir,File,Entry}.rel_path() method.

  - Make the default behavior of {Source,Target}Signatures('timestamp')
    be equivalent to 'timestamp-match', not 'timestamp-newer'.

  - Fix use of CacheDir with Decider('timestamp-newer') by updating
    the modification time when copying files from the cache.

  - Fix random issues with parallel (-j) builds on Windows when Python
    holds open file handles (especially for SCons temporary files,
    or targets built by Python function actions) across process creation.

  From Maxim Kartashev:

  - Fix test scripts when run on Solaris.

  From Gary Oberbrunner:

  - Fix Glob() when a pattern is in an explicitly-named subdirectory.

  From Philipp Scholl:

  - Fix setting up targets if multiple Package builders are specified
    at once.



RELEASE 0.97.0d20070918 - Tue, 18 Sep 2007 10:51:27 -0500

  From Steven Knight:

  - Fix the wix Tool module to handle null entries in $PATH variables.

  - Move the documentation of Install() and InstallAs() from the list
    of functions to the list of Builders (now that they're implemented
    as such).

  - Allow env.CacheDir() to be set per construction environment.  The
    global CacheDir() function now sets an overridable global default.

  - Add an env.Decider() method and a Node.Decider() method that allow
    flexible specification of an arbitrary function to decide if a given
    dependency has changed since the last time a target was built.

  - Don't execute Configure actions (while reading SConscript files)
    when cleaning (-c) or getting help (-h or -H).

  - Add to each target an implicit dependency on the external command(s)
    used to build the target, as found by searching env['ENV']['PATH']
    for the first argument on each executed command line.

  - Add support for a $IMPLICIT_COMMAND_DEPENDENCIES construction
    variabe that can be used to disable the automatic implicit
    dependency on executed commands.

  - Add an "ensure_suffix" keyword to Builder() definitions that, when
    true, will add the configured suffix to the targets even if it looks
    like they already have a different suffix.

  - Add a Progress() function that allows for calling a function or string
    (or list of strings) to display progress while walking the DAG.

  - Allow ParseConfig(), MergeFlags() and ParseFlags() to handle output
    from a *config command with quoted path names that contain spaces.

  - Make the Return() function stop processing the SConscript file and
    return immediately.  Add a "stop=" keyword argument that can be set
    to False to preserve the old behavior.

  - Fix use of exitstatfunc on an Action.

  - Introduce all man page function examples with "Example:" or "Examples:".

  - When a file gets added to a directory, make sure the directory gets
    re-scanned for the new implicit dependency.

  - Fix handling a file that's specified multiple times in a target
    list so that it doesn't cause dependent Nodes to "disappear" from
    the dependency graph walk.

  From Carsten Koch:

  - Avoid race conditions with same-named files and directory creation
    when pushing copies of files to CacheDir().

  From Tzvetan Mikov:

  - Handle $ in Java class names.

  From Gary Oberbrunner:

  - Add support for the Intel C compiler on Windows64.

  - On SGI IRIX, have $SHCXX use $CXX by default (like other platforms).

  From Sohail Somani:

  - When Cloning a construction environment, set any variables before
    applying tools (so the tool module can access the configured settings)
    and re-set them after (so they end up matching what the user set).

  From Matthias Troffaes:

  - Make sure extra auxiliary files generated by some LaTeX packages
    and not ending in .aux also get deleted by scons -c.

  From Greg Ward:

  - Add a $JAVABOOTCLASSPATH variable for directories to be passed to the
    javac -bootclasspath option.

  From Christoph Wiedemann:

  - Add implicit dependencies on the commands used to build a target.




RELEASE 0.97.0d20070809 - Fri, 10 Aug 2007 10:51:27 -0500

  From Lars Albertsson:

  - Don't error if a #include line happens to match a directory
    somewhere on a path (like $CPPPATH, $FORTRANPATH, etc.).

  From Mark Bertoglio:

  - Fix listing multiple projects in Visual Studio 7.[01] solution files,
    including generating individual project GUIDs instead of re-using
    the solution GUID.

  From Jean Brouwers:

  - Add /opt/SUNWspro/bin to the default execution PATH on Solaris.

  From Allan Erskine:

  - Only expect the Microsoft IDL compiler to emit *_p.c and *_data.c
    files if the /proxy and /dlldata switches are used (respectively).

  From Steven Knight:

  - Have --debug=explain report if a target is being rebuilt because
    AlwaysBuild() is specified (instead of "unknown reasons").

  - Support {Get,Set}Option('help') to make it easier for SConscript
    files to tell if a help option (-h, --help, etc.) has been specified.

  - Support {Get,Set}Option('random') so random-dependency interaction
    with CacheDir() is controllable from SConscript files.

  - Add a new AddOption() function to support user-defined command-
    line flags (like --prefix=, --force, etc.).

  - Replace modified Optik version with new optparse compatibility module
    for command line processing in Scripts/SConsOptions.py

  - Push and retrieve built symlinks to/from a CacheDir() as actual
    symlinks, not by copying the file contents.

  - Fix how the Action module handles stringifying the shared library
    generator in the Tool/mingw.py module.

  - When generating a config.h file, print "#define HAVE_{FEATURE} 1"
    instad of just "#define HAVE_{FEATURE}", for more compatibility
    with Autoconf-style projects.

  - Fix expansion of $TARGET, $TARGETS, $SOURCE and $SOURCES keywords in
    Visual C/C++ PDB file names.

  - Fix locating Visual C/C++ PDB files in build directories.

  - Support an env.AddMethod() method and an AddMethod() global function
    for adding a new method, respectively, to a construction environment
    or an arbitrary object (such as a class).

  - Fix the --debug=time option when the -j option is specified and all
    files are up to date.

  - Add a $SWIGOUTDIR variable to allow setting the swig -outdir option,
    and use it to identify files created by the swig -java option.

  - Add a $SWIGPATH variable that specifies the path to be searched
    for included SWIG files, Also add related $SWIGINCPREFIX and
    $SWIGINCSUFFIX variables that specify the prefix and suffix to
    be be added to each $SWIGPATH directory when expanded on the SWIG
    command line.

  - More efficient copying of construction environments (mostly borrowed
    from copy.deepcopy() in the standard Python library).

  - When printing --tree=prune output, don't print [brackets] around
    source files, only do so for built targets with children.

  - Fix interpretation of Builder source arguments when the Builder has
    a src_suffix *and* a source_builder and the argument has no suffix.

  - Fix use of expansions like ${TARGET.dir} or ${SOURCE.dir} in the
    following construction variables:  $FORTRANMODDIR, $JARCHDIR,
    $JARFLAGS, $LEXFLAGS, $SWIGFLAGS, $SWIGOUTDIR and $YACCFLAGS.

  - Fix dependencies on Java files generated by SWIG so they can be
    detected and built in one pass.

  - Fix SWIG when used with a BuildDir().

  From Leanid Nazdrynau:

  - When applying Tool modules after a construction environment has
    already been created, don't overwrite existing $CFILESUFFIX and
    $CXXFILESUFFIX value.

  - Support passing the Java() builder a list of explicit .java files
    (not only a list of directories to be scanned for .java files).

  - Support passing .java files to the Jar() and JavaH() builders, which
    then use the builder underlying the Java() builder to turn them into
    .class files.  (That is, the Jar()-Java() chain of builders become
    multi-step, like the Program()-Object()-CFile() builders.)

  - Support passing SWIG .i files to the Java builders (Java(),
    Jar(), JavaH()), to cause intermediate .java files to be created
    automatically.

  - Add $JAVACLASSPATH and $JAVASOURCEPATH variables, that get added to
    the javac "-classpath" and "-sourcepath" options.  (Note that SCons
    does *not* currently search these paths for implicit dependencies.)

  - Commonize initialization of Java-related builders.

  From Jan Nijtmans:

  - Find Java anonymous classes when the next token after the name is
    an open parenthesis.

  From Gary Oberbrunner:

  - Fix a code example in the man page.

  From Tilo Prutz:

  - Add support for the file names that Java 1.5 (and 1.6) generates for
    nested anonymous inner classes, which are different from Java 1.4.

  From Adam Simpkins:

  - Allow worker threads to terminate gracefully when all jobs are
    finished.

  From Sohail Somani:

  - Add LaTeX scanner support for finding dependencies specified with
    the \usepackage{} directive.



RELEASE 0.97 - Thu, 17 May 2007 08:59:41 -0500

  From Steven Knight:

  - Fix a bug that would make parallel builds stop in their tracks if
    Nodes that depended on lists that contained some Nodes built together
    caused the reference count to drop below 0 if the Nodes were visited
    and commands finished in the wrong order.

  - Make sure the DirEntryScanner doesn't choke if it's handed something
    that's not a directory (Node.FS.Dir) Node.



RELEASE 0.96.96 - Thu, 12 Apr 2007 12:36:25 -0500

  NOTE:  This is (Yet) a(nother) pre-release of 0.97 for testing purposes.

  From Joe Bloggs:

  - Man page fix:  remove cut-and-paste sentence in NoCache() description.

  From Dmitry Grigorenko and Gary Oberbrunner:

  - Use the Intel C++ compiler, not $CC, to link C++ source.

  From Helmut Grohne:

  - Fix the man page example of propagating a user's external environment.

  From Steven Knight:

  - Back out (most of) the Windows registry installer patch, which
    seems to not work on some versions of Windows.

  - Don't treat Java ".class" attributes as defining an inner class.

  - Fix detecting an erroneous Java anonymous class when the first
    non-skipped token after a "new" keyword is a closing brace.

  - Fix a regression when a CPPDEFINES list contains a tuple, the second
    item of which (the option value) is a construction variable expansion
    (e.g. $VALUE) and the value of the variable isn't a string.

  - Improve the error message if an IOError (like trying to read a
    directory as a file) occurs while deciding if a node is up-to-date.

  - Fix "maximum recursion" / "unhashable type" errors in $CPPPATH
    PathList expansion if a subsidiary expansion yields a stringable,
    non-Node object.

  - Generate API documentation from the docstrings (using epydoc).

  - Fix use of --debug=presub with Actions for out-of-the-box Builders.

  - Fix handling nested lists within $CPPPATH, $LIBPATH, etc.

  - Fix a "builders_used" AttributeError that real-world Qt initialization
    triggered in the refactored suffix handling for Builders.

  - Make the reported --debug=time timings meaningful when used with -j.
    Better documentation of what the times mean.

  - User Guide updates: --random, AlwaysBuild(), --tree=,
    --debug=findlibs, --debug=presub, --debug=stacktrace,
    --taskmastertrace.

  - Document (in both man page and User's Guide) that --implicit-cache
    ignores changes in $CPPPATH, $LIBPATH, etc.

  From Jean-Baptiste Lab:

  - Remove hard-coded dependency on Python 2.2 from Debian packaging files.

  From Jeff Mahovsky:

  - Handle spaces in the build target name in Visual Studio project files.

  From Rob Managan:

  - Re-run LaTeX after BibTeX has been re-run in response to a changed
    .bib file.

  From Joel B. Mohler:

  - Make additional TeX auxiliary files (.toc, .idx and .bbl files)
    Precious so their removal doesn't affect whether the necessary
    sections are included in output PDF or PostScript files.

  From Gary Oberbrunner:

  - Fix the ability to import modules in the site_scons directory from
    a subdirectory.

  From Adam Simpkins:

  - Make sure parallel (-j) builds all targets even if they show up
    multiple times in the child list (as a source and a dependency).

  From Matthias Troffaes:

  - Don't re-run TeX if the triggering strings (\makeindex, \bibliography
    \tableofcontents) are commented out.

  From Richard Viney:

  - Fix use of custom include and lib paths with Visual Studio 8.

  - Select the default .NET Framework SDK Dir based on the version of
    Visual Studio being used.



RELEASE 0.96.95 - Mon, 12 Feb 2007 20:25:16 -0600

  From Anatoly Techtonik:

  - Add the scons.org URL and a package description to the setup.py
    arguments.

  - Have the Windows installer add a registry entry for scons.bat in the
    "App Paths" key, so scons.bat can be executed without adding the
    directory to the %PATH%.  (Python itself works this way.)

  From Anonymous:

  - Fix looking for default paths in Visual Studio 8.0 (and later).

  - Add -lm to the list of default D libraries for linking.

  From Matt Doar:

  - Provide a more complete write-your-own-Scanner example in the man page.

  From Ralf W. Grosse-Kunstleve:

  - Contributed upstream Python change to our copied subprocess.py module
    for more efficient standard input processing.

  From Steven Knight:

  - Fix the Node.FS.Base.rel_path() method when the two nodes are on
    different drive letters.  (This caused an infinite loop when
    trying to write .sconsign files.)

  - Fully support Scanners that use a dictionary to map file suffixes
    to other scanners.

  - Support delayed evaluation of the $SPAWN variable to allow selection
    of a function via ${} string expansions.

  - Add --srcdir as a synonym for -Y/--repository.

  - Document limitations of #include "file.h" with Repository().

  - Fix use of a toolpath under the source directory of a BuildDir().

  - Fix env.Install() with a file name portion that begins with '#'.

  - Fix ParseConfig()'s handling of multiple options in a string that's
    replaced a *FLAGS construction variable.

  - Have the C++ tools initialize common C compilation variables ($CCFLAGS,
    $SHCCFLAGS and $_CCCOMCOM) even if the 'cc' Tool isn't loaded.

  From Leanid Nazdrynau:

  - Fix detection of Java anonymous classes if a newline precedes the
    opening brace.

  From Gary Oberbrunner:

  - Document use of ${} to execute arbitrary Python code.

  - Add support for:
    1) automatically adding a site_scons subdirectory (in the top-level
       SConstruct directory) to sys.path (PYTHONPATH);
    2) automatically importing site_scons/site_init.py;
    3) automatically adding site_scons/site_tools to the toolpath.

  From John Pye:

  - Change ParseConfig() to preserve white space in arguments passed in
    as a list.

  From a smith:

  - Fix adding explicitly-named Java inner class files (and any
    other file names that may contain a '$') to Jar files.

  From David Vitek:

  - Add a NoCache() function to mark targets as unsuitable for propagating
    to (or retrieving from) a CacheDir().

  From Ben Webb:

  - If the swig -noproxy option is used, it won't generate a .py file,
    so don't emit it as a target that we expect to be built.



RELEASE 0.96.94 - Sun, 07 Jan 2007 18:36:20 -0600

  NOTE:  This is a pre-release of 0.97 for testing purposes.

  From Anonymous:

  - Allow arbitrary white space after a SWIG %module declaration.

  From Paul:

  - When compiling resources under MinGW, make sure there's a space
    between the --include-dir option and its argument.

  From Jay Kint:

  - Alleviate long command line issues on Windows by executing command
    lines directly via os.spawnv() if the command line doesn't need
    shell interpretation (has no pipes, redirection, etc.).

  From Walter Franzini:

  - Exclude additional Debian packaging files from the copyright check.

  From Fawad Halim:

  - Handle the conflict between the impending Python 2.6 'as' keyword
    and our Tool/as.py module name.

  From Steven Knight:

  - Speed up the Node.FS.Dir.rel_path() method used to generate path names
    that get put into the .sconsign* file(s).

  - Optimize Node.FS.Base.get_suffix() by computing the suffix once, up
    front, when we set the Node's name.  (Duh...)

  - Reduce the Memoizer's responsibilities to simply counting hits and
    misses when the --debug=memoizer option is used, not to actually
    handling the key calculation and memoization itself.  This speeds
    up some configurations significantly, and should cause no functional
    differences.

  - Add a new scons-time script with subcommands for generating
    consistent timing output from SCons configurations, extracting
    various information from those timings, and displaying them in
    different formats.

  - Reduce some unnecessary stat() calls from on-disk entry type checks.

  - Fix SideEffect() when used with -j, which was badly broken in 0.96.93.

  - Propagate TypeError exceptions when evaluating construction variable
    expansions up the stack, so users can see what's going on.

  - When disambiguating a Node.FS.Entry into a Dir or File, don't look
    in the on-disk source directory until we've confirmed there's no
    on-disk entry locally and there *is* one in the srcdir.  This avoids
    creating a phantom Node that can interfere with dependencies on
    directory contents.

  - Add an AllowSubstExceptions() function that gives the SConscript
    files control over what exceptions cause a string to expand to ''
    vs. terminating processing with an error.

  - Allow the f90.py and f95.py Tool modules to compile earlier source
    source files of earlier Fortran version.

  - Fix storing signatures of files retrieved from CacheDir() so they're
    correctly identified as up-to-date next invocation.

  - Make sure lists of computed source suffixes cached by Builder objects
    don't persist across changes to the list of source Builders (so the
    addition of suffixes like .ui by the qt.py Tool module take effect).

  - Enhance the bootstrap.py script to allow it to be used to execute
    SCons more easily from a checked-out source tree.

  From Ben Leslie:

  - Fix post-Memoizer value caching misspellings in Node.FS._doLookup().

  From Rob Managan, Dmitry Mikhin and Joel B. Mohler:

  - Handle TeX/LaTeX files in subdirectories by changing directory
    before invoking TeX/LaTeX.

  - Scan LaTeX files for \bibliography lines.

  - Support multiple file names in a "\bibliography{file1,file2}" string.

  - Handle TeX warnings about undefined citations.

  - Support re-running LaTeX if necessary due to a Table of Contents.

  From Dmitry Mikhin:

  - Return LaTeX if "Rerun to get citations correct" shows up on the next
    line after the "Warning:" string.

  From Gary Oberbrunner:

  - Add #include lines to fix portability issues in two tests.

  - Eliminate some unnecessary os.path.normpath() calls.

  - Add a $CFLAGS variable for C-specific options, leaving $CCFLAGS
    for options common to C and C++.

  From Tom Parker:

  - Have the error message print the missing file that Qt can't find.

  From John Pye:

  - Fix env.MergeFlags() appending to construction variable value of None.

  From Steve Robbins:

  - Fix the "sconsign" script when the .sconsign.dblite file is explicitly
    specified on the command line (and not intuited from the old way of
    calling it with just ".sconsign").

  From Jose Pablo Ezequiel "Pupeno" Fernandez Silva:

  - Give the 'lex' tool knowledge of the additional target files produced
    by the flex "--header-file=" and "--tables-file=" options.

  - Give the 'yacc' tool knowledge of the additional target files produced
    by the bison "-g", "--defines=" and "--graph=" options.

  - Generate intermediate files with Objective C file suffixes (.m) when
    the lex and yacc source files have appropriate suffixes (.lm and .ym).

  From Sohail Somain:

  - Have the mslink.py Tool only look for a 'link' executable on Windows
    systems.

  From Vaclav Smilauer:

  - Add support for a "srcdir" keyword argument when calling a Builder,
    which will add a srcdir prefix to all non-relative string sources.

  From Jonathan Ultis:

  - Allow Options converters to take the construction environment as
    an optional argument.



RELEASE 0.96.93 - Mon, 06 Nov 2006 00:44:11 -0600

  NOTE:  This is a pre-release of 0.97 for testing purposes.

  From Anonymous:

  - Allow Python Value Nodes to be Builder targets.

  From Matthias:

  - Only filter Visual Studio common filename prefixes on complete
    directory names.

  From Chad Austin:

  - Fix the build of the SCons documentation on systems that don't
    have "python" in the $PATH.

  From Ken Boortz:

  - Enhance ParseConfig() to recognize options that begin with '+'.

  From John Calcote, Elliot Murphy:

  - Document ways to override the CCPDBFLAGS variable to use the
    Microsoft linker's /Zi option instead of the default /Z7.

  From Christopher Drexler:

  - Make SCons aware bibtex must be called if any \include files
    cause creation of a bibliography.

  - Make SCons aware that "\bilbiography" in TeX source files means
    that related .bbl and .blg bibliography files will be created.
    (NOTE:  This still needs to search for the string in \include files.)

  From David Gruener:

  - Fix inconsistent handling of Action strfunction arguments.

  - Preserve white space in display Action strfunction strings.

  From James Y. Knight and Gerard Patel:

  - Support creation of shared object files from assembly language.

  From Steven Knight:

  - Speed up the Taskmaster significantly by avoiding unnecessary
    re-scans of Nodes to find out if there's work to be done, having it
    track the currently-executed top-level target directly and not
    through its presence on the target list, and eliminating some other
    minor list(s), method(s) and manipulation.

  - Fix the expansion of $TARGET and $SOURCE in the expansion of
    $INSTALLSTR displayed for non-environment calls to InstallAs().

  - Fix the ability to have an Alias() call refer to a directory
    name that's not identified as a directory until later.

  - Enhance runtest.py with an option to use QMTest as the harness.
    This will become the default behavior as we add more functionality
    to the QMTest side.

  - Let linking on mingw use the default function that chooses $CC (gcc)
    or $CXX (g++) depending on whether there are any C++ source files.

  - Work around a bug in early versions of the Python 2.4 profile module
    that caused the --profile= option to fail.

  - Only call Options validators and converters once when initializing a
    construction environment.

  - Fix the ability of env.Append() and env.Prepend(), in all known Python
    versions, to handle different input value types when the construction
    variable being updated is a dictionary.

  - Add a --cache-debug option for information about what files it's
    looking for in a CacheDir().

  - Document the difference in construction variable expansion between
    {Action,Builder}() and env.{Action,Builder}().

  - Change the name of env.Copy() to env.Clone(), keeping the old name
    around for backwards compatibility (with the intention of eventually
    phasing it out to avoid confusion with the Copy() Action factory).

  From Arve Knudsen:

  - Support cleaning and scanning SWIG-generated files.

  From Carsten Koch:

  - Allow selection of Visual Studio version by setting $MSVS_VERSION
    after construction environment initialization.

  From Jean-Baptiste Lab:

  - Try using zipimport if we can't import Tool or Platform modules
    using the normal "imp" module.  This allows SCons to be packaged
    using py2exe's all-in-one-zip-file approach.

  From Ben Liblit:

  - Do not re-scan files if the scanner returns no implicit dependencies.

  From Sanjoy Mahajan:

  - Change use of $SOURCES to $SOURCE in all TeX-related Tool modules.

  From Joel B. Mohler:

  - Make SCons aware that "\makeindex" in TeX source files means that
    related .ilg, .ind and .idx index files will be created.
    (NOTE:  This still needs to search for the string in \include files.)

  - Prevent scanning the TeX .aux file for additional files from
    trying to remove it twice when the -c option is used.

  From Leanid Nazdrynau:

  - Give the MSVC RES (resource) Builder a src_builder list and a .rc
    src_suffix so other builders can generate .rc files.

  From Matthew A. Nicholson:

  - Enhance Install() and InstallAs() to handle directory trees as sources.

  From Jan Nijtmans:

  - Don't use the -fPIC flag when using gcc on Windows (e.g. MinGW).

  From Greg Noel:

  - Add an env.ParseFlags() method that provides separate logic for
    parsing GNU tool chain flags into a dictionary.

  - Add an env.MergeFlags() method to apply an arbitrary dictionary
    of flags to a construction environment's variables.

  From Gary Oberbrunner:

  - Fix parsing tripartite Intel C compiler version numbers on Linux.

  - Extend the ParseConfig() function to recognize -arch and
    -isysroot options.

  - Have the error message list the known suffixes when a Builder call
    can't build a source file with an unknown suffix.

  From Karol Pietrzak:

  - Avoid recursive calls to main() in the program snippet used by the
    SConf subsystem to test linking against libraries.  This changes the
    default behavior of CheckLib() and CheckLibWithHeader() to print
    "Checking for C library foo..." instead of "Checking for main()
    in C library foo...".

  From John Pye:

  - Throw an exception if a command called by ParseConfig() or
    ParseFlags() returns an error.

  From Stefan Seefeld:

  - Initial infrastructure for running SCons tests under QMTest.

  From Sohail Somani:

  - Fix tests that fail due to gcc warnings.

  From Dobes Vandermeer:

  - In stack traces, print the full paths of SConscript files.

  From Atul Varma:

  - Fix detection of Visual C++ Express Edition.

  From Dobes Vandermeer:

  - Let the src_dir option to the SConscript() function affect all the
    the source file paths, instead of treating all source files paths
    as relative to the SConscript directory itself.

  From Nicolas Vigier:

  - Fix finding Fortran modules in build directories.

  - Fix use of BuildDir() when the source file in the source directory
    is a symlink with a relative path.

  From Edward Wang:

  - Fix the Memoizer when the SCons Python modules are executed from
    .pyo files at different locations from where they were compiled.

  From Johan Zander:

  - Fix missing os.path.join() when constructing the $FRAMEWORKSDKDIR/bin.



RELEASE 0.96.92 - Mon, 10 Apr 2006 21:08:22 -0400

  NOTE:  This was a pre-release of 0.97 for testing purposes.

  From Anonymous:

  - Fix the intelc.py Tool module to not throw an exception if the
    only installed version is something other than ia32.

  - Set $CCVERSION when using gcc.

  From Matthias:

  - Support generating project and solution files for Microsoft
    Visual Studio version 8.

  - Support generating more than one project file for a Microsoft
    Visual Studio solution file.

  - Add support for a support "runfile" parameter to Microsoft
    Visual Studio project file creation.

  - Put the project GUID, not the solution GUID, in the right spot
    in the solution file.

  From Erling Andersen:

  - Fix interpretation of Node.FS objects wrapped in Proxy instances,
    allowing expansion of things like ${File(TARGET)} in command lines.

  From Stanislav Baranov:

  - Add a separate MSVSSolution() Builder, with support for the
    following new construction variables: $MSVSBUILDCOM, $MSVSCLEANCOM,
    $MSVSENCODING, $MSVSREBUILDCOM, $MSVSSCONS, $MSVSSCONSCOM,
    $MSVSSCONSFLAGS, $MSVSSCONSCRIPT and $MSVSSOLUTIONCOM.

  From Ralph W. Grosse-Kunstleve and Patrick Mezard:

  - Remove unneceesary (and incorrect) SCons.Util strings on some function
    calls in SCons.Util.

  From Bob Halley:

  - Fix C/C++ compiler selection on AIX to not always use the external $CC
    environment variable.

  From August HÃ¶randl:

  - Add a scanner for \include and \import files, with support for
    searching a directory list in $TEXINPUTS (imported from the external
    environment).

  - Support $MAKEINDEX, $MAKEINDEXCOM, $MAKEINDEXCOMSTR and
    $MAKEINDEXFLAGS for generating indices from .idx files.

  From Steven Johnson:

  - Add a NoClean() Environment method and function to override removal
    of targets during a -c clean, including documentation and tests.

  From Steven Knight:

  - Check for whether files exist on disk by listing the directory
    contents, not calling os.path.exists() file by file.  This is
    somewhat more efficient in general, and may be significantly
    more efficient on Windows.

  - Minor speedups in the internal is_Dict(), is_List() and is_String()
    functions.

  - Fix a signature refactoring bug that caused Qt header files to
    get re-generated every time.

  - Don't fail when writing signatures if the .sconsign.dblite file is
    owned by a different user (e.g. root) from a previous run.

  - When deleting variables from stacked OverrideEnvironments, don't
    throw a KeyError if we were able to delte the variable from any
    Environment in the stack.

  - Get rid of the last indentation tabs in the SCons source files and
    add -tt to the Python invocations in the packaging build and the
    tests so they don't creep back in.

  - In Visual Studio project files, put quotes around the -C directory
    so everything works even if the path has spaces in it.

  - The Intel Fortran compiler uses -object:$TARGET, not "-o $TARGET",
    when building object files on Windows.  Have the the ifort Tool
    modify the default command lines appropriately.

  - Document the --debug=explain option in the man page.  (How did we
    miss this?)

  - Add a $LATEXRETRIES variable to allow configuration of the number of
    times LaTex can be re-called to try to resolve undefined references.

  - Change the order of the arguments to Configure.Checklib() to match
    the documentation.

  - Handle signature calculation properly when the Python function used
    for a FunctionAction is an object method.

  - On Windows, assume that absolute path names without a drive letter
    refer to the drive on which the SConstruct file lives.

  - Add /usr/ccs/bin to the end of the the default external execution
    PATH on Solaris.

  - Add $PKGCHK and $PKGINFO variables for use on Solaris when searching
    for the SunPRO C++ compiler.  Make the default value for $PKGCHK
    be /usr/sbin/pgkchk (since /usr/sbin isn't usually on the external
    execution $PATH).

  - Fix a man page example of overriding variables when calling
    SharedLibrary() to also set the $LIBSUFFIXES variable.

  - Add a --taskmastertrace=FILE option to give some insight on how
    the taskmaster decides what Node to build next.

  - Changed the names of the old $WIN32DEFPREFIX, $WIN32DEFSUFFIX,
    $WIN32DLLPREFIX and $WIN32IMPLIBPREFIX construction variables to
    new $WINDOWSDEFPREFIX, $WINDOWSDEFSUFFIX, $WINDOWSDLLPREFIX and
    $WINDOWSIMPLIBPREFIX construction variables.  The old names are now
    deprecated, but preserved for backwards compatibility.

  - Fix (?) a runtest.py hang on Windows when the --xml option is used.

  - Change the message when an error occurs trying to interact with the
    file system to report the target(s) in square brackets (as before) and
    the actual file or directory that encountered the error afterwards.

  From Chen Lee:

  - Add x64 support for Microsoft Visual Studio 8.

  From Baptiste Lepilleur:

  - Support the --debug=memory option on Windows when the Python version
    has the win32process and win32api modules.

  - Add support for Visual Studio 2005 Pro.

  - Fix portability issues in various tests: test/Case.py,
    Test/Java/{JAR,JARCHDIR,JARFLAGS,JAVAC,JAVACFLAGS,JAVAH,RMIC}.py,
    test/MSVS/vs-{6.0,7.0,7.1,8.0}-exec.py,
    test/Repository/{Java,JavaH,RMIC}.py,
    test/QT/{generated-ui,installed,up-to-date,warnings}.py,
    test/ZIP/ZIP.py.

  - Ignore pkgchk errors on Solaris when searching for the C++ compiler.

  - Speed up the SCons/EnvironmentTests.py unit tests.

  - Add a --verbose= option to runtest.py to print executed commands
    and their output at various levels.

  From Christian Maaser:

  - Add support for Visual Studio Express Editions.

  - Add support for Visual Studio 8 *.manifest files, includng
    new $WINDOWS_INSERT_MANIFEST, $WINDOWSPROGMANIFESTSUFFIX,
    $WINDOWSPROGMANIFESTPREFIX, $WINDOWSPROGMANIFESTSUFFIX,
    $WINDOWSSHLIBMANIFESTPREFIX and $WINDOWSSHLIBMANIFESTSUFFIX
    construction variables.

  From Adam MacBeth:

  - Fix detection of additional Java inner classes following use of a
    "new" keyword inside an inner class.

  From Sanjoy Mahajan:

  - Correct TeX-related command lines to just $SOURCE, not $SOURCES

  From Patrick Mezard:

  - Execute build commands for a command-line target if any of the
    files built along with the target is out of date or non-existent,
    not just if the command-line target itself is out of date.

  - Fix the -n option when used with -c to print all of the targets
    that will be removed for a multi-target Builder call.

  - If there's no file in the source directory, make sure there isn't
    one in the build directory, too, to avoid dangling files left
    over from previous runs when a source file is removed.

  - Allow AppendUnique() and PrependUnique() to append strings (and
    other atomic objects) to lists.

  From Joel B. Mohler:

  - Extend latex.py, pdflatex.py, pdftex.py and tex.py so that building
    from both TeX and LaTeX files uses the same logic to call $BIBTEX
    when it's necessary, to call $MAKEINDEX when it's necessary, and to
    call $TEX or $LATEX multiple times to handle undefined references.

  - Add an emitter to the various TeX builders so that the generated
    .aux and .log files also get deleted by the -c option.

  From Leanid Nazdrynau:

  - Fix the Qt UIC scanner to work with generated .ui files (by using
    the FindFile() function instead of checking by-hand for the file).

  From Jan Nieuwenhuizen:

  - Fix a problem with interpreting quoted argument lists on command lines.

  From Greg Noel:

  - Add /sw/bin to the default execution PATH on Mac OS X.

  From Kian Win Ong:

  - When building a .jar file and there is a $JARCHDIR, put the -C
    in front of each .class file on the command line.

  - Recognize the Java 1.5 enum keyword.

  From Asfand Yar Qazi:

  - Add /opt/bin to the default execution PATH on all POSIX platforms
    (between /usr/local/bin and /bin).

  From Jon Rafkind:

  - Fix the use of Configure() contexts from nested subsidiary
    SConscript files.

  From Christoph Schulz:

  - Add support for $CONFIGUREDIR and $CONFIGURELOG variables to control
    the directory and logs for configuration tests.

  - Add support for a $INSTALLSTR variable.

  - Add support for $RANLIBCOM and $RANLIBCOMSTR variables (which fixes
    a bug when setting $ARCOMSTR).

  From Amir Szekely:

  - Add use of $CPPDEFINES to $RCCOM (resource file compilation) on MinGW.

  From Erick Tryzelaar:

  - Fix the error message when trying to report that a given option is
    not gettable/settable from an SConscript file.

  From Dobes Vandermeer:

  - Add support for SCC and other settings in Microsoft Visual
    Studio project and solution files:  $MSVS_PROJECT_BASE_PATH,
    $MSVS_PROJECT_GUID, $MSVS_SCC_AUX_PATH, $MSVS_SCC_LOCAL_PATH,
    $MSVS_SCC_PROJECT_NAME, $MSVS_SCC_PROVIDER,

  - Add support for using a $SCONS_HOME variable (imported from the
    external environment, or settable internally) to put a shortened
    SCons execution line in the Visual Studio project file.

  From David J. Van Maren:

  - Only filter common prefixes from source files names in Visual Studio
    project files if the prefix is a complete (sub)directory name.

  From Thad Ward:

  - If $MSVSVERSIONS is already set, don't overwrite it with
    information from the registry.



RELEASE 0.96.91 - Thu, 08 Sep 2005 07:18:23 -0400

  NOTE:  This was a pre-release of 0.97 for testing purposes.

  From Chad Austin:

  - Have the environment store the toolpath and re-use it to find Tools
    modules during later Copy() or Tool() calls (unless overridden).

  - Normalize the directory path names in SConsignFile() database
    files so the same signature file can interoperate on Windows and
    non-Windows systems.

  - Make --debug=stacktrace print a stacktrace when a UserError is thrown.

  - Remove an old, erroneous cut-and-paste comment in Scanner/Dir.py.

  From Stanislav Baranov:

  - Make it possible to support with custom Alias (sub-)classes.

  - Allow Builders to take empty source lists when called.

  - Allow access to both TARGET and SOURCE in $*PATH expansions.

  - Allow SConscript files to modify BUILD_TARGETS.

  From Timothee Besset:

  - Add support for Objective C/C++ .m and .mm file suffixes (for
    Mac OS X).

  From Charles Crain

  - Fix the PharLap linkloc.py module to use target+source arguments
    when calling env.subst().

  From Bjorn Eriksson:

  - Fix an incorrect Command() keyword argument in the man page.

  - Add a $TEMPFILEPREFIX variable to control the prefix or flag used
    to pass a long-command-line-execution tempfile to a command.

  From Steven Knight:

  - Enhanced the SCons setup.py script to install man pages on
    UNIX/Linux systems.

  - Add support for an Options.FormatOptionHelpText() method that can
    be overridden to customize the format of Options help text.

  - Add a global name for the Entry class (which had already been
    documented).

  - Fix re-scanning of generated source files for implicit dependencies
    when the -j option is used.

  - Fix a dependency problem that caused $LIBS scans to not be added
    to all of the targets in a multiple-target builder call, which
    could cause out-of-order builds when the -j option is used.

  - Store the paths of source files and dependencies in the .sconsign*
    file(s) relative to the target's directory, not relative to the
    top-level SConstruct directory.  This starts to make it possible to
    subdivide the dependency tree arbitrarily by putting an SConstruct
    file in every directory and using content signatures.

  - Add support for $YACCHFILESUFFIX and $YACCHXXFILESUFFIX variables
    that accomodate parser generators that write header files to a
    different suffix than the hard-coded .hpp when the -d option is used.

  - The default behavior is now to store signature information in a
    single .sconsign.dblite file in the top-level SConstruct directory.
    The old behavior of a separate .sconsign file in each directory can
    be specified by calling SConsignFile(None).

  - Remove line number byte codes within the signature calculation
    of Python function actions, so that changing the location of an
    otherwise unmodified Python function doesn't cause rebuilds.

  - Fix AddPreAction() and AddPostAction() when an action has more than
    one target file:  attach the actions to the Executor, not the Node.

  - Allow the source directory of a BuildDir / build_dir to be outside
    of the top-level SConstruct directory tree.

  - Add a --debug=nomemoizer option that disables the Memoizer for clearer
    looks at the counts and profiles of the underlying function calls,
    not the Memoizer wrappers.

  - Print various --debug= stats even if we exit early (e.g. using -h).

  - Really only use the cached content signature value if the file
    is older than --max-drift, not just if --max-drift is set.

  - Remove support for conversion from old (pre 0.96) .sconsign formats.

  - Add support for a --diskcheck option to enable or disable various
    on-disk checks:  that File and Dir nodes match on-disk entries;
    whether an RCS file exists for a missing source file; whether an
    SCCS file exists for a missing source file.

  - Add a --raw argument to the sconsign script, so it can print a
    raw representation of each entry's NodeInfo dictionary.

  - Add the 'f90' and 'f95' tools to the list of Fortran compilers
    searched for by default.

  - Add the +Z option by default when compiling shared objects on
    HP-UX.

  From Chen Lee:

  - Handle Visual Studio project and solution files in Unicode.

  From Sanjoy Mahajan:

  - Fix a bad use of Copy() in an example in the man page, and a
    bad regular expression example in the man page and User's Guide.

  From Shannon Mann:

  - Have the Visual Studio project file(s) echo "Starting SCons" before
    executing SCons, mainly to work around a quote-stripping bug in
    (some versions of?) the Windows cmd command executor.

  From Georg Mischler:

  - Remove the space after the -o option when invoking the Borland
    BCC compiler; some versions apparently require that the file name
    argument be concatenated with the option.

  From Leanid Nazdrynau:

  - Fix the Java parser's handling of backslashes in strings.

  From Greg Noel:

  - Add construction variables to support frameworks on Mac OS X:
    $FRAMEWORKS, $FRAMEWORKPREFIX, $FRAMEWORKPATH, $FRAMEWORKPATHPREFIX.

  - Re-order link lines so the -o option always comes right after the
    command name.

  From Gary Oberbrunner:

  - Add support for Intel C++ beta 9.0 (both 32 and 64 bit versions).

  - Document the new $FRAMEWORK* variables for Mac OS X.

  From Karol Pietrzak:

  - Add $RPATH (-R) support to the Sun linker Tool (sunlink).

  - Add a description of env.subst() to the man page.

  From Chris Prince:

  - Look in the right directory, not always the local directory, for a
    same-named file or directory conflict on disk.

  - On Windows, preserve the external environment's %SYSTEMDRIVE%
    variable, too.

  From Craig Scott:

  - Have the Fortran module emitter look for Fortan modules to be created
    relative to $FORTRANMODDIR, not the top-level directory.

  - When saving Options to a file, run default values through the
    converter before comparing them with the set values.  This correctly
    suppresses Boolean Option values from getting written to the saved
    file when they're one of the many synonyms for a default True or
    False value.

  - Fix the Fortran Scanner's ability to handle a module being used
    in the same file in which it is defined.

  From Steve-o:

  - Add the -KPIC option by default when compiling shared objects on
    Solaris.

  - Change the default suffix for Solaris objects to .o, to conform to
    Sun WorkShop's expectations.  Change the profix to so_ so they can
    still be differentiated from static objects in the same directory.

  From Amir Szekely:

  - When calling the resource compiler on MinGW, add --include-dir and
    the source directory so it finds the source file.

  - Update EnsureSConsVersion() to support revision numbers.

  From Greg Ward:

  - Fix a misplaced line in the man page.



RELEASE 0.96.90 - Tue, 15 Feb 2005 21:21:12 +0000

  NOTE:  This was a pre-release of 0.97 for testing purposes.

  From Anonymous:

  - Fix Java parsing to avoid erroneously identifying a new array
    of class instances as an anonymous inner class.

  - Fix a typo in the man page description of PathIsDirCreate.

  From Chad Austin:

  - Allow Help() to be called multiple times, appending to the help
    text each call.

  - Allow Tools found on a toolpath to import Python modules from
    their local directory.

  From Steve Christensen:

  - Handle exceptions from Python functions as build actions.

  - Add a set of canned PathOption validators:  PathExists (the default),
    PathIsFile, PathIsDir and PathIsDirCreate.

  From Matthew Doar:

  - Add support for .lex and .yacc file suffixes for Lex and Yacc files.

  From Eric Frias:

  - Huge performance improvement:  wrap the tuples representing an
    include path in an object, so that the time it takes to hash the
    path doesn't grow porportionally to the length of the path.

  From Gottfried Ganssauge:

  - Fix SCons on SuSE/AMD-64 Linux by having the wrapper script also
    check for the build engine in the parent directory of the Python
    library directory (/usr/lib64 instead of /usr/lib).

  From Stephen Kennedy:

  - Speed up writing the .sconsign file at the end of a run by only
    calling sync() once at the end, not after every entry.

  From Steven Knight:

  - When compiling with Microsoft Visual Studio, don't include the ATL and
    MFC directories in the default INCLUDE and LIB environment variables.

  - Remove the following deprecated features:  the ParseConfig()
    global function (deprecated in 0.93); the misspelled "validater"
    keyword to the Options.Add() method (deprecated in 0.91); the
    SetBuildSignatureType(), SetContentSignatureType(), SetJobs() and
    GetJobs() global functions (deprecated in 0.14).

  - Fix problems with corrupting the .sconsign.dblite file when
    interrupting builds by writing to a temporary file and renaming,
    not writing the file directly.

  - Fix a 0.96 regression where when running with -k, targets built from
    walking dependencies later on the command line would not realize
    that a dependency had failed an earlier build attempt, and would
    try to rebuild the dependent targets.

  - Change the final messages when using -k and errors occur from
    "{building,cleaning} terminated because of errors" to "done
    {building,cleaning} targets (errors occurred during {build,clean})."

  - Allow Configure.CheckFunc() to take an optional header argument
    (already supported by Conftest.py) to specify text at the top of
    the compiled test file.

  - Fix the --debug=explain output when a Python function action changed
    so it prints a meaningful string, not the binary representation of
    the function contents.

  - Allow a ListOption's default value(s) to be a Python list of specified
    values, not just a string containing a comma-separated list of names.

  - Add a ParseDepends() function that will parse up a list of explicit
    dependencies from a "make depend" style file.

  - Support the ability to change directory when executing an Action
    through "chdir" keyword arguments to Action and Builder creation
    and calls.

  - Fix handling of Action ojects (and other callables that don't match
    our calling arguments) in construction variable expansions.

  - On Win32, install scons.bat in the Python directory when installing
    from setup.py.  (The bdist_wininst installer was already doing this.)

  - Fix env.SConscript() when called with a list of SConscipt files.
    (The SConscript() global function already worked properly.)

  - Add a missing newline to the end of the --debug=explain "unknown
    reasons" message.

  - Enhance ParseConfig() to work properly for spaces in between the -I,
    -L and -l options and their arguments.

  - Packaging build fix:  Rebuild the files that are use to report the
    --version of SCons whenever the development version number changes.

  - Fix the ability to specify a target_factory of Dir() to a Builder,
    which the default create-a-directory Builder was interfering with.

  - Mark a directory as built if it's created as part of the preparation
    for another target, to avoid trying to build it again when it comes
    up in the target list.

  - Allow a function with the right calling signature to be put directly
    in an Environment's BUILDERS dictionary, making for easier creation
    and use of wrappers (pseudo-Builders) that call other Builders.

  - On Python 2.x, wrap lists of Nodes returned by Builders in a UserList
    object that adds a method that makes str() object return a string
    with all of the Nodes expanded to their path names.  (Builders under
    Python 1.5.2 still return lists to avoid TypeErrors when trying
    to extend() list, so Python 1.5.2 doesn't get pretty-printing of Node
    lists, but everything should still function.)

  - Allow Aliases to have actions that will be executed whenever
    any of the expanded Alias targets are out of date.

  - Fix expansion of env.Command() overrides within target and
    source file names.

  - Support easier customization of what's displayed by various default
    actions by adding lots of new construction variables: $ARCOMSTR,
    $ASCOMSTR, $ASPPCOMSTR, $BIBTEXCOMSTR, $BITKEEPERCOMSTR, $CCCOMSTR,
    $CVSCOMSTR, $CXXCOMSTR, $DCOMSTR, $DVIPDFCOMSTR, $F77COMSTR,
    $F90COMSTR, $F95COMSTR, $FORTRANCOMSTR, $GSCOMSTR, $JARCOMSTR,
    $JAVACCOMSTR, $JAVAHCOMSTR, $LATEXCOMSTR, $LEXCOMSTR, $LINKCOMSTR,
    $M4COMSTR, $MIDLCOMSTR, $P4COMSTR, $PCHCOMSTR, $PDFLATEXCOMSTR,
    $PDFTEXCOMSTR, $PSCOMSTR, $QT_MOCFROMCXXCOMSTR, $QT_MOCFROMHCOMSTR,
    $QT_UICCOMSTR, $RCCOMSTR, $REGSVRCOMSTR, $RCS_COCOMSTR, $RMICCOMSTR,
    $SCCSCOMSTR, $SHCCCOMSTR, $SHCXXCOMSTR, $SHF77COMSTR, $SHF90COMSTR,
    $SHF95COMSTR, $SHFORTRANCOMSTR, $SHLINKCOMSTR, $SWIGCOMSTR,
    $TARCOMSTR, $TEXCOMSTR, $YACCCOMSTR and $ZIPCOMSTR.

  - Add an optional "map" keyword argument to ListOption() that takes a
    dictionary to map user-specified values to legal values from the list
    (like EnumOption() already doee).

  - Add specific exceptions to try:-except: blocks without any listed,
    so that they won't catch and mask keyboard interrupts.

  - Make --debug={tree,dtree,stree} print something even when there's
    a build failure.

  - Fix how Scanners sort the found dependencies so that it doesn't
    matter whether the dependency file is in a Repository or not.
    This may cause recompilations upon upgrade to this version.

  - Make AlwaysBuild() work with Alias and Python value Nodes (making
    it much simpler to support aliases like "clean" that just invoke
    an arbitrary action).

  - Have env.ParseConfig() use AppendUnique() by default to suppress
    duplicate entries from multiple calls.  Add a "unique" keyword
    argument to allow the old behavior to be specified.

  - Allow the library modules imported by an SConscript file to get at
    all of the normally-available global functions and variables by saying
    "from SCons.Script import *".

  - Add a --debug=memoizer option to print Memoizer hit/mass statistics.

  - Allow more than one --debug= option to be set at a time.

  - Change --debug=count to report object counts before and after
    reading SConscript files and before and after building targets.

  - Change --debug=memory output to line up the numbers and to better
    match (more or less) the headers on the --debug=count columns.

  - Speed things up when there are lists of targets and/or sources by
    getting rid of some N^2 walks of the lists involved.

  - Cache evaluation of LazyActions so we don't create a new object
    for each invocation.

  - When scanning, don't create Nodes for include files that don't
    actually exist on disk.

  - Make supported global variables CScanner, DScanner, ProgramScanner and
    SourceFileScanner.  Make SourceFileScanner.add_scanner() a supported
    part of the public interface.  Keep the old SCons.Defaults.*Scan names
    around for a while longer since some people were already using them.

  - By default, don't scan directories for on-disk files.  Add a
    DirScanner global scanner that can be used in Builders or Command()
    calls that want source directory trees scanned for on-disk changes.
    Have the Tar() and Zip() Builders use the new DirScanner to preserve
    the behavior of rebuilding a .tar or .zip file if any file or
    directory under a source tree changes.  Add Command() support for
    a source_scanner keyword argument to Command() that can be set to
    DirScanner to get this behavior.

  - Documentation changes:  Explain that $CXXFLAGS contains $CCFLAGS
    by default.  Fix a bad target_factory example in the man page.
    Add appendices to the User's Guide to cover the available Tools,
    Builders and construction variables.  Comment out the build of
    the old Python 10 paper, which doesn't build on all systems and
    is old enough at this point that it probably isn't worth the
    effort to make it do so.

  From Wayne Lee:

  - Avoid "maximum recursion limit" errors when removing $(-$) pairs
    from long command lines.

  From Clive Levinson:

  - Make ParseConfig() recognize and add -mno-cygwin to $LINKFLAGS and
    $CCFLAGS, and -mwindows to $LINKFLAGS.

  From Michael McCracken:

  - Add a new "applelink" tool to handle the things like Frameworks and
    bundles that Apple has added to gcc for linking.

  - Use more appropriate default search lists of linkers, compilers and
    and other tools for the 'darwin' platform.

  - Add a LoadableModule Builder that builds a bundle on Mac OS X (Darwin)
    and a shared library on other systems.

  - Improve SWIG tests for use on Mac OS X (Darwin).

  From Elliot Murphy:

  - Enhance the tests to guarantee persistence of ListOption
    values in saved options files.

  - Supply the help text when -h is used with the -u, -U or -D options.

  From Christian Neeb:

  - Fix the Java parser's handling of string definitions to avoid ignoring
    subsequent code.

  From Han-Wen Nienhuys:

  - Optimize variable expansion by:  using the re.sub() method (when
    possible); not using "eval" for variables for which we can fetch the
    value directory; avoiding slowing substitution logic when there's no
    '$' in the string.

  From Gary Oberbrunner:

  - Add an Environment.Dump() method to print the contents of a
    construction environment.

  - Allow $LIBS (and similar variables) to contain explicit File Nodes.

  - Change ParseConfig to add the found library names directly to the
    $LIBS variable, instead of returning them.

  - Add ParseConfig() support for the -framework GNU linker option.

  - Add a PRINT_CMD_LINE_FUNC construction variable to allow people
    to filter (or log) command-line output.

  - Print an internal Python stack trace in response to an otherwise
    unexplained error when --debug=stacktrace is specified.

  - Add a --debug=findlibs option to print what's happening when
    the scanner is searching for libraries.

  - Allow Tool specifications to be passed a dictionary of keyword
    arguments.

  - Support an Options default value of None, in which case the variable
    will not be added to the construction environment unless it's set
    explicitly by the user or from an Options file.

  - Avoid copying __builtin__ values into a construction environment's
    dictionary when evaluating construction variables.

  - Add a new cross-platform intelc.py Tool that can detect and
    configure the Intel C++ v8 compiler on both Windows, where it's
    named icl, and Linux, where it's named icc.  It also checks that
    the directory specified in the Windows registry exists, and sets a
    new $INTEL_C_COMPILER_VERSION construction variable to identify the
    version being used.  (Niall Douglas contributed an early prototype
    of parts of this module.)

  - Fix the private Conftest._Have() function so it doesn't change
    non-alphanumeric characters to underscores.

  - Supply a better error message when a construction variable expansion
    has an unknown attribute.

  - Documentation changes:  Update the man page to describe use of
    filenames or Nodes in $LIBS.

  From Chris Pawling:

  - Have the linkloc tool use $MSVS_VERSION to select the Microsoft
    Visual Studio version to use.

  From Kevin Quick:

  - Fix the Builder name returned from ListBuilders and other instances
    of subclasses of the BuilderBase class.

  - Add Builders and construction variables to support rpcgen:
    RPCGenClient(), RPCGenHeader(), RPCGenService(), RPCGenXDR(),
    $RPCGEN, $RPCGENFLAGS, $RPCGENCLIENTFLAGS, $RPCGENHEADERFLAGS,
    $RPCGENSERVICEFLAGS, $RPCGENXDRFLAGS.

  - Update the man page to document that prefix and suffix Builder
    keyword arguments can be strings, callables or dictionaries.

  - Provide more info in the error message when a user tries to build
    a target multiple ways.

  - Fix Delete() when a file doesn't exist and must_exist=1.  (We were
    unintentionally dependent on a bug in versions of the Python shutil.py
    module prior to Python 2.3, which would generate an exception for
    a nonexistent file even when ignore_errors was set.)

  - Only replace a Node's builder with a non-null source builder.

  - Fix a stack trace when a suffix selection dictionary is passed
    an empty source file list.

  - Allow optional names to be attached to Builders, for default
    Builders that don't get attached to construction environments.

  - Fix problems with Parallel Task Exception handling.

  - Build targets in an associated BuildDir even if there are targets
    or subdirectories locally in the source directory.

  - If a FunctionAction has a callable class as its underlying Python
    function, use its strfunction() method (if any) to display the
    action.

  - Fix handling when BuildDir() exists but is unwriteable.  Add
    "Stop." to those error messages for consistency.

  - Catch incidents of bad builder creation (without an action) and
    supply meaningful error messages.

  - Fix handling of src_suffix values that aren't extensions (don't
    begin with a '.').

  - Don't retrieve files from a CacheDir, but report what would happen,
    when the -n option is used.

  - Use the source_scanner from the target Node, not the source node
    itself.

  - Internal Scanners fixes:  Make sure Scanners are only passed Nodes.
    Fix how a Scanner.Selector called its base class initialization.
    Make comparisons of Scanner objects more robust.  Add a name to
    an internal default ObjSourceScanner.

  - Add a deprecated warning for use of the old "scanner" keyword argument
    to Builder creation.

  - Improve the --debug=explain message when the build action changes.

  - Test enhancements in SourceCode.py, option-n.py, midl.py.  Better
    Command() and Scanner test coverage.  Improved test infrastructure
    for -c output.

  - Refactor the interface between Action and Executor objects to treat
    Actions atomically.

  - The --debug=presub option will now report the pre-substitution
    each action seprately, instead of reporting the entire list before
    executing the actions one by one.

  - The --debug=explain option explaining a changed action will now
    (more correctly) show pre-substitution action strings, instead of
    the commands with substituted file names.

  - A Node (file) will now be rebuilt if its PreAction or PostAction
    actions change.

  - Python Function actions now have their calling signature (target,
    source, env) reported correctly when displayed.

  - Fix BuildDir()/build_dir handling when the build_dir is underneath
    the source directory and trying to use entries from the build_dir
    as sources for other targets in the build-dir.

  - Fix hard-coding of JDK path names in various Java tests.

  - Handle Python stack traces consistently (stop at the SConscript stack
    frame, by default) even if the Python source code isn't available.

  - Improve the performance of the --debug={tree,dtree} options.

  - Add --debug=objects logging of creation of OverrideWarner,
    EnvironmentCopy and EnvironmentOverride objects.

  - Fix command-line expansion of Python Value Nodes.

  - Internal cleanups:  Remove an unnecessary scan argument.  Associate
    Scanners only with Builders, not nodes.  Apply overrides once when
    a Builder is called, not in multiple places.  Cache results from the
    Node.FS.get_suffix() and Node.get_build_env() methods.  Use the Python
    md5 modules' hexdigest() method, if there is one.  Have Taskmaster
    call get_stat() once for each Node and re-use the value instead of
    calling it each time it needs the value.  Have Node.depends_on()
    re-use the list from the children() method instead of calling it
    multiple times.

  - Use the correct scanner if the same source file is used for targets in
    two different environments with the same path but different scanners.

  - Collect logic for caching values in memory in a Memoizer class,
    which cleans up a lot of special-case code in various methods and
    caches additional values to speed up most configurations.

  - Add a PathAccept validator to the list of new canned PathOption
    validators.

  From Jeff Squyres:

  - Documentation changes:  Use $CPPDEFINES instead of $CCFLAGS in man
    page examples.

  From Levi Stephen:

  - Allow $JARCHDIR to be expanded to other construction variables.

  From Christoph Wiedemann:

  - Add an Environment.SetDefault() method that only sets values if
    they aren't already set.

  - Have the qt.py Tool not override variables already set by the user.

  - Add separate $QT_BINPATH, $QT_CPPPATH and $QT_LIBPATH variables
    so these can be set individually, instead of being hard-wired
    relative to $QTDIR.

  - The %TEMP% and %TMP% external environment variables are now propagated
    automatically to the command execution environment on Windows systems.

  - A new --config= command-line option allows explicit control of
    of when the Configure() tests are run:  --config=force forces all
    checks to be run, --config=cache uses all previously cached values,
    --config=auto (the default) runs tests only when dependency analysis
    determines it's necessary.

  - The Configure() subsystem can now write a config.h file with values
    like HAVE_STDIO_H, HAVE_LIBM, etc.

  - The Configure() subsystem now executes its checks silently when the
    -Q option is specified.

  - The Configure() subsystem now reports if a test result is being
    taken from cache, and prints the standard output and error output
    of tests even when cached.

  - Configure() test results are now reported as "yes" or "no" instead of
    "ok" or "failed."

  - Fixed traceback printing when calling the env.Configure() method
    instead of the Configure() global function.

  - The Configure() subsystem now caches build failures in a .sconsign
    file in the subdirectory, not a .cache file.  This may cause
    tests to be re-executed the first time after you install 0.97.

  - Additional significant internal cleanups in the Configure() subsystem
    and its tests.

  - Have the Qt Builder make uic-generated files dependent on the .ui.h
    file, if one exists.

  - Add a test to make sure that SCons source code does not contain
    try:-except: blocks that catch all errors, which potentially catch
    and mask keyboard interrupts.

  - Fix us of TargetSignatures('content') with the SConf subsystem.

  From Russell Yanofsky:

  - Add support for the Metrowerks Codewarrior compiler and linker
    (mwcc and mwld).



RELEASE 0.96.1 - Mon, 23 Aug 2004 12:55:50 +0000

  From Craig Bachelor:

  - Handle white space in the executable Python path name within in MSVS
    project files by quoting the path.

  - Correct the format of a GUID string in a solution (.dsw) file so
    MSVS can correctly "build enable" a project.

  From Steven Knight:

  - Add a must_exist flag to Delete() to let the user control whether
    it's an error if the specified entry doesn't exist.  The default
    behavior is now to silently do nothing if it doesn't exist.

  - Package up the new Platform/darwin.py, mistakenly left out of 0.96.

  - Make the scons.bat REM statements into @REM so they aren't printed.

  - Make the SCons packaging SConscript files platform independent.

  From Anthony Roach:

  - Fix scanning of pre-compiled header (.pch) files for #includes,
    broken in 0.96.



RELEASE 0.96 - Wed, 18 Aug 2004 13:36:40 +0000

  From Chad Austin:

  - Make the CacheDir() directory if it doesn't already exist.

  - Allow construction variable substitutions in $LIBS specifications.

  - Allow the emitter argument to a Builder() to be or expand to a list
    of emitter functions, which will be called in sequence.

  - Suppress null values in construction variables like $LIBS that use
    the internal _concat() function.

  - Remove .dll files from the construction variables searched for
    libraries that can be fed to Win32 compilers.

  From Chad Austin and Christoph Wiedemann:

  - Add support for a $RPATH variable to supply a list of directories
    to search for shared libraries when linking a program.  Used by
    the GNU and IRIX linkers (gnulink and sgilink).

  From Charles Crain:

  - Restore the ability to do construction variable substitutions in all
    kinds of *PATH variables, even when the substitution returns a Node
    or other object.

  From Tom Epperly:

  - Allow the Java() Builder to take more than one source directory.

  From Ralf W. Grosse-Kunstleve:

  - Have SConsignFile() use, by default, a custom "dblite.py" that we can
    control and guarantee to work on all Python versions (or nearly so).

  From Jonathan Gurley:

  - Add support for the newer "ifort" versions of the Intel Fortran
    Compiler for Linux.

  From Bob Halley:

  - Make the new *FLAGS variable type work with copied Environments.

  From Chris Hoeppler:

  - Initialize the name of a Scanner.Classic scanner correctly.

  From James Juhasz:

  - Add support for the .dylib shared library suffix and the -dynamiclib
    linker option on Mac OS X.

  From Steven Knight:

  - Add an Execute() method for executing actions directly.

  - Support passing environment override keyword arguments to Command().

  - Fix use of $MSVS_IGNORE_IDE_PATHS, which was broken when we added
    support for $MSVS_USE_MFC_DIRS last release.

  - Make env.Append() and env.Prepend() act like the underlying Python
    behavior when the variable being appended to is a UserList object.

  - Fix a regression that prevented the Command() global function in
    0.95 from working with command-line strings as actions.

  - Fix checking out a file from a source code management system when
    the env.SourceCode() method was called with an individual file name
    or node, not a directory name or node.

  - Enhance the Task.make_ready() method to create a list of the
    out-of-date Nodes for the task for use by the wrapping interface.

  - Allow Scanners to pull the list of suffixes from the construction
    environment when the "skeys" keyword argument is a string containing
    a construction variable to be expanded.

  - Support new $CPPSUFFIXES, $DSUFFIXES $FORTRANSUFFIXES, and
    $IDLSUFFIXES.  construction variables that contain the default list
    of suffixes to be scanned by a given type of scanner, allowing these
    suffix lists to be easily added to or overridden.

  - Speed up Node creation when calling a Builder by comparing whether two
    Environments are the same object, not if their underlying dictionaries
    are equivalent.

  - Add a --debug=explain option that reports the reason(s) why SCons
    thinks it must rebuild something.

  - Add support for functions that return platform-independent Actions
    to Chmod(), Copy(), Delete(), Mkdir(), Move() and Touch() files
    and/or directories.  Like any other Actions, the returned Action
    object may be executed directly using the Execute() global function
    or env.Execute() environment method, or may be used as a Builder
    action or in an env.Command() action list.

  - Add support for the strfunction argument to all types of Actions:
    CommandAction, ListAction, and CommandGeneratorAction.

  - Speed up turning file system Nodes into strings by caching the
    values after we're finished reading the SConscript files.

  - Have ParseConfig() recognize and supporting adding the -Wa, -Wl,
    and -Wp, flags to ASFLAGS, LINKFLAGS and CPPFLAGS, respectively.

  - Change the .sconsign format and the checks for whether a Node is
    up-to-date to make dependency checks more efficient and correct.

  - Add wrapper Actions to SCons.Defaults for $ASCOM, $ASPPCOM, $LINKCOM,
    $SHLINKCOM, $ARCOM, $LEXCOM and $YACCCOM.  This makes it possible
    to replace the default print behavior with a custom strfunction()
    for each of these.

  - When a Node has been built, don't walk the whole tree back to delete
    the parents's implicit dependencies, let returning up the normal
    Taskmaster descent take care of it for us.

  - Add documented support for separate target_scanner and source_scanner
    arguments to Builder creation, which allows different scanners to
    be applied to source files

  - Don't re-install or (re-generate) .h files when a subsidiary #included
    .h file changes.  This eliminates incorrect circular dependencies
    with .h files generated from other source files.

  - Slim down the internal Sig.Calculator class by eliminating methods
    whose functionality is now covered by Node methods.

  - Document use of the target_factory and source_factory keyword
    arguments when creating Builder objects.  Enhance Dir Nodes so that
    they can be created with user-specified Builder objects.

  - Don't blow up with stack trace when the external $PATH environment
    variable isn't set.

  - Make Builder calls return lists all the time, even if there's only
    one target.  This keeps things consistent and easier to program to
    across platforms.

  - Add a Flatten() function to make it easier to deal with the Builders
    all returning lists of targets, not individual targets.

  - Performance optimizations in Node.FS.__doLookup().

  - Man page fixes:  formatting typos, misspellings, bad example.

  - User's Guide fixes: Fix the signatures of the various example
    *Options() calls.  Triple-quote properly a multi-line Split example.

  - User's Guide additions:  Chapter describing File and Directory
    Nodes.  Section describing declarative nature of SCons functions in
    SConscript files.  Better organization and clarification of points
    raised by Robert P. J. Day.  Chapter describing SConf (Autoconf-like)
    functionality.  Chapter describing how to install Python and
    SCons.  Chapter describing Java builds.

  From Chris Murray:

  - Add a .win32 attribute to force file names to expand with
    Windows backslash path separators.

  - Fix escaping file names on command lines when the expansion is
    concatenated with another string.

  - Add support for Fortran 90 and Fortran 95.  This adds $FORTRAN*
    variables that specify a default compiler, command-line, flags,
    etc. for all Fortran versions, plus separate $F90* and $F95*
    variables for when different compilers/flags/etc. must be specified
    for different Fortran versions.

  - Have individual tools that create libraries override the default
    $LIBPREFIX and $LIBSUFFIX values set by the platform.  This makes
    it easier to use Microsoft Visual Studio tools on a CygWin platform.

  From Gary Oberbrunner:

  - Add a --debug=presub option to print actions prior to substitution.

  - Add a warning upon use of the override keywords "targets" and
    "sources" when calling Builders.  These are usually mistakes which
    are otherwise silently (and confusingly) turned into construction
    variable overrides.

  - Try to find the ICL license file path name in the external environment
    and the registry before resorting to the hard-coded path name.

  - Add support for fetching command-line keyword=value arguments in
    order from an ARGLIST list.

  - Avoid stack traces when trying to read dangling symlinks.

  - Treat file "extensions" that only contain digits as part of the
    file basename.  This supports version numbers as part of shared
    library names, for example.

  - Avoid problems when there are null entries (None or '') in tool
    lists or CPPPATH.

  - Add an example and explanation of how to use "tools = ['default', ..."
    when creating a construction environment.

  - Add a section describing File and Directory Nodes and some of their
    attributes and methods.

  - Have ParseConfig() add a returned -pthread flag to both $CCFLAGS
    and $LINKFLAGS.

  - Fix some test portability issues on Mac OS X (darwin).

  From Simon Perkins:

  - Fix a bug introduced in building shared libraries under MinGW.

  From Kevin Quick:

  - Handling SCons exceptions according to Pythonic standards.

  - Fix test/chained-build.py on systems that execute within one second.

  - Fix tests on systems where 'ar' warns about archive creation.

  From Anthony Roach:

  - Fix use of the --implicit-cache option with timestamp signatures.

  - If Visual Studio is installed, assume the C/C++ compiler, the linker
    and the MIDL compiler that comes with it are available, too.

  - Better error messages when evaluating a construction variable
    expansion yields a Python syntax error.

  - Change the generation of PDB files when using Visual Studio from
    compile time to link time.

  From sam th:

  - Allow SConf.CheckLib() to search a list of libraries, like the
    Autoconf AC_SEARCH_LIBS macro.

  - Allow the env.WhereIs() method to take a "reject" argument to
    let it weed out specific path names.

  From Christoph Wiedemann:

  - Add new Moc() and Uic() Builders for more explicit control over
    Qt builds, plus new construction variables to control them:
    $QT_AUTOSCAN, $QT_DEBUG, $QT_MOCCXXPREFIX, $QT_MOCCXXSUFFIX,
    $QT_MOCHPREFIX, $QT_MOCHSUFFIX, $QT_UICDECLPREFIX, $QT_UICDECLSUFFIX,
    $QT_UICIMPLPREFIX, $QT_UICIMPLSUFFIX and $QT_UISUFFIX.

  - Add a new single_source keyword argument for Builders that enforces
    a single source file on calls to the Builder.



RELEASE 0.95 - Mon, 08 Mar 2004 06:43:20 -0600

  From Chad Austin:

  - Replace print statements with calls to sys.stdout.write() so output
    lines stay together when -j is used.

  - Add portability fixes for a number of tests.

  - Accomodate the fact that Cygwin's os.path.normcase() lies about
    the underlying system being case-sensitive.

  - Fix an incorrect _concat() call in the $RCINCFLAGS definition for
    the mingw Tool.

  - Fix a problem with the msvc tool with Python versions prior to 2.3.

  - Add support for a "toolpath" Tool() and Environment keyword that
    allows Tool modules to be found in specified local directories.

  - Work around Cygwin Python's silly fiction that it's using a
    case-sensitive file system.

  - More robust handling of data in VCComponents.dat.

  - If the "env" command is available, spawn commands with the more
    general "env -" instead of "env -i".

  From Kerim Borchaev:

  - Fix a typo in a msvc.py's registry lookup:  "VCComponents.dat", not
    "VSComponents.dat".

  From Chris Burghart:

  - Fix the ability to save/restore a PackageOption to a file.

  From Steve Christensen:

  - Update the MSVS .NET and MSVC 6.0/7.0 path detection.

  From David M. Cooke:

  - Make the Fortran scanner case-insensitive for the INCLUDE string.

  From Charles Crain:

  - If no version of MSVC is detected but the tool is specified,
    use the MSVC 6.0 paths by default.

  - Ignore any "6.1" version of MSVC found in the registry; this is a
    phony version number (created by later service packs?) and would
    throw off the logic if the user had any non-default paths configure.

  - Correctly detect if the user has independently configured the MSVC
    "include," "lib" or "path" in the registry and use the appropriate
    values.  Previously, SCons would only use the values if all three
    were set in the registry.

  - Make sure side-effect nodes are prepare()d before building their
    corresponding target.

  - Preserve the ability to call BuildDir() multiple times with the
    same target and source directory arguments.

  From Andy Friesen:

  - Add support for the Digital Mars "D" programming language.

  From Scott Lystig Fritchie:

  - Fix the ability to use a custom _concat() function in the
    construction environment when calling _stripixes().

  - Make the message about ignoring a missing SConscript file into a
    suppressable Warning, not a hard-coded sys.stderr.write().

  - If a builder can be called multiple times for a target (because
    the sources and overrides are identical, or it's a builder with the
    "multi" flag set), allow the builder to be called through multiple
    environments so long as the builders have the same signature for
    the environments in questions (that is, they're the same action).

  From Bob Halley:

  - When multiple targets are built by a single action, retrieve all
    of them from cache, not just the first target, and exec the build
    command if any of the targets isn't present in the cache.

  From Zephaniah Hull:

  - Fix command-line ARGUMENTS with multiple = in them.

  From Steven Knight:

  - Fix EnsureSConsVersion() so it checks against the SCons version,
    not the Python version, on Pythons with sys.version_info.

  - Don't swallow the AttributeError when someone uses an expansion like
    $TARGET.bak, so we can supply a more informative error message.

  - Fix an odd double-quote escape sequence in the man page.

  - Fix looking up a naked drive letter as a directory (Dir('C:')).

  - Support using File nodes in the LIBS construction variable.

  - Allow the LIBS construction variable to be a single string or File
    node, not a list, when only one library is needed.

  - Fix typos in the man page:  JAVACHDIR => JARCHDIR; add "for_signature"
    to the __call__() example in the "Variable Substitution" section.

  - Correct error message spellings of "non-existant" to "non-existent."

  - When scanning for libraries to link with, don't append $LIBPREFIXES
    or $LIBSUFFIXES values to the $LIBS values if they're already present.

  - Add a ZIPCOMPRESSION construction variable to control whether the
    internal Python action for the Zip Builder compresses the file or
    not.  The default value is zipfile.ZIP_DEFLATED, which generates
    a compressed file.

  - Refactor construction variable expansion to support recursive
    expansion of variables (e.g. CCFLAGS = "$CCFLAGS -g") without going
    into an infinite loop.  Support this in all construction variable
    overrides, as well as when copying Environments.

  - Fix calling Configure() from more than one subsidiary SConscript file.

  - Fix the env.Action() method so it returns the correct type of
    Action for its argument(s).

  - Fix specifying .class files as input to JavaH with the .class suffix
    when they weren't generated using the Java Builder.

  - Make the check for whether all of the objects going into a
    SharedLibrary() are shared work even if the object was built in a
    previous run.

  - Supply meaningful error messages, not stack traces, if we try to add
    a non-Node as a source, dependency, or ignored dependency of a Node.

  - Generate MSVS Project files that re-invoke SCons properly regardless
    of whether the file was built via scons.bat or scons.py.
    (Thanks to Niall Douglas for contributing code and testing.)

  - Fix TestCmd.py, runtest.py and specific tests to accomodate being
    run from directories whose paths include white space.

  - Provide a more useful error message if a construction variable
    expansion contains a syntax error during evaluation.

  - Fix transparent checkout of implicit dependency files from SCCS
    and RCS.

  - Added new --debug=count, --debug=memory and --debug=objects options.
    --debug=count and --debug=objects only print anything when run
    under Python 2.1 or later.

  - Deprecate the "overrides" keyword argument to Builder() creation
    in favor of using keyword argument values directly (like we do
    for builder execution and the like).

  - Always use the Builder overrides in substitutions, not just if
    there isn't a target-specific environment.

  - Add new "rsrcpath" and "rsrcdir" and attributes to $TARGET/$SOURCE,
    so Builder command lines can find things in Repository source
    directories when using BuildDir.

  - Fix the M4 Builder so that it chdirs to the Repository directory
    when the input file is in the source directory of a BuildDir.

  - Save memory at build time by allowing Nodes to delete their build
    environments after they've been built.

  - Add AppendUnique() and PrependUnique() Environment methods, which
    add values to construction variables like Append() and Prepend()
    do, but suppress any duplicate elements in the list.

  - Allow the 'qt' tool to still be used successfully from a copied
    Environment.  The include and library directories previously ended up
    having the same string re-appended to the end, yielding an incorrect
    path name.

  - Supply a more descriptive error message when the source for a target
    can't be found.

  - Initialize all *FLAGS variables with objects do the right thing with
    appending flags as strings or lists.

  - Make things like ${TARGET.dir} work in *PATH construction variables.

  - Allow a $MSVS_USE_MFC_DIRS construction variable to control whether
    ATL and MFC directories are included in the default INCLUDE and
    LIB paths.

  - Document the dbm_module argument to the SConsignFile() function.

  From Vincent Risi:

  - Add support for the bcc32, ilink32 and tlib Borland tools.

  From Anthony Roach:

  - Supply an error message if the user tries to configure a BuildDir
    for a directory that already has one.

  - Remove documentation of the still-unimplemented -e option.

  - Add -H help text listing the legal --debug values.

  - Don't choke if a construction variable is a non-string value.

  - Build Type Libraries in the target directory, not the source
    directory.

  - Add an appendix to the User's Guide showing how to accomplish
    various common tasks in Python.

  From Greg Spencer:

  - Add support for Microsoft Visual Studio 2003 (version 7.1).

  - Evaluate $MSVSPROJECTSUFFIX and $MSVSSOLUTIONSUFFIX when the Builder
    is invoked, not when the tool is initialized.

  From Christoph Wiedemann:

  - When compiling Qt, make sure the moc_*.cc files are compiled using
    the flags from the environment used to specify the target, not
    the environment that first has the Qt Builders attached.



RELEASE 0.94 - Fri, 07 Nov 2003 05:29:48 -0600

  From Hartmut Goebel:

  - Add several new types of canned functions to help create options:
    BoolOption(), EnumOption(), ListOption(), PackageOption(),
    PathOption().

  From Steven Knight:

  - Fix use of CPPDEFINES with C++ source files.

  - Fix env.Append() when the operand is an object with a __cmp__()
    method (like a Scanner instance).

  - Fix subclassing the Environment and Scanner classes.

  - Add BUILD_TARGETS, COMMAND_LINE_TARGETS and DEFAULT_TARGETS variables.

  From Steve Leblanc:

  - SGI fixes:  Fix C++ compilation, add a separate Tool/sgic++.py module.

  From Gary Oberbrunner:

  - Fix how the man page un-indents after examples in some browsers.

  From Vincent Risi:

  - Fix the C and C++ tool specifications for AIX.



RELEASE 0.93 - Thu, 23 Oct 2003 07:26:55 -0500

  From J.T. Conklin:

  - On POSIX, execute commands with the more modern os.spawnvpe()
    function, if it's available.

  - Scan .S, .spp and .SPP files for C preprocessor dependencies.

  - Refactor the Job.Parallel() class to use a thread pool without a
    condition variable.  This improves parallel build performance and
    handles keyboard interrupts properly when -j is used.

  From Charles Crain:

  - Add support for a JARCHDIR variable to control changing to a
    directory using the jar -C option.

  - Add support for detecting Java manifest files when using jar,
    and specifying them using the jar m flag.

  - Fix some Python 2.2 specific things in various tool modules.

  - Support directories as build sources, so that a rebuild of a target
    can be triggered if anything underneath the directory changes.

  - Have the scons.bat and scons.py files look for the SCons modules
    in site-packages as well.

  From Christian Engel:

  - Support more flexible inclusion of separate C and C++ compilers.

  - Use package management tools on AIX and Solaris to find where
    the comilers are installed, and what version they are.

  - Add support for CCVERSION and CXXVERSION variables for a number
    of C and C++ compilers.

  From Sergey Fogel:

  - Add test cases for the new capabilities to run bibtex and to rerun
    latex as needed.

  From Ralf W. Grosse-Kunstleve:

  - Accomodate anydbm modules that don't have a sync() method.

  - Allow SConsignFile() to take an argument specifying the DBM
    module to be used.

  From Stephen Kennedy:

  - Add support for a configurable global .sconsign.dbm file which
    can be used to avoid cluttering each directory with an individual
    .sconsign file.

  From John Johnson:

  - Fix (re-)scanning of dependencies in generated or installed
    header files.

  From Steven Knight:

  - The -Q option suppressed too many messages; fix it so that it only
    suppresses the Reading/Building messages.

  - Support #include when there's no space before the opening quote
    or angle bracket.

  - Accomodate alphanumeric version strings in EnsurePythonVersion().

  - Support arbitrary expansion of construction variables within
    file and directory arguments to Builder calls and Environment methods.

  - Add Environment-method versions of the following global functions:
    Action(), AddPostAction(), AddPreAction(), Alias(), Builder(),
    BuildDir(), CacheDir(), Clean(), Configure(), Default(),
    EnsurePythonVersion(), EnsureSConsVersion(), Environment(),
    Exit(), Export(), FindFile(), GetBuildPath(), GetOption(), Help(),
    Import(), Literal(), Local(), Platform(), Repository(), Scanner(),
    SConscriptChdir(), SConsignFile(), SetOption(), SourceSignatures(),
    Split(), TargetSignatures(), Tool(), Value().

  - Add the following global functions that correspond to the same-named
    Environment methods:  AlwaysBuild(), Command(), Depends(), Ignore(),
    Install(), InstallAs(), Precious(), SideEffect() and SourceCode().

  - Add the following global functions that correspond to the default
    Builder methods supported by SCons: CFile(), CXXFile(), DVI(), Jar(),
    Java(), JavaH(), Library(), M4(), MSVSProject(), Object(), PCH(),
    PDF(), PostScript(), Program(), RES(), RMIC(), SharedLibrary(),
    SharedObject(), StaticLibrary(), StaticObject(), Tar(), TypeLibrary()
    and Zip().

  - Rearrange the man page to show construction environment methods and
    global functions in the same list, and to explain the difference.

  - Alphabetize the explanations of the builder methods in the man page.

  - Rename the Environment.Environment class to Enviroment.Base.
    Allow the wrapping interface to extend an Environment by using its own
    subclass of Environment.Base and setting a new Environment.Environment
    variable as the calling entry point.

  - Deprecate the ParseConfig() global function in favor of a same-named
    construction environment method.

  - Allow the Environment.WhereIs() method to take explicit path and
    pathext arguments (like the underlying SCons.Util.WhereIs() function).

  - Remove the long-obsolete {Get,Set}CommandHandler() functions.

  - Enhance env.Append() to suppress null values when appropriate.

  - Fix ParseConfig() so it works regardless of initial construction
    variable values.

    Extend CheckHeader(), CheckCHeader(), CheckCXXHeader() and
    CheckLibWithHeader() to accept a list of header files that will be
    #included in the test.  The last one in the list is assumed to be
    the one being checked for.  (Prototype code contributed by Gerard
    Patel and Niall Douglas).

  - Supply a warning when -j is used and threading isn't built in to
    the current version of Python.

  - First release of the User's Guide (finally, and despite a lot
    of things still missing from it...).

  From Clark McGrew:

  - Generalize the action for .tex files so that it will decide whether
    a file is TeX or LaTeX, check the .aux output to decide if it should
    run bibtex, and check the .log output to re-run LaTeX if needed.

  From Bram Moolenaar:

  - Split the non-SCons-specific functionality from SConf.py to a new,
    re-usable Conftest.py module.

  From Gary Oberbrunner:

  - Allow a directory to be the target or source or dependency of a
    Depends(), Ignore(), Precious() or SideEffect() call.

  From Gerard Patel:

  - Use the %{_mandir} macro when building our RPM package.

  From Marko Rauhamaa:

  - Have the closing message say "...terminated because of errors" if
    there were any.

  From Anthony Roach:

  - On Win32 systems, only use "rm" to delete files if Cygwin is being
    used.   ("rm" doesn't understand Win32-format path names.)

  From Christoph Wiedemann:

  - Fix test/SWIG.py to find the Python include directory in all cases.

  - Fix a bug in detection of Qt installed on the local system.

  - Support returning Python 2.3 BooleanType values from Configure checks.

  - Provide an error message if someone mistakenly tries to call a
    Configure check from within a Builder function.

  - Support calling a Builder when a Configure context is still open.

  - Handle interrupts better by eliminating all try:-except: blocks
    which caught any and all exceptions, including KeyboardInterrupt.

  - Add a --duplicate= option to control how files are duplicated.



RELEASE 0.92 - Wed, 20 Aug 2003 03:45:28 -0500

  From Charles Crain and Gary Oberbrunner:

  - Fix Tool import problems with the Intel and PharLap linkers.

  From Steven Knight

  - Refactor the DictCmdGenerator class to be a Selector subclass.

  - Allow the DefaultEnvironment() function to take arguments and pass
    them to instantiation of the default construction environment.

  - Update the Debian package so it uses Python 2.2 and more closely
    resembles the currently official Debian packaging info.

  From Gerard Patel

  - When the yacc -d flag is used, take the .h file base name from the
    target .c file, not the source (matching what yacc does).



RELEASE 0.91 - Thu, 14 Aug 2003 13:00:44 -0500

  From Chad Austin:

  - Support specifying a list of tools when calling Environment.Copy().

  - Give a Value Nodes a timestamp of the system time when they're
    created, so they'll work when using timestamp-based signatures.

  - Add a DefaultEnvironment() function that only creates a default
    environment on-demand (for fetching source files, e.g.).

  - Portability fix for test/M4.py.

  From Steven Knight:

  - Tighten up the scons -H help output.

  - When the input yacc file ends in .yy and the -d flag is specified,
    recognize that a .hpp file (not a .h file) will be created.

  - Make builder prefixes work correctly when deducing a target
    from a source file name in another directory.

  - Documentation fixes: typo in the man page; explain up-front about
    not propagating the external environment.

  - Use "cvs co -d" instead of "cvs co -p >" when checking out something
    from CVS with a specified module name.  This avoids zero-length
    files when there is a checkout error.

  - Add an "sconsign" script to print the contents of .sconsign files.

  - Speed up maintaining the various lists of Node children by using
    dictionaries to avoid "x in list" searches.

  - Cache the computed list of Node children minus those being Ignored
    so it's only calculated once.

  - Fix use of the --cache-show option when building a Program()
    (or using any other arbitrary action) by making sure all Action
    instances have strfunction() methods.

  - Allow the source of Command() to be a directory.

  - Better error handling of things like raw TypeErrors in SConscripts.

  - When installing using "setup.py install --prefix=", suppress the
    distutils warning message about adding the (incorrect) library
    directory to your search path.

  - Correct the spelling of the "validater" option to "validator."
    Add a DeprecatedWarning when the old spelling is used.

  - Allow a Builder's emitter to be a dictionary that maps source file
    suffixes to emitter functions, using the suffix of the first file
    in the source list to pick the right one.

  - Refactor the creation of the Program, *Object and *Library Builders
    so that they're moved out of SCons.Defaults and created on demand.

  - Don't split SConscript file names on white space.

  - Document the SConscript function's "dirs" and "name" keywords.

  - Remove the internal (and superfluous) SCons.Util.argmunge() function.

  - Add /TP to the default CXXFLAGS for msvc, so it can compile all
    of the suffixes we use as C++ files.

  - Allow the "prefix" and "suffix" attributes of a Builder to be
    callable objects that return generated strings, or dictionaries
    that map a source file suffix to the right prefix/suffix.

  - Support a MAXLINELINELENGTH construction variable on Win32 systems
    to control when a temporary file is used for long command lines.

  - Make how we build .rpm packages not depend on the installation
    locations from the distutils being used.

  - When deducing a target Node, create it directly from the first
    source Node, not by trying to create the right string to pass to
    arg2nodes().

  - Add support for SWIG.

  From Bram Moolenaar:

  - Test portability fixes for FreeBSD.

  From Gary Oberbrunner:

  - Report the target being built in error messages when building
    multiple sources from different extensions, or when the target file
    extension can't be deduced, or when we don't have an action for a
    file suffix.

  - Provide helpful error messages when the arguments to env.Install()
    are incorrect.

  - Fix the value returned by the Node.prevsiginfo() method to conform
    to a previous change when checking whether a node is current.

  - Supply a stack trace if the Taskmaster catches an exception.

  - When using a temporary file for a long link line on Win32 systems,
    (also) print the command line that is being executed through the
    temporary file.

  - Initialize the LIB environment variable when using the Intel
    compiler (icl).

  - Documentation fixes:  better explain the AlwaysBuild() function.

  From Laurent Pelecq:

  - When the -debug=pdb option is specified, use pdb.Pdb().runcall() to
    call pdb directly, don't call Python recursively.

  From Ben Scott:

  - Add support for a platform-independent CPPDEFINES variable.

  From Christoph Wiedemann:

  - Have the g++ Tool actually use g++ in preference to c++.

  - Have the gcc Tool actually use gcc in preference to cc.

  - Add a gnutools.py test of the GNU tool chain.

  - Be smarter about linking: use $CC by default and $CXX only if we're
    linking with any C++ objects.

  - Avoid SCons hanging when a piped command has a lot of output to read.

  - Add QT support for preprocessing .ui files into .c files.



RELEASE 0.90 - Wed, 25 Jun 2003 14:24:52 -0500

  From Chad Austin:

  - Fix the _concat() documentation, and add a test for it.

  - Portability fixes for non-GNU versions of lex and yacc.

  From Matt Balvin:

  - Fix handling of library prefixes when the subdirectory matches
    the prefix.

  From Timothee Bessett:

  - Add an M4 Builder.

  From Charles Crain:

  - Use '.lnk' as the suffix on the temporary file for linking long
    command lines (necessary for the Phar Lap linkloc linker).

  - Save non-string Options values as their actual type.

  - Save Options string values that contain a single quote correctly.

  - Save any Options values that are changed from the default
    Environment values, not just ones changed on the command line or in
    an Options file.

  - Make closing the Options file descriptor exception-safe.

  From Steven Knight:

  - SCons now enforces (with an error) that construction variables
    must have the same form as valid Python identifiers.

  - Fix man page bugs: remove duplicate AddPostAction() description;
    document no_import_lib; mention that CPPFLAGS does not contain
    $_CPPINCFLAGS; mention that F77FLAGS does not contain $_F77INCFLAGS;
    mention that LINKFLAGS and SHLINKFLAGS contains neither $_LIBFLAGS
    nor $_LIBDIRFLAGS.

  - Eliminate a dependency on the distutils.fancy_getopt module by
    copying and pasting its wrap_text() function directly.

  - Make the Script.Options() subclass match the underlying base class
    implementation.

  - When reporting a target is up to date, quote the target like make
    (backquote-quote) instead of with double quotes.

  - Fix handling of ../* targets when using -U, -D or -u.

  From Steve Leblanc:

  - Don't update the .sconsign files when run with -n.

  From Gary Oberbrunner:

  - Add support for the Intel C Compiler (icl.exe).

  From Anthony Roach

  - Fix Import('*').

  From David Snopek

  - Fix use of SConf in paths with white space in them.

  - Add CheckFunc and CheckType functionality to SConf.

  - Fix use of SConf with Builders that return a list of nodes.

  From David Snopek and Christoph Wiedemann

  - Fix use of the SConf subsystem with SConscriptChdir().

  From Greg Spencer

  - Check for the existence of MS Visual Studio on disk before using it,
    to avoid getting fooled by leftover junk in the registry.

  - Add support for MSVC++ .NET.

  - Add support for MS Visual Studio project files (DSP, DSW,
    SLN and VCPROJ files).

  From Christoph Wiedemann

  - SConf now works correctly when the -n and -q options are used.



RELEASE 0.14 - Wed, 21 May 2003 05:16:32 -0500

  From Chad Austin:

  - Use .dll (not .so) for shared libraries on Cygwin; use -fPIC
    when compiling them.

  - Use 'rm' to remove files under Cygwin.

  - Add a PLATFORM variable to construction environments.

  - Remove the "platform" argument from tool specifications.

  - Propogate PYTHONPATH when running the regression tests so distutils
    can be found in non-standard locations.

  - Using MSVC long command-line linking when running Cygwin.

  - Portability fixes for a lot of tests.

  - Add a Value Node class for dependencies on in-core Python values.

  From Allen Bierbaum:

  - Pass an Environment to the Options validator method, and
    add an Options.Save() method.

  From Steve Christensen:

  - Add an optional sort function argument to the GenerateHelpText()
    Options function.

  - Evaluate the "varlist" variables when computing the signature of a
    function action.

  From Charles Crain:

  - Parse the source .java files for class names (including inner class
    names) to figure out the target .class files that will be created.

  - Make Java support work with Repositories and SConscriptChdir(0).

  - Pass Nodes, not strings, to Builder emitter functions.

  - Refactor command-line interpolation and signature calculation
    so we can use real Node attributes.

  From Steven Knight:

  - Add Java support (javac, javah, jar and rmic).

  - Propagate the external SYSTEMROOT environment variable into ENV on
    Win32 systems, so external commands that use sockets will work.

  - Add a .posix attribute to PathList expansions.

  - Check out CVS source files using POSIX path names (forward slashes
    as separators) even on Win32.

  - Add Node.clear() and Node.FS.Entry.clear() methods to wipe out a
    Node's state, allowing it to be re-evaluated by continuous
    integration build interfaces.

  - Change the name of the Set{Build,Content}SignatureType() functions
    to {Target,Source}Signatures().  Deprecate the old names but support
    them for backwards compatibility.

  - Add internal SCons.Node.FS.{Dir,File}.Entry() methods.

  - Interpolate the null string if an out-of-range subscript is used
    for a construction variable.

  - Fix the internal Link function so that it properly links or copies
    files in subsidiary BuildDir directories.

  - Refactor the internal representation of a single execution instance
    of an action to eliminate redundant signature calculations.

  - Eliminate redundant signature calculations for Nodes.

  - Optimize out calling hasattr() before accessing attributes.

  - Say "Cleaning targets" (not "Building...") when the -c option is
    used.

  From Damyan Pepper:

  - Quote the "Entering directory" message like Make.

  From Stefan Reichor:

  - Add support for using Ghostscript to convert Postscript to PDF files.

  From Anthony Roach:

  - Add a standalone "Alias" function (separate from an Environment).

  - Make Export() work for local variables.

  - Support passing a dictionary to Export().

  - Support Import('*') to import everything that's been Export()ed.

  - Fix an undefined exitvalmap on Win32 systems.

  - Support new SetOption() and GetOption() functions for setting
    various command-line options from with an SConscript file.

  - Deprecate the old SetJobs() and GetJobs() functions in favor of
    using the new generic {Set,Get}Option() functions.

  - Fix a number of tests that searched for a Fortran compiler using the
    external PATH instead of what SCons would use.

  - Fix the interaction of SideEffect() and BuildDir() so that (for
    example) PDB files get put correctly in a BuildDir().

  From David Snopek:

  - Contribute the "Autoscons" code for Autoconf-like checking for
    the existence of libraries, header files and the like.

  - Have the Tool() function add the tool name to the $TOOLS
    construction variable.

  From Greg Spencer:

  - Support the C preprocessor #import statement.

  - Allow the SharedLibrary() Builder on Win32 systems to be able to
    register a newly-built dll using regsvr32.

  - Add a Builder for Windows type library (.tlb) files from IDL files.

  - Add an IDL scanner.

  - Refactor the Fortran, C and IDL scanners to share common logic.

  - Add .srcpath and .srcdir attributes to $TARGET and $SOURCE.

  From Christoph Wiedemann:

  - Integrate David Snopek's "Autoscons" code as the new SConf
    configuration subsystem, including caching of values between
    runs (using normal SCons dependency mechanisms), tests, and
    documentation.



RELEASE 0.13 - Mon, 31 Mar 2003 20:22:00 -0600

  From Charles Crain:

  - Fix a bug when BuildDir(duplicate=0) is used and SConscript
    files are called from within other SConscript files.

  - Support (older) versions of Perforce which don't set the Windows
    registry.



RELEASE 0.12 - Thu, 27 Mar 2003 23:52:09 -0600

  From Charles Crain:

  - Added support for the Perforce source code management system.

  - Fix str(Node.FS) so that it returns a path relative to the calling
    SConscript file's directory, not the top-level directory.

  - Added support for a separate src_dir argument to SConscript()
    that allows explicit specification of where the source files
    for an SConscript file can be found.

  - Support more easily re-usable flavors of command generators by
    calling callable variables when strings are expanded.

  From Steven Knight:

  - Added an INSTALL construction variable that can be set to a function
    to control how the Install() and InstallAs() Builders install files.
    The default INSTALL function now copies, not links, files.

  - Remove deprecated features:  the "name" argument to Builder objects,
    and the Environment.Update() method.

  - Add an Environment.SourceCode() method to support fetching files
    from source code systems.  Add factory methods that create Builders
    to support BitKeeper, CVS, RCS, and SCCS.  Add support for fetching
    files from RCS or SCCS transparently (like GNU Make).

  - Make the internal to_String() function more efficient.

  - Make the error message the same as other build errors when there's a
    problem unlinking a target file in preparation for it being built.

  - Make TARGET, TARGETS, SOURCE and SOURCES reserved variable names and
    warn if the user tries to set them in a construction environment.

  - Add support for Tar and Zip files.

  - Better documentation of the different ways to export variables to a
    subsidiary SConscript file.  Fix documentation bugs in a tools
    example, places that still assumed SCons split strings on white
    space, and typos.

  - Support fetching arbitrary files from the TARGETS or SOURCES lists
    (e.g. ${SOURCES[2]}) when calculating the build signature of a
    command.

  - Don't silently swallow exceptions thrown by Scanners (or other
    exceptions while finding a node's dependent children).

  - Push files to CacheDir() before calling the superclass built()
    method (which may clear the build signature as part of clearing
    cached implicit dependencies, if the file has a source scanner).
    (Bug reported by Jeff Petkau.)

  - Raise an internal error if we attempt to push a file to CacheDir()
    with a build signature of None.

  - Add an explicit Exit() function for terminating early.

  - Change the documentation to correctly describe that the -f option
    doesn't change to the directory in which the specified file lives.

  - Support changing directories locally with SConscript directory
    path names relative to any SConstruct file specified with -f.
    This allows you to build in another directory by simply changing
    there and pointing at the SConstruct file in another directory.

  - Change the default SConscriptChdir() behavior to change to the
    SConscript directory while it's being read.

  - Fix an exception thrown when the -U option was used with no
    Default() target specified.

  - Fix -u so that it builds things in corresponding build directories
    when used in a source directory.

  From Lachlan O'Dea:

  - Add SharedObject() support to the masm tool.

  - Fix WhereIs() to return normalized paths.

  From Jeff Petkau:

  - Don't copy a built file to a CacheDir() if it's already there.

  - Avoid partial copies of built files in a CacheDir() by copying
    to a temporary file and renaming.

  From Anthony Roach:

  - Fix incorrect dependency-cycle errors when an Aliased source doesn't
    exist.



RELEASE 0.11 - Tue, 11 Feb 2003 05:24:33 -0600

  From Chad Austin:

  - Add support for IRIX and the SGI MIPSPro tool chain.

  - Support using the MSVC tool chain when running Cygwin Python.

  From Michael Cook:

  - Avoid losing signal bits in the exit status from a command,
    helping terminate builds on interrupt (CTRL+C).

  From Charles Crain:

  - Added new AddPreAction() and AddPostAction() functions that support
    taking additional actions before or after building specific targets.

  - Add support for the PharLap ETS tool chain.

  From Steven Knight:

  - Allow Python function Actions to specify a list of construction
    variables that should be included in the Action's signature.

  - Allow libraries in the LIBS variable to explicitly include the prefix
    and suffix, even when using the GNU linker.
    (Bug reported by Neal Becker.)

  - Use DOS-standard CR-LF line endings in the scons.bat file.
    (Bug reported by Gary Ruben.)

  - Doc changes:  Eliminate description of deprecated "name" keyword
    argument from Builder definition (reported by Gary Ruben).

  - Support using env.Append() on BUILDERS (and other dictionaries).
    (Bug reported by Bj=F6rn Bylander.)

  - Setting the BUILDERS construction variable now properly clears
    the previous Builder attributes from the construction Environment.
    (Bug reported by Bj=F6rn Bylander.)

  - Fix adding a prefix to a file when the target isn't specified.
    (Bug reported by Esa Ilari Vuokko.)

  - Clean up error messages from problems duplicating into read-only
    BuildDir directories or into read-only files.

  - Add a CommandAction.strfunction() method, and add an "env" argument
    to the FunctionAction.strfunction() method, so that all Action
    objects have strfunction() methods, and the functions for building
    and returning a string both take the same arguments.

  - Add support for new CacheDir() functionality to share derived files
    between builds, with related options --cache-disable, --cache-force,
    and --cache-show.

  - Change the default behavior when no targets are specified to build
    everything in the current directory and below (like Make).  This
    can be disabled by specifying Default(None) in an SConscript.

  - Revamp SCons installation to fix a case-sensitive installation
    on Win32 systems, and to add SCons-specific --standard-lib,
    --standalone-lib, and --version-lib options for easier user
    control of where the libraries get installed.

  - Fix the ability to directly import and use Platform and Tool modules
    that have been implicitly imported into an Environment().

  - Add support for allowing an embedding interface to annotate a node
    when it's created.

  - Extend the SConscript() function to accept build_dir and duplicate
    keyword arguments that function like a BuildDir() call.

  From Steve Leblanc:

  - Fix the output of -c -n when directories are involved, so it
    matches -c.

  From Anthony Roach:

  - Use a different shared object suffix (.os) when using gcc so shared
    and static objects can exist side-by-side in the same directory.

  - Allow the same object files on Win32 to be linked into either
    shared or static libraries.

  - Cache implicit cache values when using --implicit-cache.



RELEASE 0.10 - Thu, 16 Jan 2003 04:11:46 -0600

  From Derrick 'dman' Hudson:

  - Support Repositories on other file systems by symlinking or
    copying files when hard linking won't work.

  From Steven Knight:

  - Remove Python bytecode (*.pyc) files from the scons-local packages.

  - Have FunctionActions print a description of what they're doing
    (a representation of the Python call).

  - Fix the Install() method so that, like other actions, it prints
    what would have happened when the -n option is used.

  - Don't create duplicate source files in a BuildDir when the -n
    option is used.

  - Refactor the Scanner interface to eliminate unnecessary Scanner
    calls and make it easier to write efficient scanners.

  - Added a "recursive" flag to Scanner creation that specifies the
    Scanner should be invoked recursively on dependency files returned
    by the scanner.

  - Significant performance improvement from using a more efficient
    check, throughout the code, for whether a Node has a Builder.

  - Fix specifying only the source file to MultiStepBuilders such as
    the Program Builder.  (Bug reported by Dean Bair.)

  - Fix an exception when building from a file with the same basename as
    the subdirectory in which it lives.  (Bug reported by Gerard Patel.)

  - Fix automatic deduction of a target file name when there are
    multiple source files specified; the target is now deduced from just
    the first source file in the list.

  - Documentation fixes: better initial explanation of SConscript files;
    fix a misformatted "table" in the StaticObject explanation.

  From Steven Knight and Steve Leblanc:

  - Fix the -c option so it will remove symlinks.

  From Steve Leblanc:

  - Add a Clean() method to support removing user-specified targets
    when using the -c option.

  - Add a development script for running SCons through PyChecker.

  - Clean up things found by PyChecker (mostly unnecessary imports).

  - Add a script to use HappyDoc to create HTML class documentation.

  From Lachlan O'Dea:

  - Make the Environment.get() method return None by default.

  From Anthony Roach:

  - Add SetJobs() and GetJobs() methods to allow configuration of the
    number of default jobs (still overridden by -j).

  - Convert the .sconsign file format from ASCII to a pickled Python
    data structure.

  - Error message cleanups:  Made consistent the format of error
    messages (now all start with "scons: ***") and warning messages (now
    all start with "scons: warning:").  Caught more cases with the "Do
    not know how to build" error message.

  - Added support for the MinGW tool chain.

  - Added a --debug=includes option.



RELEASE 0.09 - Thu,  5 Dec 2002 04:48:25 -0600

  From Chad Austin:

  - Add a Prepend() method to Environments, to append values to
    the beginning of construction variables.

  From Matt Balvin:

  - Add long command-line support to the "lib" Tool (Microsoft library
    archiver), too.

  From Charles Crain:

  - Allow $$ in a string to be passed through as $.

  - Support file names with odd characters in them.

  - Add support for construction variable substition on scanner
    directories (in CPPPATH, F77PATH, LIBPATH, etc.).

  From Charles Crain and Steven Knight:

  - Add Repository() functionality, including the -Y option.

  From Steven Knight:

  - Fix auto-deduction of target names so that deduced targets end
    up in the same subdirectory as the source.

  - Don't remove source files specified on the command line!

  - Suport the Intel Fortran Compiler (ifl.exe).

  - Supply an error message if there are no command-line or
    Default() targets specified.

  - Fix the ASPPCOM values for the GNU assembler.
    (Bug reported by Brett Polivka.)

  - Fix an exception thrown when a Default() directory was specified
    when using the -U option.

  - Issue a warning when -c can't remove a target.

  - Eliminate unnecessary Scanner calls by checking for the
    existence of a file before scanning it.  (This adds a generic
    hook to check an arbitrary condition before scanning.)

  - Add explicit messages to tell when we're "Reading SConscript files
    ...," "done reading SConscript files," "Building targets," and
    "done building targets."  Add a -Q option to supress these.

  - Add separate $SHOBJPREFIX and $SHOBJSUFFIX construction variables
    (by default, the same as $OBJPREFIX and $OBJSUFFIX).

  - Add Make-like error messages when asked to build a source file,
    and before trying to build a file that doesn't have all its source
    files (including when an invalid drive letter is used on WIN32).

  - Add an scons-local-{version} package (in both .tar.gz and .zip
    flavors) to help people who want to ship SCons as a stand-alone
    build tool in their software packages.

  - Prevent SCons from unlinking files in certain situations when
    the -n option is used.

  - Change the name of Tool/lib.py to Tool/mslib.py.

  From Steven Knight and Anthony Roach:

  - Man page:  document the fact that Builder calls return Node objects.

  From Steve LeBlanc:

  - Refactor option processing to use our own version of Greg Ward's
    Optik module, modified to run under Python 1.5.2.

  - Add a ParseConfig() command to modify an environment based on
    parsing output from a *-config command.

  From Jeff Petkau:

  - Fix interpretation of '#/../foo' on Win32 systems.

  From Anthony Roach:

  - Fixed use of command lines with spaces in their arguments,
    and use of Nodes with spaces in their string representation.

  - Make access and modification times of files in a BuildDir match
    the source file, even when hard linking isn't available.

  - Make -U be case insensitive on Win32 systems.

  - Issue a warning and continue when finding a corrupt .sconsign file.

  - Fix using an alias as a dependency of a target so that if one of the
    alias' dependencies gets rebuilt, the resulting target will, too.

  - Fix differently ordered targets causing unnecessary rebuilds
    on case insensitive systems.

  - Use os.system() to execute external commands whenever the "env"
    utility is available, which is much faster than fork()/exec(),
    and fixes the -j option on several platforms.

  - Fix use of -j with multiple targets.

  - Add an Options() object for friendlier accomodation of command-
    line arguments.

  - Add support for Microsoft VC++ precompiled header (.pch) files,
    debugger (.pdb) files, and resource (.rc) files.

  - Don't compute the $_CPPINCFLAGS, $_F77INCFLAGS, $_LIBFLAGS and
    $_LIBDIRFLAGS variables each time a command is executed, define
    them so they're computed only as needed.  Add a new _concat
    function to the Environment that allows people to define their
    own similar variables.

  - Fix dependency scans when $LIBS is overridden.

  - Add EnsurePythonVersion() and EnsureSConsVersion() functions.

  - Fix the overly-verbose stack trace on ListBuilder build errors.

  - Add a SetContentSignatureType() function, allowing use of file
    timestamps instead of MD5 signatures.

  - Make -U and Default('source') fail gracefully.

  - Allow the File() and Dir() methods to take a path-name string as
    the starting directory, in addition to a Dir object.

  - Allow the command handler to be selected via the SPAWN, SHELL
    and ESCAPE construction variables.

  - Allow construction variables to be overridden when a Builder
    is called.

  From sam th:

  - Dynamically check for the existence of utilities with which to
    initialize Environments by default.



RELEASE 0.08 - Mon, 15 Jul 2002 12:08:51 -0500

  From Charles Crain:

  - Fixed a bug with relative CPPPATH dirs when using BuildDir().
    (Bug reported by Bob Summerwill.)

  - Added a warnings framework and a --warn option to enable or
    disable warnings.

  - Make the C scanner warn users if files referenced by #include
    directives cannot be found and --warn=dependency is specified.

  - The BUILDERS construction variable should now be a dictionary
    that maps builder names to actions.  Existing uses of lists,
    and the Builder name= keyword argument, generate warnings
    about use of deprecated features.

  - Removed the "shared" keyword argument from the Object and
    Library builders.

  - Added separated StaticObject, SharedObject, StaticLibrary and
    SharedLibrary builders.  Made Object and Library synonyms for
    StaticObject and StaticLibrary, respectively.

  - Add LIBS and LIBPATH dependencies for shared libraries.

  - Removed support for the prefix, suffix and src_suffix arguments
    to Builder() to be callable functions.

  - Fix handling file names with multiple dots.

  - Allow a build directory to be outside of the SConstruct tree.

  - Add a FindFile() function that searches for a file node with a
    specified name.

  - Add $CPPFLAGS to the shared-object command lines for g++ and gcc.

  From Charles Crain and Steven Knight:

  - Add a "tools=" keyword argument to Environment instantiation,
    and a separate Tools() method, for more flexible specification
    of tool-specific environment changes.

  From Steven Knight:

  - Add a "platform=" keyword argument to Environment instantiation,
    and a separate Platform() method, for more flexible specification
    of platform-specific environment changes.

  - Updated README instructions and setup.py code to catch an
    installation failure from not having distutils installed.

  - Add descriptions to the -H help text for -D, -u and -U so
    people can tell them apart.

  - Remove the old feature of automatically splitting strings
    of file names on white space.

  - Add a dependency Scanner for native Fortran "include" statements,
    using a new "F77PATH" construction variable.

  - Fix C #include scanning to detect file names with characters like
    '-' in them.

  - Add more specific version / build output to the -v option.

  - Add support for the GNU as, Microsoft masm, and nasm assemblers.

  - Allow the "target" argument to a Builder call to be omitted, in
    which case the target(s) are deduced from the source file(s) and the
    Builder's specified suffix.

  - Add a tar archive builder.

  - Add preliminary support for the OS/2 Platform, including the icc
    and ilink Tools.

  From Jeff Petkau:

  - Fix --implicit-cache if the scanner returns an empty list.

  From Anthony Roach:

  - Add a "multi" keyword argument to Builder creation that specifies
    it's okay to call the builder multiple times for a target.

  - Set a "multi" on Aliases so multiple calls will append to an Alias.

  - Fix emitter functions' use of path names when using BuildDir or
    in subdirectories.

  - Fix --implicit-cache causing redundant rebuilds when the header
    file list changed.

  - Fix --implicit-cache when a file has no implicit dependencies and
    its source is generated.

  - Make the drive letters on Windows always be the same case, so that
    changes in the case of drive letters don't cause a rebuild.

  - Fall back to importing the SCons.TimeStamp module if the SCons.MD5
    module can't be imported.

  - Fix interrupt handling to guarantee that a single interrupt will
    halt SCons both when using -j and not.

  - Fix .sconsign signature storage so that output files of one build
    can be safely used as input files to another build.

  - Added a --debug=time option to print SCons execution times.

  - Print an error message if a file can't be unlinked before being
    built, rather than just silently terminating the build.

  - Add a SideEffect() method that can be used to tell the build
    engine that a given file is created as a side effect of building
    a target.  A file can be specified as a side effect of more than
    one build comand, in which case the commands will not be executed
    simultaneously.

  - Significant performance gains from not using our own version of
    the inefficient stock os.path.splitext() method, caching source
    suffix computation, code cleanup in MultiStepBuilder.__call__(),
    and replicating some logic in scons_subst().

  - Add --implicit-deps-changed and --implicit-deps-unchanged options.

  - Add a GetLaunchDir() function.

  - Add a SetBuildSignatureType() function.

  From Zed Shaw:

  - Add an Append() method to Environments, to append values to
    construction variables.

  - Change the name of Update() to Replace().  Keep Update() as a
    deprecated synonym, at least for now.

  From Terrel Shumway:

  - Use a $PYTHON construction variable, initialized to sys.executable,
    when using Python to build parts of the SCons packages.

  - Use sys.prefix, not sys.exec_prefix, to find pdb.py.



RELEASE 0.07 - Thu,  2 May 2002 13:37:16 -0500

  From Chad Austin:

  - Changes to build SCons packages on IRIX (and other *NIces).

  - Don't create a directory Node when a file already exists there,
    and vice versa.

  - Add 'dirs' and 'names' keyword arguments to SConscript for
    easier specification of subsidiary SConscript files.

  From Charles Crain:

  - Internal cleanup of environment passing to function Actions.

  - Builders can now take arbitrary keyword arguments to create
    attributes to be passed to: command generator functions,
    FunctionAction functions, Builder emitter functions (below),
    and prefix/suffix generator functions (below).

  - Command generator functions can now return ANYTHING that can be
    converted into an Action (a function, a string, a CommandGenerator
    instance, even an ActionBase instance).

  - Actions now call get_contents() with the actual target and source
    nodes used for the build.

  - A new DictCmdGenerator class replaces CompositeBuilder to support
    more flexible Builder behavior internally.

  - Builders can now take an emitter= keyword argument.  An emitter
    is a function that takes target, source, and env argument, then
    return a 2-tuple of (new sources, new targets).  The emitter is
    called when the Builder is __call__'ed, allowing a user to modify
    source and target lists.

  - The prefix, suffix and src_suffix Builder arguments now take a
    callable as well a string.  The callable is passed the Environment
    and any extra Builder keyword arguments and is expected to return
    the appropriate prefix or suffix.

  - CommandActions can now be a string, a list of command + argument
    strings, or a list of commands (strings or lists).

  - Added shared library support.  The Object and Library Builders now
    take a "shared=1" keyword argument to specify that a shared object
    or shared library should be built.  It is an error to try to build
    static objects into a shared library or vice versa.

  - Win32 support for .def files has been added.  Added the Win32-specific
    construction variables $WIN32DEFPREFIX, $WIN32DEFSUFFIX,
    $WIN32DLLPREFIX and $WIN32IMPLIBPREFIX.  When building a .dll,
    the new construction variable $WIN32_INSERT_DEF, controls whether
    the appropriately-named .def file is inserted into the target
    list (if not already present).  A .lib file is always added to
    a Library build if not present in the list of targets.

  - ListBuilder now passes all targets to the action, not just the first.

  - Fix so that -c now deletes generated yacc .h files.

  - Builder actions and emitter functions can now be initialized, through
    construction variables, to things other than strings.

  - Make top-relative '#/dir' lookups work like '#dir'.

  - Fix for relative CPPPATH directories in subsidiary SConscript files
    (broken in 0.06).

  - Add a for_signature argument to command generators, so that
    generators that need to can return distinct values for the
    command signature and for executing the command.

  From Alex Jacques:

  - Create a better scons.bat file from a py2bat.py script on the Python
    mailing list two years ago (modeled after pl2bat.pl).

  From Steven Knight:

  - Fix so that -c -n does *not* remove the targets!

  - Man page:  Add a hierarchical libraries + Program example.

  - Support long MSVC linker command lines through a builder action
    that writes to a temporary file and uses the magic MSVC "link @file"
    argument syntax if the line is longer than 2K characters.

  - Fix F77 command-line options on Win32 (use /Fo instead of -o).

  - Use the same action to build from .c (lower case) and .C (upper
    case) files on case-insensitive systems like Win32.

  - Support building a PDF file directly from a TeX or LaTeX file
    using pdftex or pdflatex.

  - Add a -x option to runtest.py to specify the script being tested.
    A -X option indicates it's an executable, not a script to feed
    to the Python interpreter.

  - Add a Split() function (identical to SCons.Util.argmunge()) for use
    in the next release, when Builders will no longer automatically split
    strings on white space.

  From Steve Leblanc:

  - Add the SConscriptChdir() method.

  From Anthony Roach:

  - Fix --debug=tree when used with directory targets.

  - Significant internal restructuring of Scanners and Taskmaster.

  - Added new --debug=dtree option.

  - Fixes for --profile option.

  - Performance improvement in construction variable substitution.

  - Implemented caching of content signatures, plus added --max-drift
    option to control caching.

  - Implemented caching of dependency signatures, enabled by new
    --implicit-cache option.

  - Added abspath construction variable modifier.

  - Added $SOURCE variable as a synonym for $SOURCES[0].

  - Write out .sconsign files on error or interrupt so intermediate
    build results are saved.

  - Change the -U option to -D.  Make a new -U that builds just the
    targets from the local SConscript file.

  - Fixed use of sys.path so Python modules can be imported from
    the SConscript directory.

  - Fix for using Aliases with the -u, -U and -D options.

  - Fix so that Nodes can be passed to SConscript files.

  From Moshe Zadka:

  - Changes for official Debian packaging.



RELEASE 0.06 - Thu, 28 Mar 2002 01:24:29 -0600

  From Charles Crain:

  - Fix command generators to expand construction variables.

  - Make FunctionAction arguments be Nodes, not strings.

  From Stephen Kennedy:

  - Performance:  Use a dictionary, not a list, for a Node's parents.

  From Steven Knight:

  - Add .zip files to the packages we build.

  - Man page:  document LIBS, fix a typo, document ARGUMENTS.

  - Added RANLIB and RANLIBFLAGS construction variables.  Only use them
    in ARCOM if there's a "ranlib" program on the system.

  - Add a configurable CFILESUFFIX for the Builder of .l and .y files
    into C files.

  - Add a CXXFile Builder that turns .ll and .yy files into .cc files
    (configurable via a CXXFILESUFFIX construction variable).

  - Use the POSIX-standard lex -t flag, not the GNU-specific -o flag.
    (Bug reported by Russell Christensen.)

  - Fixed an exception when CPPPATH or LIBPATH is a null string.
    (Bug reported by Richard Kiss.)

  - Add a --profile=FILE option to make profiling SCons easier.

  - Modify the new DVI builder to create .dvi files from LaTeX (.ltx
    and .latex) files.

  - Add support for Aliases (phony targets).

  - Add a WhereIs() method for searching for path names to executables.

  - Add PDF and PostScript document builders.

  - Add support for compiling Fortran programs from a variety of
    suffixes (a la GNU Make):  .f, .F, .for, .FOR, .fpp and .FPP

  - Support a CPPFLAGS variable on all default commands that use the
    C preprocessor.

  From Steve Leblanc:

  - Add support for the -U option.

  - Allow CPPPATH, LIBPATH and LIBS to be specified as white-space
    separated strings.

  - Add a document builder to create .dvi files from TeX (.tex) files.

  From Anthony Roach:

  - Fix:  Construction variables with values of 0 were incorrectly
    interpolated as ''.

  - Support env['VAR'] to fetch construction variable values.

  - Man page:  document Precious().



RELEASE 0.05 - Thu, 21 Feb 2002 16:50:03 -0600

  From Chad Austin:

  - Set PROGSUFFIX to .exe under Cygwin.

  From Charles Crain:

  - Allow a library to specified as a command-line source file, not just
    in the LIBS construction variable.

  - Compensate for a bug in os.path.normpath() that returns '' for './'
    on WIN32.

  - More performance optimizations:  cache #include lines from files,
    eliminate unnecessary calls.

  - If a prefix or suffix contains white space, treat the resulting
    concatenation as separate arguments.

  - Fix irregularities in the way we fetch DevStudio information from
    the Windows registry, and in our registry error handling.

  From Steven Knight:

  - Flush stdout after print so it intermixes correctly with stderr
    when redirected.

  - Allow Scanners to return a list of strings, and document how to
    write your own Scanners.

  - Look up implicit (scanned) dependencies relative to the directory
    of file being scanned.

  - Make writing .sconsign files more robust by first trying to write
    to a temp file that gets renamed.

  - Create all of the directories for a list of targets before trying
    to build any of the targets.

  - WIN32 portability fixes in tests.

  - Allow the list of variables exported to an SConscript file to be
    a UserList, too.

  - Document the overlooked LIBPATH construction variable.
    (Bug reported by Eicke Godehardt.)

  - Fix so that Ignore() ignores indirect, implicit dependencies
    (included files), not just direct dependencies.

  - Put the man page in the Debian distribution.

  - Run HTML docs through tidy to clean up the HTML (for Konqueror).

  - Add preliminary support for Unicode strings.

  - Efficiency:  don't scan dependencies more than once during the
    walk of a tree.

  - Fix the -c option so it doesn't stop removing targets if one doesn't
    already exist.
    (Bug reported by Paul Connell.)

  - Fix the --debug=pdb option when run on Windows NT.
    (Bug reported by Paul Connell.)

  - Add support for the -q option.

  From Steve Leblanc:

  - Add support for the -u option.

  - Add .cc and .hh file suffixes to the C Scanner.

  From Anthony Roach:

  - Make the scons script return an error code on failures.

  - Add support for using code to generate a command to build a target.



RELEASE 0.04 - Wed, 30 Jan 2002 11:09:42 -0600

  From Charles Crain:

  - Significant performance improvements in the Node.FS and
    Scanner subsystems.

  - Fix signatures of binary files on Win32 systems.

  - Allow LIBS and LIBPATH to be strings, not just arrays.

  - Print a traceback if a Python-function builder throws an exception.

  From Steven Knight:

  - Fix using a directory as a Default(), and allow Default() to
    support white space in file names for strings in arrays.

  - Man page updates:  corrected some mistakes, documented various
    missing Environment methods, alphabetized the construction
    variables and other functions, defined begin and end macros for
    the example sections, regularized white space separation, fixed
    the use of Export() in the Multiple Variants example.

  - Function action fixes:  None is now a successful return value.
    Exceptions are now reported.  Document function actions.

  - Add 'Action' and 'Scanner' to the global keywords so SConscript
    files can use them too.

  - Removed the Wrapper class between Nodes and Walkers.

  - Add examples using Library, LIBS, and LIBPATH.

  - The C Scanner now always returns a sorted list of dependencies
    so order changes don't cause unnecessary rebuilds.

  - Strip $(-$) bracketed text from command lines.  Use this to
    surround $_INCDIRS and $_LIBDIRS so we don't rebuild in response
    to changes to -I or -L options.

  - Add the Ignore() method to ignore dependencies.

  - Provide an error message when a nonexistent target is specified
    on the command line.

  - Remove targets before building them, and add an Environment
    Precious() method to override that.

  - Eliminate redundant calls to the same builder when the target is a
    list of targets:  Add a ListBuilder class that wraps Builders to
    handle lists atomically.  Extend the Task class to support building
    and updating multiple targets in a single Task.  Simplify the
    interface between Task and Taskmaster.

  - Add a --debug=pdb option to re-run SCons under the Python debugger.

  - Only compute a build signature once for each node.

  - Changes to our sys.path[] manipulation to support installation into
    an arbitrary --prefix value.

  From Steve Leblanc:

  - Add var=value command-line arguments.



RELEASE 0.03 - Fri, 11 Jan 2002 01:09:30 -0600

  From Charles Crain:

  - Performance improvements in the Node.FS and Sig.Calculator classes.

  - Add the InstallAs() method.

  - Execute commands through an external interpreter (sh, cmd.exe, or
    command.com) to handle redirection metacharacters.

  - Allow the user to supply a command handler.

  From Steven Knight:

  - Search both /usr/lib and /usr/local/lib for scons directories by
    adding them both to sys.path, with whichever is in sys.prefix first.

  - Fix interpreting strings of multiple white-space separated file names
    as separate file names, allowing prefixes and suffixes to be appended
    to each individually.

  - Refactor to move CompositeBuilder initialization logic from the
    factory wrapper to the __init__() method, and allow a Builder to
    have both an action and a src_builder (or array of them).

  - Refactor BuilderBase.__call__() to separate Node creation/lookup
    from initialization of the Node's builder information.

  - Add a CFile Builder object that supports turning lex (.l) and
    yacc (.y) files into .c files.

  - Document: variable interpretation attributes; how to propogate
    the user's environment variables to executed commands; how to
    build variants in multiple BuildDirs.

  - Collect String, Dict, and List type-checking in common utility
    routines so we can accept User{String,Dict,List}s all over.

  - Put the Action factory and classes into their own module.

  - Use one CPlusPlusAction in the Object Builder's action dictionary,
    instead of letting it create multiple identical instances.

  - Document the Install() and InstallAs() methods.

  From Steve Leblanc:

  - Require that a Builder be given a name argument, supplying a
    useful error message when it isn't.

  From Anthony Roach:

  - Add a "duplicate" keyword argument to BuildDir() that can be set
    to prevent linking/copying source files into build directories.

  - Add a "--debug=tree" option to print an ASCII dependency tree.

  - Fetch the location of the Microsoft Visual C++ compiler(s) from
    the Registry, instead of hard-coding the location.

  - Made Scanner objects take Nodes, not path names.

  - Have the C Scanner cache the #include file names instead of
    (re-)scanning the file each time it's called.

  - Created a separate class for parent "nodes" of file system roots,
    eliminating the need for separate is-parent-null checks everywhere.

  - Removed defined __hash__() and __cmp() methods from FS.Entry, in
    favor of Python's more efficient built-in identity comparisons.



RELEASE 0.02 - Sun, 23 Dec 2001 19:05:09 -0600

  From Charles Crain:

  - Added the Install(), BuildDir(), and Export() methods.

  - Fix the -C option by delaying setting the top of the FS tree.

  - Avoid putting the directory path on the libraries in the LIBS
    construction variable.

  - Added a GetBuildPath() method to return the full path to the
    Node for a specified string.

  - Fixed variable substitution in CPPPATH and LIBPATH.

  From Steven Knight:

  - Fixed the version comment in the scons.bat (the UNIX geek used
    # instead of @rem).

  - Fix to setup.py so it doesn't require a sys.argv[1] argument.

  - Provide make-like warning message for "command not found" and
    similar errors.

  - Added an EXAMPLES section to the man page.

  - Make Default() targets properly relative to their SConscript
    file's subdirectory.

  From Anthony Roach:

  - Documented CXXFLAGS, CXXCOM, and CPPPATH.

  - Fixed SCONS_LIB_DIR to work as documented.

  - Made Default() accept Nodes as arguments.

  - Changed Export() to make it easier to use.

  - Added the Import() and Return() methods.



RELEASE 0.01 - Thu Dec 13 19:25:23 CST 2001

A brief overview of important functionality available in release 0.01:

  - C and C++ compilation on POSIX and Windows NT.

  - Automatic scanning of C/C++ source files for #include dependencies.

  - Support for building libraries; setting construction variables
    allows creation of shared libraries.

  - Library and C preprocessor search paths.

  - File changes detected using MD5 signatures.

  - User-definable Builder objects for building files.

  - User-definable Scanner objects for scanning for dependencies.

  - Parallel build (-j) support.

  - Dependency cycles detected.

  - Linux packages available in RPM and Debian format.

  - Windows installer available.
<|MERGE_RESOLUTION|>--- conflicted
+++ resolved
@@ -8,9 +8,8 @@
 
 RELEASE  VERSION/DATE TO BE FILLED IN LATER
 
-  From John Doe:
-
-    - Whatever John Doe did.
+  From Adam Gross:
+    - Added new module SCons.Scanner.Python to allow scanning .py files.
 
 
 RELEASE 3.1.2 - Mon, 17 Dec 2019 02:06:27 +0000
@@ -26,9 +25,6 @@
     - Resolved a typo in engine.SCons.Tool
 
   From Adam Gross:
-<<<<<<< HEAD
-    - Added new module SCons.Scanner.Python to allow scanning .py files.
-=======
     - Resolved a race condition in multithreaded Windows builds with Python 2
       in the case where a child process is spawned while a Python action has a
       file open. Original author: Ryan Beasley.
@@ -36,7 +32,6 @@
   From Jason Kenny
     - Update Command() function to accept target_scanner, source_factory, and target_factory arguments.
       This makes Command act more like a one-off builder.
->>>>>>> 06fecd63
 
   From Ivan Kravets
     - Added support for "-imacros" to ParseFlags
