

                 SCons - a software construction tool

                            Change Log


RELEASE 3.1.0.alpha.yyyymmdd - NEW DATE WILL BE INSERTED HERE

<<<<<<< HEAD
  From Richard West:
    - Add SConstruct.py and sconstruct.py to the search path for the root SConstruct file.
      Allows easier debugging within Visual Studio
=======
  From Bernard Blackham:
   - Fixed handling of side-effects in task master (fixes #3013).
>>>>>>> 31b23ab2

  From Daniel Moody:
    - Set the pickling protocal back to highest which was causing issues 
      with variant dir tests. This will cause issues if reading sconsigns
      pickled with the previous lower protocal.
      
  From Ray Donnelly:
    - Fix the PATH created by scons.bat (and other .bat files) to provide a normalized
      PATH.  Some pythons in the 3.6 series are no longer able to handle paths which
      have ".." in them and end up crashing.  This is done by cd'ing into the directory
      we want to add to the path and then useing %CD% to give us the normalized directory
      See bug filed under Python 3.6: https://bugs.python.org/issue32457.
      Note: On Win32 PATH's which have not been normalized may cause undefined behavior
      by other executables being run by SCons (or any subprocesses of executables being run by SCons).
      Resolving this issue should eliminate that possibility going forward.

  From William Deegan:
    - Remove long deprecated SCons.Options code and tests.  This removes BoolOption,EnumOption,
      ListOption,PackageOption, and PathOption which have been replaced by *Variable() many years ago.
    - Re-Enable parallel SCons (-j) when running via Pypy

  From Andrew Featherstone
    - Removed unused --warn options from the man page and source code.

  From Daniel Moody:
    - Updated Jar builder to handle nodes and directories better
    - Updated Jar builder to flatten source list which could contain embedded lists
    - Removed some magic numbers from jar.py on behalf of Mats Wichmann (mats@linux.com)

  From Gary Oberbrunner:
    - Fix bug when Installing multiple subdirs outside the source tree
    - fix to_str to handle None without raising exception

  From Mats Wichmann:
    - Updated manpage scons.xml to fix a nested list problem
    - Updated doc terminionly: use prepend instead of append as appropriate

  From Jonathon Reinhart:
    - Replace all instances of `int main()` in C code with `int main(void)`.
      Specifically, this fixes the test cases use by Configure.CheckCC() which
      would fail when using -Wstrict-prototypes.


RELEASE 3.0.1 - Mon, 12 Nov 2017 15:31:33 -0700

  From Daniel Moody:
    - Jar can take multiple targets, and will make a duplicate jar from the sources for each target
    - Added some warnings in case the Jar builder makes an implicit target
    - Added Jar method and changed jar build to be more specific. Jar method will take in
      directories or classes as source. Added more tests to JAR to ensure the jar was 
      packaged with the correct compiled class files.
    - Added a No result test case to handle bug which seems unrelated to java in the 
      swig-dependencies.py test, more info here: http://scons.tigris.org/issues/show_bug.cgi?id=2907
    - Added a travis script to test on ubuntu trusty now that the project is on github
      so that Continuus Integration tests can be run automatically. It tests most case and considers 
      no result a pass as well. Improving this script can install more dependincies allowing for more 
      tests to be run.
    
  From Daniel Moody:
    - Updated the Jar Builder tool in Tool/__init__.py so that is doesn't force class files as
      sources, allowing directories to be passed, which was causing test/Java/JAR.py to fail.

  From William Deegan:
    - Fix issue where code in utility routine to_String_for_subst() had code whose result was never
      properly returned.  
      (Found by: James Rinkevich https://pairlist4.pair.net/pipermail/scons-users/2017-October/006358.html )
    - Fixed Variables.GenerateHelpText() to now use the sort parameter. Due to incorrect 2to3 fixer changes 
      8 years ago it was being used as a boolean parameter.  Now you can specify sort to be a callable, or boolean
      value. (True = normal sort). Manpage also updated.
    - Fixed Tool loading logic from exploding sys.path with many site_scons/site_tools prepended on py3.
    - Added additional output with time to process each SConscript file when using --debug=time.

  From Thomas Berg:
    - Fixed a regression in scons-3.0.0 where "from __future__ import print_function" was imposed
      on the scope where SConstruct is executed, breaking existing builds using PY 2.7.

  From William Deegan:
    - Fix broken subst logic where a string with "$$(abc)" was being treated as "$(abc) and the
      logic for removing the signature escapes was then failing because there was no closing "$)".
      This was introduced by a pull request to allow recursive variable evaluations to yield a string
      such as "$( $( some stuff $) $)".

  From Zachary Tessler:
    - Fix incorrect warning for repeated identical builder calls that use overrides

 
RELEASE 3.0.0 - Mon, 18 Sep 2017 08:32:04 -0700

NOTE: This is a major release.  You should expect that some targets may rebuild when upgrading.
Significant changes in some python action signatures. Also switching between PY 2.7 and PY 3.5, 3.6
will cause rebuilds.


  From William Blevins:
    - Updated D language scanner support to latest: 2.071.1. (PR #1924)
      https://dlang.org/spec/module.html accessed 11 August 2016
      - Enhancements:
        - Added support for selective imports: "import A : B, C;" -> A
        - Added support for renamed imports. "import B = A;" -> A
        - Supports valid combinations: "import A, B, CCC = C, DDD = D : EEE = FFF;" -> A, B, C, D
      - Notes:
        - May find new (previously missed) Dlang dependencies.
        - May cause rebuild after upgrade due to dependency changes.
    - Updated Fortran-related tests to pass under GCC 5/6.
    - Fixed SCons.Tool.Packaging.rpm.package source nondeterminism across builds.

  From William Deegan:
    - Removed deprecated tools CVS, Perforce, BitKeeper, RCS, SCCS, Subversion.
    - Removed deprecated module SCons.Sig
    - Added prioritized list of xsltproc tools to docbook. The order will now be as
      follows: xsltproc, saxon, saxon-xslt, xalan  (with first being highest priority, first
      tool found is used)
    - Fixed MSVSProject example code (http://scons.tigris.org/issues/show_bug.cgi?id=2979)
    - Defined MS SDK 10.0 and Changed VS 2015 to use SDK 10.0
    - Changes to Action Function and Action Class signiture creation.  NOTE: This will cause rebuilds
      for many builds when upgrading to SCons 3.0
    - Fixed Bug #3027 - "Cross Compiling issue: cannot override ranlib"
    - Fixed Bug #3020 - "Download link in user guide wrong. python setup.py install --version-lib broken"
    - Fixed Bug #2486 - Added SetOption('silent',True) - Previously this value was not allowed to be set.
    - Fixed Bug #3040 - Non-unicode character in CHANGES.txt
    - Fixed Bug #2622 - AlwaysBuild + MSVC regression.
    - Fixed Bug #3025 - (Credit to Florian : User flow86 on tigris) - Fix typo JAVACLASSSUFIX should have been
                        JAVACLASSSUFFIX


  From Ibrahim Esmat:
    - Added the capability to build Windows Store Compatible libraries that can be used
      with Universal Windows Platform (UWP) Apps and published to the store

  From Daniel Holth:
    - Add basic support for PyPy (by deleting __slots__ from Node with a
      metaclass on PyPy); wrap most-used open() calls in 'with' statements to
      avoid too many open files.
    - Add __main__.py for `python -m SCons` in case it is on PYTHONPATH.
    - Always use highest available pickle protocol for efficiency.
    - Remove unused command line fallback for the zip tool.

  From Gaurav Juvekar:
    - Fix issue #2832: Expand construction variables in 'chdir' argument of builders. (PR #463)
    - Fix issue #2910: Make --tree=all handle Unicode. (PR #427)
    - Fix issue #2788: Fix typo in documentation example for sconf. (PR #388)

  From Alexey Klimkin:
    - Use memoization to optimize PATH evaluation across all dependencies per
      node. (PR #345)
    - Use set() where it is applicable (PR #344)

  From M. Limber:
    - Fixed msvs.py for Visual Studio Express editions that would report
      "Error  : ValueError: invalid literal for float(): 10.0Exp".

  From Rick Lupton:
    - Update LaTeX scanner to understand \import and related commands

  From Steve Robinson:
    - Add support for Visual Studio 2017.  This support requires vswhere.exe a helper
      tool installed with newer installs of 2017. SCons expects it to be located at
      "C:\Program Files (x86)\Microsoft Visual Studio\Installer\vswhere.exe"
      It can be downloaded separately at     
      https://github.com/Microsoft/vswhere
 
  From Tom Tanner:
    - Allow nested $( ... $) sections

  From Paweł Tomulik:
    - Fixed the issue with LDMODULEVERSIONFLAGS reported by Tim Jenness
      (https://pairlist4.pair.net/pipermail/scons-users/2016-May/004893.html).
      An error was causing "-Wl,Bsymbolic" being added to linker's command-line
      even when there was no specified value in LDMODULEVERSION and thus no
      need for the flags to be specified.
    - Added LoadableModule to the list of global functions (DefaultEnvironment
      builders).

  From Manish Vachharajani:
    - Update debian rules, compat, and control to not use features
      deprecated or obsolete in later versions of debhelpers
    - Update python version to 2.7 in debian/control

  From Richard Viney:
    - Fixed PCHPDBFLAGS causing a deprecation warning on MSVC v8 and later when
      using PCHs and PDBs together.


  From Richard West:
    - Added nested / namespace tool support
    - Added a small fix to the python3 tool loader when loading a tool as a package
    - Added additional documentation to the user manual on using toolpaths with the environment
      This includes the use of sys.path to search for tools installed via pip or package managers
    - Added support for a PyPackageDir function for use with the toolpath

  From Russel Winder:
    - Reordered the default D tools from "dmd, gdc, ldc" to "dmd, ldc, gdc".
    - Add a ProgramAllAtOnce builder to the dmd, ldc, and gdc tools. (PR #448)
    - Remove a file name exception for very old Fedora LDC installation.
    - gdc can now handle building shared objects (tested for version 6.3.0).
    - Remove establishing the SharedLibrary builder in the dmd, ldc, and gdc
      tools, must now include the ar tool to get this builder as is required for
      other compiler tools.
    - Add clang and clang++ tools based on Paweł Tomulik's work.

RELEASE 2.5.1 - Mon, 03 Nov 2016 13:37:42 -0400

  From William Deegan:
    - Add scons-configure-cache.py to packaging. It was omitted

  From Alexey Klimkin:
    - Use memoization to optimize PATH evaluation across all dependencies per
      node. (PR #345)

RELEASE 2.5.0 - Mon, 09 Apr 2016 11:27:42 -0700

  From Dirk Baechle:
    - Removed a lot of compatibility methods and workarounds
      for Python versions < 2.7, in order to prepare the work
      towards a combined 2.7/3.x version. (PR #284)
      Also fixed the default arguments for the print_tree and
      render_tree methods. (PR #284, too)

  From William Blevins:
    - Added support for cross-language dependency scanning;
      SCons now respects scanner keys for implicit dependencies.
      - Notes for SCons users with heterogeneous systems.
        - May find new (previously missed) dependencies.
        - May cause rebuild after upgrade due to dependency changes.
        - May find new dependency errors (EG. cycles).
          - Discovered in some of the SCons QT tests.
    - Resolved missing cross-language dependencies for
      SWIG bindings (fixes #2264).
    - Corrected typo in User Guide for Scanner keyword. (PR #2959)
    - Install builder interacts with scanner found in SCANNERS differently.
      - Previous: Install builder recursively scanned implicit dependencies
        for scanners from SCANNER, but not for built-in (default) scanners.
      - Current: Install builder will not scan for implicit dependencies via
        either scanner source. This optimizes some Install builder behavior
        and brings orthogonality to Install builder scanning behavior.

  From William Deegan:
    - Add better messaging when two environments have
      different actions for the same target (Bug #2024)
    - Fix issue only with MSVC and Always build where targets
      marked AlwaysBuild wouldn't make it into CHANGED_SOURCES
      and thus yield an empty compile command line. (Bug #2622)
    - Fix posix platform escaping logic to properly handle paths
      with parens in them "()".  (Bug #2225)

  From Jakub Pola:
    - Intel Compiler 2016 (Linux/Mac) update for tool directories.

  From Adarsh Sanjeev:
    - Fix for issue #2494: Added string support for Chmod function.

  From Tom Tanner:
    - change cache to use 2 character subdirectories, rather than one character,
      so as not to give huge directories for large caches, a situation which
      causes issues for NFS.
      For existing caches, you will need to run the scons-configure-cache.py
      script to update them to the new format. You will get a warning every time
      you build until you co this.
    - Fix a bunch of unit tests on windows

RELEASE 2.4.1 - Mon, 07 Nov 2015 10:37:21 -0700

  From Arfrever Frehtes Taifersar Arahesis:
    - Fix for Bug # 2791 - Setup.py fails unnecessarily under Jython.

  From Dirk Baechle:
    - Fixed license of SVG titlepage files in the context of Debian
      packaging, such that they allow for commercial use too (#2985).

  From William Blevins:
    - InstallVersionedLib now available in the DefaultEnvironment context.
    - Improves orthogonality of use cases between different Install functions.

  From Carnë Draug:
    - Added new configure check, CheckProg, to check for
      existence of a program.

  From Andrew Featherstone:
    - Fix for issue #2840 - Fix for two environments specifying same target with different
      actions not throwing hard error. Instead SCons was incorrectly issuing a warning
      and continuing.

  From Hiroaki Itoh :
    - Add support `Microsoft Visual C++ Compiler for Python 2.7'
      Compiler can be obtained at: https://www.microsoft.com/en-us/download/details.aspx?id=44266

  From Florian Miedniak:
    - Fixed tigris issue #3011: Glob() excludes didn't work when used with VariantDir(duplicate=0)

  From William Roberts:
    - Fix bug 2831 and allow Help() text to be appended to AddOption() help.

  From Paweł Tomulik:
    - Reimplemented versioning for shared libraries, with the following effects
    - Fixed tigris issues #3001, #3006.
    - Fixed several other issues not reported to tigris, including:
      issues with versioned libraries in subdirectories with tricky names,
      issues with versioned libraries and variant directories,
      issue with soname not being injected to library when using D linkers,
    - Switched to direct symlinks instead of daisy-chained ones -- soname and
      development symlinks point directly to the versioned shared library now),
      for rationale see:
      https://www.debian.org/doc/debian-policy/ch-sharedlibs.html
      https://fedoraproject.org/wiki/Packaging:Guidelines#Devel_Packages
      https://bitbucket.org/scons/scons/pull-requests/247/new-versioned-libraries-gnulink-cyglink/diff#comment-10063929
    - New construction variables to allow override default behavior: SONAME,
      SHLIBVERSIONFLAGS, _SHLIBVERSIONFLAGS, SHLIBNOVERSIONSYMLINKS,
      LDMODULEVERSION, LDMODULEVERSIONFLAGS, _LDMODULEVERSIONFLAGS,
      LDMODULENOVERSIONSYMLINKS.
    - Changed logic used to configure the versioning machinery from
      platform-centric to linker-oriented.
    - The SHLIBVERSION/LDMODULEVERSION variables are no longer validated by
      SCons (more freedom to users).
    - InstallVersionedLib() doesn't use SHLIBVERSION anymore.
    - Enchanced docs for the library versioning stuff.
    - New tests for versioned libraries.
    - Library versioning is currently implemented for the following linker
      tools: 'cyglink', 'gnulink', 'sunlink'.
    - Fix to swig tool - pick-up 'swig', 'swig3.0' and 'swig2.0' (in order).
    - Fix to swig tool - respect env['SWIG'] provided by user.



RELEASE 2.4.0 - Mon, 21 Sep 2015 08:56:00 -0700

  From Dirk Baechle:
    - Switched several core classes to use "slots", to
      reduce the overall memory consumption in large
      projects (fixes #2180, #2178, #2198)
    - Memoizer counting uses decorators now, instead of
      the old metaclasses approach.

  From Andrew Featherstone
    - Fixed typo in SWIGPATH description

RELEASE 2.3.6 - Mon, 31 Jul 2015 14:35:03 -0700

  From Rob Smith:
    - Added support for Visual Studio 2015

RELEASE 2.3.5 - Mon, 17 Jun 2015 21:07:32 -0700

  From Stephen Pollard:
    - Documentation fixes for libraries.xml and
      builders-writing.xml (#2989 and #2990)

  From William Deegan:
    - Extended docs for InstallVersionedLib/SharedLibrary,
      and added SKIP_WIN_PACKAGES argument to build script
      bootstrap.py (PR #230, #3002).

  From William Blevins:
    - Fixed symlink support (PR #227, #2395).
    - Updated debug-count test case (PR #229).

  From Alexey Klimkin:
    - Fixed incomplete LIBS flattening and substitution in
      Program scanner(PR #205, #2954).

  From Dirk Baechle:
    - Added new method rentry_exists_on_disk to Node.FS (PR #193).

  From Russel Winder:
    - Fixed several D tests under the different OS.
    - Add support for f08 file extensions for Fortran 2008 code.

  From Anatoly Techtonik:
    - Show --config choices if no argument is specified (PR #202).
    - Fixed build crash when XML toolchain isn't installed, and
      activated compression for ZIP archives.

  From Alexandre Feblot:
    - Fix for VersionedSharedLibrary under 'sunos' platform.
    - Fixed dll link with precompiled headers on MSVC 2012
    - Added an 'exclude' parameter to Glob()

  From Laurent Marchelli:
    - Support for multiple cmdargs (one per variant) in VS project files.
    - Various improvements for TempFileMunge class.
    - Added an implementation for Visual Studio users files (PR #209).

  From Dan Pidcock:
    - Added support for the 'PlatformToolset' tag in VS project files (#2978).

  From James McCoy:
    - Added support for '-isystem' to ParseFlags.

RELEASE 2.3.4 - Mon, 27 Sep 2014 12:50:35 -0400

  From Bernhard Walle and Dirk Baechle:
    - Fixed the interactive mode, in connection with
      Configure contexts (#2971).

  From Anatoly Techtonik:
    - Fix EnsureSConsVersion warning when running packaged version

  From Russel Winder:
    - Fix D tools for building shared libraries

RELEASE 2.3.3 - Sun, 24 Aug 2014 21:08:33 -0400

  From Roland Stark:
    - Fixed false line length calculation in the TempFileMunge class (#2970).

  From Gary Oberbrunner:
    - Improve SWIG detection

  From Russel Winder:
    - Fix regression on Windows in D language update

  From Neal Becker and Stefan Zimmermann:
    - Python 3 port and compatibility

  From Anatoly Techtonik:
    - Do not fail on EnsureSConsVersion when running from checkout

  From Kendrick Boyd and Rob Managan:
    - Fixed the newglossary action to work with VariantDir (LaTeX).

  From Manuel Francisco Naranjo:
    - Added a default for the BUILDERS environment variable,
      to prevent not defined exception on a Clone().

  From Andrew Featherstone:
    - Added description of CheckTypeSize method (#1991).
    - Fixed handling of CPPDEFINE var in Append()
      for several list-dict combinations (#2900).

  From William Blevins:
    - Added test for Java derived-source dependency tree generation.
    - Added Copy Action symlink soft-copy support (#2395).
    - Various contributions to the documentation (UserGuide).

RELEASE 2.3.2

  From Dirk Baechle:
    - Update XML doc editor configuration
    - Fix: Allow varlist to be specified as list of strings for Actions (#2754)

  From veon on bitbucket:
    - Fixed handling of nested ifs in CPP scanner PreProcessor class.

  From Shane Gannon:
    - Support for Visual Studio 2013 (12.0)

  From Michael Haubenwallner:
    - Respect user's CC/CXX values; don't always overwrite in generate()
    - Delegate linker Tool.exists() to CC/CXX Tool.exists().

  From Rob Managan:
    - Updated the TeX builder to support use of the -synctex=1
      option and the files it creates.
    - Updated the TeX builder to correctly clean auxiliary files when
      the biblatex package is used.

  From Gary Oberbrunner:
    - get default RPM architecture more robustly when building RPMs

  From Amir Szekely:
    - Fixed NoClean() for multi-target builders (#2353).

  From Paweł Tomulik:
    - Fix SConf tests that write output

  From Russel Winder:
    - Revamp of the D language support. Tools for DMD, GDC and LDC provided
      and integrated with the C and C++ linking. NOTE: This is only tested
      with D v2. Support for D v1 is now deprecated.

  From Anatoly Techtonik:
    - Several improvements for running scons.py from source:
      * engine files form source directory take priority over all other
        importable versions
      * message about scons.py running from source is removed to fix tests
        that were failing because of this extra line in the output
      * error message when SCons import fails now lists lookup paths
    - Remove support for QMTest harness from runtest.py
    - Remove RPM and m4 from default tools on Windows
    - BitKeeper, CVS, Perforce, RCS, SCCS are deprecated from default
      tools and will be removed in future SCons versions to speed up
      SCons initialization (it will still be possible to use these tools
      explicitly)

  From Sye van der Veen:
    - Support for Visual Studio 12.0Exp, and fixes for earlier MSVS
      versions.


RELEASE 2.3.1

  From Andrew Featherstone:
    - Added support for EPUB output format to the DocBook tool.

  From Tom Tanner:
    - Stop leaking file handles to subprocesses by switching to using subprocess
      always.
    - Allow multiple options to be specified with --debug=a,b,c
    - Add support for a readonly cache (--cache-readonly)
    - Always print stats if requested
    - Generally try harder to print out a message on build errors
    - Adds a switch to warn on missing targets
    - Add Pseudo command to mark targets which should not exist after
      they are built.

  From Bogdan Tenea:
    - Check for 8.3 filenames on cygwin as well as win32 to make variant_dir work properly.

  From Alexandre Feblot:
    - Make sure SharedLibrary depends on all dependent libs (by depending on SHLINKCOM)

  From Stefan Sperling:
    - Fixed the setup of linker flags for a versioned SharedLibrary
      under OpenBSD (#2916).

  From Antonio Cavallo:
    - Improve error if Visual Studio bat file not found.

  From Manuel Francisco Naranjo:
    - Allow Subst.Literal string objects to be compared with each other,
      so they work better in AddUnique() and Remove().

  From David Rothenberger:
    - Added cyglink linker that uses Cygwin naming conventions for
      shared libraries and automatically generates import libraries.

  From Dirk Baechle:
    - Update bootstrap.py so it can be used from any dir, to run
      SCons from a source (non-installed) dir.
    - Count statistics of instances are now collected only when
      the --debug=count command-line option is used (#2922).
    - Added release_target_info() to File nodes, which helps to
      reduce memory consumption in clean builds and update runs
      of large projects.
    - Fixed the handling of long options in the command-line
      parsing (#2929).
    - Fixed misspelled variable in intelc.py (#2928).

  From Gary Oberbrunner:
    - Test harness: fail_test() can now print a message to help debugging.

  From Anatoly Techtonik:
    - Require rpmbuild when building SCons package.
    - Print full stack on certain errors, for debugging.
    - Improve documentation for Textfile builder.

  From William Deegan:
    - VS2012 & VS2010 Resolve initialization issues by adding path to reg.exe
      in shell used to run batch files.
    - MSVC Support fixed defaulting TARGET_ARCH to HOST_ARCH. It should be
      None if not explicitly set.
    - MSVC Fixed issue where if more than one Architectures compilers are
      detected, it would take the last one found, and not the first.

  From Philipp Kraus:
    - Added optional ZIPROOT to Zip tool.

  From Dirk Baechle:
    - Replaced old SGML-based documentation toolchain with a more modern
      approach, that also requires less external dependencies (programs and
      Python packages). Added a customized Docbook XSD for strict validation of
      all input XML files.

  From Luca Falavigna:
    - Fixed spelling errors in MAN pages (#2897).

  From Michael McDougall:
    - Fixed description of ignore_case for EnumVariable in the
      MAN page (#2774).

RELEASE 2.3.0 - Mon, 02 Mar 2013 13:22:29 -0400

  From Anatoly Techtonik:
    - Added ability to run scripts/scons.py directly from source checkout
    - Hide deprecated --debug={dtree,stree,tree} from --help output
    - Error messages from option parser now include hints about valid choices
    - Cleaned up some Python 1.5 and pre-2.3 code, so don't expect SCons
      to run on anything less than Python 2.4 anymore
    - Several fixes for runtest.py:
      * exit with an error if no tests were found
      * removed --noqmtest option - this behavior is by default
      * replaced `-o FILE --xml` combination with `--xml FILE`
      * changed `-o, --output FILE` option to capture stdout/stderr output
        from runtest.py
    - Remove os_spawnv_fix.diff patch required to enable parallel builds
      support prior to Python 2.2

  From Juan Lang:
    - Fix WiX Tool to use .wixobj rather than .wxiobj for compiler output
    - Support building with WiX releases after 2.0

  From Alexey Klimkin:
    - Fix nested LIBPATH expansion by flattening sequences in subst_path.

  From eyan on Bitbucket:
    - Print target name with command execution time with --debug=time

  From Thomas Berg and Evgeny Podjachev:
    - Fix subprocess spawning on Windows.  Work around a Windows
      bug that can crash python occasionally when using -jN. (#2449)

  From Dirk Baechle:
    - Updated test framework to support dir and file fixtures and
      added ability to test external (out-of-tree) tools (#2862).
      See doc in QMTest/test-framework.rst.
    - Fixed several errors in the test suite (Java paths, MSVS version
      detection, Tool import), additionally
      * provided MinGW command-line support for the CXX, AS and
        Fortran tests,
      * refactored the detection of the gcc version and the according
        Fortran startup library,
      * provided a new module rpmutils.py, wrapping the RPM naming rules
        for target files and further hardware-dependent info (compatibility,
        compiler flags, ...),
      * added new test methods must_exist_one_of() and
        must_not_exist_any_of() and
      * removed Aegis support from runtest.py. (#2872)

  From Gary Oberbrunner:
    - Add -jN support to runtest.py to run tests in parallel
    - Add MSVC10 and MSVC11 support to get_output low-level bat script runner.
    - Fix MSVS solution generation for VS11, and fixed tests.

  From Rob Managan:
    - Updated the TeX builder to support the \newglossary command
      in LaTeX's glossaries package and the files it creates.
    - Improve support for new versions of biblatex in the TeX builder
      so biber is called automatically if biblatex requires it.
    - Add SHLIBVERSION as an option that tells SharedLibrary to build
      a versioned shared library and create the required symlinks.
      Add builder InstallVersionedLib to create the required symlinks
      installing a versioned shared library.

RELEASE 2.2.0 - Mon, 05 Aug 2012 15:37:48 +0000

  From dubcanada on Bitbucket:
    - Fix 32-bit Visual Express C++ on 64-bit Windows (generate 32-bit code)

  From Paweł Tomulik:
    - Added gettext toolset
    - Fixed FindSourceFiles to find final sources (leaf nodes).

  From Greg Ward:
    - Allow Node objects in Java path (#2825)

  From Joshua Hughes:
    - Make Windows not redefine builtin file as un-inheritable (#2857)
    - Fix WINDOWS_INSERT_DEF on MinGW (Windows) (#2856)

  From smallbub on Bitbucket:
    - Fix LINKCOMSTR, SHLINKCOMSTR, and LDMODULECOMSTR on Windows (#2833).

  From Mortoray:
    - Make -s (silent mode) be silent about entering subdirs (#2976).
    - Fix cloning of builders when cloning environment (#2821).

  From Gary Oberbrunner:
    - Show valid Visual Studio architectures in error message
       when user passes invalid arch.

  From Alexey Petruchik:
    - Support for Microsoft Visual Studio 11 (both using it
      and generating MSVS11 solution files).

  From Alexey Klimkin:
    - Fixed the Taskmaster, curing spurious build failures in
      multi-threaded runs (#2720).

  From Dirk Baechle:
    - Improved documentation of command-line variables (#2809).
    - Fixed scons-doc.py to properly convert main XML files (#2812).

  From Rob Managan:
    - Updated the TeX builder to support LaTeX's multibib package.
    - Updated the TeX builder to support LaTeX's biblatex package.
    - Added support for using biber instead of bibtex by setting
      env['BIBTEX'] = 'biber'

  From Arve Knudsen:
    - Test for FORTRANPPFILESUFFIXES (#2129).


RELEASE 2.1.0 - Mon, 09 Sep 2011 20:54:57 -0700

  From Anton Lazarev:
    - Fix Windows resource compiler scanner to accept DOS line endings.

  From Matthias:
    - Update MSVS documents to remove note indicating that only one
      project is currently supported per solution file.

  From Grzegorz Bizoń:
    - Fix long compile lines in batch mode by using TEMPFILE
    - Fix MSVC_BATCH=False (was treating it as true)

  From Justin Gullingsrud:
    - support -std=c++0x and related CXXFLAGS in pkgconfig (ParseFlags)

  From Vincent Beffara:
    - Support -dylib_file in pkgconfig (ParseFlags)

  From Gary Oberbrunner and Sohail Somani:
    - new construction variable WINDOWS_EMBED_MANIFEST to automatically
      embed manifests in Windows EXEs and DLLs.

  From Gary Oberbrunner:
    - Fix Visual Studio project generation when CPPPATH contains Dir nodes
    - Ensure Visual Studio project is regenerated when CPPPATH or CPPDEFINES change
    - Fix unicode error when using non-ASCII filenames with Copy or Install
    - Put RPATH in LINKCOM rather than LINKFLAGS so resetting
      LINKFLAGS doesn't kill RPATH
    - Fix precompiled headers on Windows when variant dir name has spaces.
    - Adding None to an Action no longer fails (just returns original action)
    - New --debug=prepare option to show each target as it's being
      prepared, whether or not anything needs to be done for it.
    - New debug option --debug=duplicate to print a line for each
      unlink/relink (or copy) of a variant file from its source file.
    - Improve error message for EnumVariables to show legal values.
    - Fix Intel compiler to sort versions >9 correctly (esp. on Linux)
    - Fix Install() when the source and target are directories and the
      target directory exists.

  From David Garcia Garzon:
    - Fix Delete to be able to delete broken symlinks and dir
      symlinks.

  From Imran Fanaswala and Robert Lehr:
    - Handle .output file generated by bison/yacc properly. Cleaning it
      when necessary.

  From Antoine Dechaume:
    - Handle SWIG file where there is whitespace after the module name
      properly. Previously the generated files would include
      the whitespace.

  From Dmitry R.:
    - Handle Environment in case __semi_deepcopy is None

  From Benoit Belley:

    - Much improved support for Windows UNC paths (\\SERVERNAME).

  From Jean-Baptiste Lab:

    - Fix problems with appending CPPDEFINES that contain
      dictionaries, and related issues with Parse/MergeFlags and
      CPPDEFINES.

  From Allen Weeks:

    - Fix for an issue with implicit-cache with multiple targets
      when dependencies are removed on disk.

  From Evgeny Podjachev and Alexey Petruchick:

    - Support generation of Microsoft Visual Studio 2008 (9.0)
      and 2010 (10.0) project and solution files.

  From Ken Deeter:

    - Fix a problem when FS Entries which are actually Dirs have builders.

  From Luca Falavigna:

    - Support Fortran 03

  From Gary Oberbrunner:

    - Print the path to the SCons package in scons --version

  From Jean-Franï¿½ois Colson:

    - Improve Microsoft Visual Studio Solution generation, and fix
      various errors in the generated solutions especially when using
      MSVS_SCC_PROVIDER, and when generating multiple projects.  The
      construction variable MSVS_SCC_PROJECT_BASE_PATH, which never
      worked properly, is removed.  Users can use the new variable
      MSVS_SCC_CONNECTION_ROOT instead if desired.

  From Anatoly Techtonik:

    - Use subprocess in bootstrap.py instead of os.execve to avoid
      losing output control on Windows (http://bugs.python.org/issue9148)

    - Revert patch for adding SCons to App Paths, because standard cmd
      shell doesn't search there. This is confusing, because `scons` can
      be executed from explorer, but fail to start from console.

    - Fix broken installation with easy_install on Windows (issue #2051)
      SCons traditionally installed in a way that allowed to run multiple
      versions side by side. This custom logic was incompatible with
      easy_install way of doing things.

    - Use epydoc module for generating API docs in HTML if command line
      utility is not found in PATH. Actual for Windows.

  From Alexander Goomenyuk:

    - Add .sx to assembly source scanner list so .sx files
      get their header file dependencies detected.

  From Arve Knudsen:

    - Set module metadata when loading site_scons/site_init.py
      so it is treated as a proper module; __doc__, __file__ and
      __name__ now refer to the site_init.py file.

  From Russel Winder:

    - Users Guide updates explaining that Tools can be packages as
      well as python modules.

  From Gary Oberbrunner:

    - New systemwide and per-user site_scons dirs.

  From Dirk Baechle:

    - XML fixes in User's Guide.
    - Fixed the detection of 'jar' and 'rmic' during
      the initialization of the respective Tools (#2730).
    - Improved docs for custom Decider functions and
      custom Scanner objects (#2711, #2713).
    - Corrected SWIG module names for generated *.i files (#2707).

  From Joe Zuntz:

    - Fixed a case-sensitivity problem with Fortran modules.

  From Bauke Conijn:

    - Added Users Guide example for auto-generated source code

  From Steven Knight:

    - Fix explicit dependencies (Depends()) on Nodes that don't have
      attached Builders.

    - Fix use of the global Alias() function with command actions.

  From Matt Hughes:

    - Fix the ability to append to default $*FLAGS values (which are
      implemented as CLVar instances) in a copied construction environment
      without affecting the original construction environment's value.

  From Rob Managan:

    - Updated the TeX command strings to include a /D on Windows in
      case the new directory is on a different drive letter.

    - Fixed the LaTeX scanner so dependencies are found in commands that
      are broken across lines with a comment or have embedded spaces.

    - The TeX builders should now work with tex files that are generated
      by another program. Thanks to Hans-Martin von Gaudecker for
      isolating the cause of this bug.

    - Added support for INDEXSTYLE environment variable so makeindex can
      find style files.

    - Added support for the bibunits package so we call bibtex on all
      the bu*.aux files.

    - Add support of finding path information on OSX for TeX applications
      MacPorts and Fink paths need to be added by the user

  From Russel Winder:

    - Add support for DMD version 2 (the phobos2 library).

  From William Deegan:

    - Add initial support for VS/VC 2010 (express and non-express versions)
    - Remove warning for not finding MS VC/VS install.
      "scons: warning: No version of Visual Studio compiler found
        - C/C++ compilers most likely not set correctly"
    - Add support for Linux 3.0


RELEASE 2.0.1 - Mon, 15 Aug 2010 15:46:32 -0700

  From Dirk Baechle:

    - Fix XML in documentation.

  From Joe Zuntz:

    - Fixed a case-sensitivity problem with Fortran modules.

  From Bauke Conijn:

    - Added Users Guide example for auto-generated source code

  From Steven Knight:

    - Fix explicit dependencies (Depends()) on Nodes that don't have
      attached Builders.

  From Matt Hughes:

    - Fix the ability to append to default $*FLAGS values (which are
      implemented as CLVar instances) in a copied construction environment
      without affecting the original construction environment's value.

  From Rob Managan:

    - Updated the TeX command strings to include a /D on Windows in
      case the new directory is on a different drive letter.

    - Fixed the LaTeX scanner so dependencies are found in commands that
      are broken across lines with a comment or have embedded spaces.


RELEASE 2.0.0.final.0 - Mon, 14 Jun 2010 22:01:37 -0700

  From Dirk Baechle:

    - Fix XML in documentation.

  From Steven Knight:

    - Provide forward compatibility for the 'profile' module.

    - Provide forward compatibility for the 'pickle' module.

    - Provide forward compatibility for the 'io' module.

    - Provide forward compatibility for the 'queue' module.

    - Provide forward compatibility for the 'collections' module.

    - Provide forward compatibility for the 'builtins' module.

    - Provide forward compatibility for 'sys.intern()'.

    - Convert to os.walk() from of os.path.walk().

    - Remove compatibility logic no longer needed.

    - Add a '-3' option to runtest to print 3.x incompatibility warnings.

    - Convert old-style classes into new-style classes.

    - Fix "Ignoring corrupt sconsign entry" warnings when building
      in a tree with a pre-2.0 .sconsign file.

    - Fix propagation from environment of VS*COMNTOOLS to resolve issues
      initializing MSVC/MSVS/SDK issues.

    - Handle detecting Visual C++ on Python verions with upper-case
      platform architectures like 'AMD64'.

  From W. Trevor King:

    - Revisions to README.

  From Greg Noel:

    - Apply numerous Python fixers to update code to more modern idioms.
      Find where fixers should be applied to code in test strings and
      apply the fixers there, too.

    - Write a fixer to convert string functions to string methods.

    - Modify the 'dict' fixer to be less conservative.

    - Modify the 'apply' fixer to handle more cases.

    - Create a modified 'types' fixer that converts types to 2.x
      equivalents rather than 3.x equivalents.

    - Write a 'division' fixer to highlight uses of the old-style
      division operator.  Correct usage where needed.

    - Add forward compatibility for the new 'memoryview' function
      (which replaces the 'buffer' function).

    - Add forward compatibility for the 'winreg' module.

    - Remove no-longer-needed 'platform' module.

    - Run tests with the '-3' option to Python 2.6 and clear up
      various reported incompatibilities.

    - Comb out code paths specialized to Pythons older than 2.4.

    - Update deprecation warnings; most now become mandatory.

    - Start deprecation cycle for BuildDir() and build_dir.

    - Start deprecation cycle for SourceCode() and related factories

    - Fixed a problem with is_Dict() not identifying some objects derived
      from UserDict.

  From Jim Randall:

    - Document the AllowSubstExceptions() function in the User's Guide.

  From William Deegan:

    - Migrate MSVC/MSVS/SDK improvements from 1.3 branch.


RELEASE 1.3.0 - Tue, 23 Mar 2010 21:44:19 -0400

  From Steven Knight:

    - Update man page and documentation.

  From William Deegan (plus minor patch from Gary Oberbrunner):

    - Support Visual Studio 8.0 Express

RELEASE 1.2.0.d20100306 - Sat, 06 Mar 2010 16:18:33 -0800

  From Luca Falavigna:

    - Fix typos in the man page.

  From Gottfried Ganssauge:

    - Support execution when SCons is installed via easy_install.

  From Steven Knight:

    - Make the messages for Configure checks of compilers consistent.

    - Issue an error message if a BUILDERS entry is not a Builder
      object or a callable wrapper.

  From Rob Managan:

    - Update tex builder to handle the case where a \input{foo}
      command tries to work with a directory named foo instead of the
      file foo.tex. The builder now ignores a directory and continues
      searching to find the correct file. Thanks to Lennart Sauerbeck
      for the test case and initial patch

      Also allow the \include of files in subdirectories when variantDir
      is used with duplicate=0. Previously latex would crash since
      the directory in which the .aux file is written was not created.
      Thanks to Stefan Hepp for finding this and part of the solution.

  From James Teh:
    - Patches to fix some issues using MS SDK V7.0

  From William Deegan:
    - Lots of testing and minor patches to handle mixed MS VC and SDK
      installations, as well as having only the SDK installed.


RELEASE 1.2.0.d20100117 - Sun, 17 Jan 2010 14:26:59 -0800

  From Jim Randall:
    - Fixed temp filename race condition on Windows with long cmd lines.

  From David Cournapeau:
    - Fixed tryRun when sconf directory is in a variant dir.
    - Do not add -fPIC for ifort tool on non-posix platforms (darwin and
      windows).
    - Fix bug 2294 (spurious CheckCC failures).
    - Fix scons bootstrap process on windows 64 (wrong wininst name)

  From William Deegan:
    - Final merge from vs_revamp branch to main

    - Added definition and usage of HOST_OS, HOST_ARCH, TARGET_OS,
      TARGET_ARCH, currently only defined/used by Visual Studio
      Compilers. This will be rolled out to other platforms/tools
      in the future.

    - Add check for python >= 3.0.0 and exit gracefully.
      For 1.3 python >= 1.5.2 and < 3.0.0 are supported

    - Fix bug 1944 - Handle non-existent .i file in swig emitter, previously
      it would crash with an IOError exception. Now it will try to make an
      educated guess on the module name based on the filename.

  From Lukas Erlinghagen:

    - Have AddOption() remove variables from the list of
      seen-but-unknown variables (which are reported later).

    - An option name and aliases can now be specified as a tuple.

  From Hartmut Goebel:

    - Textfile builder.

  From Jared Grubb:

    - use "is/is not" in comparisons with None instead of "==" or "!=".

  From Jim Hunziker:

    - Avoid adding -gphobos to a command line multiple times
      when initializing use of the DMD compiler.

  From Jason Kenney:

    - Sugguested HOST/TARGET OS/ARCH separation.

  From Steven Knight:

    - Fix the -n option when used with VariantDir(duplicate=1)
      and the variant directory doesn't already exist.

    - Fix scanning of Unicode files for both UTF-16 endian flavors.

    - Fix a TypeError on #include of file names with Unicode characters.

    - Fix an exception if a null command-line argument is passed in.

    - Evaluate Requires() prerequisites before a Node's direct children
      (sources and dependencies).

  From Greg Noel:

    - Remove redundant __metaclass__ initializations in Environment.py.

    - Correct the documentation of text returned by sconf.Result().

    - Document that filenames with '.' as the first character are
      ignored by Glob() by default (matching UNIX glob semantics).

    - Fix SWIG testing infrastructure to work on Mac OS X.

    - Restructure a test that occasionally hung so that the test would
      detect when it was stuck and fail instead.

    - Substfile builder.

  From Gary Oberbrunner:

    - When reporting a target that SCons doesn't know how to make,
      specify whether it's a File, Dir, etc.

  From Ben Webb:

    - Fix use of $SWIGOUTDIR when generating Python wrappers.

    - Add $SWIGDIRECTORSUFFIX and $SWIGVERSION construction variables.

  From Rob Managan:

    - Add -recorder flag to Latex commands and updated internals to
      use the output to find files TeX creates. This allows the MiKTeX
      installations to find the created files

    - Notify user of Latex errors that would get buried in the
      Latex output

    - Remove LATEXSUFFIXES from environments that don't initialize Tex.

    - Add support for the glossaries package for glossaries and acronyms

    - Fix problem that pdftex, latex, and pdflatex tools by themselves did
      not create the actions for bibtex, makeindex,... by creating them
      and other environment settings in one routine called by all four
      tex tools.

    - Fix problem with filenames of sideeffects when the user changes
      the name of the output file from the latex default

    - Add scanning of files included in Latex by means of \lstinputlisting{}
      Patch from Stefan Hepp.

    - Change command line for epstopdf to use --outfile= instead of -o
      since this works on all platforms.
      Patch from Stefan Hepp.

    - Change scanner to properly search for included file from the
      directory of the main file instead of the file it is included from.
      Also update the emitter to add the .aux file associated with
      \include{filename} commands. This makes sure the required directories
      if any are created for variantdir cases.
      Half of the patch from Stefan Hepp.

RELEASE 1.2.0.d20090223 - Mon, 23 Feb 2009 08:41:06 -0800

  From Stanislav Baranov:

    - Make suffix-matching for scanners case-insensitive on Windows.

  From David Cournapeau:

    - Change the way SCons finds versions of Visual C/C++ and Visual
      Studio to find and use the Microsoft v*vars.bat files.

  From Robert P. J. Day:

    - User's Guide updates.

  From Dan Eaton:

    - Fix generation of Visual Studio 8 project files on x64 platforms.

  From Allan Erskine:

    - Set IncludeSearchPath and PreprocessorDefinitions in generated
      Visual Studio 8 project files, to help IntelliSense work.

  From Mateusz Gruca:

    - Fix deletion of broken symlinks by the --clean option.

  From Steven Knight:

    - Fix the error message when use of a non-existent drive on Windows
      is detected.

    - Add sources for files whose targets don't exist in $CHANGED_SOURCES.

    - Detect implicit dependencies on commands even when the command is
      quoted.

    - Fix interaction of $CHANGED_SOURCES with the --config=force option.

    - Fix finding #include files when the string contains escaped
      backslashes like "C:\\some\\include.h".

    - Pass $CCFLAGS to Visual C/C++ precompiled header compilation.

    - Remove unnecessary nested $( $) around $_LIBDIRFLAGS on link lines
      for the Microsoft linker, the OS/2 ilink linker and the Phar Lap
      linkloc linker.

    - Spell the Windows environment variables consistently "SystemDrive"
      and "SystemRoot" instead of "SYSTEMDRIVE" and "SYSTEMROOT".



RELEASE 1.2.0.d20090113 - Tue, 13 Jan 2009 02:50:30 -0800

  From Stanislav Baranov, Ted Johnson and Steven Knight:

    - Add support for batch compilation of Visual Studio C/C++ source
      files, controlled by a new $MSVC_BATCH construction variable.

  From Steven Knight:

    - Print the message, "scons: Build interrupted." on error output,
      not standard output.

    - Add a --warn=future-deprecated option for advance warnings about
      deprecated features that still have warnings hidden by default.

    - Fix use of $SOURCE and $SOURCES attributes when there are no
      sources specified in the Builder call.

    - Add support for new $CHANGED_SOURCES, $CHANGED_TARGETS,
      $UNCHANGED_SOURCES and $UNCHANGED_TARGETS variables.

    - Add general support for batch builds through new batch_key= and
      targets= keywords to Action object creation.

  From Arve Knudsen:

    - Make linker tools differentiate properly between SharedLibrary
      and LoadableModule.

    - Document TestCommon.shobj_prefix variable.

    - Support $SWIGOUTDIR values with spaces.

  From Rob Managan:

    - Don't automatically try to build .pdf graphics files for
      .eps files in \includegraphics{} calls in TeX/LaTeX files
      when building with the PDF builder (and thus using pdflatex).

  From Gary Oberbrunner:

    - Allow AppendENVPath() and PrependENVPath() to interpret '#'
      for paths relative to the top-level SConstruct directory.

    - Use the Borland ilink -e option to specify the output file name.

    - Document that the msvc Tool module uses $PCH, $PCHSTOP and $PDB.

    - Allow WINDOWS_INSERT_DEF=0 to disable --output-def when linking
      under MinGW.

  From Zia Sobhani:

    - Fix typos in the User's Guide.

  From Greg Spencer:

    - Support implicit dependency scanning of files encoded in utf-8
      and utf-16.

  From Roberto de Vecchi:

    - Remove $CCFLAGS from the the default definitions of $CXXFLAGS for
      Visual C/C++ and MIPSpro C++ on SGI so, they match other tools
      and avoid flag duplication on C++ command lines.

  From Ben Webb:

    - Handle quoted module names in SWIG source files.

    - Emit *_wrap.h when SWIG generates header file for directors

  From Matthew Wesley:

    - Copy file attributes so we identify, and can link a shared library
      from, shared object files in a Repository.



RELEASE 1.2.0 - Sat, 20 Dec 2008 22:47:29 -0800

  From Steven Knight:

    - Don't fail if can't import a _subprocess module on Windows.

    - Add warnings for use of the deprecated Options object.



RELEASE 1.1.0.d20081207 - Sun, 07 Dec 2008 19:17:23 -0800

  From Benoit Belley:

    - Improve the robustness of GetBuildFailures() by refactoring
      SCons exception handling (especially BuildError exceptions).

    - Have the --taskmastertrace= option print information about
      individual Task methods, not just the Taskmaster control flow.

    - Eliminate some spurious dependency cycles by being more aggressive
      about pruning pending children from the Taskmaster walk.

    - Suppress mistaken reports of a dependency cycle when a child
      left on the pending list is a single Node in EXECUTED state.

  From David Cournapeau:

    - Fix $FORTRANMODDIRPREFIX for the ifort (Intel Fortran) tool.

  From Brad Fitzpatrick:

    - Don't pre-generate an exception message (which will likely be
      ignored anyway) when an EntryProxy re-raises an AttributeError.

  From Jared Grubb:

    - Clean up coding style and white space in Node/FS.py.

    - Fix a typo in the documentation for $_CPPDEFFLAGS.

    - Issue 2401: Fix usage of comparisons with None.

  From Ludwig Hï¿½hne:

    - Handle Java inner classes declared within a method.

  From Steven Knight:

    - Fix label placement by the "scons-time.py func" subcommand
      when a profile value was close to (or equal to) 0.0.

    - Fix env.Append() and env.Prepend()'s ability to add a string to
      list-like variables like $CCFLAGS under Python 2.6.

    - Other Python2.6 portability:  don't use "as" (a Python 2.6 keyword).
      Don't use the deprecated Exception.message attribute.

    - Support using the -f option to search for a different top-level
      file name when walking up with the -D, -U or -u options.

    - Fix use of VariantDir when the -n option is used and doesn't,
      therefore, actually create the variant directory.

    - Fix a stack trace from the --debug=includes option when passed a
      static or shared library as an argument.

    - Speed up the internal find_file() function (used for searching
      CPPPATH, LIBPATH, etc.).

    - Add support for using the Python "in" keyword on construction
      environments (for example, if "CPPPATH" in env: ...).

    - Fix use of Glob() when a repository or source directory contains
      an in-memory Node without a corresponding on-disk file or directory.

    - Add a warning about future reservation of $CHANGED_SOURCES,
      $CHANGED_TARGETS, $UNCHANGED_SOURCES and $UNCHANGED_TARGETS.

    - Enable by default the existing warnings about setting the resource
      $SOURCE, $SOURCES, $TARGET and $TARGETS variable.

  From Rob Managan:

    - Scan for TeX files in the paths specified in the $TEXINPUTS
      construction variable and the $TEXINPUTS environment variable.

    - Configure the PDF() and PostScript() Builders as single_source so
      they know each source file generates a separate target file.

    - Add $EPSTOPDF, $EPSTOPDFFLAGS and $EPSTOPDFCOM

    - Add .tex as a valid extension for the PDF() builder.

    - Add regular expressions to find \input, \include and
      \includegraphics.

    - Support generating a .pdf file from a .eps source.

    - Recursive scan included input TeX files.

    - Handle requiring searched-for TeX input graphics files to have
      extensions (to avoid trying to build a .eps from itself, e.g.).

  From Greg Noel:

    - Make the Action() function handle positional parameters consistently.

    - Clarify use of Configure.CheckType().

    - Make the File.{Dir,Entry,File}() methods create their entries
      relative to the calling File's directory, not the SConscript
      directory.

    - Use the Python os.devnull variable to discard error output when
      looking for the $CC or $CXX version.

    - Mention LoadableModule() in the SharedLibrary() documentation.

  From Gary Oberbrunner:

    - Update the User's Guide to clarify use of the site_scons/
      directory and the site_init.py module.

    - Make env.AppendUnique() and env.PrependUnique remove duplicates
      within a passed-in list being added, too.

  From Randall Spangler:

    - Fix Glob() so an on-disk file or directory beginning with '#'
      doesn't throw an exception.



RELEASE 1.1.0 - Thu, 09 Oct 2008 08:33:47 -0700

  From Chris AtLee

    - Use the specified environment when checking for the GCC compiler
      version.

  From Ian P. Cardenas:

    - Fix Glob() polluting LIBPATH by returning copy of list

  From David Cournapeau:

    - Add CheckCC, CheckCXX, CheckSHCC and CheckSHCXX tests to
      configuration contexts.

    - Have the --profile= argument use the much faster cProfile module
      (if it's available in the running Python version).

    - Reorder MSVC compilation arguments so the /Fo is first.

  From Bill Deegan:

    - Add scanning Windows resource (.rc) files for implicit dependencies.

  From John Gozde:

    - When scanning for a #include file, don't use a directory that
      has the same name as the file.

  From Ralf W. Grosse-Kunstleve

    - Suppress error output when checking for the GCC compiler version.

  From Jared Grubb:

    - Fix VariantDir duplication of #included files in subdirectories.

  From Ludwig Hï¿½hne:

    - Reduce memory usage when a directory is used as a dependency of
      another Node (such as an Alias) by returning a concatenation
      of the children's signatures + names, not the children's contents,
      as the directory contents.

    - Raise AttributeError, not KeyError, when a Builder can't be found.

    - Invalidate cached Node information (such as the contenst returned
      by the get_contents() method) when calling actions with Execute().

    - Avoid object reference cycles from frame objects.

    - Reduce memory usage from Null Executor objects.

    - Compute MD5 checksums of large files without reading the entire
      file contents into memory.  Add a new --md5-chunksize option to
      control the size of each chunk read into memory.

  From Steven Knight:

    - Fix the ability of the add_src_builder() method to add a new
      source builder to any other builder.

    - Avoid an infinite loop on non-Windows systems trying to find the
      SCons library directory if the Python library directory does not
      begin with the string "python".

    - Search for the SCons library directory in "scons-local" (with
      no version number) after "scons-local-{VERSION}".

  From Rob Managan:

    - Fix the user's ability to interrupt the TeX build chain.

    - Fix the TeX builder's allowing the user to specify the target name,
      instead of always using its default output name based on the source.

    - Iterate building TeX output files until all warning are gone
      and the auxiliary files stop changing, or until we reach the
      (configurable) maximum number of retries.

    - Add TeX scanner support for:  glossaries, nomenclatures, lists of
      figures, lists of tables, hyperref and beamer.

    - Use the $BIBINPUTS, $BSTINPUTS, $TEXINPUTS and $TEXPICTS construction
      variables as search paths for the relevant types of input file.

    - Fix building TeX with VariantDir(duplicate=0) in effect.

    - Fix the LaTeX scanner to search for graphics on the TEXINPUTS path.

    - Have the PDFLaTeX scanner search for .gif files as well.

  From Greg Noel:

    - Fix typos and format bugs in the man page.

    - Add a first draft of a wrapper module for Python's subprocess
      module.

    - Refactor use of the SCons.compat module so other modules don't
      have to import it individually.

    - Add .sx as a suffix for assembly language files that use the
      C preprocessor.

  From Gary Oberbrunner:

    - Make Glob() sort the returned list of Files or Nodes
      to prevent spurious rebuilds.

    - Add a delete_existing keyword argument to the AppendENVPath()
      and PrependENVPath() Environment methods.

    - Add ability to use "$SOURCE" when specifying a target to a builder

  From Damyan Pepper:

    - Add a test case to verify that SConsignFile() files can be
      created in previously non-existent subdirectories.

  From Jim Randall:

    - Make the subdirectory in which the SConsignFile() file will
      live, if the subdirectory doesn't already exist.

  From Ali Tofigh:

    - Add a test to verify duplication of files in VariantDir subdirectories.



RELEASE 1.0.1 - Sat, 06 Sep 2008 07:29:34 -0700

  From Greg Noel:

    - Add a FindFile() section to the User's Guide.

    - Fix the FindFile() documentation in the man page.

    - Fix formatting errors in the Package() description in the man page.

    - Escape parentheses that appear within variable names when spawning
      command lines using os.system().



RELEASE 1.0.0 - XXX

  From Jared Grubb:

    - Clear the Node state when turning a generic Entry into a Dir.

  From Ludwig Hï¿½hne:

    - Fix sporadic output-order failures in test/GetBuildFailures/parallel.py.

    - Document the ParseDepends() function in the User's Guide.

  From khomenko:

    - Create a separate description and long_description for RPM packages.

  From Steven Knight:

    - Document the GetLaunchDir() function in the User's Guide.

    - Have the env.Execute() method print an error message if the
      executed command fails.

    - Add a script for creating a standard SCons development system on
      Ubuntu Hardy.  Rewrite subsidiary scripts for install Python and
      SCons versions in Python (from shell).

  From Greg Noel:

    - Handle yacc/bison on newer Mac OS X versions creating file.hpp,
      not file.cpp.h.

    - In RPCGEN tests, ignore stderr messages from older versions of
      rpcgen on some versions of Mac OS X.

    - Fix typos in man page descriptions of Tag() and Package(), and in
      the scons-time man page.

    - Fix documentation of SConf.CheckLibWithHeader and other SConf methods.

    - Update documentation of SConscript(variant_dir) usage.

    - Fix SWIG tests for (some versions of) Mac OS X.

  From Jonas Olsson:

    - Print the warning about -j on Windows being potentially unreliable if
      the pywin32 extensions are unavailable or lack file handle operations.

  From Jim Randall:

    - Fix the env.WhereIs() method to expand construction variables.

  From Rogier Schouten:

    - Enable building of shared libraries with the Bordand ilink32 linker.



RELEASE 1.0.0 - Sat, 09 Aug 2008 12:19:44 -0700

  From Luca Falavigna:

    - Fix SCons man page indentation under Debian's man page macros.

  From Steven Knight:

    - Clarify the man page description of the SConscript(src_dir) argument.

    - User's Guide updates:

       -  Document the BUILD_TARGETS, COMMAND_LINE_TARGETS and
          DEFAULT_TARGETS variables.

       -  Document the AddOption(), GetOption() and SetOption() functions.

       -  Document the Requires() function; convert to the Variables
          object, its UnknownOptions() method, and its associated
          BoolVariable(), EnumVariable(), ListVariable(), PackageVariable()
          and PathVariable() functions.

       -  Document the Progress() function.

       -  Reorganize the chapter and sections describing the different
          types of environments and how they interact.  Document the
          SetDefault() method.  Document the PrependENVPath() and
          AppendENVPath() functions.

       -  Reorganize the command-line arguments chapter.  Document the
          ARGLIST variable.

       -  Collect some miscellaneous sections into a chapter about
          configuring build output.

    - Man page updates:

       -  Document suggested use of the Visual C/C++ /FC option to fix
          the ability to double-click on file names in compilation error
          messages.

       -  Document the need to use Clean() for any SideEffect() files that
          must be explicitly removed when their targets are removed.

       -  Explicitly document use of Node lists as input to Dependency().

  From Greg Noel:

    - Document MergeFlags(), ParseConfig(), ParseFlags() and SideEffect()
      in the User's Guide.

  From Gary Oberbrunner:

    - Document use of the GetBuildFailures() function in the User's Guide.

  From Adam Simpkins:

    - Add man page text clarifying the behavior of AddPreAction() and
      AddPostAction() when called with multiple targets.

  From Alexey Zezukin:

    - Fix incorrectly swapped man page descriptions of the --warn= options
      for duplicate-environment and missing-sconscript.



RELEASE 0.98.5 - Sat, 07 Jun 2008 08:20:35 -0700

  From Benoit Belley:

  - Fix the Intel C++ compiler ABI specification for EMT64 processors.

  From David Cournapeau:

  - Issue a (suppressable) warning, not an error, when trying to link
    C++ and Fortran object files into the same executable.

  From Steven Knight:

  - Update the scons.bat file so that it returns the real exit status
    from SCons, even though it uses setlocal + endlocal.

  - Fix the --interactive post-build messages so it doesn't get stuck
    mistakenly reporting failures after any individual build fails.

  - Fix calling File() as a File object method in some circumstances.

  - Fix setup.py installation on Mac OS X so SCons gets installed
    under /usr/lcoal by default, not in the Mac OS X Python framework.



RELEASE 0.98.4 - Sat, 17 May 2008 22:14:46 -0700

  From Benoit Belley:

  - Fix calculation of signatures for Python function actions with
    closures in Python versions before 2.5.

  From David Cournapeau:

  - Fix the initialization of $SHF77FLAGS so it includes $F77FLAGS.

  From Jonas Olsson:

  - Fix a syntax error in the Intel C compiler support on Windows.

  From Steven Knight:

  - Change how we represent Python Value Nodes when printing and when
    stored in .sconsign files (to avoid blowing out memory by storing
    huge strings in .sconsign files after multiple runs using Configure
    contexts cause the Value strings to be re-escaped each time).

  - Fix a regression in not executing configuration checks after failure
    of any configuration check that used the same compiler or other tool.

  - Handle multiple destinations in Visual Studio 8 settings for the
    analogues to the INCLUDE, LIBRARY and PATH variables.

  From Greg Noel:

  - Update man page text for VariantDir().



RELEASE 0.98.3 - Tue, 29 Apr 2008 22:40:12 -0700

  From Greg Noel:

  - Fix use of $CXXFLAGS when building C++ shared object files.

  From Steven Knight:

  - Fix a regression when a Builder's source_scanner doesn't select
    a more specific scanner for the suffix of a specified source file.

  - Fix the Options object backwards compatibility so people can still
    "import SCons.Options.{Bool,Enum,List,Package,Path}Option" submodules.

  - Fix searching for implicit dependencies when an Entry Node shows up
    in the search path list.

  From Stefano:

  - Fix expansion of $FORTRANMODDIR in the default Fortran command line(s)
    when it's set to something like ${TARGET.dir}.



RELEASE 0.98.2 - Sun, 20 Apr 2008 23:38:56 -0700

  From Steven Knight:

  - Fix a bug in Fortran suffix computation that would cause SCons to
    run out of memory on Windows systems.

  - Fix being able to specify --interactive mode command lines with
    \ (backslash) path name separators on Windows.

  From Gary Oberbrunner:

  - Document Glob() in the User's Guide.



RELEASE 0.98.1 - Fri, 18 Apr 2008 19:11:58 -0700

  From Benoit Belley:

  - Speed up the SCons.Util.to_string*() functions.

  - Optimize various Node intialization and calculations.

  - Optimize Executor scanning code.

  - Optimize Taskmaster execution, including dependency-cycle checking.

  - Fix the --debug=stree option so it prints its tree once, not twice.

  From Johan Boulï¿½:

  - Fix the ability to use LoadableModule() under MinGW.

  From David Cournapeau:

  - Various missing Fortran-related construction variables have been added.

  - SCons now uses the program specified in the $FORTRAN construction
    variable to link Fortran object files.

  - Fortran compilers on Linux (Intel, g77 and gfortran) now add the -fPIC
    option by default when compilling shared objects.

  - New 'sunf77', 'sunf90' and 'sunf95' Tool modules have been added to
    support Sun Fortran compilers.  On Solaris, the Sun Fortran compilers
    are used in preference to other compilers by default.

  - Fortran support now uses gfortran in preference to g77.

  - Fortran file suffixes are now configurable through the
    $F77FILESUFFIXES, $F90FILESUFFIXES, $F95FILESUFFIXES and
    $FORTRANFILESUFFIXES variables.

  From Steven Knight:

  - Make the -d, -e, -w and --no-print-directory options "Ignored for
    compatibility."  (We're not going to implement them.)

  - Fix a serious inefficiency in how SCons checks for whether any source
    files are missing when a Builder call creates many targets from many
    input source files.

  - In Java projects, make the target .class files depend only on the
    specific source .java files where the individual classes are defined.

  - Don't store duplicate source file entries  in the .sconsign file so
    we don't endlessly rebuild the target(s) for no reason.

  - Add a Variables object as the first step towards deprecating the
    Options object name.  Similarly, add BoolVariable(), EnumVariable(),
    ListVariable(), PackageVariable() and PathVariable() functions
    as first steps towards replacing BoolOption(), EnumOption(),
    ListOption(), PackageOption() and PathOption().

  - Change the options= keyword argument to the Environment() function
    to variables=, to avoid confusion with SCons command-line options.
    Continue supporting the options= keyword for backwards compatibility.

  - When $SWIGFLAGS contains the -python flag, expect the generated .py
    file to be in the same (sub)directory as the target.

  - When compiling C++ files, allow $CCFLAGS settings to show up on the
    command line even when $CXXFLAGS has been redefined.

  - Fix --interactive with -u/-U/-D when a VariantDir() is used.

  From Anatoly Techtonik:

  - Have the scons.bat file add the script execution directory to its
    local %PATH% on Windows, so the Python executable can be found.

  From Mike Wake:

  - Fix passing variable names as a list to the Return() function.

  From Matthew Wesley:

  - Add support for the GDC 'D' language compiler.



RELEASE 0.98 - Sun, 30 Mar 2008 23:33:05 -0700

  From Benoit Belley:

  - Fix the --keep-going flag so it builds all possible targets even when
    a later top-level target depends on a child that failed its build.

  - Fix being able to use $PDB and $WINDWOWS_INSERT_MANIFEST together.

  - Don't crash if un-installing the Intel C compiler leaves left-over,
    dangling entries in the Windows registry.

  - Improve support for non-standard library prefixes and suffixes by
    stripping all prefixes/suffixes from file name string as appropriate.

  - Reduce the default stack size for -j worker threads to 256 Kbytes.
    Provide user control over this value by adding --stack-size and
    --warn=stack-size options, and a SetOption('stack_size') function.

  - Fix a crash on Linux systems when trying to use the Intel C compiler
    and no /opt/intel_cc_* directories are found.

  - Improve using Python functions as actions by incorporating into
    a FunctionAction's signature:
      - literal values referenced by the byte code.
      - values of default arguments
      - code of nested functions
      - values of variables captured by closures
      - names of referenced global variables and functions

  - Fix the closing message when --clean and --keep-going are both
    used and no errors occur.

  - Add support for the Intel C compiler on Mac OS X.

  - Speed up reading SConscript files by about 20% (for some
    configurations) by:  1) optimizing the SCons.Util.is_*() and
    SCons.Util.flatten() functions; 2) avoiding unnecessary os.stat()
    calls by using a File's .suffix attribute directly instead of
    stringifying it.

  From JÃ©rÃ´me Berger:

  - Have the D language scanner search for .di files as well as .d files.

  - Add a find_include_names() method to the Scanner.Classic class to
    abstract out how included names can be generated by subclasses.

  - Allow the D language scanner to detect multiple modules imported by
    a single statement.

  From Konstantin Bozhikov:

  - Support expansion of construction variables that contain or refer
    to lists of other variables or Nodes within expansions like $CPPPATH.

  - Change variable substitution (the env.subst() method) so that an
    input sequence (list or tuple) is preserved as a list in the output.

  From David Cournapeau:

  - Add a CheckDeclaration() call to configure contexts.

  - Improve the CheckTypeSize() code.

  - Add a Define() call to configure contexts, to add arbitrary #define
    lines to a generated configure header file.

  - Add a "gfortran" Tool module for the GNU F95/F2003 compiler.

  - Avoid use of -rpath with the Mac OS X linker.

  - Add comment lines to the generated config.h file to describe what
    the various #define/#undef lines are doing.

  From Steven Knight:

  - Support the ability to subclass the new-style "str" class as input
    to Builders.

  - Improve the performance of our type-checking by using isinstance()
    with new-style classes.

  - Fix #include (and other $*PATH variables searches) of files with
    absolute path names.  Don't die if they don't exist (due to being
    #ifdef'ed out or the like).

  - Fix --interactive mode when Default(None) is used.

  - Fix --debug=memoizer to work around a bug in base Python 2.2 metaclass
    initialization (by just not allowing Memoization in Python versions
    that have the bug).

  - Have the "scons-time time" subcommand handle empty log files, and
    log files that contain no results specified by the --which option.

  - Fix the max Y of vertical bars drawn by "scons-time --fmt=gnuplot".

  - On Mac OS X, account for the fact that the header file generated
    from a C++ file will be named (e.g.) file.cpp.h, not file.hpp.

  - Fix floating-point numbers confusing the Java parser about
    generated .class file names in some configurations.

  - Document (nearly) all the values you can now fetch with GetOption().

  - Fix use of file names containing strings of multiple spaces when
    using ActionFactory instances like the Copy() or Move() function.

  - Fix a 0.97 regression when using a variable expansion (like
    $OBJSUFFIX) in a source file name to a builder with attached source
    builders that match suffix (like Program()+Object()).

  - Have the Java parser recognize generics (surrounded by angle brackets)
    so they don't interfere with identifying anonymous inner classes.

  - Avoid an infinite loop when trying to use saved copies of the
    env.Install() or env.InstallAs() after replacing the method
    attributes.

  - Improve the performance of setting construction variables.

  - When cloning a construction environment, avoid over-writing an
    attribute for an added method if the user explicitly replaced it.

  - Add a warning about deprecated support for Python 1.5, 2.0 and 2.1.

  - Fix being able to SetOption('warn', ...) in SConscript files.

  - Add a warning about env.Copy() being deprecated.

  - Add warnings about the --debug={dtree,stree,tree} options
    being deprecated.

  - Add VariantDir() as the first step towards deprecating BuildDir().
    Add the keyword argument "variant_dir" as the replacement for
    "build_dir".

  - Add warnings about the {Target,Source}Signatures() methods and
    functions being deprecated.

  From Rob Managan:

  - Enhance TeX and LaTeX support to work with BuildDir(duplicate=0).

  - Re-run LaTeX when it issues a package warning that it must be re-run.

  From Leanid Nazdrynau:

  - Have the Copy() action factory preserve file modes and times
    when copying individual files.

  From Jan Nijtmans:

  - If $JARCHDIR isn't set explicitly, use the .java_classdir attribute
    that was set when the Java() Builder built the .class files.

  From Greg Noel:

  - Document the Dir(), File() and Entry() methods of Dir and File Nodes.

  - Add the parse_flags option when creating Environments

  From Gary Oberbrunner:

  - Make File(), Dir() and Entry() return a list of Nodes when passed
    a list of names, instead of trying to make a string from the name
    list and making a Node from that string.

  - Fix the ability to build an Alias in --interactive mode.

  - Fix the ability to hash the contents of actions for nested Python
    functions on Python versions where the inability to pickle them
    returns a TypeError (instead of the documented PicklingError).

  From Jonas Olsson:

  - Fix use of the Intel C compiler when the top compiler directory,
    but not the compiler version, is specified.

  - Handle Intel C compiler network license files (port@system).

  From Jim Randall:

  - Fix how Python Value Nodes are printed in --debug=explain output.

  From Adam Simpkins:

  - Add a --interactive option that starts a session for building (or
    cleaning) targets without re-reading the SConscript files every time.

  - Fix use of readline command-line editing in --interactive mode.

  - Have the --interactive mode "build" command with no arguments
    build the specified Default() targets.

  - Fix the Chmod(), Delete(), Mkdir() and Touch() Action factories to
    take a list (of Nodes or strings) as arguments.

  From Vaclav Smilauer:

  - Fix saving and restoring an Options value of 'all' on Python
    versions where all() is a builtin function.

  From Daniel Svensson:

  - Code correction in SCons.Util.is_List().

  From Ben Webb:

  - Support the SWIG %module statement with following modifiers in
    parenthese (e.g., '%module(directors="1")').



RELEASE 0.97.0d20071212 - Wed, 12 Dec 2007 09:29:32 -0600

  From Benoit Belley:

  - Fix occasional spurious rebuilds and inefficiency when using
    --implicit-cache and Builders that produce multiple targets.

  - Allow SCons to not have to know about the builders of generated
    files when BuildDir(duplicate=0) is used, potentially allowing some
    SConscript files to be ignored for smaller builds.

  From David Cournapeau:

  - Add a CheckTypeSize() call to configure contexts.

  From Ken Deeter:

  - Make the "contents" of Alias Nodes a concatenation of the children's
    content signatures (MD5 checksums), not a concatenation of the
    children's contents, to avoid using large amounts of memory during
    signature calculation.

  From Malte Helmert:

  - Fix a lot of typos in the man page and User's Guide.

  From Geoffrey Irving:

  - Speed up conversion of paths in .sconsign files to File or Dir Nodes.

  From Steven Knight:

  - Add an Options.UnknownOptions() method that returns any settings
    (from the command line, or whatever dictionary was passed in)
    that aren't known to the Options object.

  - Add a Glob() function.

  - When removing targets with the -c option, use the absolute path (to
    avoid problems interpreting BuildDir() when the top-level directory
    is the source directory).

  - Fix problems with Install() and InstallAs() when called through a
    clone (of a clone, ...) of a cloned construction environment.

  - When executing a file containing Options() settings, add the file's
    directory to sys.path (so modules can be imported from there) and
    explicity set __name__ to the name of the file so the statement's
    in the file can deduce the location if they need to.

  - Fix an O(n^2) performance problem when adding sources to a target
    through calls to a multi Builder (including Aliases).

  - Redefine the $WINDOWSPROGMANIFESTSUFFIX and
    $WINDOWSSHLIBMANIFESTSUFFIX variables so they pick up changes to
    the underlying $SHLIBSUFFIX and $PROGSUFFIX variables.

  - Add a GetBuildFailures() function that can be called from functions
    registered with the Python atexit module to print summary information
    about any failures encountered while building.

  - Return a NodeList object, not a Python list, when a single_source
    Builder like Object() is called with more than one file.

  - When searching for implicit dependency files in the directories
    in a $*PATH list, don't create Dir Nodes for directories that
    don't actually exist on-disk.

  - Add a Requires() function to allow the specification of order-only
    prerequisites, which will be updated before specified "downstream"
    targets but which don't actually cause the target to be rebuilt.

  - Restore the FS.{Dir,File,Entry}.rel_path() method.

  - Make the default behavior of {Source,Target}Signatures('timestamp')
    be equivalent to 'timestamp-match', not 'timestamp-newer'.

  - Fix use of CacheDir with Decider('timestamp-newer') by updating
    the modification time when copying files from the cache.

  - Fix random issues with parallel (-j) builds on Windows when Python
    holds open file handles (especially for SCons temporary files,
    or targets built by Python function actions) across process creation.

  From Maxim Kartashev:

  - Fix test scripts when run on Solaris.

  From Gary Oberbrunner:

  - Fix Glob() when a pattern is in an explicitly-named subdirectory.

  From Philipp Scholl:

  - Fix setting up targets if multiple Package builders are specified
    at once.



RELEASE 0.97.0d20070918 - Tue, 18 Sep 2007 10:51:27 -0500

  From Steven Knight:

  - Fix the wix Tool module to handle null entries in $PATH variables.

  - Move the documentation of Install() and InstallAs() from the list
    of functions to the list of Builders (now that they're implemented
    as such).

  - Allow env.CacheDir() to be set per construction environment.  The
    global CacheDir() function now sets an overridable global default.

  - Add an env.Decider() method and a Node.Decider() method that allow
    flexible specification of an arbitrary function to decide if a given
    dependency has changed since the last time a target was built.

  - Don't execute Configure actions (while reading SConscript files)
    when cleaning (-c) or getting help (-h or -H).

  - Add to each target an implicit dependency on the external command(s)
    used to build the target, as found by searching env['ENV']['PATH']
    for the first argument on each executed command line.

  - Add support for a $IMPLICIT_COMMAND_DEPENDENCIES construction
    variabe that can be used to disable the automatic implicit
    dependency on executed commands.

  - Add an "ensure_suffix" keyword to Builder() definitions that, when
    true, will add the configured suffix to the targets even if it looks
    like they already have a different suffix.

  - Add a Progress() function that allows for calling a function or string
    (or list of strings) to display progress while walking the DAG.

  - Allow ParseConfig(), MergeFlags() and ParseFlags() to handle output
    from a *config command with quoted path names that contain spaces.

  - Make the Return() function stop processing the SConscript file and
    return immediately.  Add a "stop=" keyword argument that can be set
    to False to preserve the old behavior.

  - Fix use of exitstatfunc on an Action.

  - Introduce all man page function examples with "Example:" or "Examples:".

  - When a file gets added to a directory, make sure the directory gets
    re-scanned for the new implicit dependency.

  - Fix handling a file that's specified multiple times in a target
    list so that it doesn't cause dependent Nodes to "disappear" from
    the dependency graph walk.

  From Carsten Koch:

  - Avoid race conditions with same-named files and directory creation
    when pushing copies of files to CacheDir().

  From Tzvetan Mikov:

  - Handle $ in Java class names.

  From Gary Oberbrunner:

  - Add support for the Intel C compiler on Windows64.

  - On SGI IRIX, have $SHCXX use $CXX by default (like other platforms).

  From Sohail Somani:

  - When Cloning a construction environment, set any variables before
    applying tools (so the tool module can access the configured settings)
    and re-set them after (so they end up matching what the user set).

  From Matthias Troffaes:

  - Make sure extra auxiliary files generated by some LaTeX packages
    and not ending in .aux also get deleted by scons -c.

  From Greg Ward:

  - Add a $JAVABOOTCLASSPATH variable for directories to be passed to the
    javac -bootclasspath option.

  From Christoph Wiedemann:

  - Add implicit dependencies on the commands used to build a target.




RELEASE 0.97.0d20070809 - Fri, 10 Aug 2007 10:51:27 -0500

  From Lars Albertsson:

  - Don't error if a #include line happens to match a directory
    somewhere on a path (like $CPPPATH, $FORTRANPATH, etc.).

  From Mark Bertoglio:

  - Fix listing multiple projects in Visual Studio 7.[01] solution files,
    including generating individual project GUIDs instead of re-using
    the solution GUID.

  From Jean Brouwers:

  - Add /opt/SUNWspro/bin to the default execution PATH on Solaris.

  From Allan Erskine:

  - Only expect the Microsoft IDL compiler to emit *_p.c and *_data.c
    files if the /proxy and /dlldata switches are used (respectively).

  From Steven Knight:

  - Have --debug=explain report if a target is being rebuilt because
    AlwaysBuild() is specified (instead of "unknown reasons").

  - Support {Get,Set}Option('help') to make it easier for SConscript
    files to tell if a help option (-h, --help, etc.) has been specified.

  - Support {Get,Set}Option('random') so random-dependency interaction
    with CacheDir() is controllable from SConscript files.

  - Add a new AddOption() function to support user-defined command-
    line flags (like --prefix=, --force, etc.).

  - Replace modified Optik version with new optparse compatibility module
    for command line processing in Scripts/SConsOptions.py

  - Push and retrieve built symlinks to/from a CacheDir() as actual
    symlinks, not by copying the file contents.

  - Fix how the Action module handles stringifying the shared library
    generator in the Tool/mingw.py module.

  - When generating a config.h file, print "#define HAVE_{FEATURE} 1"
    instad of just "#define HAVE_{FEATURE}", for more compatibility
    with Autoconf-style projects.

  - Fix expansion of $TARGET, $TARGETS, $SOURCE and $SOURCES keywords in
    Visual C/C++ PDB file names.

  - Fix locating Visual C/C++ PDB files in build directories.

  - Support an env.AddMethod() method and an AddMethod() global function
    for adding a new method, respectively, to a construction environment
    or an arbitrary object (such as a class).

  - Fix the --debug=time option when the -j option is specified and all
    files are up to date.

  - Add a $SWIGOUTDIR variable to allow setting the swig -outdir option,
    and use it to identify files created by the swig -java option.

  - Add a $SWIGPATH variable that specifies the path to be searched
    for included SWIG files, Also add related $SWIGINCPREFIX and
    $SWIGINCSUFFIX variables that specify the prefix and suffix to
    be be added to each $SWIGPATH directory when expanded on the SWIG
    command line.

  - More efficient copying of construction environments (mostly borrowed
    from copy.deepcopy() in the standard Python library).

  - When printing --tree=prune output, don't print [brackets] around
    source files, only do so for built targets with children.

  - Fix interpretation of Builder source arguments when the Builder has
    a src_suffix *and* a source_builder and the argument has no suffix.

  - Fix use of expansions like ${TARGET.dir} or ${SOURCE.dir} in the
    following construction variables:  $FORTRANMODDIR, $JARCHDIR,
    $JARFLAGS, $LEXFLAGS, $SWIGFLAGS, $SWIGOUTDIR and $YACCFLAGS.

  - Fix dependencies on Java files generated by SWIG so they can be
    detected and built in one pass.

  - Fix SWIG when used with a BuildDir().

  From Leanid Nazdrynau:

  - When applying Tool modules after a construction environment has
    already been created, don't overwrite existing $CFILESUFFIX and
    $CXXFILESUFFIX value.

  - Support passing the Java() builder a list of explicit .java files
    (not only a list of directories to be scanned for .java files).

  - Support passing .java files to the Jar() and JavaH() builders, which
    then use the builder underlying the Java() builder to turn them into
    .class files.  (That is, the Jar()-Java() chain of builders become
    multi-step, like the Program()-Object()-CFile() builders.)

  - Support passing SWIG .i files to the Java builders (Java(),
    Jar(), JavaH()), to cause intermediate .java files to be created
    automatically.

  - Add $JAVACLASSPATH and $JAVASOURCEPATH variables, that get added to
    the javac "-classpath" and "-sourcepath" options.  (Note that SCons
    does *not* currently search these paths for implicit dependencies.)

  - Commonize initialization of Java-related builders.

  From Jan Nijtmans:

  - Find Java anonymous classes when the next token after the name is
    an open parenthesis.

  From Gary Oberbrunner:

  - Fix a code example in the man page.

  From Tilo Prutz:

  - Add support for the file names that Java 1.5 (and 1.6) generates for
    nested anonymous inner classes, which are different from Java 1.4.

  From Adam Simpkins:

  - Allow worker threads to terminate gracefully when all jobs are
    finished.

  From Sohail Somani:

  - Add LaTeX scanner support for finding dependencies specified with
    the \usepackage{} directive.



RELEASE 0.97 - Thu, 17 May 2007 08:59:41 -0500

  From Steven Knight:

  - Fix a bug that would make parallel builds stop in their tracks if
    Nodes that depended on lists that contained some Nodes built together
    caused the reference count to drop below 0 if the Nodes were visited
    and commands finished in the wrong order.

  - Make sure the DirEntryScanner doesn't choke if it's handed something
    that's not a directory (Node.FS.Dir) Node.



RELEASE 0.96.96 - Thu, 12 Apr 2007 12:36:25 -0500

  NOTE:  This is (Yet) a(nother) pre-release of 0.97 for testing purposes.

  From Joe Bloggs:

  - Man page fix:  remove cut-and-paste sentence in NoCache() description.

  From Dmitry Grigorenko and Gary Oberbrunner:

  - Use the Intel C++ compiler, not $CC, to link C++ source.

  From Helmut Grohne:

  - Fix the man page example of propagating a user's external environment.

  From Steven Knight:

  - Back out (most of) the Windows registry installer patch, which
    seems to not work on some versions of Windows.

  - Don't treat Java ".class" attributes as defining an inner class.

  - Fix detecting an erroneous Java anonymous class when the first
    non-skipped token after a "new" keyword is a closing brace.

  - Fix a regression when a CPPDEFINES list contains a tuple, the second
    item of which (the option value) is a construction variable expansion
    (e.g. $VALUE) and the value of the variable isn't a string.

  - Improve the error message if an IOError (like trying to read a
    directory as a file) occurs while deciding if a node is up-to-date.

  - Fix "maximum recursion" / "unhashable type" errors in $CPPPATH
    PathList expansion if a subsidiary expansion yields a stringable,
    non-Node object.

  - Generate API documentation from the docstrings (using epydoc).

  - Fix use of --debug=presub with Actions for out-of-the-box Builders.

  - Fix handling nested lists within $CPPPATH, $LIBPATH, etc.

  - Fix a "builders_used" AttributeError that real-world Qt initialization
    triggered in the refactored suffix handling for Builders.

  - Make the reported --debug=time timings meaningful when used with -j.
    Better documentation of what the times mean.

  - User Guide updates: --random, AlwaysBuild(), --tree=,
    --debug=findlibs, --debug=presub, --debug=stacktrace,
    --taskmastertrace.

  - Document (in both man page and User's Guide) that --implicit-cache
    ignores changes in $CPPPATH, $LIBPATH, etc.

  From Jean-Baptiste Lab:

  - Remove hard-coded dependency on Python 2.2 from Debian packaging files.

  From Jeff Mahovsky:

  - Handle spaces in the build target name in Visual Studio project files.

  From Rob Managan:

  - Re-run LaTeX after BibTeX has been re-run in response to a changed
    .bib file.

  From Joel B. Mohler:

  - Make additional TeX auxiliary files (.toc, .idx and .bbl files)
    Precious so their removal doesn't affect whether the necessary
    sections are included in output PDF or PostScript files.

  From Gary Oberbrunner:

  - Fix the ability to import modules in the site_scons directory from
    a subdirectory.

  From Adam Simpkins:

  - Make sure parallel (-j) builds all targets even if they show up
    multiple times in the child list (as a source and a dependency).

  From Matthias Troffaes:

  - Don't re-run TeX if the triggering strings (\makeindex, \bibliography
    \tableofcontents) are commented out.

  From Richard Viney:

  - Fix use of custom include and lib paths with Visual Studio 8.

  - Select the default .NET Framework SDK Dir based on the version of
    Visual Studio being used.



RELEASE 0.96.95 - Mon, 12 Feb 2007 20:25:16 -0600

  From Anatoly Techtonik:

  - Add the scons.org URL and a package description to the setup.py
    arguments.

  - Have the Windows installer add a registry entry for scons.bat in the
    "App Paths" key, so scons.bat can be executed without adding the
    directory to the %PATH%.  (Python itself works this way.)

  From Anonymous:

  - Fix looking for default paths in Visual Studio 8.0 (and later).

  - Add -lm to the list of default D libraries for linking.

  From Matt Doar:

  - Provide a more complete write-your-own-Scanner example in the man page.

  From Ralf W. Grosse-Kunstleve:

  - Contributed upstream Python change to our copied subprocess.py module
    for more efficient standard input processing.

  From Steven Knight:

  - Fix the Node.FS.Base.rel_path() method when the two nodes are on
    different drive letters.  (This caused an infinite loop when
    trying to write .sconsign files.)

  - Fully support Scanners that use a dictionary to map file suffixes
    to other scanners.

  - Support delayed evaluation of the $SPAWN variable to allow selection
    of a function via ${} string expansions.

  - Add --srcdir as a synonym for -Y/--repository.

  - Document limitations of #include "file.h" with Repository().

  - Fix use of a toolpath under the source directory of a BuildDir().

  - Fix env.Install() with a file name portion that begins with '#'.

  - Fix ParseConfig()'s handling of multiple options in a string that's
    replaced a *FLAGS construction variable.

  - Have the C++ tools initialize common C compilation variables ($CCFLAGS,
    $SHCCFLAGS and $_CCCOMCOM) even if the 'cc' Tool isn't loaded.

  From Leanid Nazdrynau:

  - Fix detection of Java anonymous classes if a newline precedes the
    opening brace.

  From Gary Oberbrunner:

  - Document use of ${} to execute arbitrary Python code.

  - Add support for:
    1) automatically adding a site_scons subdirectory (in the top-level
       SConstruct directory) to sys.path (PYTHONPATH);
    2) automatically importing site_scons/site_init.py;
    3) automatically adding site_scons/site_tools to the toolpath.

  From John Pye:

  - Change ParseConfig() to preserve white space in arguments passed in
    as a list.

  From a smith:

  - Fix adding explicitly-named Java inner class files (and any
    other file names that may contain a '$') to Jar files.

  From David Vitek:

  - Add a NoCache() function to mark targets as unsuitable for propagating
    to (or retrieving from) a CacheDir().

  From Ben Webb:

  - If the swig -noproxy option is used, it won't generate a .py file,
    so don't emit it as a target that we expect to be built.



RELEASE 0.96.94 - Sun, 07 Jan 2007 18:36:20 -0600

  NOTE:  This is a pre-release of 0.97 for testing purposes.

  From Anonymous:

  - Allow arbitrary white space after a SWIG %module declaration.

  From Paul:

  - When compiling resources under MinGW, make sure there's a space
    between the --include-dir option and its argument.

  From Jay Kint:

  - Alleviate long command line issues on Windows by executing command
    lines directly via os.spawnv() if the command line doesn't need
    shell interpretation (has no pipes, redirection, etc.).

  From Walter Franzini:

  - Exclude additional Debian packaging files from the copyright check.

  From Fawad Halim:

  - Handle the conflict between the impending Python 2.6 'as' keyword
    and our Tool/as.py module name.

  From Steven Knight:

  - Speed up the Node.FS.Dir.rel_path() method used to generate path names
    that get put into the .sconsign* file(s).

  - Optimize Node.FS.Base.get_suffix() by computing the suffix once, up
    front, when we set the Node's name.  (Duh...)

  - Reduce the Memoizer's responsibilities to simply counting hits and
    misses when the --debug=memoizer option is used, not to actually
    handling the key calculation and memoization itself.  This speeds
    up some configurations significantly, and should cause no functional
    differences.

  - Add a new scons-time script with subcommands for generating
    consistent timing output from SCons configurations, extracting
    various information from those timings, and displaying them in
    different formats.

  - Reduce some unnecessary stat() calls from on-disk entry type checks.

  - Fix SideEffect() when used with -j, which was badly broken in 0.96.93.

  - Propagate TypeError exceptions when evaluating construction variable
    expansions up the stack, so users can see what's going on.

  - When disambiguating a Node.FS.Entry into a Dir or File, don't look
    in the on-disk source directory until we've confirmed there's no
    on-disk entry locally and there *is* one in the srcdir.  This avoids
    creating a phantom Node that can interfere with dependencies on
    directory contents.

  - Add an AllowSubstExceptions() function that gives the SConscript
    files control over what exceptions cause a string to expand to ''
    vs. terminating processing with an error.

  - Allow the f90.py and f95.py Tool modules to compile earlier source
    source files of earlier Fortran version.

  - Fix storing signatures of files retrieved from CacheDir() so they're
    correctly identified as up-to-date next invocation.

  - Make sure lists of computed source suffixes cached by Builder objects
    don't persist across changes to the list of source Builders (so the
    addition of suffixes like .ui by the qt.py Tool module take effect).

  - Enhance the bootstrap.py script to allow it to be used to execute
    SCons more easily from a checked-out source tree.

  From Ben Leslie:

  - Fix post-Memoizer value caching misspellings in Node.FS._doLookup().

  From Rob Managan, Dmitry Mikhin and Joel B. Mohler:

  - Handle TeX/LaTeX files in subdirectories by changing directory
    before invoking TeX/LaTeX.

  - Scan LaTeX files for \bibliography lines.

  - Support multiple file names in a "\bibliography{file1,file2}" string.

  - Handle TeX warnings about undefined citations.

  - Support re-running LaTeX if necessary due to a Table of Contents.

  From Dmitry Mikhin:

  - Return LaTeX if "Rerun to get citations correct" shows up on the next
    line after the "Warning:" string.

  From Gary Oberbrunner:

  - Add #include lines to fix portability issues in two tests.

  - Eliminate some unnecessary os.path.normpath() calls.

  - Add a $CFLAGS variable for C-specific options, leaving $CCFLAGS
    for options common to C and C++.

  From Tom Parker:

  - Have the error message print the missing file that Qt can't find.

  From John Pye:

  - Fix env.MergeFlags() appending to construction variable value of None.

  From Steve Robbins:

  - Fix the "sconsign" script when the .sconsign.dblite file is explicitly
    specified on the command line (and not intuited from the old way of
    calling it with just ".sconsign").

  From Jose Pablo Ezequiel "Pupeno" Fernandez Silva:

  - Give the 'lex' tool knowledge of the additional target files produced
    by the flex "--header-file=" and "--tables-file=" options.

  - Give the 'yacc' tool knowledge of the additional target files produced
    by the bison "-g", "--defines=" and "--graph=" options.

  - Generate intermediate files with Objective C file suffixes (.m) when
    the lex and yacc source files have appropriate suffixes (.lm and .ym).

  From Sohail Somain:

  - Have the mslink.py Tool only look for a 'link' executable on Windows
    systems.

  From Vaclav Smilauer:

  - Add support for a "srcdir" keyword argument when calling a Builder,
    which will add a srcdir prefix to all non-relative string sources.

  From Jonathan Ultis:

  - Allow Options converters to take the construction environment as
    an optional argument.



RELEASE 0.96.93 - Mon, 06 Nov 2006 00:44:11 -0600

  NOTE:  This is a pre-release of 0.97 for testing purposes.

  From Anonymous:

  - Allow Python Value Nodes to be Builder targets.

  From Matthias:

  - Only filter Visual Studio common filename prefixes on complete
    directory names.

  From Chad Austin:

  - Fix the build of the SCons documentation on systems that don't
    have "python" in the $PATH.

  From Ken Boortz:

  - Enhance ParseConfig() to recognize options that begin with '+'.

  From John Calcote, Elliot Murphy:

  - Document ways to override the CCPDBFLAGS variable to use the
    Microsoft linker's /Zi option instead of the default /Z7.

  From Christopher Drexler:

  - Make SCons aware bibtex must be called if any \include files
    cause creation of a bibliography.

  - Make SCons aware that "\bilbiography" in TeX source files means
    that related .bbl and .blg bibliography files will be created.
    (NOTE:  This still needs to search for the string in \include files.)

  From David Gruener:

  - Fix inconsistent handling of Action strfunction arguments.

  - Preserve white space in display Action strfunction strings.

  From James Y. Knight and Gerard Patel:

  - Support creation of shared object files from assembly language.

  From Steven Knight:

  - Speed up the Taskmaster significantly by avoiding unnecessary
    re-scans of Nodes to find out if there's work to be done, having it
    track the currently-executed top-level target directly and not
    through its presence on the target list, and eliminating some other
    minor list(s), method(s) and manipulation.

  - Fix the expansion of $TARGET and $SOURCE in the expansion of
    $INSTALLSTR displayed for non-environment calls to InstallAs().

  - Fix the ability to have an Alias() call refer to a directory
    name that's not identified as a directory until later.

  - Enhance runtest.py with an option to use QMTest as the harness.
    This will become the default behavior as we add more functionality
    to the QMTest side.

  - Let linking on mingw use the default function that chooses $CC (gcc)
    or $CXX (g++) depending on whether there are any C++ source files.

  - Work around a bug in early versions of the Python 2.4 profile module
    that caused the --profile= option to fail.

  - Only call Options validators and converters once when initializing a
    construction environment.

  - Fix the ability of env.Append() and env.Prepend(), in all known Python
    versions, to handle different input value types when the construction
    variable being updated is a dictionary.

  - Add a --cache-debug option for information about what files it's
    looking for in a CacheDir().

  - Document the difference in construction variable expansion between
    {Action,Builder}() and env.{Action,Builder}().

  - Change the name of env.Copy() to env.Clone(), keeping the old name
    around for backwards compatibility (with the intention of eventually
    phasing it out to avoid confusion with the Copy() Action factory).

  From Arve Knudsen:

  - Support cleaning and scanning SWIG-generated files.

  From Carsten Koch:

  - Allow selection of Visual Studio version by setting $MSVS_VERSION
    after construction environment initialization.

  From Jean-Baptiste Lab:

  - Try using zipimport if we can't import Tool or Platform modules
    using the normal "imp" module.  This allows SCons to be packaged
    using py2exe's all-in-one-zip-file approach.

  From Ben Liblit:

  - Do not re-scan files if the scanner returns no implicit dependencies.

  From Sanjoy Mahajan:

  - Change use of $SOURCES to $SOURCE in all TeX-related Tool modules.

  From Joel B. Mohler:

  - Make SCons aware that "\makeindex" in TeX source files means that
    related .ilg, .ind and .idx index files will be created.
    (NOTE:  This still needs to search for the string in \include files.)

  - Prevent scanning the TeX .aux file for additional files from
    trying to remove it twice when the -c option is used.

  From Leanid Nazdrynau:

  - Give the MSVC RES (resource) Builder a src_builder list and a .rc
    src_suffix so other builders can generate .rc files.

  From Matthew A. Nicholson:

  - Enhance Install() and InstallAs() to handle directory trees as sources.

  From Jan Nijtmans:

  - Don't use the -fPIC flag when using gcc on Windows (e.g. MinGW).

  From Greg Noel:

  - Add an env.ParseFlags() method that provides separate logic for
    parsing GNU tool chain flags into a dictionary.

  - Add an env.MergeFlags() method to apply an arbitrary dictionary
    of flags to a construction environment's variables.

  From Gary Oberbrunner:

  - Fix parsing tripartite Intel C compiler version numbers on Linux.

  - Extend the ParseConfig() function to recognize -arch and
    -isysroot options.

  - Have the error message list the known suffixes when a Builder call
    can't build a source file with an unknown suffix.

  From Karol Pietrzak:

  - Avoid recursive calls to main() in the program snippet used by the
    SConf subsystem to test linking against libraries.  This changes the
    default behavior of CheckLib() and CheckLibWithHeader() to print
    "Checking for C library foo..." instead of "Checking for main()
    in C library foo...".

  From John Pye:

  - Throw an exception if a command called by ParseConfig() or
    ParseFlags() returns an error.

  From Stefan Seefeld:

  - Initial infrastructure for running SCons tests under QMTest.

  From Sohail Somani:

  - Fix tests that fail due to gcc warnings.

  From Dobes Vandermeer:

  - In stack traces, print the full paths of SConscript files.

  From Atul Varma:

  - Fix detection of Visual C++ Express Edition.

  From Dobes Vandermeer:

  - Let the src_dir option to the SConscript() function affect all the
    the source file paths, instead of treating all source files paths
    as relative to the SConscript directory itself.

  From Nicolas Vigier:

  - Fix finding Fortran modules in build directories.

  - Fix use of BuildDir() when the source file in the source directory
    is a symlink with a relative path.

  From Edward Wang:

  - Fix the Memoizer when the SCons Python modules are executed from
    .pyo files at different locations from where they were compiled.

  From Johan Zander:

  - Fix missing os.path.join() when constructing the $FRAMEWORKSDKDIR/bin.



RELEASE 0.96.92 - Mon, 10 Apr 2006 21:08:22 -0400

  NOTE:  This was a pre-release of 0.97 for testing purposes.

  From Anonymous:

  - Fix the intelc.py Tool module to not throw an exception if the
    only installed version is something other than ia32.

  - Set $CCVERSION when using gcc.

  From Matthias:

  - Support generating project and solution files for Microsoft
    Visual Studio version 8.

  - Support generating more than one project file for a Microsoft
    Visual Studio solution file.

  - Add support for a support "runfile" parameter to Microsoft
    Visual Studio project file creation.

  - Put the project GUID, not the solution GUID, in the right spot
    in the solution file.

  From Erling Andersen:

  - Fix interpretation of Node.FS objects wrapped in Proxy instances,
    allowing expansion of things like ${File(TARGET)} in command lines.

  From Stanislav Baranov:

  - Add a separate MSVSSolution() Builder, with support for the
    following new construction variables: $MSVSBUILDCOM, $MSVSCLEANCOM,
    $MSVSENCODING, $MSVSREBUILDCOM, $MSVSSCONS, $MSVSSCONSCOM,
    $MSVSSCONSFLAGS, $MSVSSCONSCRIPT and $MSVSSOLUTIONCOM.

  From Ralph W. Grosse-Kunstleve and Patrick Mezard:

  - Remove unneceesary (and incorrect) SCons.Util strings on some function
    calls in SCons.Util.

  From Bob Halley:

  - Fix C/C++ compiler selection on AIX to not always use the external $CC
    environment variable.

  From August HÃ¶randl:

  - Add a scanner for \include and \import files, with support for
    searching a directory list in $TEXINPUTS (imported from the external
    environment).

  - Support $MAKEINDEX, $MAKEINDEXCOM, $MAKEINDEXCOMSTR and
    $MAKEINDEXFLAGS for generating indices from .idx files.

  From Steven Johnson:

  - Add a NoClean() Environment method and function to override removal
    of targets during a -c clean, including documentation and tests.

  From Steven Knight:

  - Check for whether files exist on disk by listing the directory
    contents, not calling os.path.exists() file by file.  This is
    somewhat more efficient in general, and may be significantly
    more efficient on Windows.

  - Minor speedups in the internal is_Dict(), is_List() and is_String()
    functions.

  - Fix a signature refactoring bug that caused Qt header files to
    get re-generated every time.

  - Don't fail when writing signatures if the .sconsign.dblite file is
    owned by a different user (e.g. root) from a previous run.

  - When deleting variables from stacked OverrideEnvironments, don't
    throw a KeyError if we were able to delte the variable from any
    Environment in the stack.

  - Get rid of the last indentation tabs in the SCons source files and
    add -tt to the Python invocations in the packaging build and the
    tests so they don't creep back in.

  - In Visual Studio project files, put quotes around the -C directory
    so everything works even if the path has spaces in it.

  - The Intel Fortran compiler uses -object:$TARGET, not "-o $TARGET",
    when building object files on Windows.  Have the the ifort Tool
    modify the default command lines appropriately.

  - Document the --debug=explain option in the man page.  (How did we
    miss this?)

  - Add a $LATEXRETRIES variable to allow configuration of the number of
    times LaTex can be re-called to try to resolve undefined references.

  - Change the order of the arguments to Configure.Checklib() to match
    the documentation.

  - Handle signature calculation properly when the Python function used
    for a FunctionAction is an object method.

  - On Windows, assume that absolute path names without a drive letter
    refer to the drive on which the SConstruct file lives.

  - Add /usr/ccs/bin to the end of the the default external execution
    PATH on Solaris.

  - Add $PKGCHK and $PKGINFO variables for use on Solaris when searching
    for the SunPRO C++ compiler.  Make the default value for $PKGCHK
    be /usr/sbin/pgkchk (since /usr/sbin isn't usually on the external
    execution $PATH).

  - Fix a man page example of overriding variables when calling
    SharedLibrary() to also set the $LIBSUFFIXES variable.

  - Add a --taskmastertrace=FILE option to give some insight on how
    the taskmaster decides what Node to build next.

  - Changed the names of the old $WIN32DEFPREFIX, $WIN32DEFSUFFIX,
    $WIN32DLLPREFIX and $WIN32IMPLIBPREFIX construction variables to
    new $WINDOWSDEFPREFIX, $WINDOWSDEFSUFFIX, $WINDOWSDLLPREFIX and
    $WINDOWSIMPLIBPREFIX construction variables.  The old names are now
    deprecated, but preserved for backwards compatibility.

  - Fix (?) a runtest.py hang on Windows when the --xml option is used.

  - Change the message when an error occurs trying to interact with the
    file system to report the target(s) in square brackets (as before) and
    the actual file or directory that encountered the error afterwards.

  From Chen Lee:

  - Add x64 support for Microsoft Visual Studio 8.

  From Baptiste Lepilleur:

  - Support the --debug=memory option on Windows when the Python version
    has the win32process and win32api modules.

  - Add support for Visual Studio 2005 Pro.

  - Fix portability issues in various tests: test/Case.py,
    Test/Java/{JAR,JARCHDIR,JARFLAGS,JAVAC,JAVACFLAGS,JAVAH,RMIC}.py,
    test/MSVS/vs-{6.0,7.0,7.1,8.0}-exec.py,
    test/Repository/{Java,JavaH,RMIC}.py,
    test/QT/{generated-ui,installed,up-to-date,warnings}.py,
    test/ZIP/ZIP.py.

  - Ignore pkgchk errors on Solaris when searching for the C++ compiler.

  - Speed up the SCons/EnvironmentTests.py unit tests.

  - Add a --verbose= option to runtest.py to print executed commands
    and their output at various levels.

  From Christian Maaser:

  - Add support for Visual Studio Express Editions.

  - Add support for Visual Studio 8 *.manifest files, includng
    new $WINDOWS_INSERT_MANIFEST, $WINDOWSPROGMANIFESTSUFFIX,
    $WINDOWSPROGMANIFESTPREFIX, $WINDOWSPROGMANIFESTSUFFIX,
    $WINDOWSSHLIBMANIFESTPREFIX and $WINDOWSSHLIBMANIFESTSUFFIX
    construction variables.

  From Adam MacBeth:

  - Fix detection of additional Java inner classes following use of a
    "new" keyword inside an inner class.

  From Sanjoy Mahajan:

  - Correct TeX-related command lines to just $SOURCE, not $SOURCES

  From Patrick Mezard:

  - Execute build commands for a command-line target if any of the
    files built along with the target is out of date or non-existent,
    not just if the command-line target itself is out of date.

  - Fix the -n option when used with -c to print all of the targets
    that will be removed for a multi-target Builder call.

  - If there's no file in the source directory, make sure there isn't
    one in the build directory, too, to avoid dangling files left
    over from previous runs when a source file is removed.

  - Allow AppendUnique() and PrependUnique() to append strings (and
    other atomic objects) to lists.

  From Joel B. Mohler:

  - Extend latex.py, pdflatex.py, pdftex.py and tex.py so that building
    from both TeX and LaTeX files uses the same logic to call $BIBTEX
    when it's necessary, to call $MAKEINDEX when it's necessary, and to
    call $TEX or $LATEX multiple times to handle undefined references.

  - Add an emitter to the various TeX builders so that the generated
    .aux and .log files also get deleted by the -c option.

  From Leanid Nazdrynau:

  - Fix the Qt UIC scanner to work with generated .ui files (by using
    the FindFile() function instead of checking by-hand for the file).

  From Jan Nieuwenhuizen:

  - Fix a problem with interpreting quoted argument lists on command lines.

  From Greg Noel:

  - Add /sw/bin to the default execution PATH on Mac OS X.

  From Kian Win Ong:

  - When building a .jar file and there is a $JARCHDIR, put the -C
    in front of each .class file on the command line.

  - Recognize the Java 1.5 enum keyword.

  From Asfand Yar Qazi:

  - Add /opt/bin to the default execution PATH on all POSIX platforms
    (between /usr/local/bin and /bin).

  From Jon Rafkind:

  - Fix the use of Configure() contexts from nested subsidiary
    SConscript files.

  From Christoph Schulz:

  - Add support for $CONFIGUREDIR and $CONFIGURELOG variables to control
    the directory and logs for configuration tests.

  - Add support for a $INSTALLSTR variable.

  - Add support for $RANLIBCOM and $RANLIBCOMSTR variables (which fixes
    a bug when setting $ARCOMSTR).

  From Amir Szekely:

  - Add use of $CPPDEFINES to $RCCOM (resource file compilation) on MinGW.

  From Erick Tryzelaar:

  - Fix the error message when trying to report that a given option is
    not gettable/settable from an SConscript file.

  From Dobes Vandermeer:

  - Add support for SCC and other settings in Microsoft Visual
    Studio project and solution files:  $MSVS_PROJECT_BASE_PATH,
    $MSVS_PROJECT_GUID, $MSVS_SCC_AUX_PATH, $MSVS_SCC_LOCAL_PATH,
    $MSVS_SCC_PROJECT_NAME, $MSVS_SCC_PROVIDER,

  - Add support for using a $SCONS_HOME variable (imported from the
    external environment, or settable internally) to put a shortened
    SCons execution line in the Visual Studio project file.

  From David J. Van Maren:

  - Only filter common prefixes from source files names in Visual Studio
    project files if the prefix is a complete (sub)directory name.

  From Thad Ward:

  - If $MSVSVERSIONS is already set, don't overwrite it with
    information from the registry.



RELEASE 0.96.91 - Thu, 08 Sep 2005 07:18:23 -0400

  NOTE:  This was a pre-release of 0.97 for testing purposes.

  From Chad Austin:

  - Have the environment store the toolpath and re-use it to find Tools
    modules during later Copy() or Tool() calls (unless overridden).

  - Normalize the directory path names in SConsignFile() database
    files so the same signature file can interoperate on Windows and
    non-Windows systems.

  - Make --debug=stacktrace print a stacktrace when a UserError is thrown.

  - Remove an old, erroneous cut-and-paste comment in Scanner/Dir.py.

  From Stanislav Baranov:

  - Make it possible to support with custom Alias (sub-)classes.

  - Allow Builders to take empty source lists when called.

  - Allow access to both TARGET and SOURCE in $*PATH expansions.

  - Allow SConscript files to modify BUILD_TARGETS.

  From Timothee Besset:

  - Add support for Objective C/C++ .m and .mm file suffixes (for
    Mac OS X).

  From Charles Crain

  - Fix the PharLap linkloc.py module to use target+source arguments
    when calling env.subst().

  From Bjorn Eriksson:

  - Fix an incorrect Command() keyword argument in the man page.

  - Add a $TEMPFILEPREFIX variable to control the prefix or flag used
    to pass a long-command-line-execution tempfile to a command.

  From Steven Knight:

  - Enhanced the SCons setup.py script to install man pages on
    UNIX/Linux systems.

  - Add support for an Options.FormatOptionHelpText() method that can
    be overridden to customize the format of Options help text.

  - Add a global name for the Entry class (which had already been
    documented).

  - Fix re-scanning of generated source files for implicit dependencies
    when the -j option is used.

  - Fix a dependency problem that caused $LIBS scans to not be added
    to all of the targets in a multiple-target builder call, which
    could cause out-of-order builds when the -j option is used.

  - Store the paths of source files and dependencies in the .sconsign*
    file(s) relative to the target's directory, not relative to the
    top-level SConstruct directory.  This starts to make it possible to
    subdivide the dependency tree arbitrarily by putting an SConstruct
    file in every directory and using content signatures.

  - Add support for $YACCHFILESUFFIX and $YACCHXXFILESUFFIX variables
    that accomodate parser generators that write header files to a
    different suffix than the hard-coded .hpp when the -d option is used.

  - The default behavior is now to store signature information in a
    single .sconsign.dblite file in the top-level SConstruct directory.
    The old behavior of a separate .sconsign file in each directory can
    be specified by calling SConsignFile(None).

  - Remove line number byte codes within the signature calculation
    of Python function actions, so that changing the location of an
    otherwise unmodified Python function doesn't cause rebuilds.

  - Fix AddPreAction() and AddPostAction() when an action has more than
    one target file:  attach the actions to the Executor, not the Node.

  - Allow the source directory of a BuildDir / build_dir to be outside
    of the top-level SConstruct directory tree.

  - Add a --debug=nomemoizer option that disables the Memoizer for clearer
    looks at the counts and profiles of the underlying function calls,
    not the Memoizer wrappers.

  - Print various --debug= stats even if we exit early (e.g. using -h).

  - Really only use the cached content signature value if the file
    is older than --max-drift, not just if --max-drift is set.

  - Remove support for conversion from old (pre 0.96) .sconsign formats.

  - Add support for a --diskcheck option to enable or disable various
    on-disk checks:  that File and Dir nodes match on-disk entries;
    whether an RCS file exists for a missing source file; whether an
    SCCS file exists for a missing source file.

  - Add a --raw argument to the sconsign script, so it can print a
    raw representation of each entry's NodeInfo dictionary.

  - Add the 'f90' and 'f95' tools to the list of Fortran compilers
    searched for by default.

  - Add the +Z option by default when compiling shared objects on
    HP-UX.

  From Chen Lee:

  - Handle Visual Studio project and solution files in Unicode.

  From Sanjoy Mahajan:

  - Fix a bad use of Copy() in an example in the man page, and a
    bad regular expression example in the man page and User's Guide.

  From Shannon Mann:

  - Have the Visual Studio project file(s) echo "Starting SCons" before
    executing SCons, mainly to work around a quote-stripping bug in
    (some versions of?) the Windows cmd command executor.

  From Georg Mischler:

  - Remove the space after the -o option when invoking the Borland
    BCC compiler; some versions apparently require that the file name
    argument be concatenated with the option.

  From Leanid Nazdrynau:

  - Fix the Java parser's handling of backslashes in strings.

  From Greg Noel:

  - Add construction variables to support frameworks on Mac OS X:
    $FRAMEWORKS, $FRAMEWORKPREFIX, $FRAMEWORKPATH, $FRAMEWORKPATHPREFIX.

  - Re-order link lines so the -o option always comes right after the
    command name.

  From Gary Oberbrunner:

  - Add support for Intel C++ beta 9.0 (both 32 and 64 bit versions).

  - Document the new $FRAMEWORK* variables for Mac OS X.

  From Karol Pietrzak:

  - Add $RPATH (-R) support to the Sun linker Tool (sunlink).

  - Add a description of env.subst() to the man page.

  From Chris Prince:

  - Look in the right directory, not always the local directory, for a
    same-named file or directory conflict on disk.

  - On Windows, preserve the external environment's %SYSTEMDRIVE%
    variable, too.

  From Craig Scott:

  - Have the Fortran module emitter look for Fortan modules to be created
    relative to $FORTRANMODDIR, not the top-level directory.

  - When saving Options to a file, run default values through the
    converter before comparing them with the set values.  This correctly
    suppresses Boolean Option values from getting written to the saved
    file when they're one of the many synonyms for a default True or
    False value.

  - Fix the Fortran Scanner's ability to handle a module being used
    in the same file in which it is defined.

  From Steve-o:

  - Add the -KPIC option by default when compiling shared objects on
    Solaris.

  - Change the default suffix for Solaris objects to .o, to conform to
    Sun WorkShop's expectations.  Change the profix to so_ so they can
    still be differentiated from static objects in the same directory.

  From Amir Szekely:

  - When calling the resource compiler on MinGW, add --include-dir and
    the source directory so it finds the source file.

  - Update EnsureSConsVersion() to support revision numbers.

  From Greg Ward:

  - Fix a misplaced line in the man page.



RELEASE 0.96.90 - Tue, 15 Feb 2005 21:21:12 +0000

  NOTE:  This was a pre-release of 0.97 for testing purposes.

  From Anonymous:

  - Fix Java parsing to avoid erroneously identifying a new array
    of class instances as an anonymous inner class.

  - Fix a typo in the man page description of PathIsDirCreate.

  From Chad Austin:

  - Allow Help() to be called multiple times, appending to the help
    text each call.

  - Allow Tools found on a toolpath to import Python modules from
    their local directory.

  From Steve Christensen:

  - Handle exceptions from Python functions as build actions.

  - Add a set of canned PathOption validators:  PathExists (the default),
    PathIsFile, PathIsDir and PathIsDirCreate.

  From Matthew Doar:

  - Add support for .lex and .yacc file suffixes for Lex and Yacc files.

  From Eric Frias:

  - Huge performance improvement:  wrap the tuples representing an
    include path in an object, so that the time it takes to hash the
    path doesn't grow porportionally to the length of the path.

  From Gottfried Ganssauge:

  - Fix SCons on SuSE/AMD-64 Linux by having the wrapper script also
    check for the build engine in the parent directory of the Python
    library directory (/usr/lib64 instead of /usr/lib).

  From Stephen Kennedy:

  - Speed up writing the .sconsign file at the end of a run by only
    calling sync() once at the end, not after every entry.

  From Steven Knight:

  - When compiling with Microsoft Visual Studio, don't include the ATL and
    MFC directories in the default INCLUDE and LIB environment variables.

  - Remove the following deprecated features:  the ParseConfig()
    global function (deprecated in 0.93); the misspelled "validater"
    keyword to the Options.Add() method (deprecated in 0.91); the
    SetBuildSignatureType(), SetContentSignatureType(), SetJobs() and
    GetJobs() global functions (deprecated in 0.14).

  - Fix problems with corrupting the .sconsign.dblite file when
    interrupting builds by writing to a temporary file and renaming,
    not writing the file directly.

  - Fix a 0.96 regression where when running with -k, targets built from
    walking dependencies later on the command line would not realize
    that a dependency had failed an earlier build attempt, and would
    try to rebuild the dependent targets.

  - Change the final messages when using -k and errors occur from
    "{building,cleaning} terminated because of errors" to "done
    {building,cleaning} targets (errors occurred during {build,clean})."

  - Allow Configure.CheckFunc() to take an optional header argument
    (already supported by Conftest.py) to specify text at the top of
    the compiled test file.

  - Fix the --debug=explain output when a Python function action changed
    so it prints a meaningful string, not the binary representation of
    the function contents.

  - Allow a ListOption's default value(s) to be a Python list of specified
    values, not just a string containing a comma-separated list of names.

  - Add a ParseDepends() function that will parse up a list of explicit
    dependencies from a "make depend" style file.

  - Support the ability to change directory when executing an Action
    through "chdir" keyword arguments to Action and Builder creation
    and calls.

  - Fix handling of Action ojects (and other callables that don't match
    our calling arguments) in construction variable expansions.

  - On Win32, install scons.bat in the Python directory when installing
    from setup.py.  (The bdist_wininst installer was already doing this.)

  - Fix env.SConscript() when called with a list of SConscipt files.
    (The SConscript() global function already worked properly.)

  - Add a missing newline to the end of the --debug=explain "unknown
    reasons" message.

  - Enhance ParseConfig() to work properly for spaces in between the -I,
    -L and -l options and their arguments.

  - Packaging build fix:  Rebuild the files that are use to report the
    --version of SCons whenever the development version number changes.

  - Fix the ability to specify a target_factory of Dir() to a Builder,
    which the default create-a-directory Builder was interfering with.

  - Mark a directory as built if it's created as part of the preparation
    for another target, to avoid trying to build it again when it comes
    up in the target list.

  - Allow a function with the right calling signature to be put directly
    in an Environment's BUILDERS dictionary, making for easier creation
    and use of wrappers (pseudo-Builders) that call other Builders.

  - On Python 2.x, wrap lists of Nodes returned by Builders in a UserList
    object that adds a method that makes str() object return a string
    with all of the Nodes expanded to their path names.  (Builders under
    Python 1.5.2 still return lists to avoid TypeErrors when trying
    to extend() list, so Python 1.5.2 doesn't get pretty-printing of Node
    lists, but everything should still function.)

  - Allow Aliases to have actions that will be executed whenever
    any of the expanded Alias targets are out of date.

  - Fix expansion of env.Command() overrides within target and
    source file names.

  - Support easier customization of what's displayed by various default
    actions by adding lots of new construction variables: $ARCOMSTR,
    $ASCOMSTR, $ASPPCOMSTR, $BIBTEXCOMSTR, $BITKEEPERCOMSTR, $CCCOMSTR,
    $CVSCOMSTR, $CXXCOMSTR, $DCOMSTR, $DVIPDFCOMSTR, $F77COMSTR,
    $F90COMSTR, $F95COMSTR, $FORTRANCOMSTR, $GSCOMSTR, $JARCOMSTR,
    $JAVACCOMSTR, $JAVAHCOMSTR, $LATEXCOMSTR, $LEXCOMSTR, $LINKCOMSTR,
    $M4COMSTR, $MIDLCOMSTR, $P4COMSTR, $PCHCOMSTR, $PDFLATEXCOMSTR,
    $PDFTEXCOMSTR, $PSCOMSTR, $QT_MOCFROMCXXCOMSTR, $QT_MOCFROMHCOMSTR,
    $QT_UICCOMSTR, $RCCOMSTR, $REGSVRCOMSTR, $RCS_COCOMSTR, $RMICCOMSTR,
    $SCCSCOMSTR, $SHCCCOMSTR, $SHCXXCOMSTR, $SHF77COMSTR, $SHF90COMSTR,
    $SHF95COMSTR, $SHFORTRANCOMSTR, $SHLINKCOMSTR, $SWIGCOMSTR,
    $TARCOMSTR, $TEXCOMSTR, $YACCCOMSTR and $ZIPCOMSTR.

  - Add an optional "map" keyword argument to ListOption() that takes a
    dictionary to map user-specified values to legal values from the list
    (like EnumOption() already doee).

  - Add specific exceptions to try:-except: blocks without any listed,
    so that they won't catch and mask keyboard interrupts.

  - Make --debug={tree,dtree,stree} print something even when there's
    a build failure.

  - Fix how Scanners sort the found dependencies so that it doesn't
    matter whether the dependency file is in a Repository or not.
    This may cause recompilations upon upgrade to this version.

  - Make AlwaysBuild() work with Alias and Python value Nodes (making
    it much simpler to support aliases like "clean" that just invoke
    an arbitrary action).

  - Have env.ParseConfig() use AppendUnique() by default to suppress
    duplicate entries from multiple calls.  Add a "unique" keyword
    argument to allow the old behavior to be specified.

  - Allow the library modules imported by an SConscript file to get at
    all of the normally-available global functions and variables by saying
    "from SCons.Script import *".

  - Add a --debug=memoizer option to print Memoizer hit/mass statistics.

  - Allow more than one --debug= option to be set at a time.

  - Change --debug=count to report object counts before and after
    reading SConscript files and before and after building targets.

  - Change --debug=memory output to line up the numbers and to better
    match (more or less) the headers on the --debug=count columns.

  - Speed things up when there are lists of targets and/or sources by
    getting rid of some N^2 walks of the lists involved.

  - Cache evaluation of LazyActions so we don't create a new object
    for each invocation.

  - When scanning, don't create Nodes for include files that don't
    actually exist on disk.

  - Make supported global variables CScanner, DScanner, ProgramScanner and
    SourceFileScanner.  Make SourceFileScanner.add_scanner() a supported
    part of the public interface.  Keep the old SCons.Defaults.*Scan names
    around for a while longer since some people were already using them.

  - By default, don't scan directories for on-disk files.  Add a
    DirScanner global scanner that can be used in Builders or Command()
    calls that want source directory trees scanned for on-disk changes.
    Have the Tar() and Zip() Builders use the new DirScanner to preserve
    the behavior of rebuilding a .tar or .zip file if any file or
    directory under a source tree changes.  Add Command() support for
    a source_scanner keyword argument to Command() that can be set to
    DirScanner to get this behavior.

  - Documentation changes:  Explain that $CXXFLAGS contains $CCFLAGS
    by default.  Fix a bad target_factory example in the man page.
    Add appendices to the User's Guide to cover the available Tools,
    Builders and construction variables.  Comment out the build of
    the old Python 10 paper, which doesn't build on all systems and
    is old enough at this point that it probably isn't worth the
    effort to make it do so.

  From Wayne Lee:

  - Avoid "maximum recursion limit" errors when removing $(-$) pairs
    from long command lines.

  From Clive Levinson:

  - Make ParseConfig() recognize and add -mno-cygwin to $LINKFLAGS and
    $CCFLAGS, and -mwindows to $LINKFLAGS.

  From Michael McCracken:

  - Add a new "applelink" tool to handle the things like Frameworks and
    bundles that Apple has added to gcc for linking.

  - Use more appropriate default search lists of linkers, compilers and
    and other tools for the 'darwin' platform.

  - Add a LoadableModule Builder that builds a bundle on Mac OS X (Darwin)
    and a shared library on other systems.

  - Improve SWIG tests for use on Mac OS X (Darwin).

  From Elliot Murphy:

  - Enhance the tests to guarantee persistence of ListOption
    values in saved options files.

  - Supply the help text when -h is used with the -u, -U or -D options.

  From Christian Neeb:

  - Fix the Java parser's handling of string definitions to avoid ignoring
    subsequent code.

  From Han-Wen Nienhuys:

  - Optimize variable expansion by:  using the re.sub() method (when
    possible); not using "eval" for variables for which we can fetch the
    value directory; avoiding slowing substitution logic when there's no
    '$' in the string.

  From Gary Oberbrunner:

  - Add an Environment.Dump() method to print the contents of a
    construction environment.

  - Allow $LIBS (and similar variables) to contain explicit File Nodes.

  - Change ParseConfig to add the found library names directly to the
    $LIBS variable, instead of returning them.

  - Add ParseConfig() support for the -framework GNU linker option.

  - Add a PRINT_CMD_LINE_FUNC construction variable to allow people
    to filter (or log) command-line output.

  - Print an internal Python stack trace in response to an otherwise
    unexplained error when --debug=stacktrace is specified.

  - Add a --debug=findlibs option to print what's happening when
    the scanner is searching for libraries.

  - Allow Tool specifications to be passed a dictionary of keyword
    arguments.

  - Support an Options default value of None, in which case the variable
    will not be added to the construction environment unless it's set
    explicitly by the user or from an Options file.

  - Avoid copying __builtin__ values into a construction environment's
    dictionary when evaluating construction variables.

  - Add a new cross-platform intelc.py Tool that can detect and
    configure the Intel C++ v8 compiler on both Windows, where it's
    named icl, and Linux, where it's named icc.  It also checks that
    the directory specified in the Windows registry exists, and sets a
    new $INTEL_C_COMPILER_VERSION construction variable to identify the
    version being used.  (Niall Douglas contributed an early prototype
    of parts of this module.)

  - Fix the private Conftest._Have() function so it doesn't change
    non-alphanumeric characters to underscores.

  - Supply a better error message when a construction variable expansion
    has an unknown attribute.

  - Documentation changes:  Update the man page to describe use of
    filenames or Nodes in $LIBS.

  From Chris Pawling:

  - Have the linkloc tool use $MSVS_VERSION to select the Microsoft
    Visual Studio version to use.

  From Kevin Quick:

  - Fix the Builder name returned from ListBuilders and other instances
    of subclasses of the BuilderBase class.

  - Add Builders and construction variables to support rpcgen:
    RPCGenClient(), RPCGenHeader(), RPCGenService(), RPCGenXDR(),
    $RPCGEN, $RPCGENFLAGS, $RPCGENCLIENTFLAGS, $RPCGENHEADERFLAGS,
    $RPCGENSERVICEFLAGS, $RPCGENXDRFLAGS.

  - Update the man page to document that prefix and suffix Builder
    keyword arguments can be strings, callables or dictionaries.

  - Provide more info in the error message when a user tries to build
    a target multiple ways.

  - Fix Delete() when a file doesn't exist and must_exist=1.  (We were
    unintentionally dependent on a bug in versions of the Python shutil.py
    module prior to Python 2.3, which would generate an exception for
    a nonexistent file even when ignore_errors was set.)

  - Only replace a Node's builder with a non-null source builder.

  - Fix a stack trace when a suffix selection dictionary is passed
    an empty source file list.

  - Allow optional names to be attached to Builders, for default
    Builders that don't get attached to construction environments.

  - Fix problems with Parallel Task Exception handling.

  - Build targets in an associated BuildDir even if there are targets
    or subdirectories locally in the source directory.

  - If a FunctionAction has a callable class as its underlying Python
    function, use its strfunction() method (if any) to display the
    action.

  - Fix handling when BuildDir() exists but is unwriteable.  Add
    "Stop." to those error messages for consistency.

  - Catch incidents of bad builder creation (without an action) and
    supply meaningful error messages.

  - Fix handling of src_suffix values that aren't extensions (don't
    begin with a '.').

  - Don't retrieve files from a CacheDir, but report what would happen,
    when the -n option is used.

  - Use the source_scanner from the target Node, not the source node
    itself.

  - Internal Scanners fixes:  Make sure Scanners are only passed Nodes.
    Fix how a Scanner.Selector called its base class initialization.
    Make comparisons of Scanner objects more robust.  Add a name to
    an internal default ObjSourceScanner.

  - Add a deprecated warning for use of the old "scanner" keyword argument
    to Builder creation.

  - Improve the --debug=explain message when the build action changes.

  - Test enhancements in SourceCode.py, option-n.py, midl.py.  Better
    Command() and Scanner test coverage.  Improved test infrastructure
    for -c output.

  - Refactor the interface between Action and Executor objects to treat
    Actions atomically.

  - The --debug=presub option will now report the pre-substitution
    each action seprately, instead of reporting the entire list before
    executing the actions one by one.

  - The --debug=explain option explaining a changed action will now
    (more correctly) show pre-substitution action strings, instead of
    the commands with substituted file names.

  - A Node (file) will now be rebuilt if its PreAction or PostAction
    actions change.

  - Python Function actions now have their calling signature (target,
    source, env) reported correctly when displayed.

  - Fix BuildDir()/build_dir handling when the build_dir is underneath
    the source directory and trying to use entries from the build_dir
    as sources for other targets in the build-dir.

  - Fix hard-coding of JDK path names in various Java tests.

  - Handle Python stack traces consistently (stop at the SConscript stack
    frame, by default) even if the Python source code isn't available.

  - Improve the performance of the --debug={tree,dtree} options.

  - Add --debug=objects logging of creation of OverrideWarner,
    EnvironmentCopy and EnvironmentOverride objects.

  - Fix command-line expansion of Python Value Nodes.

  - Internal cleanups:  Remove an unnecessary scan argument.  Associate
    Scanners only with Builders, not nodes.  Apply overrides once when
    a Builder is called, not in multiple places.  Cache results from the
    Node.FS.get_suffix() and Node.get_build_env() methods.  Use the Python
    md5 modules' hexdigest() method, if there is one.  Have Taskmaster
    call get_stat() once for each Node and re-use the value instead of
    calling it each time it needs the value.  Have Node.depends_on()
    re-use the list from the children() method instead of calling it
    multiple times.

  - Use the correct scanner if the same source file is used for targets in
    two different environments with the same path but different scanners.

  - Collect logic for caching values in memory in a Memoizer class,
    which cleans up a lot of special-case code in various methods and
    caches additional values to speed up most configurations.

  - Add a PathAccept validator to the list of new canned PathOption
    validators.

  From Jeff Squyres:

  - Documentation changes:  Use $CPPDEFINES instead of $CCFLAGS in man
    page examples.

  From Levi Stephen:

  - Allow $JARCHDIR to be expanded to other construction variables.

  From Christoph Wiedemann:

  - Add an Environment.SetDefault() method that only sets values if
    they aren't already set.

  - Have the qt.py Tool not override variables already set by the user.

  - Add separate $QT_BINPATH, $QT_CPPPATH and $QT_LIBPATH variables
    so these can be set individually, instead of being hard-wired
    relative to $QTDIR.

  - The %TEMP% and %TMP% external environment variables are now propagated
    automatically to the command execution environment on Windows systems.

  - A new --config= command-line option allows explicit control of
    of when the Configure() tests are run:  --config=force forces all
    checks to be run, --config=cache uses all previously cached values,
    --config=auto (the default) runs tests only when dependency analysis
    determines it's necessary.

  - The Configure() subsystem can now write a config.h file with values
    like HAVE_STDIO_H, HAVE_LIBM, etc.

  - The Configure() subsystem now executes its checks silently when the
    -Q option is specified.

  - The Configure() subsystem now reports if a test result is being
    taken from cache, and prints the standard output and error output
    of tests even when cached.

  - Configure() test results are now reported as "yes" or "no" instead of
    "ok" or "failed."

  - Fixed traceback printing when calling the env.Configure() method
    instead of the Configure() global function.

  - The Configure() subsystem now caches build failures in a .sconsign
    file in the subdirectory, not a .cache file.  This may cause
    tests to be re-executed the first time after you install 0.97.

  - Additional significant internal cleanups in the Configure() subsystem
    and its tests.

  - Have the Qt Builder make uic-generated files dependent on the .ui.h
    file, if one exists.

  - Add a test to make sure that SCons source code does not contain
    try:-except: blocks that catch all errors, which potentially catch
    and mask keyboard interrupts.

  - Fix us of TargetSignatures('content') with the SConf subsystem.

  From Russell Yanofsky:

  - Add support for the Metrowerks Codewarrior compiler and linker
    (mwcc and mwld).



RELEASE 0.96.1 - Mon, 23 Aug 2004 12:55:50 +0000

  From Craig Bachelor:

  - Handle white space in the executable Python path name within in MSVS
    project files by quoting the path.

  - Correct the format of a GUID string in a solution (.dsw) file so
    MSVS can correctly "build enable" a project.

  From Steven Knight:

  - Add a must_exist flag to Delete() to let the user control whether
    it's an error if the specified entry doesn't exist.  The default
    behavior is now to silently do nothing if it doesn't exist.

  - Package up the new Platform/darwin.py, mistakenly left out of 0.96.

  - Make the scons.bat REM statements into @REM so they aren't printed.

  - Make the SCons packaging SConscript files platform independent.

  From Anthony Roach:

  - Fix scanning of pre-compiled header (.pch) files for #includes,
    broken in 0.96.



RELEASE 0.96 - Wed, 18 Aug 2004 13:36:40 +0000

  From Chad Austin:

  - Make the CacheDir() directory if it doesn't already exist.

  - Allow construction variable substitutions in $LIBS specifications.

  - Allow the emitter argument to a Builder() to be or expand to a list
    of emitter functions, which will be called in sequence.

  - Suppress null values in construction variables like $LIBS that use
    the internal _concat() function.

  - Remove .dll files from the construction variables searched for
    libraries that can be fed to Win32 compilers.

  From Chad Austin and Christoph Wiedemann:

  - Add support for a $RPATH variable to supply a list of directories
    to search for shared libraries when linking a program.  Used by
    the GNU and IRIX linkers (gnulink and sgilink).

  From Charles Crain:

  - Restore the ability to do construction variable substitutions in all
    kinds of *PATH variables, even when the substitution returns a Node
    or other object.

  From Tom Epperly:

  - Allow the Java() Builder to take more than one source directory.

  From Ralf W. Grosse-Kunstleve:

  - Have SConsignFile() use, by default, a custom "dblite.py" that we can
    control and guarantee to work on all Python versions (or nearly so).

  From Jonathan Gurley:

  - Add support for the newer "ifort" versions of the Intel Fortran
    Compiler for Linux.

  From Bob Halley:

  - Make the new *FLAGS variable type work with copied Environments.

  From Chris Hoeppler:

  - Initialize the name of a Scanner.Classic scanner correctly.

  From James Juhasz:

  - Add support for the .dylib shared library suffix and the -dynamiclib
    linker option on Mac OS X.

  From Steven Knight:

  - Add an Execute() method for executing actions directly.

  - Support passing environment override keyword arguments to Command().

  - Fix use of $MSVS_IGNORE_IDE_PATHS, which was broken when we added
    support for $MSVS_USE_MFC_DIRS last release.

  - Make env.Append() and env.Prepend() act like the underlying Python
    behavior when the variable being appended to is a UserList object.

  - Fix a regression that prevented the Command() global function in
    0.95 from working with command-line strings as actions.

  - Fix checking out a file from a source code management system when
    the env.SourceCode() method was called with an individual file name
    or node, not a directory name or node.

  - Enhance the Task.make_ready() method to create a list of the
    out-of-date Nodes for the task for use by the wrapping interface.

  - Allow Scanners to pull the list of suffixes from the construction
    environment when the "skeys" keyword argument is a string containing
    a construction variable to be expanded.

  - Support new $CPPSUFFIXES, $DSUFFIXES $FORTRANSUFFIXES, and
    $IDLSUFFIXES.  construction variables that contain the default list
    of suffixes to be scanned by a given type of scanner, allowing these
    suffix lists to be easily added to or overridden.

  - Speed up Node creation when calling a Builder by comparing whether two
    Environments are the same object, not if their underlying dictionaries
    are equivalent.

  - Add a --debug=explain option that reports the reason(s) why SCons
    thinks it must rebuild something.

  - Add support for functions that return platform-independent Actions
    to Chmod(), Copy(), Delete(), Mkdir(), Move() and Touch() files
    and/or directories.  Like any other Actions, the returned Action
    object may be executed directly using the Execute() global function
    or env.Execute() environment method, or may be used as a Builder
    action or in an env.Command() action list.

  - Add support for the strfunction argument to all types of Actions:
    CommandAction, ListAction, and CommandGeneratorAction.

  - Speed up turning file system Nodes into strings by caching the
    values after we're finished reading the SConscript files.

  - Have ParseConfig() recognize and supporting adding the -Wa, -Wl,
    and -Wp, flags to ASFLAGS, LINKFLAGS and CPPFLAGS, respectively.

  - Change the .sconsign format and the checks for whether a Node is
    up-to-date to make dependency checks more efficient and correct.

  - Add wrapper Actions to SCons.Defaults for $ASCOM, $ASPPCOM, $LINKCOM,
    $SHLINKCOM, $ARCOM, $LEXCOM and $YACCCOM.  This makes it possible
    to replace the default print behavior with a custom strfunction()
    for each of these.

  - When a Node has been built, don't walk the whole tree back to delete
    the parents's implicit dependencies, let returning up the normal
    Taskmaster descent take care of it for us.

  - Add documented support for separate target_scanner and source_scanner
    arguments to Builder creation, which allows different scanners to
    be applied to source files

  - Don't re-install or (re-generate) .h files when a subsidiary #included
    .h file changes.  This eliminates incorrect circular dependencies
    with .h files generated from other source files.

  - Slim down the internal Sig.Calculator class by eliminating methods
    whose functionality is now covered by Node methods.

  - Document use of the target_factory and source_factory keyword
    arguments when creating Builder objects.  Enhance Dir Nodes so that
    they can be created with user-specified Builder objects.

  - Don't blow up with stack trace when the external $PATH environment
    variable isn't set.

  - Make Builder calls return lists all the time, even if there's only
    one target.  This keeps things consistent and easier to program to
    across platforms.

  - Add a Flatten() function to make it easier to deal with the Builders
    all returning lists of targets, not individual targets.

  - Performance optimizations in Node.FS.__doLookup().

  - Man page fixes:  formatting typos, misspellings, bad example.

  - User's Guide fixes: Fix the signatures of the various example
    *Options() calls.  Triple-quote properly a multi-line Split example.

  - User's Guide additions:  Chapter describing File and Directory
    Nodes.  Section describing declarative nature of SCons functions in
    SConscript files.  Better organization and clarification of points
    raised by Robert P. J. Day.  Chapter describing SConf (Autoconf-like)
    functionality.  Chapter describing how to install Python and
    SCons.  Chapter describing Java builds.

  From Chris Murray:

  - Add a .win32 attribute to force file names to expand with
    Windows backslash path separators.

  - Fix escaping file names on command lines when the expansion is
    concatenated with another string.

  - Add support for Fortran 90 and Fortran 95.  This adds $FORTRAN*
    variables that specify a default compiler, command-line, flags,
    etc. for all Fortran versions, plus separate $F90* and $F95*
    variables for when different compilers/flags/etc. must be specified
    for different Fortran versions.

  - Have individual tools that create libraries override the default
    $LIBPREFIX and $LIBSUFFIX values set by the platform.  This makes
    it easier to use Microsoft Visual Studio tools on a CygWin platform.

  From Gary Oberbrunner:

  - Add a --debug=presub option to print actions prior to substitution.

  - Add a warning upon use of the override keywords "targets" and
    "sources" when calling Builders.  These are usually mistakes which
    are otherwise silently (and confusingly) turned into construction
    variable overrides.

  - Try to find the ICL license file path name in the external environment
    and the registry before resorting to the hard-coded path name.

  - Add support for fetching command-line keyword=value arguments in
    order from an ARGLIST list.

  - Avoid stack traces when trying to read dangling symlinks.

  - Treat file "extensions" that only contain digits as part of the
    file basename.  This supports version numbers as part of shared
    library names, for example.

  - Avoid problems when there are null entries (None or '') in tool
    lists or CPPPATH.

  - Add an example and explanation of how to use "tools = ['default', ..."
    when creating a construction environment.

  - Add a section describing File and Directory Nodes and some of their
    attributes and methods.

  - Have ParseConfig() add a returned -pthread flag to both $CCFLAGS
    and $LINKFLAGS.

  - Fix some test portability issues on Mac OS X (darwin).

  From Simon Perkins:

  - Fix a bug introduced in building shared libraries under MinGW.

  From Kevin Quick:

  - Handling SCons exceptions according to Pythonic standards.

  - Fix test/chained-build.py on systems that execute within one second.

  - Fix tests on systems where 'ar' warns about archive creation.

  From Anthony Roach:

  - Fix use of the --implicit-cache option with timestamp signatures.

  - If Visual Studio is installed, assume the C/C++ compiler, the linker
    and the MIDL compiler that comes with it are available, too.

  - Better error messages when evaluating a construction variable
    expansion yields a Python syntax error.

  - Change the generation of PDB files when using Visual Studio from
    compile time to link time.

  From sam th:

  - Allow SConf.CheckLib() to search a list of libraries, like the
    Autoconf AC_SEARCH_LIBS macro.

  - Allow the env.WhereIs() method to take a "reject" argument to
    let it weed out specific path names.

  From Christoph Wiedemann:

  - Add new Moc() and Uic() Builders for more explicit control over
    Qt builds, plus new construction variables to control them:
    $QT_AUTOSCAN, $QT_DEBUG, $QT_MOCCXXPREFIX, $QT_MOCCXXSUFFIX,
    $QT_MOCHPREFIX, $QT_MOCHSUFFIX, $QT_UICDECLPREFIX, $QT_UICDECLSUFFIX,
    $QT_UICIMPLPREFIX, $QT_UICIMPLSUFFIX and $QT_UISUFFIX.

  - Add a new single_source keyword argument for Builders that enforces
    a single source file on calls to the Builder.



RELEASE 0.95 - Mon, 08 Mar 2004 06:43:20 -0600

  From Chad Austin:

  - Replace print statements with calls to sys.stdout.write() so output
    lines stay together when -j is used.

  - Add portability fixes for a number of tests.

  - Accomodate the fact that Cygwin's os.path.normcase() lies about
    the underlying system being case-sensitive.

  - Fix an incorrect _concat() call in the $RCINCFLAGS definition for
    the mingw Tool.

  - Fix a problem with the msvc tool with Python versions prior to 2.3.

  - Add support for a "toolpath" Tool() and Environment keyword that
    allows Tool modules to be found in specified local directories.

  - Work around Cygwin Python's silly fiction that it's using a
    case-sensitive file system.

  - More robust handling of data in VCComponents.dat.

  - If the "env" command is available, spawn commands with the more
    general "env -" instead of "env -i".

  From Kerim Borchaev:

  - Fix a typo in a msvc.py's registry lookup:  "VCComponents.dat", not
    "VSComponents.dat".

  From Chris Burghart:

  - Fix the ability to save/restore a PackageOption to a file.

  From Steve Christensen:

  - Update the MSVS .NET and MSVC 6.0/7.0 path detection.

  From David M. Cooke:

  - Make the Fortran scanner case-insensitive for the INCLUDE string.

  From Charles Crain:

  - If no version of MSVC is detected but the tool is specified,
    use the MSVC 6.0 paths by default.

  - Ignore any "6.1" version of MSVC found in the registry; this is a
    phony version number (created by later service packs?) and would
    throw off the logic if the user had any non-default paths configure.

  - Correctly detect if the user has independently configured the MSVC
    "include," "lib" or "path" in the registry and use the appropriate
    values.  Previously, SCons would only use the values if all three
    were set in the registry.

  - Make sure side-effect nodes are prepare()d before building their
    corresponding target.

  - Preserve the ability to call BuildDir() multiple times with the
    same target and source directory arguments.

  From Andy Friesen:

  - Add support for the Digital Mars "D" programming language.

  From Scott Lystig Fritchie:

  - Fix the ability to use a custom _concat() function in the
    construction environment when calling _stripixes().

  - Make the message about ignoring a missing SConscript file into a
    suppressable Warning, not a hard-coded sys.stderr.write().

  - If a builder can be called multiple times for a target (because
    the sources and overrides are identical, or it's a builder with the
    "multi" flag set), allow the builder to be called through multiple
    environments so long as the builders have the same signature for
    the environments in questions (that is, they're the same action).

  From Bob Halley:

  - When multiple targets are built by a single action, retrieve all
    of them from cache, not just the first target, and exec the build
    command if any of the targets isn't present in the cache.

  From Zephaniah Hull:

  - Fix command-line ARGUMENTS with multiple = in them.

  From Steven Knight:

  - Fix EnsureSConsVersion() so it checks against the SCons version,
    not the Python version, on Pythons with sys.version_info.

  - Don't swallow the AttributeError when someone uses an expansion like
    $TARGET.bak, so we can supply a more informative error message.

  - Fix an odd double-quote escape sequence in the man page.

  - Fix looking up a naked drive letter as a directory (Dir('C:')).

  - Support using File nodes in the LIBS construction variable.

  - Allow the LIBS construction variable to be a single string or File
    node, not a list, when only one library is needed.

  - Fix typos in the man page:  JAVACHDIR => JARCHDIR; add "for_signature"
    to the __call__() example in the "Variable Substitution" section.

  - Correct error message spellings of "non-existant" to "non-existent."

  - When scanning for libraries to link with, don't append $LIBPREFIXES
    or $LIBSUFFIXES values to the $LIBS values if they're already present.

  - Add a ZIPCOMPRESSION construction variable to control whether the
    internal Python action for the Zip Builder compresses the file or
    not.  The default value is zipfile.ZIP_DEFLATED, which generates
    a compressed file.

  - Refactor construction variable expansion to support recursive
    expansion of variables (e.g. CCFLAGS = "$CCFLAGS -g") without going
    into an infinite loop.  Support this in all construction variable
    overrides, as well as when copying Environments.

  - Fix calling Configure() from more than one subsidiary SConscript file.

  - Fix the env.Action() method so it returns the correct type of
    Action for its argument(s).

  - Fix specifying .class files as input to JavaH with the .class suffix
    when they weren't generated using the Java Builder.

  - Make the check for whether all of the objects going into a
    SharedLibrary() are shared work even if the object was built in a
    previous run.

  - Supply meaningful error messages, not stack traces, if we try to add
    a non-Node as a source, dependency, or ignored dependency of a Node.

  - Generate MSVS Project files that re-invoke SCons properly regardless
    of whether the file was built via scons.bat or scons.py.
    (Thanks to Niall Douglas for contributing code and testing.)

  - Fix TestCmd.py, runtest.py and specific tests to accomodate being
    run from directories whose paths include white space.

  - Provide a more useful error message if a construction variable
    expansion contains a syntax error during evaluation.

  - Fix transparent checkout of implicit dependency files from SCCS
    and RCS.

  - Added new --debug=count, --debug=memory and --debug=objects options.
    --debug=count and --debug=objects only print anything when run
    under Python 2.1 or later.

  - Deprecate the "overrides" keyword argument to Builder() creation
    in favor of using keyword argument values directly (like we do
    for builder execution and the like).

  - Always use the Builder overrides in substitutions, not just if
    there isn't a target-specific environment.

  - Add new "rsrcpath" and "rsrcdir" and attributes to $TARGET/$SOURCE,
    so Builder command lines can find things in Repository source
    directories when using BuildDir.

  - Fix the M4 Builder so that it chdirs to the Repository directory
    when the input file is in the source directory of a BuildDir.

  - Save memory at build time by allowing Nodes to delete their build
    environments after they've been built.

  - Add AppendUnique() and PrependUnique() Environment methods, which
    add values to construction variables like Append() and Prepend()
    do, but suppress any duplicate elements in the list.

  - Allow the 'qt' tool to still be used successfully from a copied
    Environment.  The include and library directories previously ended up
    having the same string re-appended to the end, yielding an incorrect
    path name.

  - Supply a more descriptive error message when the source for a target
    can't be found.

  - Initialize all *FLAGS variables with objects do the right thing with
    appending flags as strings or lists.

  - Make things like ${TARGET.dir} work in *PATH construction variables.

  - Allow a $MSVS_USE_MFC_DIRS construction variable to control whether
    ATL and MFC directories are included in the default INCLUDE and
    LIB paths.

  - Document the dbm_module argument to the SConsignFile() function.

  From Vincent Risi:

  - Add support for the bcc32, ilink32 and tlib Borland tools.

  From Anthony Roach:

  - Supply an error message if the user tries to configure a BuildDir
    for a directory that already has one.

  - Remove documentation of the still-unimplemented -e option.

  - Add -H help text listing the legal --debug values.

  - Don't choke if a construction variable is a non-string value.

  - Build Type Libraries in the target directory, not the source
    directory.

  - Add an appendix to the User's Guide showing how to accomplish
    various common tasks in Python.

  From Greg Spencer:

  - Add support for Microsoft Visual Studio 2003 (version 7.1).

  - Evaluate $MSVSPROJECTSUFFIX and $MSVSSOLUTIONSUFFIX when the Builder
    is invoked, not when the tool is initialized.

  From Christoph Wiedemann:

  - When compiling Qt, make sure the moc_*.cc files are compiled using
    the flags from the environment used to specify the target, not
    the environment that first has the Qt Builders attached.



RELEASE 0.94 - Fri, 07 Nov 2003 05:29:48 -0600

  From Hartmut Goebel:

  - Add several new types of canned functions to help create options:
    BoolOption(), EnumOption(), ListOption(), PackageOption(),
    PathOption().

  From Steven Knight:

  - Fix use of CPPDEFINES with C++ source files.

  - Fix env.Append() when the operand is an object with a __cmp__()
    method (like a Scanner instance).

  - Fix subclassing the Environment and Scanner classes.

  - Add BUILD_TARGETS, COMMAND_LINE_TARGETS and DEFAULT_TARGETS variables.

  From Steve Leblanc:

  - SGI fixes:  Fix C++ compilation, add a separate Tool/sgic++.py module.

  From Gary Oberbrunner:

  - Fix how the man page un-indents after examples in some browsers.

  From Vincent Risi:

  - Fix the C and C++ tool specifications for AIX.



RELEASE 0.93 - Thu, 23 Oct 2003 07:26:55 -0500

  From J.T. Conklin:

  - On POSIX, execute commands with the more modern os.spawnvpe()
    function, if it's available.

  - Scan .S, .spp and .SPP files for C preprocessor dependencies.

  - Refactor the Job.Parallel() class to use a thread pool without a
    condition variable.  This improves parallel build performance and
    handles keyboard interrupts properly when -j is used.

  From Charles Crain:

  - Add support for a JARCHDIR variable to control changing to a
    directory using the jar -C option.

  - Add support for detecting Java manifest files when using jar,
    and specifying them using the jar m flag.

  - Fix some Python 2.2 specific things in various tool modules.

  - Support directories as build sources, so that a rebuild of a target
    can be triggered if anything underneath the directory changes.

  - Have the scons.bat and scons.py files look for the SCons modules
    in site-packages as well.

  From Christian Engel:

  - Support more flexible inclusion of separate C and C++ compilers.

  - Use package management tools on AIX and Solaris to find where
    the comilers are installed, and what version they are.

  - Add support for CCVERSION and CXXVERSION variables for a number
    of C and C++ compilers.

  From Sergey Fogel:

  - Add test cases for the new capabilities to run bibtex and to rerun
    latex as needed.

  From Ralf W. Grosse-Kunstleve:

  - Accomodate anydbm modules that don't have a sync() method.

  - Allow SConsignFile() to take an argument specifying the DBM
    module to be used.

  From Stephen Kennedy:

  - Add support for a configurable global .sconsign.dbm file which
    can be used to avoid cluttering each directory with an individual
    .sconsign file.

  From John Johnson:

  - Fix (re-)scanning of dependencies in generated or installed
    header files.

  From Steven Knight:

  - The -Q option suppressed too many messages; fix it so that it only
    suppresses the Reading/Building messages.

  - Support #include when there's no space before the opening quote
    or angle bracket.

  - Accomodate alphanumeric version strings in EnsurePythonVersion().

  - Support arbitrary expansion of construction variables within
    file and directory arguments to Builder calls and Environment methods.

  - Add Environment-method versions of the following global functions:
    Action(), AddPostAction(), AddPreAction(), Alias(), Builder(),
    BuildDir(), CacheDir(), Clean(), Configure(), Default(),
    EnsurePythonVersion(), EnsureSConsVersion(), Environment(),
    Exit(), Export(), FindFile(), GetBuildPath(), GetOption(), Help(),
    Import(), Literal(), Local(), Platform(), Repository(), Scanner(),
    SConscriptChdir(), SConsignFile(), SetOption(), SourceSignatures(),
    Split(), TargetSignatures(), Tool(), Value().

  - Add the following global functions that correspond to the same-named
    Environment methods:  AlwaysBuild(), Command(), Depends(), Ignore(),
    Install(), InstallAs(), Precious(), SideEffect() and SourceCode().

  - Add the following global functions that correspond to the default
    Builder methods supported by SCons: CFile(), CXXFile(), DVI(), Jar(),
    Java(), JavaH(), Library(), M4(), MSVSProject(), Object(), PCH(),
    PDF(), PostScript(), Program(), RES(), RMIC(), SharedLibrary(),
    SharedObject(), StaticLibrary(), StaticObject(), Tar(), TypeLibrary()
    and Zip().

  - Rearrange the man page to show construction environment methods and
    global functions in the same list, and to explain the difference.

  - Alphabetize the explanations of the builder methods in the man page.

  - Rename the Environment.Environment class to Enviroment.Base.
    Allow the wrapping interface to extend an Environment by using its own
    subclass of Environment.Base and setting a new Environment.Environment
    variable as the calling entry point.

  - Deprecate the ParseConfig() global function in favor of a same-named
    construction environment method.

  - Allow the Environment.WhereIs() method to take explicit path and
    pathext arguments (like the underlying SCons.Util.WhereIs() function).

  - Remove the long-obsolete {Get,Set}CommandHandler() functions.

  - Enhance env.Append() to suppress null values when appropriate.

  - Fix ParseConfig() so it works regardless of initial construction
    variable values.

    Extend CheckHeader(), CheckCHeader(), CheckCXXHeader() and
    CheckLibWithHeader() to accept a list of header files that will be
    #included in the test.  The last one in the list is assumed to be
    the one being checked for.  (Prototype code contributed by Gerard
    Patel and Niall Douglas).

  - Supply a warning when -j is used and threading isn't built in to
    the current version of Python.

  - First release of the User's Guide (finally, and despite a lot
    of things still missing from it...).

  From Clark McGrew:

  - Generalize the action for .tex files so that it will decide whether
    a file is TeX or LaTeX, check the .aux output to decide if it should
    run bibtex, and check the .log output to re-run LaTeX if needed.

  From Bram Moolenaar:

  - Split the non-SCons-specific functionality from SConf.py to a new,
    re-usable Conftest.py module.

  From Gary Oberbrunner:

  - Allow a directory to be the target or source or dependency of a
    Depends(), Ignore(), Precious() or SideEffect() call.

  From Gerard Patel:

  - Use the %{_mandir} macro when building our RPM package.

  From Marko Rauhamaa:

  - Have the closing message say "...terminated because of errors" if
    there were any.

  From Anthony Roach:

  - On Win32 systems, only use "rm" to delete files if Cygwin is being
    used.   ("rm" doesn't understand Win32-format path names.)

  From Christoph Wiedemann:

  - Fix test/SWIG.py to find the Python include directory in all cases.

  - Fix a bug in detection of Qt installed on the local system.

  - Support returning Python 2.3 BooleanType values from Configure checks.

  - Provide an error message if someone mistakenly tries to call a
    Configure check from within a Builder function.

  - Support calling a Builder when a Configure context is still open.

  - Handle interrupts better by eliminating all try:-except: blocks
    which caught any and all exceptions, including KeyboardInterrupt.

  - Add a --duplicate= option to control how files are duplicated.



RELEASE 0.92 - Wed, 20 Aug 2003 03:45:28 -0500

  From Charles Crain and Gary Oberbrunner:

  - Fix Tool import problems with the Intel and PharLap linkers.

  From Steven Knight

  - Refactor the DictCmdGenerator class to be a Selector subclass.

  - Allow the DefaultEnvironment() function to take arguments and pass
    them to instantiation of the default construction environment.

  - Update the Debian package so it uses Python 2.2 and more closely
    resembles the currently official Debian packaging info.

  From Gerard Patel

  - When the yacc -d flag is used, take the .h file base name from the
    target .c file, not the source (matching what yacc does).



RELEASE 0.91 - Thu, 14 Aug 2003 13:00:44 -0500

  From Chad Austin:

  - Support specifying a list of tools when calling Environment.Copy().

  - Give a Value Nodes a timestamp of the system time when they're
    created, so they'll work when using timestamp-based signatures.

  - Add a DefaultEnvironment() function that only creates a default
    environment on-demand (for fetching source files, e.g.).

  - Portability fix for test/M4.py.

  From Steven Knight:

  - Tighten up the scons -H help output.

  - When the input yacc file ends in .yy and the -d flag is specified,
    recognize that a .hpp file (not a .h file) will be created.

  - Make builder prefixes work correctly when deducing a target
    from a source file name in another directory.

  - Documentation fixes: typo in the man page; explain up-front about
    not propagating the external environment.

  - Use "cvs co -d" instead of "cvs co -p >" when checking out something
    from CVS with a specified module name.  This avoids zero-length
    files when there is a checkout error.

  - Add an "sconsign" script to print the contents of .sconsign files.

  - Speed up maintaining the various lists of Node children by using
    dictionaries to avoid "x in list" searches.

  - Cache the computed list of Node children minus those being Ignored
    so it's only calculated once.

  - Fix use of the --cache-show option when building a Program()
    (or using any other arbitrary action) by making sure all Action
    instances have strfunction() methods.

  - Allow the source of Command() to be a directory.

  - Better error handling of things like raw TypeErrors in SConscripts.

  - When installing using "setup.py install --prefix=", suppress the
    distutils warning message about adding the (incorrect) library
    directory to your search path.

  - Correct the spelling of the "validater" option to "validator."
    Add a DeprecatedWarning when the old spelling is used.

  - Allow a Builder's emitter to be a dictionary that maps source file
    suffixes to emitter functions, using the suffix of the first file
    in the source list to pick the right one.

  - Refactor the creation of the Program, *Object and *Library Builders
    so that they're moved out of SCons.Defaults and created on demand.

  - Don't split SConscript file names on white space.

  - Document the SConscript function's "dirs" and "name" keywords.

  - Remove the internal (and superfluous) SCons.Util.argmunge() function.

  - Add /TP to the default CXXFLAGS for msvc, so it can compile all
    of the suffixes we use as C++ files.

  - Allow the "prefix" and "suffix" attributes of a Builder to be
    callable objects that return generated strings, or dictionaries
    that map a source file suffix to the right prefix/suffix.

  - Support a MAXLINELINELENGTH construction variable on Win32 systems
    to control when a temporary file is used for long command lines.

  - Make how we build .rpm packages not depend on the installation
    locations from the distutils being used.

  - When deducing a target Node, create it directly from the first
    source Node, not by trying to create the right string to pass to
    arg2nodes().

  - Add support for SWIG.

  From Bram Moolenaar:

  - Test portability fixes for FreeBSD.

  From Gary Oberbrunner:

  - Report the target being built in error messages when building
    multiple sources from different extensions, or when the target file
    extension can't be deduced, or when we don't have an action for a
    file suffix.

  - Provide helpful error messages when the arguments to env.Install()
    are incorrect.

  - Fix the value returned by the Node.prevsiginfo() method to conform
    to a previous change when checking whether a node is current.

  - Supply a stack trace if the Taskmaster catches an exception.

  - When using a temporary file for a long link line on Win32 systems,
    (also) print the command line that is being executed through the
    temporary file.

  - Initialize the LIB environment variable when using the Intel
    compiler (icl).

  - Documentation fixes:  better explain the AlwaysBuild() function.

  From Laurent Pelecq:

  - When the -debug=pdb option is specified, use pdb.Pdb().runcall() to
    call pdb directly, don't call Python recursively.

  From Ben Scott:

  - Add support for a platform-independent CPPDEFINES variable.

  From Christoph Wiedemann:

  - Have the g++ Tool actually use g++ in preference to c++.

  - Have the gcc Tool actually use gcc in preference to cc.

  - Add a gnutools.py test of the GNU tool chain.

  - Be smarter about linking: use $CC by default and $CXX only if we're
    linking with any C++ objects.

  - Avoid SCons hanging when a piped command has a lot of output to read.

  - Add QT support for preprocessing .ui files into .c files.



RELEASE 0.90 - Wed, 25 Jun 2003 14:24:52 -0500

  From Chad Austin:

  - Fix the _concat() documentation, and add a test for it.

  - Portability fixes for non-GNU versions of lex and yacc.

  From Matt Balvin:

  - Fix handling of library prefixes when the subdirectory matches
    the prefix.

  From Timothee Bessett:

  - Add an M4 Builder.

  From Charles Crain:

  - Use '.lnk' as the suffix on the temporary file for linking long
    command lines (necessary for the Phar Lap linkloc linker).

  - Save non-string Options values as their actual type.

  - Save Options string values that contain a single quote correctly.

  - Save any Options values that are changed from the default
    Environment values, not just ones changed on the command line or in
    an Options file.

  - Make closing the Options file descriptor exception-safe.

  From Steven Knight:

  - SCons now enforces (with an error) that construction variables
    must have the same form as valid Python identifiers.

  - Fix man page bugs: remove duplicate AddPostAction() description;
    document no_import_lib; mention that CPPFLAGS does not contain
    $_CPPINCFLAGS; mention that F77FLAGS does not contain $_F77INCFLAGS;
    mention that LINKFLAGS and SHLINKFLAGS contains neither $_LIBFLAGS
    nor $_LIBDIRFLAGS.

  - Eliminate a dependency on the distutils.fancy_getopt module by
    copying and pasting its wrap_text() function directly.

  - Make the Script.Options() subclass match the underlying base class
    implementation.

  - When reporting a target is up to date, quote the target like make
    (backquote-quote) instead of with double quotes.

  - Fix handling of ../* targets when using -U, -D or -u.

  From Steve Leblanc:

  - Don't update the .sconsign files when run with -n.

  From Gary Oberbrunner:

  - Add support for the Intel C Compiler (icl.exe).

  From Anthony Roach

  - Fix Import('*').

  From David Snopek

  - Fix use of SConf in paths with white space in them.

  - Add CheckFunc and CheckType functionality to SConf.

  - Fix use of SConf with Builders that return a list of nodes.

  From David Snopek and Christoph Wiedemann

  - Fix use of the SConf subsystem with SConscriptChdir().

  From Greg Spencer

  - Check for the existence of MS Visual Studio on disk before using it,
    to avoid getting fooled by leftover junk in the registry.

  - Add support for MSVC++ .NET.

  - Add support for MS Visual Studio project files (DSP, DSW,
    SLN and VCPROJ files).

  From Christoph Wiedemann

  - SConf now works correctly when the -n and -q options are used.



RELEASE 0.14 - Wed, 21 May 2003 05:16:32 -0500

  From Chad Austin:

  - Use .dll (not .so) for shared libraries on Cygwin; use -fPIC
    when compiling them.

  - Use 'rm' to remove files under Cygwin.

  - Add a PLATFORM variable to construction environments.

  - Remove the "platform" argument from tool specifications.

  - Propogate PYTHONPATH when running the regression tests so distutils
    can be found in non-standard locations.

  - Using MSVC long command-line linking when running Cygwin.

  - Portability fixes for a lot of tests.

  - Add a Value Node class for dependencies on in-core Python values.

  From Allen Bierbaum:

  - Pass an Environment to the Options validator method, and
    add an Options.Save() method.

  From Steve Christensen:

  - Add an optional sort function argument to the GenerateHelpText()
    Options function.

  - Evaluate the "varlist" variables when computing the signature of a
    function action.

  From Charles Crain:

  - Parse the source .java files for class names (including inner class
    names) to figure out the target .class files that will be created.

  - Make Java support work with Repositories and SConscriptChdir(0).

  - Pass Nodes, not strings, to Builder emitter functions.

  - Refactor command-line interpolation and signature calculation
    so we can use real Node attributes.

  From Steven Knight:

  - Add Java support (javac, javah, jar and rmic).

  - Propagate the external SYSTEMROOT environment variable into ENV on
    Win32 systems, so external commands that use sockets will work.

  - Add a .posix attribute to PathList expansions.

  - Check out CVS source files using POSIX path names (forward slashes
    as separators) even on Win32.

  - Add Node.clear() and Node.FS.Entry.clear() methods to wipe out a
    Node's state, allowing it to be re-evaluated by continuous
    integration build interfaces.

  - Change the name of the Set{Build,Content}SignatureType() functions
    to {Target,Source}Signatures().  Deprecate the old names but support
    them for backwards compatibility.

  - Add internal SCons.Node.FS.{Dir,File}.Entry() methods.

  - Interpolate the null string if an out-of-range subscript is used
    for a construction variable.

  - Fix the internal Link function so that it properly links or copies
    files in subsidiary BuildDir directories.

  - Refactor the internal representation of a single execution instance
    of an action to eliminate redundant signature calculations.

  - Eliminate redundant signature calculations for Nodes.

  - Optimize out calling hasattr() before accessing attributes.

  - Say "Cleaning targets" (not "Building...") when the -c option is
    used.

  From Damyan Pepper:

  - Quote the "Entering directory" message like Make.

  From Stefan Reichor:

  - Add support for using Ghostscript to convert Postscript to PDF files.

  From Anthony Roach:

  - Add a standalone "Alias" function (separate from an Environment).

  - Make Export() work for local variables.

  - Support passing a dictionary to Export().

  - Support Import('*') to import everything that's been Export()ed.

  - Fix an undefined exitvalmap on Win32 systems.

  - Support new SetOption() and GetOption() functions for setting
    various command-line options from with an SConscript file.

  - Deprecate the old SetJobs() and GetJobs() functions in favor of
    using the new generic {Set,Get}Option() functions.

  - Fix a number of tests that searched for a Fortran compiler using the
    external PATH instead of what SCons would use.

  - Fix the interaction of SideEffect() and BuildDir() so that (for
    example) PDB files get put correctly in a BuildDir().

  From David Snopek:

  - Contribute the "Autoscons" code for Autoconf-like checking for
    the existence of libraries, header files and the like.

  - Have the Tool() function add the tool name to the $TOOLS
    construction variable.

  From Greg Spencer:

  - Support the C preprocessor #import statement.

  - Allow the SharedLibrary() Builder on Win32 systems to be able to
    register a newly-built dll using regsvr32.

  - Add a Builder for Windows type library (.tlb) files from IDL files.

  - Add an IDL scanner.

  - Refactor the Fortran, C and IDL scanners to share common logic.

  - Add .srcpath and .srcdir attributes to $TARGET and $SOURCE.

  From Christoph Wiedemann:

  - Integrate David Snopek's "Autoscons" code as the new SConf
    configuration subsystem, including caching of values between
    runs (using normal SCons dependency mechanisms), tests, and
    documentation.



RELEASE 0.13 - Mon, 31 Mar 2003 20:22:00 -0600

  From Charles Crain:

  - Fix a bug when BuildDir(duplicate=0) is used and SConscript
    files are called from within other SConscript files.

  - Support (older) versions of Perforce which don't set the Windows
    registry.



RELEASE 0.12 - Thu, 27 Mar 2003 23:52:09 -0600

  From Charles Crain:

  - Added support for the Perforce source code management system.

  - Fix str(Node.FS) so that it returns a path relative to the calling
    SConscript file's directory, not the top-level directory.

  - Added support for a separate src_dir argument to SConscript()
    that allows explicit specification of where the source files
    for an SConscript file can be found.

  - Support more easily re-usable flavors of command generators by
    calling callable variables when strings are expanded.

  From Steven Knight:

  - Added an INSTALL construction variable that can be set to a function
    to control how the Install() and InstallAs() Builders install files.
    The default INSTALL function now copies, not links, files.

  - Remove deprecated features:  the "name" argument to Builder objects,
    and the Environment.Update() method.

  - Add an Environment.SourceCode() method to support fetching files
    from source code systems.  Add factory methods that create Builders
    to support BitKeeper, CVS, RCS, and SCCS.  Add support for fetching
    files from RCS or SCCS transparently (like GNU Make).

  - Make the internal to_String() function more efficient.

  - Make the error message the same as other build errors when there's a
    problem unlinking a target file in preparation for it being built.

  - Make TARGET, TARGETS, SOURCE and SOURCES reserved variable names and
    warn if the user tries to set them in a construction environment.

  - Add support for Tar and Zip files.

  - Better documentation of the different ways to export variables to a
    subsidiary SConscript file.  Fix documentation bugs in a tools
    example, places that still assumed SCons split strings on white
    space, and typos.

  - Support fetching arbitrary files from the TARGETS or SOURCES lists
    (e.g. ${SOURCES[2]}) when calculating the build signature of a
    command.

  - Don't silently swallow exceptions thrown by Scanners (or other
    exceptions while finding a node's dependent children).

  - Push files to CacheDir() before calling the superclass built()
    method (which may clear the build signature as part of clearing
    cached implicit dependencies, if the file has a source scanner).
    (Bug reported by Jeff Petkau.)

  - Raise an internal error if we attempt to push a file to CacheDir()
    with a build signature of None.

  - Add an explicit Exit() function for terminating early.

  - Change the documentation to correctly describe that the -f option
    doesn't change to the directory in which the specified file lives.

  - Support changing directories locally with SConscript directory
    path names relative to any SConstruct file specified with -f.
    This allows you to build in another directory by simply changing
    there and pointing at the SConstruct file in another directory.

  - Change the default SConscriptChdir() behavior to change to the
    SConscript directory while it's being read.

  - Fix an exception thrown when the -U option was used with no
    Default() target specified.

  - Fix -u so that it builds things in corresponding build directories
    when used in a source directory.

  From Lachlan O'Dea:

  - Add SharedObject() support to the masm tool.

  - Fix WhereIs() to return normalized paths.

  From Jeff Petkau:

  - Don't copy a built file to a CacheDir() if it's already there.

  - Avoid partial copies of built files in a CacheDir() by copying
    to a temporary file and renaming.

  From Anthony Roach:

  - Fix incorrect dependency-cycle errors when an Aliased source doesn't
    exist.



RELEASE 0.11 - Tue, 11 Feb 2003 05:24:33 -0600

  From Chad Austin:

  - Add support for IRIX and the SGI MIPSPro tool chain.

  - Support using the MSVC tool chain when running Cygwin Python.

  From Michael Cook:

  - Avoid losing signal bits in the exit status from a command,
    helping terminate builds on interrupt (CTRL+C).

  From Charles Crain:

  - Added new AddPreAction() and AddPostAction() functions that support
    taking additional actions before or after building specific targets.

  - Add support for the PharLap ETS tool chain.

  From Steven Knight:

  - Allow Python function Actions to specify a list of construction
    variables that should be included in the Action's signature.

  - Allow libraries in the LIBS variable to explicitly include the prefix
    and suffix, even when using the GNU linker.
    (Bug reported by Neal Becker.)

  - Use DOS-standard CR-LF line endings in the scons.bat file.
    (Bug reported by Gary Ruben.)

  - Doc changes:  Eliminate description of deprecated "name" keyword
    argument from Builder definition (reported by Gary Ruben).

  - Support using env.Append() on BUILDERS (and other dictionaries).
    (Bug reported by Bj=F6rn Bylander.)

  - Setting the BUILDERS construction variable now properly clears
    the previous Builder attributes from the construction Environment.
    (Bug reported by Bj=F6rn Bylander.)

  - Fix adding a prefix to a file when the target isn't specified.
    (Bug reported by Esa Ilari Vuokko.)

  - Clean up error messages from problems duplicating into read-only
    BuildDir directories or into read-only files.

  - Add a CommandAction.strfunction() method, and add an "env" argument
    to the FunctionAction.strfunction() method, so that all Action
    objects have strfunction() methods, and the functions for building
    and returning a string both take the same arguments.

  - Add support for new CacheDir() functionality to share derived files
    between builds, with related options --cache-disable, --cache-force,
    and --cache-show.

  - Change the default behavior when no targets are specified to build
    everything in the current directory and below (like Make).  This
    can be disabled by specifying Default(None) in an SConscript.

  - Revamp SCons installation to fix a case-sensitive installation
    on Win32 systems, and to add SCons-specific --standard-lib,
    --standalone-lib, and --version-lib options for easier user
    control of where the libraries get installed.

  - Fix the ability to directly import and use Platform and Tool modules
    that have been implicitly imported into an Environment().

  - Add support for allowing an embedding interface to annotate a node
    when it's created.

  - Extend the SConscript() function to accept build_dir and duplicate
    keyword arguments that function like a BuildDir() call.

  From Steve Leblanc:

  - Fix the output of -c -n when directories are involved, so it
    matches -c.

  From Anthony Roach:

  - Use a different shared object suffix (.os) when using gcc so shared
    and static objects can exist side-by-side in the same directory.

  - Allow the same object files on Win32 to be linked into either
    shared or static libraries.

  - Cache implicit cache values when using --implicit-cache.



RELEASE 0.10 - Thu, 16 Jan 2003 04:11:46 -0600

  From Derrick 'dman' Hudson:

  - Support Repositories on other file systems by symlinking or
    copying files when hard linking won't work.

  From Steven Knight:

  - Remove Python bytecode (*.pyc) files from the scons-local packages.

  - Have FunctionActions print a description of what they're doing
    (a representation of the Python call).

  - Fix the Install() method so that, like other actions, it prints
    what would have happened when the -n option is used.

  - Don't create duplicate source files in a BuildDir when the -n
    option is used.

  - Refactor the Scanner interface to eliminate unnecessary Scanner
    calls and make it easier to write efficient scanners.

  - Added a "recursive" flag to Scanner creation that specifies the
    Scanner should be invoked recursively on dependency files returned
    by the scanner.

  - Significant performance improvement from using a more efficient
    check, throughout the code, for whether a Node has a Builder.

  - Fix specifying only the source file to MultiStepBuilders such as
    the Program Builder.  (Bug reported by Dean Bair.)

  - Fix an exception when building from a file with the same basename as
    the subdirectory in which it lives.  (Bug reported by Gerard Patel.)

  - Fix automatic deduction of a target file name when there are
    multiple source files specified; the target is now deduced from just
    the first source file in the list.

  - Documentation fixes: better initial explanation of SConscript files;
    fix a misformatted "table" in the StaticObject explanation.

  From Steven Knight and Steve Leblanc:

  - Fix the -c option so it will remove symlinks.

  From Steve Leblanc:

  - Add a Clean() method to support removing user-specified targets
    when using the -c option.

  - Add a development script for running SCons through PyChecker.

  - Clean up things found by PyChecker (mostly unnecessary imports).

  - Add a script to use HappyDoc to create HTML class documentation.

  From Lachlan O'Dea:

  - Make the Environment.get() method return None by default.

  From Anthony Roach:

  - Add SetJobs() and GetJobs() methods to allow configuration of the
    number of default jobs (still overridden by -j).

  - Convert the .sconsign file format from ASCII to a pickled Python
    data structure.

  - Error message cleanups:  Made consistent the format of error
    messages (now all start with "scons: ***") and warning messages (now
    all start with "scons: warning:").  Caught more cases with the "Do
    not know how to build" error message.

  - Added support for the MinGW tool chain.

  - Added a --debug=includes option.



RELEASE 0.09 - Thu,  5 Dec 2002 04:48:25 -0600

  From Chad Austin:

  - Add a Prepend() method to Environments, to append values to
    the beginning of construction variables.

  From Matt Balvin:

  - Add long command-line support to the "lib" Tool (Microsoft library
    archiver), too.

  From Charles Crain:

  - Allow $$ in a string to be passed through as $.

  - Support file names with odd characters in them.

  - Add support for construction variable substition on scanner
    directories (in CPPPATH, F77PATH, LIBPATH, etc.).

  From Charles Crain and Steven Knight:

  - Add Repository() functionality, including the -Y option.

  From Steven Knight:

  - Fix auto-deduction of target names so that deduced targets end
    up in the same subdirectory as the source.

  - Don't remove source files specified on the command line!

  - Suport the Intel Fortran Compiler (ifl.exe).

  - Supply an error message if there are no command-line or
    Default() targets specified.

  - Fix the ASPPCOM values for the GNU assembler.
    (Bug reported by Brett Polivka.)

  - Fix an exception thrown when a Default() directory was specified
    when using the -U option.

  - Issue a warning when -c can't remove a target.

  - Eliminate unnecessary Scanner calls by checking for the
    existence of a file before scanning it.  (This adds a generic
    hook to check an arbitrary condition before scanning.)

  - Add explicit messages to tell when we're "Reading SConscript files
    ...," "done reading SConscript files," "Building targets," and
    "done building targets."  Add a -Q option to supress these.

  - Add separate $SHOBJPREFIX and $SHOBJSUFFIX construction variables
    (by default, the same as $OBJPREFIX and $OBJSUFFIX).

  - Add Make-like error messages when asked to build a source file,
    and before trying to build a file that doesn't have all its source
    files (including when an invalid drive letter is used on WIN32).

  - Add an scons-local-{version} package (in both .tar.gz and .zip
    flavors) to help people who want to ship SCons as a stand-alone
    build tool in their software packages.

  - Prevent SCons from unlinking files in certain situations when
    the -n option is used.

  - Change the name of Tool/lib.py to Tool/mslib.py.

  From Steven Knight and Anthony Roach:

  - Man page:  document the fact that Builder calls return Node objects.

  From Steve LeBlanc:

  - Refactor option processing to use our own version of Greg Ward's
    Optik module, modified to run under Python 1.5.2.

  - Add a ParseConfig() command to modify an environment based on
    parsing output from a *-config command.

  From Jeff Petkau:

  - Fix interpretation of '#/../foo' on Win32 systems.

  From Anthony Roach:

  - Fixed use of command lines with spaces in their arguments,
    and use of Nodes with spaces in their string representation.

  - Make access and modification times of files in a BuildDir match
    the source file, even when hard linking isn't available.

  - Make -U be case insensitive on Win32 systems.

  - Issue a warning and continue when finding a corrupt .sconsign file.

  - Fix using an alias as a dependency of a target so that if one of the
    alias' dependencies gets rebuilt, the resulting target will, too.

  - Fix differently ordered targets causing unnecessary rebuilds
    on case insensitive systems.

  - Use os.system() to execute external commands whenever the "env"
    utility is available, which is much faster than fork()/exec(),
    and fixes the -j option on several platforms.

  - Fix use of -j with multiple targets.

  - Add an Options() object for friendlier accomodation of command-
    line arguments.

  - Add support for Microsoft VC++ precompiled header (.pch) files,
    debugger (.pdb) files, and resource (.rc) files.

  - Don't compute the $_CPPINCFLAGS, $_F77INCFLAGS, $_LIBFLAGS and
    $_LIBDIRFLAGS variables each time a command is executed, define
    them so they're computed only as needed.  Add a new _concat
    function to the Environment that allows people to define their
    own similar variables.

  - Fix dependency scans when $LIBS is overridden.

  - Add EnsurePythonVersion() and EnsureSConsVersion() functions.

  - Fix the overly-verbose stack trace on ListBuilder build errors.

  - Add a SetContentSignatureType() function, allowing use of file
    timestamps instead of MD5 signatures.

  - Make -U and Default('source') fail gracefully.

  - Allow the File() and Dir() methods to take a path-name string as
    the starting directory, in addition to a Dir object.

  - Allow the command handler to be selected via the SPAWN, SHELL
    and ESCAPE construction variables.

  - Allow construction variables to be overridden when a Builder
    is called.

  From sam th:

  - Dynamically check for the existence of utilities with which to
    initialize Environments by default.



RELEASE 0.08 - Mon, 15 Jul 2002 12:08:51 -0500

  From Charles Crain:

  - Fixed a bug with relative CPPPATH dirs when using BuildDir().
    (Bug reported by Bob Summerwill.)

  - Added a warnings framework and a --warn option to enable or
    disable warnings.

  - Make the C scanner warn users if files referenced by #include
    directives cannot be found and --warn=dependency is specified.

  - The BUILDERS construction variable should now be a dictionary
    that maps builder names to actions.  Existing uses of lists,
    and the Builder name= keyword argument, generate warnings
    about use of deprecated features.

  - Removed the "shared" keyword argument from the Object and
    Library builders.

  - Added separated StaticObject, SharedObject, StaticLibrary and
    SharedLibrary builders.  Made Object and Library synonyms for
    StaticObject and StaticLibrary, respectively.

  - Add LIBS and LIBPATH dependencies for shared libraries.

  - Removed support for the prefix, suffix and src_suffix arguments
    to Builder() to be callable functions.

  - Fix handling file names with multiple dots.

  - Allow a build directory to be outside of the SConstruct tree.

  - Add a FindFile() function that searches for a file node with a
    specified name.

  - Add $CPPFLAGS to the shared-object command lines for g++ and gcc.

  From Charles Crain and Steven Knight:

  - Add a "tools=" keyword argument to Environment instantiation,
    and a separate Tools() method, for more flexible specification
    of tool-specific environment changes.

  From Steven Knight:

  - Add a "platform=" keyword argument to Environment instantiation,
    and a separate Platform() method, for more flexible specification
    of platform-specific environment changes.

  - Updated README instructions and setup.py code to catch an
    installation failure from not having distutils installed.

  - Add descriptions to the -H help text for -D, -u and -U so
    people can tell them apart.

  - Remove the old feature of automatically splitting strings
    of file names on white space.

  - Add a dependency Scanner for native Fortran "include" statements,
    using a new "F77PATH" construction variable.

  - Fix C #include scanning to detect file names with characters like
    '-' in them.

  - Add more specific version / build output to the -v option.

  - Add support for the GNU as, Microsoft masm, and nasm assemblers.

  - Allow the "target" argument to a Builder call to be omitted, in
    which case the target(s) are deduced from the source file(s) and the
    Builder's specified suffix.

  - Add a tar archive builder.

  - Add preliminary support for the OS/2 Platform, including the icc
    and ilink Tools.

  From Jeff Petkau:

  - Fix --implicit-cache if the scanner returns an empty list.

  From Anthony Roach:

  - Add a "multi" keyword argument to Builder creation that specifies
    it's okay to call the builder multiple times for a target.

  - Set a "multi" on Aliases so multiple calls will append to an Alias.

  - Fix emitter functions' use of path names when using BuildDir or
    in subdirectories.

  - Fix --implicit-cache causing redundant rebuilds when the header
    file list changed.

  - Fix --implicit-cache when a file has no implicit dependencies and
    its source is generated.

  - Make the drive letters on Windows always be the same case, so that
    changes in the case of drive letters don't cause a rebuild.

  - Fall back to importing the SCons.TimeStamp module if the SCons.MD5
    module can't be imported.

  - Fix interrupt handling to guarantee that a single interrupt will
    halt SCons both when using -j and not.

  - Fix .sconsign signature storage so that output files of one build
    can be safely used as input files to another build.

  - Added a --debug=time option to print SCons execution times.

  - Print an error message if a file can't be unlinked before being
    built, rather than just silently terminating the build.

  - Add a SideEffect() method that can be used to tell the build
    engine that a given file is created as a side effect of building
    a target.  A file can be specified as a side effect of more than
    one build comand, in which case the commands will not be executed
    simultaneously.

  - Significant performance gains from not using our own version of
    the inefficient stock os.path.splitext() method, caching source
    suffix computation, code cleanup in MultiStepBuilder.__call__(),
    and replicating some logic in scons_subst().

  - Add --implicit-deps-changed and --implicit-deps-unchanged options.

  - Add a GetLaunchDir() function.

  - Add a SetBuildSignatureType() function.

  From Zed Shaw:

  - Add an Append() method to Environments, to append values to
    construction variables.

  - Change the name of Update() to Replace().  Keep Update() as a
    deprecated synonym, at least for now.

  From Terrel Shumway:

  - Use a $PYTHON construction variable, initialized to sys.executable,
    when using Python to build parts of the SCons packages.

  - Use sys.prefix, not sys.exec_prefix, to find pdb.py.



RELEASE 0.07 - Thu,  2 May 2002 13:37:16 -0500

  From Chad Austin:

  - Changes to build SCons packages on IRIX (and other *NIces).

  - Don't create a directory Node when a file already exists there,
    and vice versa.

  - Add 'dirs' and 'names' keyword arguments to SConscript for
    easier specification of subsidiary SConscript files.

  From Charles Crain:

  - Internal cleanup of environment passing to function Actions.

  - Builders can now take arbitrary keyword arguments to create
    attributes to be passed to: command generator functions,
    FunctionAction functions, Builder emitter functions (below),
    and prefix/suffix generator functions (below).

  - Command generator functions can now return ANYTHING that can be
    converted into an Action (a function, a string, a CommandGenerator
    instance, even an ActionBase instance).

  - Actions now call get_contents() with the actual target and source
    nodes used for the build.

  - A new DictCmdGenerator class replaces CompositeBuilder to support
    more flexible Builder behavior internally.

  - Builders can now take an emitter= keyword argument.  An emitter
    is a function that takes target, source, and env argument, then
    return a 2-tuple of (new sources, new targets).  The emitter is
    called when the Builder is __call__'ed, allowing a user to modify
    source and target lists.

  - The prefix, suffix and src_suffix Builder arguments now take a
    callable as well a string.  The callable is passed the Environment
    and any extra Builder keyword arguments and is expected to return
    the appropriate prefix or suffix.

  - CommandActions can now be a string, a list of command + argument
    strings, or a list of commands (strings or lists).

  - Added shared library support.  The Object and Library Builders now
    take a "shared=1" keyword argument to specify that a shared object
    or shared library should be built.  It is an error to try to build
    static objects into a shared library or vice versa.

  - Win32 support for .def files has been added.  Added the Win32-specific
    construction variables $WIN32DEFPREFIX, $WIN32DEFSUFFIX,
    $WIN32DLLPREFIX and $WIN32IMPLIBPREFIX.  When building a .dll,
    the new construction variable $WIN32_INSERT_DEF, controls whether
    the appropriately-named .def file is inserted into the target
    list (if not already present).  A .lib file is always added to
    a Library build if not present in the list of targets.

  - ListBuilder now passes all targets to the action, not just the first.

  - Fix so that -c now deletes generated yacc .h files.

  - Builder actions and emitter functions can now be initialized, through
    construction variables, to things other than strings.

  - Make top-relative '#/dir' lookups work like '#dir'.

  - Fix for relative CPPPATH directories in subsidiary SConscript files
    (broken in 0.06).

  - Add a for_signature argument to command generators, so that
    generators that need to can return distinct values for the
    command signature and for executing the command.

  From Alex Jacques:

  - Create a better scons.bat file from a py2bat.py script on the Python
    mailing list two years ago (modeled after pl2bat.pl).

  From Steven Knight:

  - Fix so that -c -n does *not* remove the targets!

  - Man page:  Add a hierarchical libraries + Program example.

  - Support long MSVC linker command lines through a builder action
    that writes to a temporary file and uses the magic MSVC "link @file"
    argument syntax if the line is longer than 2K characters.

  - Fix F77 command-line options on Win32 (use /Fo instead of -o).

  - Use the same action to build from .c (lower case) and .C (upper
    case) files on case-insensitive systems like Win32.

  - Support building a PDF file directly from a TeX or LaTeX file
    using pdftex or pdflatex.

  - Add a -x option to runtest.py to specify the script being tested.
    A -X option indicates it's an executable, not a script to feed
    to the Python interpreter.

  - Add a Split() function (identical to SCons.Util.argmunge()) for use
    in the next release, when Builders will no longer automatically split
    strings on white space.

  From Steve Leblanc:

  - Add the SConscriptChdir() method.

  From Anthony Roach:

  - Fix --debug=tree when used with directory targets.

  - Significant internal restructuring of Scanners and Taskmaster.

  - Added new --debug=dtree option.

  - Fixes for --profile option.

  - Performance improvement in construction variable substitution.

  - Implemented caching of content signatures, plus added --max-drift
    option to control caching.

  - Implemented caching of dependency signatures, enabled by new
    --implicit-cache option.

  - Added abspath construction variable modifier.

  - Added $SOURCE variable as a synonym for $SOURCES[0].

  - Write out .sconsign files on error or interrupt so intermediate
    build results are saved.

  - Change the -U option to -D.  Make a new -U that builds just the
    targets from the local SConscript file.

  - Fixed use of sys.path so Python modules can be imported from
    the SConscript directory.

  - Fix for using Aliases with the -u, -U and -D options.

  - Fix so that Nodes can be passed to SConscript files.

  From Moshe Zadka:

  - Changes for official Debian packaging.



RELEASE 0.06 - Thu, 28 Mar 2002 01:24:29 -0600

  From Charles Crain:

  - Fix command generators to expand construction variables.

  - Make FunctionAction arguments be Nodes, not strings.

  From Stephen Kennedy:

  - Performance:  Use a dictionary, not a list, for a Node's parents.

  From Steven Knight:

  - Add .zip files to the packages we build.

  - Man page:  document LIBS, fix a typo, document ARGUMENTS.

  - Added RANLIB and RANLIBFLAGS construction variables.  Only use them
    in ARCOM if there's a "ranlib" program on the system.

  - Add a configurable CFILESUFFIX for the Builder of .l and .y files
    into C files.

  - Add a CXXFile Builder that turns .ll and .yy files into .cc files
    (configurable via a CXXFILESUFFIX construction variable).

  - Use the POSIX-standard lex -t flag, not the GNU-specific -o flag.
    (Bug reported by Russell Christensen.)

  - Fixed an exception when CPPPATH or LIBPATH is a null string.
    (Bug reported by Richard Kiss.)

  - Add a --profile=FILE option to make profiling SCons easier.

  - Modify the new DVI builder to create .dvi files from LaTeX (.ltx
    and .latex) files.

  - Add support for Aliases (phony targets).

  - Add a WhereIs() method for searching for path names to executables.

  - Add PDF and PostScript document builders.

  - Add support for compiling Fortran programs from a variety of
    suffixes (a la GNU Make):  .f, .F, .for, .FOR, .fpp and .FPP

  - Support a CPPFLAGS variable on all default commands that use the
    C preprocessor.

  From Steve Leblanc:

  - Add support for the -U option.

  - Allow CPPPATH, LIBPATH and LIBS to be specified as white-space
    separated strings.

  - Add a document builder to create .dvi files from TeX (.tex) files.

  From Anthony Roach:

  - Fix:  Construction variables with values of 0 were incorrectly
    interpolated as ''.

  - Support env['VAR'] to fetch construction variable values.

  - Man page:  document Precious().



RELEASE 0.05 - Thu, 21 Feb 2002 16:50:03 -0600

  From Chad Austin:

  - Set PROGSUFFIX to .exe under Cygwin.

  From Charles Crain:

  - Allow a library to specified as a command-line source file, not just
    in the LIBS construction variable.

  - Compensate for a bug in os.path.normpath() that returns '' for './'
    on WIN32.

  - More performance optimizations:  cache #include lines from files,
    eliminate unnecessary calls.

  - If a prefix or suffix contains white space, treat the resulting
    concatenation as separate arguments.

  - Fix irregularities in the way we fetch DevStudio information from
    the Windows registry, and in our registry error handling.

  From Steven Knight:

  - Flush stdout after print so it intermixes correctly with stderr
    when redirected.

  - Allow Scanners to return a list of strings, and document how to
    write your own Scanners.

  - Look up implicit (scanned) dependencies relative to the directory
    of file being scanned.

  - Make writing .sconsign files more robust by first trying to write
    to a temp file that gets renamed.

  - Create all of the directories for a list of targets before trying
    to build any of the targets.

  - WIN32 portability fixes in tests.

  - Allow the list of variables exported to an SConscript file to be
    a UserList, too.

  - Document the overlooked LIBPATH construction variable.
    (Bug reported by Eicke Godehardt.)

  - Fix so that Ignore() ignores indirect, implicit dependencies
    (included files), not just direct dependencies.

  - Put the man page in the Debian distribution.

  - Run HTML docs through tidy to clean up the HTML (for Konqueror).

  - Add preliminary support for Unicode strings.

  - Efficiency:  don't scan dependencies more than once during the
    walk of a tree.

  - Fix the -c option so it doesn't stop removing targets if one doesn't
    already exist.
    (Bug reported by Paul Connell.)

  - Fix the --debug=pdb option when run on Windows NT.
    (Bug reported by Paul Connell.)

  - Add support for the -q option.

  From Steve Leblanc:

  - Add support for the -u option.

  - Add .cc and .hh file suffixes to the C Scanner.

  From Anthony Roach:

  - Make the scons script return an error code on failures.

  - Add support for using code to generate a command to build a target.



RELEASE 0.04 - Wed, 30 Jan 2002 11:09:42 -0600

  From Charles Crain:

  - Significant performance improvements in the Node.FS and
    Scanner subsystems.

  - Fix signatures of binary files on Win32 systems.

  - Allow LIBS and LIBPATH to be strings, not just arrays.

  - Print a traceback if a Python-function builder throws an exception.

  From Steven Knight:

  - Fix using a directory as a Default(), and allow Default() to
    support white space in file names for strings in arrays.

  - Man page updates:  corrected some mistakes, documented various
    missing Environment methods, alphabetized the construction
    variables and other functions, defined begin and end macros for
    the example sections, regularized white space separation, fixed
    the use of Export() in the Multiple Variants example.

  - Function action fixes:  None is now a successful return value.
    Exceptions are now reported.  Document function actions.

  - Add 'Action' and 'Scanner' to the global keywords so SConscript
    files can use them too.

  - Removed the Wrapper class between Nodes and Walkers.

  - Add examples using Library, LIBS, and LIBPATH.

  - The C Scanner now always returns a sorted list of dependencies
    so order changes don't cause unnecessary rebuilds.

  - Strip $(-$) bracketed text from command lines.  Use this to
    surround $_INCDIRS and $_LIBDIRS so we don't rebuild in response
    to changes to -I or -L options.

  - Add the Ignore() method to ignore dependencies.

  - Provide an error message when a nonexistent target is specified
    on the command line.

  - Remove targets before building them, and add an Environment
    Precious() method to override that.

  - Eliminate redundant calls to the same builder when the target is a
    list of targets:  Add a ListBuilder class that wraps Builders to
    handle lists atomically.  Extend the Task class to support building
    and updating multiple targets in a single Task.  Simplify the
    interface between Task and Taskmaster.

  - Add a --debug=pdb option to re-run SCons under the Python debugger.

  - Only compute a build signature once for each node.

  - Changes to our sys.path[] manipulation to support installation into
    an arbitrary --prefix value.

  From Steve Leblanc:

  - Add var=value command-line arguments.



RELEASE 0.03 - Fri, 11 Jan 2002 01:09:30 -0600

  From Charles Crain:

  - Performance improvements in the Node.FS and Sig.Calculator classes.

  - Add the InstallAs() method.

  - Execute commands through an external interpreter (sh, cmd.exe, or
    command.com) to handle redirection metacharacters.

  - Allow the user to supply a command handler.

  From Steven Knight:

  - Search both /usr/lib and /usr/local/lib for scons directories by
    adding them both to sys.path, with whichever is in sys.prefix first.

  - Fix interpreting strings of multiple white-space separated file names
    as separate file names, allowing prefixes and suffixes to be appended
    to each individually.

  - Refactor to move CompositeBuilder initialization logic from the
    factory wrapper to the __init__() method, and allow a Builder to
    have both an action and a src_builder (or array of them).

  - Refactor BuilderBase.__call__() to separate Node creation/lookup
    from initialization of the Node's builder information.

  - Add a CFile Builder object that supports turning lex (.l) and
    yacc (.y) files into .c files.

  - Document: variable interpretation attributes; how to propogate
    the user's environment variables to executed commands; how to
    build variants in multiple BuildDirs.

  - Collect String, Dict, and List type-checking in common utility
    routines so we can accept User{String,Dict,List}s all over.

  - Put the Action factory and classes into their own module.

  - Use one CPlusPlusAction in the Object Builder's action dictionary,
    instead of letting it create multiple identical instances.

  - Document the Install() and InstallAs() methods.

  From Steve Leblanc:

  - Require that a Builder be given a name argument, supplying a
    useful error message when it isn't.

  From Anthony Roach:

  - Add a "duplicate" keyword argument to BuildDir() that can be set
    to prevent linking/copying source files into build directories.

  - Add a "--debug=tree" option to print an ASCII dependency tree.

  - Fetch the location of the Microsoft Visual C++ compiler(s) from
    the Registry, instead of hard-coding the location.

  - Made Scanner objects take Nodes, not path names.

  - Have the C Scanner cache the #include file names instead of
    (re-)scanning the file each time it's called.

  - Created a separate class for parent "nodes" of file system roots,
    eliminating the need for separate is-parent-null checks everywhere.

  - Removed defined __hash__() and __cmp() methods from FS.Entry, in
    favor of Python's more efficient built-in identity comparisons.



RELEASE 0.02 - Sun, 23 Dec 2001 19:05:09 -0600

  From Charles Crain:

  - Added the Install(), BuildDir(), and Export() methods.

  - Fix the -C option by delaying setting the top of the FS tree.

  - Avoid putting the directory path on the libraries in the LIBS
    construction variable.

  - Added a GetBuildPath() method to return the full path to the
    Node for a specified string.

  - Fixed variable substitution in CPPPATH and LIBPATH.

  From Steven Knight:

  - Fixed the version comment in the scons.bat (the UNIX geek used
    # instead of @rem).

  - Fix to setup.py so it doesn't require a sys.argv[1] argument.

  - Provide make-like warning message for "command not found" and
    similar errors.

  - Added an EXAMPLES section to the man page.

  - Make Default() targets properly relative to their SConscript
    file's subdirectory.

  From Anthony Roach:

  - Documented CXXFLAGS, CXXCOM, and CPPPATH.

  - Fixed SCONS_LIB_DIR to work as documented.

  - Made Default() accept Nodes as arguments.

  - Changed Export() to make it easier to use.

  - Added the Import() and Return() methods.



RELEASE 0.01 - Thu Dec 13 19:25:23 CST 2001

A brief overview of important functionality available in release 0.01:

  - C and C++ compilation on POSIX and Windows NT.

  - Automatic scanning of C/C++ source files for #include dependencies.

  - Support for building libraries; setting construction variables
    allows creation of shared libraries.

  - Library and C preprocessor search paths.

  - File changes detected using MD5 signatures.

  - User-definable Builder objects for building files.

  - User-definable Scanner objects for scanning for dependencies.

  - Parallel build (-j) support.

  - Dependency cycles detected.

  - Linux packages available in RPM and Debian format.

  - Windows installer available.



__COPYRIGHT__
__FILE__ __REVISION__ __DATE__ __DEVELOPER__<|MERGE_RESOLUTION|>--- conflicted
+++ resolved
@@ -7,14 +7,12 @@
 
 RELEASE 3.1.0.alpha.yyyymmdd - NEW DATE WILL BE INSERTED HERE
 
-<<<<<<< HEAD
   From Richard West:
     - Add SConstruct.py and sconstruct.py to the search path for the root SConstruct file.
       Allows easier debugging within Visual Studio
-=======
+
   From Bernard Blackham:
    - Fixed handling of side-effects in task master (fixes #3013).
->>>>>>> 31b23ab2
 
   From Daniel Moody:
     - Set the pickling protocal back to highest which was causing issues 
