--- conflicted
+++ resolved
@@ -21,13 +21,9 @@
     - Fix Github Issue #3550 - When using Substfile() with a value like Z:\mongo\build\install\bin
       the implementation using re.sub() would end up interpreting the string and finding regex escape
       characters where it should have been simply replacing existing text. Switched to use string.replace().
-<<<<<<< HEAD
-
-=======
     - Fix Github Issue #2904 - Provide useful error message when more than one Configure Contexts are opened.
       Only one open is allowed. You must call conf.Finish() to complete the currently open one before creating another
-    
->>>>>>> 6975fa52
+
   From Jeremy Elson:
     - Updated design doc to use the correct syntax for Depends()
 
