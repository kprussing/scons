--- conflicted
+++ resolved
@@ -57,11 +57,6 @@
     - Test harness: fail_test() can now print a message to help debugging.
 
   From Anatoly Techtonik:
-<<<<<<< HEAD
-    - Require rpmbuild when building SCons package.
-    - Print full stack on certain errors, for debugging.
-    - Improve documentation for Textfile builder.
-=======
     - Several improvements for running scons.py from source:
       * engine files form source directory take priority over all other
         importable versions
@@ -70,8 +65,8 @@
       * error message when SCons import fails now lists lookup paths
     - Fixed rpmbuild requirement for building SCons .rpm package.
     - Improved Debug tools to return full caller stack (PR#66).
->>>>>>> 42aba42f
-
+    - Improved documentation for Textfile builder.
+    
   From William Deegan:
     - VS2012 & VS2010 Resolve initialization issues by adding path to reg.exe
       in shell used to run batch files.
