--- conflicted
+++ resolved
@@ -18,11 +18,7 @@
 effectively, please go to http://scons.org/lists.php#users to sign up for
 the scons-users mailing list.
 
-<<<<<<< HEAD
-RELEASE 2.5.1 - Mon, 03 Nov 2016 13:37:42 -0400
-=======
 RELEASE VERSION/DATE TO BE FILLED IN LATER
->>>>>>> c03e43ea
 
   Please consult the RELEASE.txt file for a summary of changes since the last
   release and consult the CHANGES.txt file for complete a list of changes
