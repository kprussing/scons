--- conflicted
+++ resolved
@@ -14,12 +14,7 @@
     if SConsExamples.exampleNamesAreUnique(os.path.join('doc','user')):
         print("OK")
     else:
-<<<<<<< HEAD
         print("Not all example names and suffixes are unique! Please correct the errors listed above and try again.")
-        sys.exit(0)
-=======
-        print "Not all example names and suffixes are unique! Please correct the errors listed above and try again."
         sys.exit(1)
->>>>>>> 9d558dd6
-    
+
     SConsExamples.createAllExampleOutputs(os.path.join('doc','user'))