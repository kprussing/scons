--- conflicted
+++ resolved
@@ -88,12 +88,8 @@
 
 baseline = None
 builddir = os.path.join(cwd, 'build')
-<<<<<<< HEAD
 external = 0
 devmode = False
-=======
-external = False
->>>>>>> 41b74ddb
 debug = ''
 execute_tests = True
 jobs = 1
@@ -148,35 +144,18 @@
 parser.add_option('--xml', help="Save results to file in SCons XML format.")
 (options, args) = parser.parse_args()
 
-<<<<<<< HEAD
-#print("options:", options)
-#print("args:", args)
-
-
-opts, args = getopt.getopt(args, "b:dDef:hj:klnP:p:qsv:Xx:t",
-                            ['baseline=', 'builddir=',
-                             'debug', 'devmode', 'external',
-                             'file=', 'help', 'no-progress',
-                             'jobs=',
-                             'list', 'no-exec', 'nopipefiles',
-                             'package=', 'passed', 'python=',
-                             'quiet',
-                             'quit-on-failure',
-                             'short-progress', 'time',
-                             'version=', 'exec=',
-                             'verbose=', 'exclude-list='])
-=======
 # print("options:", options)
 # print("args:", args)
 
 
 opts, args = getopt.getopt(
     args,
-    "b:def:hj:klnP:p:qsv:Xx:t",
+    "b:dDef:hj:klnP:p:qsv:Xx:t",
     [
         "baseline=",
         "builddir=",
         "debug",
+        "devmode", 
         "external",
         "file=",
         "help",
@@ -198,7 +177,6 @@
         "exclude-list=",
     ],
 )
->>>>>>> 41b74ddb
 
 for o, a in opts:
     if o in ['-b', '--baseline']:
